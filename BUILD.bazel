--- conflicted
+++ resolved
@@ -17,359 +17,6 @@
     ],
 )
 
-<<<<<<< HEAD
-load("@bazel_skylib//rules:common_settings.bzl", "string_flag")
-load("//build/bazel_common_rules/dist:dist.bzl", "copy_to_dist_dir")
-load(
-    "//build/kernel/kleaf:kernel.bzl",
-    "kernel_build",
-    "kernel_build_config",
-    "kernel_images",
-    "kernel_module",
-    "kernel_modules_install",
-    "merged_kernel_uapi_headers",
-)
-load("@kernel_toolchain_info//:dict.bzl", "BRANCH", "CLANG_VERSION")
-
-slider_dtbos = [
-    "gs101-oriole.dtbo",
-    "gs101-oriole-evt1_1.dtbo",
-    "gs101-oriole-evt1.dtbo",
-    "gs101-oriole-evt-wingboard.dtbo",
-    "gs101-oriole-proto1_1.dtbo",
-    "gs101-oriole-proto1.dtbo",
-    "gs101-raven.dtbo",
-    "gs101-raven-evt1_1.dtbo",
-    "gs101-raven-evt1.dtbo",
-    "gs101-raven-evt-wingboard.dtbo",
-    "gs101-raven-proto1_1.dtbo",
-    "gs101-raven-proto1.dtbo",
-    "gs101-slider2.dtbo",
-    "gs101-slider2-o6r4.dtbo",
-    "gs101-slider.dtbo",
-    "gs101-whitefin2.dtbo",
-    "gs101-whitefin2v2.dtbo",
-    "gs101-whitefin.dtbo",
-]
-
-filegroup(
-    name = "slider_dt-bindings",
-    srcs = glob([
-        "include/dt-bindings/**",
-        "include/dtc/**",
-    ]),
-    visibility = [
-        "//private/google-modules/soc/gs/arch/arm64/boot/dts:__pkg__",
-    ],
-)
-
-kernel_build(
-    name = "slider",
-    srcs = glob([
-        "build.config.*",
-        "arch/arm64/configs/slider_gki.fragment",
-        "Kconfig.ext",
-        "Kconfig.ext_modules",
-        "**/Kconfig",
-        "arch/arm64/boot/dts/**",
-        "include/dt-bindings/**",
-        "include/dtc/**",
-    ]) + [
-        "//common:kernel_aarch64_sources",
-        "//private/google-modules/power/reset:reset.kconfig",
-        "//private/google-modules/touch/common:common.kconfig",
-        "//private/google-modules/touch/fts/ftm5:ftm5.kconfig",
-        "//private/google-modules/touch/sec:sec.kconfig",
-    ],
-    outs = [
-        # Sync with build.config.slider
-        "gs101-a0.dtb",
-        "gs101-b0.dtb",
-    ],
-    base_kernel = "//common:kernel_aarch64_download_or_build",
-    build_config = "build.config.slider",
-    dtstree = "//private/google-modules/soc/gs/arch/arm64/boot/dts:slider_dt",
-    implicit_outs = slider_dtbos,
-    kconfig_ext = "Kconfig.ext",
-    module_outs = [
-        # keep sorted
-        "arm_dsu_pmu.ko",
-        "at24.ko",
-        "i2c-dev.ko",
-        "pktgen.ko",
-        "pps-gpio.ko",
-        "sg.ko",
-        "softdog.ko",
-        "spidev.ko",
-        "zsmalloc.ko",
-    ],
-    # Keep in sync with build.config.common
-    toolchain_version = CLANG_VERSION,
-)
-
-filegroup(
-    name = "gs101_soc_headers",
-    srcs = glob([
-        # Standard pixel headers
-        "include/**/*.h",
-        "include/**/uapi/*.h",
-    ] + [
-        # List of headers needed by external modules
-        "drivers/dma-buf/heaps/deferred-free-helper.h",
-        "drivers/dma-buf/heaps/samsung/samsung-dma-heap.h",
-
-        # Needed for external modules to include in their makefiles
-        "Makefile.include",
-    ]),
-    visibility = [
-        # keep sorted
-        "//private/google-modules:__subpackages__",
-    ],
-)
-
-kernel_module(
-    name = "gs101_soc",
-    srcs = glob(
-        ["**"],
-        exclude = [
-            ".*",
-            ".*/**",
-            "BUILD.bazel",
-            "**/*.bzl",
-            "build.config.*",
-        ],
-    ),
-    outs = [
-        "drivers/bts/exynos-bts.ko",
-        "drivers/bts/exynos-btsopsgs101.ko",
-        "drivers/char/hw_random/exyswd-rng.ko",
-        "drivers/clk/gs/clk_exynos_gs.ko",
-        "drivers/clocksource/exynos_mct.ko",
-        "drivers/cpufreq/exynos-acme.ko",
-        "drivers/devfreq/google/arm-memlat-mon.ko",
-        "drivers/devfreq/google/exynos_devfreq.ko",
-        "drivers/devfreq/google/governor_memlat.ko",
-        "drivers/devfreq/google/memlat-devfreq.ko",
-        "drivers/dma-buf/heaps/deferred-free-helper.ko",
-        "drivers/dma-buf/heaps/page_pool.ko",
-        "drivers/dma-buf/heaps/samsung/samsung_dma_heap.ko",
-        "drivers/dma/pl330.ko",
-        "drivers/dma/samsung-dma.ko",
-        "drivers/gpu/exynos/g2d/g2d.ko",
-        "drivers/i2c/busses/i2c-acpm.ko",
-        "drivers/i2c/busses/i2c-exynos5.ko",
-        "drivers/iio/power/odpm.ko",
-        "drivers/input/fingerprint/goodixfp.ko",
-        "drivers/input/keycombo.ko",
-        "drivers/input/keydebug.ko",
-        "drivers/input/misc/vl53l1/stmvl53l1.ko",
-        "drivers/iommu/samsung-iommu-group.ko",
-        "drivers/iommu/samsung-secure-iova.ko",
-        "drivers/iommu/samsung_iommu.ko",
-        "drivers/media/platform/bigocean/bigocean.ko",
-        "drivers/media/platform/exynos/mfc/exynos_mfc.ko",
-        "drivers/media/platform/exynos/smfc/smfc.ko",
-        "drivers/mfd/s2mpg10-mfd.ko",
-        "drivers/mfd/s2mpg11-mfd.ko",
-        "drivers/mfd/s2mpg1x-gpio.ko",
-        "drivers/mfd/slg51000-core.ko",
-        "drivers/misc/bbdpl/bbd.ko",
-        "drivers/misc/bbdpl/bcm47765.ko",
-        "drivers/misc/gsc-spi.ko",
-        "drivers/misc/gvotable.ko",
-        "drivers/misc/logbuffer.ko",
-        "drivers/misc/sbb-mux/sbb-mux.ko",
-        "drivers/misc/sscoredump/sscoredump.ko",
-        "drivers/pci/controller/dwc/pcie-exynos-gs.ko",
-        "drivers/pci/controller/dwc/pcie-exynos-gs101-rc-cal.ko",
-        "drivers/phy/samsung/phy-exynos-mipi.ko",
-        "drivers/phy/samsung/phy-exynos-mipi-dsim.ko",
-        "drivers/phy/samsung/phy-exynos-usbdrd-super.ko",
-        "drivers/pinctrl/gs/pinctrl-exynos-gs.ko",
-        "drivers/pinctrl/pinctrl-slg51000.ko",
-        "drivers/power/reset/debug-reboot.ko",
-        "drivers/regulator/max77826-gs-regulator.ko",
-        "drivers/regulator/pmic_class.ko",
-        "drivers/regulator/s2mpg10-powermeter.ko",
-        "drivers/regulator/s2mpg10-regulator.ko",
-        "drivers/regulator/s2mpg11-powermeter.ko",
-        "drivers/regulator/s2mpg11-regulator.ko",
-        "drivers/regulator/slg51000-regulator.ko",
-        "drivers/rtc/rtc-s2mpg10.ko",
-        "drivers/scsi/ufs/ufs-exynos-gs.ko",
-        "drivers/soc/google/acpm/acpm_flexpmu_dbg.ko",
-        "drivers/soc/google/acpm/acpm_mbox_test.ko",
-        "drivers/soc/google/acpm/gs_acpm.ko",
-        "drivers/soc/google/acpm/power_stats.ko",
-        "drivers/soc/google/bcm_dbg.ko",
-        "drivers/soc/google/cal-if/cmupmucal.ko",
-        "drivers/soc/google/cpif/boot_device_spi.ko",
-        "drivers/soc/google/cpif/cp_thermal_zone.ko",
-        "drivers/soc/google/cpif/cpif.ko",
-        "drivers/soc/google/cpif/exynos_dit.ko",
-        "drivers/soc/google/cpif/shm_ipc.ko",
-        "drivers/soc/google/dbgcore-dump.ko",
-        "drivers/soc/google/debug/debug-snapshot-debug-kinfo.ko",
-        "drivers/soc/google/debug/debug-snapshot-qd.ko",
-        "drivers/soc/google/debug/debug-snapshot-sfrdump.ko",
-        "drivers/soc/google/debug/dss.ko",
-        "drivers/soc/google/debug/ehld.ko",
-        "drivers/soc/google/debug/exynos-adv-tracer.ko",
-        "drivers/soc/google/debug/exynos-adv-tracer-s2d.ko",
-        "drivers/soc/google/debug/exynos-coresight.ko",
-        "drivers/soc/google/debug/exynos-coresight-etm.ko",
-        "drivers/soc/google/debug/exynos-debug-test.ko",
-        "drivers/soc/google/debug/exynos-ecc-handler.ko",
-        "drivers/soc/google/debug/gs101-itmon.ko",
-        "drivers/soc/google/debug/pixel-boot-metrics.ko",
-        "drivers/soc/google/debug/pixel-debug-test.ko",
-        "drivers/soc/google/debug/sjtag-driver.ko",
-        "drivers/soc/google/ect_parser.ko",
-        "drivers/soc/google/eh/eh.ko",
-        "drivers/soc/google/exynos-bcm_dbg-dump.ko",
-        "drivers/soc/google/exynos-cpuhp.ko",
-        "drivers/soc/google/exynos-cpupm.ko",
-        "drivers/soc/google/exynos-dm.ko",
-        "drivers/soc/google/exynos-pd.ko",
-        "drivers/soc/google/exynos-pd-dbg.ko",
-        "drivers/soc/google/exynos-pd_el3.ko",
-        "drivers/soc/google/exynos-pm.ko",
-        "drivers/soc/google/exynos-pmu-if.ko",
-        "drivers/soc/google/exynos-seclog.ko",
-        "drivers/soc/google/exynos_pm_qos.ko",
-        "drivers/soc/google/gs-chipid.ko",
-        "drivers/soc/google/gsa/gsa.ko",
-        "drivers/soc/google/gsa/gsa_gsc.ko",
-        "drivers/soc/google/hardlockup-debug.ko",
-        "drivers/soc/google/hardlockup-watchdog.ko",
-        "drivers/soc/google/pixel_em/pixel_em.ko",
-        "drivers/soc/google/pixel_stat/mm/pixel_stat_mm.ko",
-        "drivers/soc/google/pixel_stat/pixel_stat_sysfs.ko",
-        "drivers/soc/google/pt/slc_acpm.ko",
-        "drivers/soc/google/pt/slc_dummy.ko",
-        "drivers/soc/google/pt/slc_pmon.ko",
-        "drivers/soc/google/pt/slc_pt.ko",
-        "drivers/soc/google/s2mpu/s2mpu.ko",
-        "drivers/soc/google/sysrq-hook.ko",
-        "drivers/soc/google/vh/kernel/systrace.ko",
-        "drivers/spi/spi-s3c64xx.ko",
-        "drivers/staging/android/delay_init.ko",
-        "drivers/thermal/google/google_bcl.ko",
-        "drivers/thermal/google/gs101_spmic_thermal.ko",
-        "drivers/thermal/samsung/gpu_cooling.ko",
-        "drivers/thermal/samsung/gs101_thermal.ko",
-        "drivers/trusty/trusty-core.ko",
-        "drivers/trusty/trusty-ipc.ko",
-        "drivers/trusty/trusty-irq.ko",
-        "drivers/trusty/trusty-log.ko",
-        "drivers/trusty/trusty-test.ko",
-        "drivers/trusty/trusty-virtio.ko",
-        "drivers/tty/serial/exynos_tty.ko",
-        "drivers/usb/dwc3/dwc3-exynos-usb.ko",
-        "drivers/usb/gadget/function/usb_f_dm.ko",
-        "drivers/usb/gadget/function/usb_f_dm1.ko",
-        "drivers/usb/host/xhci-exynos.ko",
-        "drivers/usb/typec/tcpm/google/bc_max77759.ko",
-        "drivers/usb/typec/tcpm/google/max77759_contaminant.ko",
-        "drivers/usb/typec/tcpm/google/max77759_helper.ko",
-        "drivers/usb/typec/tcpm/google/slg46826.ko",
-        "drivers/usb/typec/tcpm/google/tcpci_fusb307.ko",
-        "drivers/usb/typec/tcpm/google/tcpci_max77759.ko",
-        "drivers/usb/typec/tcpm/google/usb_psy.ko",
-        "drivers/usb/typec/tcpm/google/usbc_cooling_dev.ko",
-        "drivers/watchdog/s3c2410_wdt.ko",
-    ],
-    kernel_build = "//private/google-modules/soc/gs:slider",
-    visibility = [
-        # keep sorted
-        "//private/google-modules:__subpackages__",
-    ],
-)
-
-_slider_modules = [
-    # keep sorted
-    "//private/google-modules/amplifiers/audiometrics:audiometrics.slider",
-    "//private/google-modules/amplifiers/cs35l41:cs35l41.slider",
-    "//private/google-modules/amplifiers/cs40l25:cs40l25.slider",
-    "//private/google-modules/amplifiers/drv2624:drv2624.slider",
-    "//private/google-modules/aoc:aoc.slider",
-    "//private/google-modules/aoc/alsa:alsa.slider",
-    "//private/google-modules/bluetooth/broadcom:broadcom.slider",
-    "//private/google-modules/bms:bms.slider",
-    "//private/google-modules/display:samsung.slider",
-    "//private/google-modules/edgetpu/abrolhos/drivers/edgetpu:edgetpu.slider",
-    "//private/google-modules/gpu/mali_kbase:mali_kbase.slider",
-    "//private/google-modules/gpu/mali_pixel:mali_pixel.slider",
-    "//private/google-modules/lwis:lwis.slider",
-    "//private/google-modules/nfc:nfc.slider",
-    "//private/google-modules/power/reset:reset.slider",
-    "//private/google-modules/soc/gs:gs101_soc",
-    "//private/google-modules/touch/common:common.slider",
-    "//private/google-modules/touch/fts/ftm5:ftm5.slider",
-    "//private/google-modules/touch/sec:sec.slider",
-    "//private/google-modules/uwb/kernel:kernel.slider",
-    "//private/google-modules/wlan/bcmdhd4389:bcmdhd4389.slider",
-]
-
-kernel_modules_install(
-    name = "slider_modules_install",
-    kernel_build = ":slider",
-    kernel_modules = _slider_modules,
-)
-
-merged_kernel_uapi_headers(
-    name = "slider_merged_kernel_uapi_headers",
-    kernel_build = ":slider",
-    kernel_modules = _slider_modules,
-)
-
-kernel_images(
-    name = "slider_images",
-    build_boot = True,
-    build_dtbo = True,
-    build_vendor_boot = True,
-    build_vendor_dlkm = True,
-    dtbo_srcs = [":slider/" + e for e in slider_dtbos],
-    kernel_build = ":slider",
-    kernel_modules_install = ":slider_modules_install",
-    # Keep the following in sync with build.config.slider:
-    modules_list = "vendor_boot_modules.slider",
-    # No MODULES_BLOCKLIST
-    # Keep the following in sync with build.config.gs101:
-    vendor_dlkm_modules_list = "vendor_dlkm_modules.slider",
-    vendor_dlkm_modules_blocklist = "vendor_dlkm.blocklist.slider",
-    vendor_dlkm_props = "vendor_dlkm.props.slider",
-    # VENDOR_RAMDISK_BINARY
-    vendor_ramdisk_binaries = ["//prebuilts/boot-artifacts/ramdisks:vendor_ramdisk-oriole.img"],
-    deps = [
-        # Keep the following in sync with vendor_dlkm.props.slider:
-        # selinux_fc
-        "//prebuilts/boot-artifacts/selinux:file_contexts",
-    ],
-)
-
-copy_to_dist_dir(
-    name = "slider_dist",
-    data = [
-        ":slider",
-        ":slider_images",
-        # At the time of writing (2022-02-04), this intentionally diverges from
-        # the behavior of build.sh-style mixed builds by also incorporating
-        # UAPI headers of external modules, while build.sh-style mixed builds
-        # always uses kernel-uapi-headers.tar.gz from GKI_DIST_DIR.
-        # To use GKI's kernel-uapi-headers.tar.gz in DIST_DIR, use
-        #     //common:kernel_aarch64_uapi_headers
-        # instead.
-        ":slider_merged_kernel_uapi_headers",
-        ":slider_modules_install",
-        "//common:kernel_aarch64_download_or_build",
-        "//common:kernel_aarch64_additional_artifacts_download_or_build",
-    ],
-    dist_dir = "out/{branch}/dist".format(branch = BRANCH),
-    flat = True,
-)
-=======
 load(":slider.bzl", "define_slider")
 
-define_slider()
->>>>>>> 6cba71d7
+define_slider()