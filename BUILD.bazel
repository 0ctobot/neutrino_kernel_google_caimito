--- conflicted
+++ resolved
@@ -21,12 +21,9 @@
     srcs = glob([
         "**/*.c",
         "**/*.h",
+    ]) + [
         "Kbuild",
-<<<<<<< HEAD
         "Makefile",
-=======
->>>>>>> f6dccc30
-    ]) + [
         "//private/google-modules/aoc_ipc:sources",
         "//private/google-modules/soc/gs:gs_soc_headers",
         "//private/google-modules/trusty:headers",
