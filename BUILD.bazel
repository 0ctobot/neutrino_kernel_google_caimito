# NOTE: THIS FILE IS EXPERIMENTAL FOR THE BAZEL MIGRATION AND NOT USED FOR
# YOUR BUILDS CURRENTLY.
#
# It is not yet the source of truth for your build. If you're looking to modify
# the build file, modify the Android.bp file instead. Do *not* modify this file
# unless you have coordinated with the team managing the Soong to Bazel
# migration.

load("//build/kernel/kleaf:kernel.bzl", "kernel_module")
<<<<<<< HEAD
=======

filegroup(
    name = "reset.kconfig",
    srcs = glob([
        "Kconfig",
    ]),
    visibility = [
        "//private/google-modules/soc/gs:__pkg__",
    ],
)
>>>>>>> fe9913fe

kernel_module(
    name = "reset.slider",
    srcs = glob([
        "**/*.c",
        "**/*.h",
        "Kbuild",
    ]) + [
        "//private/google-modules/bms:headers",
        "//private/google-modules/soc/gs:gs101_soc_headers",
    ],
    outs = [
        "exynos-reboot.ko",
    ],
    kernel_build = "//private/google-modules/soc/gs:slider",
    kernel_module_deps = [
        "//private/google-modules/bms:bms.slider",
        "//private/google-modules/soc/gs:gs101_soc",
    ],
    visibility = [
        "//private/google-modules/soc/gs:__pkg__",
    ],
)<|MERGE_RESOLUTION|>--- conflicted
+++ resolved
@@ -7,8 +7,6 @@
 # migration.
 
 load("//build/kernel/kleaf:kernel.bzl", "kernel_module")
-<<<<<<< HEAD
-=======
 
 filegroup(
     name = "reset.kconfig",
@@ -19,7 +17,6 @@
         "//private/google-modules/soc/gs:__pkg__",
     ],
 )
->>>>>>> fe9913fe
 
 kernel_module(
     name = "reset.slider",
