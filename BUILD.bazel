--- conflicted
+++ resolved
@@ -1,8 +1,4 @@
-<<<<<<< HEAD
 # SPDX-License-Identifier: GPL-2.0
-=======
-# SPDX-License-Identifier: GPL-2.0-or-later
->>>>>>> af1e81e7
 
 load("//build/kernel/kleaf:kernel.bzl", "kernel_module")
 
@@ -11,12 +7,9 @@
     srcs = glob([
         "**/*.c",
         "**/*.h",
+    ]) + [
         "Kbuild",
-    ]) + [
-<<<<<<< HEAD
         "//private/google-modules/bms/misc:headers",
-=======
->>>>>>> af1e81e7
         "//private/google-modules/soc/gs:gs_soc_headers",
     ],
     outs = [
@@ -28,10 +21,7 @@
         "//private/google-modules/soc/gs:__pkg__",
     ],
     deps = [
-<<<<<<< HEAD
         "//private/google-modules/bms/misc:bms-misc",
-=======
->>>>>>> af1e81e7
         "//private/google-modules/soc/gs:gs_soc_module",
     ],
 )