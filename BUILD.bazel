--- conflicted
+++ resolved
@@ -204,11 +204,8 @@
     "build.config.slider.kasan",
     "build.config.slider.khwasan",
     "build.config.zuma",
-<<<<<<< HEAD
     "build.config.zumapro",
-=======
     "system_dlkm.props.zuma",
->>>>>>> baaa9336
     "vendor_dlkm.blocklist.zuma",
     "vendor_dlkm.blocklist.zumapro",
     "vendor_dlkm.props.zuma",
