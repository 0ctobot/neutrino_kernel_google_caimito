// SPDX-License-Identifier: GPL-2.0
/*
 * Performance events core code:
 *
 *  Copyright (C) 2008 Thomas Gleixner <tglx@linutronix.de>
 *  Copyright (C) 2008-2011 Red Hat, Inc., Ingo Molnar
 *  Copyright (C) 2008-2011 Red Hat, Inc., Peter Zijlstra
 *  Copyright  ©  2009 Paul Mackerras, IBM Corp. <paulus@au1.ibm.com>
 */

#include <linux/fs.h>
#include <linux/mm.h>
#include <linux/cpu.h>
#include <linux/smp.h>
#include <linux/idr.h>
#include <linux/file.h>
#include <linux/poll.h>
#include <linux/slab.h>
#include <linux/hash.h>
#include <linux/tick.h>
#include <linux/sysfs.h>
#include <linux/dcache.h>
#include <linux/percpu.h>
#include <linux/ptrace.h>
#include <linux/reboot.h>
#include <linux/vmstat.h>
#include <linux/device.h>
#include <linux/export.h>
#include <linux/vmalloc.h>
#include <linux/hardirq.h>
#include <linux/hugetlb.h>
#include <linux/rculist.h>
#include <linux/uaccess.h>
#include <linux/syscalls.h>
#include <linux/anon_inodes.h>
#include <linux/kernel_stat.h>
#include <linux/cgroup.h>
#include <linux/perf_event.h>
#include <linux/trace_events.h>
#include <linux/hw_breakpoint.h>
#include <linux/mm_types.h>
#include <linux/module.h>
#include <linux/mman.h>
#include <linux/compat.h>
#include <linux/bpf.h>
#include <linux/filter.h>
#include <linux/namei.h>
#include <linux/parser.h>
#include <linux/sched/clock.h>
#include <linux/sched/mm.h>
#include <linux/proc_ns.h>
#include <linux/mount.h>
#include <linux/min_heap.h>
#include <linux/highmem.h>
#include <linux/pgtable.h>
#include <linux/buildid.h>
#include <linux/task_work.h>

#include "internal.h"

#include <asm/irq_regs.h>

typedef int (*remote_function_f)(void *);

struct remote_function_call {
	struct task_struct	*p;
	remote_function_f	func;
	void			*info;
	int			ret;
};

static void remote_function(void *data)
{
	struct remote_function_call *tfc = data;
	struct task_struct *p = tfc->p;

	if (p) {
		/* -EAGAIN */
		if (task_cpu(p) != smp_processor_id())
			return;

		/*
		 * Now that we're on right CPU with IRQs disabled, we can test
		 * if we hit the right task without races.
		 */

		tfc->ret = -ESRCH; /* No such (running) process */
		if (p != current)
			return;
	}

	tfc->ret = tfc->func(tfc->info);
}

/**
 * task_function_call - call a function on the cpu on which a task runs
 * @p:		the task to evaluate
 * @func:	the function to be called
 * @info:	the function call argument
 *
 * Calls the function @func when the task is currently running. This might
 * be on the current CPU, which just calls the function directly.  This will
 * retry due to any failures in smp_call_function_single(), such as if the
 * task_cpu() goes offline concurrently.
 *
 * returns @func return value or -ESRCH or -ENXIO when the process isn't running
 */
static int
task_function_call(struct task_struct *p, remote_function_f func, void *info)
{
	struct remote_function_call data = {
		.p	= p,
		.func	= func,
		.info	= info,
		.ret	= -EAGAIN,
	};
	int ret;

	for (;;) {
		ret = smp_call_function_single(task_cpu(p), remote_function,
					       &data, 1);
		if (!ret)
			ret = data.ret;

		if (ret != -EAGAIN)
			break;

		cond_resched();
	}

	return ret;
}

/**
 * cpu_function_call - call a function on the cpu
 * @cpu:	target cpu to queue this function
 * @func:	the function to be called
 * @info:	the function call argument
 *
 * Calls the function @func on the remote cpu.
 *
 * returns: @func return value or -ENXIO when the cpu is offline
 */
static int cpu_function_call(int cpu, remote_function_f func, void *info)
{
	struct remote_function_call data = {
		.p	= NULL,
		.func	= func,
		.info	= info,
		.ret	= -ENXIO, /* No such CPU */
	};

	smp_call_function_single(cpu, remote_function, &data, 1);

	return data.ret;
}

static inline struct perf_cpu_context *
__get_cpu_context(struct perf_event_context *ctx)
{
	return this_cpu_ptr(ctx->pmu->pmu_cpu_context);
}

static void perf_ctx_lock(struct perf_cpu_context *cpuctx,
			  struct perf_event_context *ctx)
{
	raw_spin_lock(&cpuctx->ctx.lock);
	if (ctx)
		raw_spin_lock(&ctx->lock);
}

static void perf_ctx_unlock(struct perf_cpu_context *cpuctx,
			    struct perf_event_context *ctx)
{
	if (ctx)
		raw_spin_unlock(&ctx->lock);
	raw_spin_unlock(&cpuctx->ctx.lock);
}

#define TASK_TOMBSTONE ((void *)-1L)

static bool is_kernel_event(struct perf_event *event)
{
	return READ_ONCE(event->owner) == TASK_TOMBSTONE;
}

/*
 * On task ctx scheduling...
 *
 * When !ctx->nr_events a task context will not be scheduled. This means
 * we can disable the scheduler hooks (for performance) without leaving
 * pending task ctx state.
 *
 * This however results in two special cases:
 *
 *  - removing the last event from a task ctx; this is relatively straight
 *    forward and is done in __perf_remove_from_context.
 *
 *  - adding the first event to a task ctx; this is tricky because we cannot
 *    rely on ctx->is_active and therefore cannot use event_function_call().
 *    See perf_install_in_context().
 *
 * If ctx->nr_events, then ctx->is_active and cpuctx->task_ctx are set.
 */

typedef void (*event_f)(struct perf_event *, struct perf_cpu_context *,
			struct perf_event_context *, void *);

struct event_function_struct {
	struct perf_event *event;
	event_f func;
	void *data;
};

static int event_function(void *info)
{
	struct event_function_struct *efs = info;
	struct perf_event *event = efs->event;
	struct perf_event_context *ctx = event->ctx;
	struct perf_cpu_context *cpuctx = __get_cpu_context(ctx);
	struct perf_event_context *task_ctx = cpuctx->task_ctx;
	int ret = 0;

	lockdep_assert_irqs_disabled();

	perf_ctx_lock(cpuctx, task_ctx);
	/*
	 * Since we do the IPI call without holding ctx->lock things can have
	 * changed, double check we hit the task we set out to hit.
	 */
	if (ctx->task) {
		if (ctx->task != current) {
			ret = -ESRCH;
			goto unlock;
		}

		/*
		 * We only use event_function_call() on established contexts,
		 * and event_function() is only ever called when active (or
		 * rather, we'll have bailed in task_function_call() or the
		 * above ctx->task != current test), therefore we must have
		 * ctx->is_active here.
		 */
		WARN_ON_ONCE(!ctx->is_active);
		/*
		 * And since we have ctx->is_active, cpuctx->task_ctx must
		 * match.
		 */
		WARN_ON_ONCE(task_ctx != ctx);
	} else {
		WARN_ON_ONCE(&cpuctx->ctx != ctx);
	}

	efs->func(event, cpuctx, ctx, efs->data);
unlock:
	perf_ctx_unlock(cpuctx, task_ctx);

	return ret;
}

static void event_function_call(struct perf_event *event, event_f func, void *data)
{
	struct perf_event_context *ctx = event->ctx;
	struct task_struct *task = READ_ONCE(ctx->task); /* verified in event_function */
	struct event_function_struct efs = {
		.event = event,
		.func = func,
		.data = data,
	};

	if (!event->parent) {
		/*
		 * If this is a !child event, we must hold ctx::mutex to
		 * stabilize the event->ctx relation. See
		 * perf_event_ctx_lock().
		 */
		lockdep_assert_held(&ctx->mutex);
	}

	if (!task) {
		cpu_function_call(event->cpu, event_function, &efs);
		return;
	}

	if (task == TASK_TOMBSTONE)
		return;

again:
	if (!task_function_call(task, event_function, &efs))
		return;

	raw_spin_lock_irq(&ctx->lock);
	/*
	 * Reload the task pointer, it might have been changed by
	 * a concurrent perf_event_context_sched_out().
	 */
	task = ctx->task;
	if (task == TASK_TOMBSTONE) {
		raw_spin_unlock_irq(&ctx->lock);
		return;
	}
	if (ctx->is_active) {
		raw_spin_unlock_irq(&ctx->lock);
		goto again;
	}
	func(event, NULL, ctx, data);
	raw_spin_unlock_irq(&ctx->lock);
}

/*
 * Similar to event_function_call() + event_function(), but hard assumes IRQs
 * are already disabled and we're on the right CPU.
 */
static void event_function_local(struct perf_event *event, event_f func, void *data)
{
	struct perf_event_context *ctx = event->ctx;
	struct perf_cpu_context *cpuctx = __get_cpu_context(ctx);
	struct task_struct *task = READ_ONCE(ctx->task);
	struct perf_event_context *task_ctx = NULL;

	lockdep_assert_irqs_disabled();

	if (task) {
		if (task == TASK_TOMBSTONE)
			return;

		task_ctx = ctx;
	}

	perf_ctx_lock(cpuctx, task_ctx);

	task = ctx->task;
	if (task == TASK_TOMBSTONE)
		goto unlock;

	if (task) {
		/*
		 * We must be either inactive or active and the right task,
		 * otherwise we're screwed, since we cannot IPI to somewhere
		 * else.
		 */
		if (ctx->is_active) {
			if (WARN_ON_ONCE(task != current))
				goto unlock;

			if (WARN_ON_ONCE(cpuctx->task_ctx != ctx))
				goto unlock;
		}
	} else {
		WARN_ON_ONCE(&cpuctx->ctx != ctx);
	}

	func(event, cpuctx, ctx, data);
unlock:
	perf_ctx_unlock(cpuctx, task_ctx);
}

#define PERF_FLAG_ALL (PERF_FLAG_FD_NO_GROUP |\
		       PERF_FLAG_FD_OUTPUT  |\
		       PERF_FLAG_PID_CGROUP |\
		       PERF_FLAG_FD_CLOEXEC)

/*
 * branch priv levels that need permission checks
 */
#define PERF_SAMPLE_BRANCH_PERM_PLM \
	(PERF_SAMPLE_BRANCH_KERNEL |\
	 PERF_SAMPLE_BRANCH_HV)

enum event_type_t {
	EVENT_FLEXIBLE = 0x1,
	EVENT_PINNED = 0x2,
	EVENT_TIME = 0x4,
	/* see ctx_resched() for details */
	EVENT_CPU = 0x8,
	EVENT_ALL = EVENT_FLEXIBLE | EVENT_PINNED,
};

/*
 * perf_sched_events : >0 events exist
 * perf_cgroup_events: >0 per-cpu cgroup events exist on this cpu
 */

static void perf_sched_delayed(struct work_struct *work);
DEFINE_STATIC_KEY_FALSE(perf_sched_events);
static DECLARE_DELAYED_WORK(perf_sched_work, perf_sched_delayed);
static DEFINE_MUTEX(perf_sched_mutex);
static atomic_t perf_sched_count;

static DEFINE_PER_CPU(atomic_t, perf_cgroup_events);
static DEFINE_PER_CPU(int, perf_sched_cb_usages);
static DEFINE_PER_CPU(struct pmu_event_list, pmu_sb_events);

static atomic_t nr_mmap_events __read_mostly;
static atomic_t nr_comm_events __read_mostly;
static atomic_t nr_namespaces_events __read_mostly;
static atomic_t nr_task_events __read_mostly;
static atomic_t nr_freq_events __read_mostly;
static atomic_t nr_switch_events __read_mostly;
static atomic_t nr_ksymbol_events __read_mostly;
static atomic_t nr_bpf_events __read_mostly;
static atomic_t nr_cgroup_events __read_mostly;
static atomic_t nr_text_poke_events __read_mostly;
static atomic_t nr_build_id_events __read_mostly;

static LIST_HEAD(pmus);
static DEFINE_MUTEX(pmus_lock);
static struct srcu_struct pmus_srcu;
static cpumask_var_t perf_online_mask;
static struct kmem_cache *perf_event_cache;

/*
 * perf event paranoia level:
 *  -1 - not paranoid at all
 *   0 - disallow raw tracepoint access for unpriv
 *   1 - disallow cpu events for unpriv
 *   2 - disallow kernel profiling for unpriv
 */
int sysctl_perf_event_paranoid __read_mostly = 2;

/* Minimum for 512 kiB + 1 user control page */
int sysctl_perf_event_mlock __read_mostly = 512 + (PAGE_SIZE / 1024); /* 'free' kiB per user */

/*
 * max perf event sample rate
 */
#define DEFAULT_MAX_SAMPLE_RATE		100000
#define DEFAULT_SAMPLE_PERIOD_NS	(NSEC_PER_SEC / DEFAULT_MAX_SAMPLE_RATE)
#define DEFAULT_CPU_TIME_MAX_PERCENT	25

int sysctl_perf_event_sample_rate __read_mostly	= DEFAULT_MAX_SAMPLE_RATE;

static int max_samples_per_tick __read_mostly	= DIV_ROUND_UP(DEFAULT_MAX_SAMPLE_RATE, HZ);
static int perf_sample_period_ns __read_mostly	= DEFAULT_SAMPLE_PERIOD_NS;

static int perf_sample_allowed_ns __read_mostly =
	DEFAULT_SAMPLE_PERIOD_NS * DEFAULT_CPU_TIME_MAX_PERCENT / 100;

static void update_perf_cpu_limits(void)
{
	u64 tmp = perf_sample_period_ns;

	tmp *= sysctl_perf_cpu_time_max_percent;
	tmp = div_u64(tmp, 100);
	if (!tmp)
		tmp = 1;

	WRITE_ONCE(perf_sample_allowed_ns, tmp);
}

static bool perf_rotate_context(struct perf_cpu_context *cpuctx);

int perf_proc_update_handler(struct ctl_table *table, int write,
		void *buffer, size_t *lenp, loff_t *ppos)
{
	int ret;
	int perf_cpu = sysctl_perf_cpu_time_max_percent;
	/*
	 * If throttling is disabled don't allow the write:
	 */
	if (write && (perf_cpu == 100 || perf_cpu == 0))
		return -EINVAL;

	ret = proc_dointvec_minmax(table, write, buffer, lenp, ppos);
	if (ret || !write)
		return ret;

	max_samples_per_tick = DIV_ROUND_UP(sysctl_perf_event_sample_rate, HZ);
	perf_sample_period_ns = NSEC_PER_SEC / sysctl_perf_event_sample_rate;
	update_perf_cpu_limits();

	return 0;
}

int sysctl_perf_cpu_time_max_percent __read_mostly = DEFAULT_CPU_TIME_MAX_PERCENT;

int perf_cpu_time_max_percent_handler(struct ctl_table *table, int write,
		void *buffer, size_t *lenp, loff_t *ppos)
{
	int ret = proc_dointvec_minmax(table, write, buffer, lenp, ppos);

	if (ret || !write)
		return ret;

	if (sysctl_perf_cpu_time_max_percent == 100 ||
	    sysctl_perf_cpu_time_max_percent == 0) {
		printk(KERN_WARNING
		       "perf: Dynamic interrupt throttling disabled, can hang your system!\n");
		WRITE_ONCE(perf_sample_allowed_ns, 0);
	} else {
		update_perf_cpu_limits();
	}

	return 0;
}

/*
 * perf samples are done in some very critical code paths (NMIs).
 * If they take too much CPU time, the system can lock up and not
 * get any real work done.  This will drop the sample rate when
 * we detect that events are taking too long.
 */
#define NR_ACCUMULATED_SAMPLES 128
static DEFINE_PER_CPU(u64, running_sample_length);

static u64 __report_avg;
static u64 __report_allowed;

static void perf_duration_warn(struct irq_work *w)
{
	printk_ratelimited(KERN_INFO
		"perf: interrupt took too long (%lld > %lld), lowering "
		"kernel.perf_event_max_sample_rate to %d\n",
		__report_avg, __report_allowed,
		sysctl_perf_event_sample_rate);
}

static DEFINE_IRQ_WORK(perf_duration_work, perf_duration_warn);

void perf_sample_event_took(u64 sample_len_ns)
{
	u64 max_len = READ_ONCE(perf_sample_allowed_ns);
	u64 running_len;
	u64 avg_len;
	u32 max;

	if (max_len == 0)
		return;

	/* Decay the counter by 1 average sample. */
	running_len = __this_cpu_read(running_sample_length);
	running_len -= running_len/NR_ACCUMULATED_SAMPLES;
	running_len += sample_len_ns;
	__this_cpu_write(running_sample_length, running_len);

	/*
	 * Note: this will be biased artifically low until we have
	 * seen NR_ACCUMULATED_SAMPLES. Doing it this way keeps us
	 * from having to maintain a count.
	 */
	avg_len = running_len/NR_ACCUMULATED_SAMPLES;
	if (avg_len <= max_len)
		return;

	__report_avg = avg_len;
	__report_allowed = max_len;

	/*
	 * Compute a throttle threshold 25% below the current duration.
	 */
	avg_len += avg_len / 4;
	max = (TICK_NSEC / 100) * sysctl_perf_cpu_time_max_percent;
	if (avg_len < max)
		max /= (u32)avg_len;
	else
		max = 1;

	WRITE_ONCE(perf_sample_allowed_ns, avg_len);
	WRITE_ONCE(max_samples_per_tick, max);

	sysctl_perf_event_sample_rate = max * HZ;
	perf_sample_period_ns = NSEC_PER_SEC / sysctl_perf_event_sample_rate;

	if (!irq_work_queue(&perf_duration_work)) {
		early_printk("perf: interrupt took too long (%lld > %lld), lowering "
			     "kernel.perf_event_max_sample_rate to %d\n",
			     __report_avg, __report_allowed,
			     sysctl_perf_event_sample_rate);
	}
}

static atomic64_t perf_event_id;

static void cpu_ctx_sched_out(struct perf_cpu_context *cpuctx,
			      enum event_type_t event_type);

static void cpu_ctx_sched_in(struct perf_cpu_context *cpuctx,
			     enum event_type_t event_type);

static void update_context_time(struct perf_event_context *ctx);
static u64 perf_event_time(struct perf_event *event);

void __weak perf_event_print_debug(void)	{ }

static inline u64 perf_clock(void)
{
	return local_clock();
}

static inline u64 perf_event_clock(struct perf_event *event)
{
	return event->clock();
}

/*
 * State based event timekeeping...
 *
 * The basic idea is to use event->state to determine which (if any) time
 * fields to increment with the current delta. This means we only need to
 * update timestamps when we change state or when they are explicitly requested
 * (read).
 *
 * Event groups make things a little more complicated, but not terribly so. The
 * rules for a group are that if the group leader is OFF the entire group is
 * OFF, irrespecive of what the group member states are. This results in
 * __perf_effective_state().
 *
 * A futher ramification is that when a group leader flips between OFF and
 * !OFF, we need to update all group member times.
 *
 *
 * NOTE: perf_event_time() is based on the (cgroup) context time, and thus we
 * need to make sure the relevant context time is updated before we try and
 * update our timestamps.
 */

static __always_inline enum perf_event_state
__perf_effective_state(struct perf_event *event)
{
	struct perf_event *leader = event->group_leader;

	if (leader->state <= PERF_EVENT_STATE_OFF)
		return leader->state;

	return event->state;
}

static __always_inline void
__perf_update_times(struct perf_event *event, u64 now, u64 *enabled, u64 *running)
{
	enum perf_event_state state = __perf_effective_state(event);
	u64 delta = now - event->tstamp;

	*enabled = event->total_time_enabled;
	if (state >= PERF_EVENT_STATE_INACTIVE)
		*enabled += delta;

	*running = event->total_time_running;
	if (state >= PERF_EVENT_STATE_ACTIVE)
		*running += delta;
}

static void perf_event_update_time(struct perf_event *event)
{
	u64 now = perf_event_time(event);

	__perf_update_times(event, now, &event->total_time_enabled,
					&event->total_time_running);
	event->tstamp = now;
}

static void perf_event_update_sibling_time(struct perf_event *leader)
{
	struct perf_event *sibling;

	for_each_sibling_event(sibling, leader)
		perf_event_update_time(sibling);
}

static void
perf_event_set_state(struct perf_event *event, enum perf_event_state state)
{
	if (event->state == state)
		return;

	perf_event_update_time(event);
	/*
	 * If a group leader gets enabled/disabled all its siblings
	 * are affected too.
	 */
	if ((event->state < 0) ^ (state < 0))
		perf_event_update_sibling_time(event);

	WRITE_ONCE(event->state, state);
}

/*
 * UP store-release, load-acquire
 */

#define __store_release(ptr, val)					\
do {									\
	barrier();							\
	WRITE_ONCE(*(ptr), (val));					\
} while (0)

#define __load_acquire(ptr)						\
({									\
	__unqual_scalar_typeof(*(ptr)) ___p = READ_ONCE(*(ptr));	\
	barrier();							\
	___p;								\
})

#ifdef CONFIG_CGROUP_PERF

static inline bool
perf_cgroup_match(struct perf_event *event)
{
	struct perf_event_context *ctx = event->ctx;
	struct perf_cpu_context *cpuctx = __get_cpu_context(ctx);

	/* @event doesn't care about cgroup */
	if (!event->cgrp)
		return true;

	/* wants specific cgroup scope but @cpuctx isn't associated with any */
	if (!cpuctx->cgrp)
		return false;

	/*
	 * Cgroup scoping is recursive.  An event enabled for a cgroup is
	 * also enabled for all its descendant cgroups.  If @cpuctx's
	 * cgroup is a descendant of @event's (the test covers identity
	 * case), it's a match.
	 */
	return cgroup_is_descendant(cpuctx->cgrp->css.cgroup,
				    event->cgrp->css.cgroup);
}

static inline void perf_detach_cgroup(struct perf_event *event)
{
	css_put(&event->cgrp->css);
	event->cgrp = NULL;
}

static inline int is_cgroup_event(struct perf_event *event)
{
	return event->cgrp != NULL;
}

static inline u64 perf_cgroup_event_time(struct perf_event *event)
{
	struct perf_cgroup_info *t;

	t = per_cpu_ptr(event->cgrp->info, event->cpu);
	return t->time;
}

static inline u64 perf_cgroup_event_time_now(struct perf_event *event, u64 now)
{
	struct perf_cgroup_info *t;

	t = per_cpu_ptr(event->cgrp->info, event->cpu);
	if (!__load_acquire(&t->active))
		return t->time;
	now += READ_ONCE(t->timeoffset);
	return now;
}

static inline void __update_cgrp_time(struct perf_cgroup_info *info, u64 now, bool adv)
{
	if (adv)
		info->time += now - info->timestamp;
	info->timestamp = now;
	/*
	 * see update_context_time()
	 */
	WRITE_ONCE(info->timeoffset, info->time - info->timestamp);
}

static inline void update_cgrp_time_from_cpuctx(struct perf_cpu_context *cpuctx, bool final)
{
	struct perf_cgroup *cgrp = cpuctx->cgrp;
	struct cgroup_subsys_state *css;
	struct perf_cgroup_info *info;

	if (cgrp) {
		u64 now = perf_clock();

		for (css = &cgrp->css; css; css = css->parent) {
			cgrp = container_of(css, struct perf_cgroup, css);
			info = this_cpu_ptr(cgrp->info);

			__update_cgrp_time(info, now, true);
			if (final)
				__store_release(&info->active, 0);
		}
	}
}

static inline void update_cgrp_time_from_event(struct perf_event *event)
{
	struct perf_cgroup_info *info;

	/*
	 * ensure we access cgroup data only when needed and
	 * when we know the cgroup is pinned (css_get)
	 */
	if (!is_cgroup_event(event))
		return;

	info = this_cpu_ptr(event->cgrp->info);
	/*
	 * Do not update time when cgroup is not active
	 */
	if (info->active)
		__update_cgrp_time(info, perf_clock(), true);
}

static inline void
perf_cgroup_set_timestamp(struct perf_cpu_context *cpuctx)
{
	struct perf_event_context *ctx = &cpuctx->ctx;
	struct perf_cgroup *cgrp = cpuctx->cgrp;
	struct perf_cgroup_info *info;
	struct cgroup_subsys_state *css;

	/*
	 * ctx->lock held by caller
	 * ensure we do not access cgroup data
	 * unless we have the cgroup pinned (css_get)
	 */
	if (!cgrp)
		return;

	WARN_ON_ONCE(!ctx->nr_cgroups);

	for (css = &cgrp->css; css; css = css->parent) {
		cgrp = container_of(css, struct perf_cgroup, css);
		info = this_cpu_ptr(cgrp->info);
		__update_cgrp_time(info, ctx->timestamp, false);
		__store_release(&info->active, 1);
	}
}

static DEFINE_PER_CPU(struct list_head, cgrp_cpuctx_list);

/*
 * reschedule events based on the cgroup constraint of task.
 */
static void perf_cgroup_switch(struct task_struct *task)
{
	struct perf_cgroup *cgrp;
	struct perf_cpu_context *cpuctx, *tmp;
	struct list_head *list;
	unsigned long flags;

	/*
	 * Disable interrupts and preemption to avoid this CPU's
	 * cgrp_cpuctx_entry to change under us.
	 */
	local_irq_save(flags);

	cgrp = perf_cgroup_from_task(task, NULL);

	list = this_cpu_ptr(&cgrp_cpuctx_list);
	list_for_each_entry_safe(cpuctx, tmp, list, cgrp_cpuctx_entry) {
		WARN_ON_ONCE(cpuctx->ctx.nr_cgroups == 0);
		if (READ_ONCE(cpuctx->cgrp) == cgrp)
			continue;

		perf_ctx_lock(cpuctx, cpuctx->task_ctx);
		perf_pmu_disable(cpuctx->ctx.pmu);

		cpu_ctx_sched_out(cpuctx, EVENT_ALL);
		/*
		 * must not be done before ctxswout due
		 * to update_cgrp_time_from_cpuctx() in
		 * ctx_sched_out()
		 */
		cpuctx->cgrp = cgrp;
		/*
		 * set cgrp before ctxsw in to allow
		 * perf_cgroup_set_timestamp() in ctx_sched_in()
		 * to not have to pass task around
		 */
		cpu_ctx_sched_in(cpuctx, EVENT_ALL);

		perf_pmu_enable(cpuctx->ctx.pmu);
		perf_ctx_unlock(cpuctx, cpuctx->task_ctx);
	}

	local_irq_restore(flags);
}

static int perf_cgroup_ensure_storage(struct perf_event *event,
				struct cgroup_subsys_state *css)
{
	struct perf_cpu_context *cpuctx;
	struct perf_event **storage;
	int cpu, heap_size, ret = 0;

	/*
	 * Allow storage to have sufficent space for an iterator for each
	 * possibly nested cgroup plus an iterator for events with no cgroup.
	 */
	for (heap_size = 1; css; css = css->parent)
		heap_size++;

	for_each_possible_cpu(cpu) {
		cpuctx = per_cpu_ptr(event->pmu->pmu_cpu_context, cpu);
		if (heap_size <= cpuctx->heap_size)
			continue;

		storage = kmalloc_node(heap_size * sizeof(struct perf_event *),
				       GFP_KERNEL, cpu_to_node(cpu));
		if (!storage) {
			ret = -ENOMEM;
			break;
		}

		raw_spin_lock_irq(&cpuctx->ctx.lock);
		if (cpuctx->heap_size < heap_size) {
			swap(cpuctx->heap, storage);
			if (storage == cpuctx->heap_default)
				storage = NULL;
			cpuctx->heap_size = heap_size;
		}
		raw_spin_unlock_irq(&cpuctx->ctx.lock);

		kfree(storage);
	}

	return ret;
}

static inline int perf_cgroup_connect(int fd, struct perf_event *event,
				      struct perf_event_attr *attr,
				      struct perf_event *group_leader)
{
	struct perf_cgroup *cgrp;
	struct cgroup_subsys_state *css;
	struct fd f = fdget(fd);
	int ret = 0;

	if (!f.file)
		return -EBADF;

	css = css_tryget_online_from_dir(f.file->f_path.dentry,
					 &perf_event_cgrp_subsys);
	if (IS_ERR(css)) {
		ret = PTR_ERR(css);
		goto out;
	}

	ret = perf_cgroup_ensure_storage(event, css);
	if (ret)
		goto out;

	cgrp = container_of(css, struct perf_cgroup, css);
	event->cgrp = cgrp;

	/*
	 * all events in a group must monitor
	 * the same cgroup because a task belongs
	 * to only one perf cgroup at a time
	 */
	if (group_leader && group_leader->cgrp != cgrp) {
		perf_detach_cgroup(event);
		ret = -EINVAL;
	}
out:
	fdput(f);
	return ret;
}

static inline void
perf_cgroup_event_enable(struct perf_event *event, struct perf_event_context *ctx)
{
	struct perf_cpu_context *cpuctx;

	if (!is_cgroup_event(event))
		return;

	/*
	 * Because cgroup events are always per-cpu events,
	 * @ctx == &cpuctx->ctx.
	 */
	cpuctx = container_of(ctx, struct perf_cpu_context, ctx);

	if (ctx->nr_cgroups++)
		return;

	cpuctx->cgrp = perf_cgroup_from_task(current, ctx);
	list_add(&cpuctx->cgrp_cpuctx_entry,
			per_cpu_ptr(&cgrp_cpuctx_list, event->cpu));
}

static inline void
perf_cgroup_event_disable(struct perf_event *event, struct perf_event_context *ctx)
{
	struct perf_cpu_context *cpuctx;

	if (!is_cgroup_event(event))
		return;

	/*
	 * Because cgroup events are always per-cpu events,
	 * @ctx == &cpuctx->ctx.
	 */
	cpuctx = container_of(ctx, struct perf_cpu_context, ctx);

	if (--ctx->nr_cgroups)
		return;

	cpuctx->cgrp = NULL;
	list_del(&cpuctx->cgrp_cpuctx_entry);
}

#else /* !CONFIG_CGROUP_PERF */

static inline bool
perf_cgroup_match(struct perf_event *event)
{
	return true;
}

static inline void perf_detach_cgroup(struct perf_event *event)
{}

static inline int is_cgroup_event(struct perf_event *event)
{
	return 0;
}

static inline void update_cgrp_time_from_event(struct perf_event *event)
{
}

static inline void update_cgrp_time_from_cpuctx(struct perf_cpu_context *cpuctx,
						bool final)
{
}

static inline int perf_cgroup_connect(pid_t pid, struct perf_event *event,
				      struct perf_event_attr *attr,
				      struct perf_event *group_leader)
{
	return -EINVAL;
}

static inline void
perf_cgroup_set_timestamp(struct perf_cpu_context *cpuctx)
{
}

static inline u64 perf_cgroup_event_time(struct perf_event *event)
{
	return 0;
}

static inline u64 perf_cgroup_event_time_now(struct perf_event *event, u64 now)
{
	return 0;
}

static inline void
perf_cgroup_event_enable(struct perf_event *event, struct perf_event_context *ctx)
{
}

static inline void
perf_cgroup_event_disable(struct perf_event *event, struct perf_event_context *ctx)
{
}

static void perf_cgroup_switch(struct task_struct *task)
{
}
#endif

/*
 * set default to be dependent on timer tick just
 * like original code
 */
#define PERF_CPU_HRTIMER (1000 / HZ)
/*
 * function must be called with interrupts disabled
 */
static enum hrtimer_restart perf_mux_hrtimer_handler(struct hrtimer *hr)
{
	struct perf_cpu_context *cpuctx;
	bool rotations;

	lockdep_assert_irqs_disabled();

	cpuctx = container_of(hr, struct perf_cpu_context, hrtimer);
	rotations = perf_rotate_context(cpuctx);

	raw_spin_lock(&cpuctx->hrtimer_lock);
	if (rotations)
		hrtimer_forward_now(hr, cpuctx->hrtimer_interval);
	else
		cpuctx->hrtimer_active = 0;
	raw_spin_unlock(&cpuctx->hrtimer_lock);

	return rotations ? HRTIMER_RESTART : HRTIMER_NORESTART;
}

static void __perf_mux_hrtimer_init(struct perf_cpu_context *cpuctx, int cpu)
{
	struct hrtimer *timer = &cpuctx->hrtimer;
	struct pmu *pmu = cpuctx->ctx.pmu;
	u64 interval;

	/* no multiplexing needed for SW PMU */
	if (pmu->task_ctx_nr == perf_sw_context)
		return;

	/*
	 * check default is sane, if not set then force to
	 * default interval (1/tick)
	 */
	interval = pmu->hrtimer_interval_ms;
	if (interval < 1)
		interval = pmu->hrtimer_interval_ms = PERF_CPU_HRTIMER;

	cpuctx->hrtimer_interval = ns_to_ktime(NSEC_PER_MSEC * interval);

	raw_spin_lock_init(&cpuctx->hrtimer_lock);
	hrtimer_init(timer, CLOCK_MONOTONIC, HRTIMER_MODE_ABS_PINNED_HARD);
	timer->function = perf_mux_hrtimer_handler;
}

static int perf_mux_hrtimer_restart(struct perf_cpu_context *cpuctx)
{
	struct hrtimer *timer = &cpuctx->hrtimer;
	struct pmu *pmu = cpuctx->ctx.pmu;
	unsigned long flags;

	/* not for SW PMU */
	if (pmu->task_ctx_nr == perf_sw_context)
		return 0;

	raw_spin_lock_irqsave(&cpuctx->hrtimer_lock, flags);
	if (!cpuctx->hrtimer_active) {
		cpuctx->hrtimer_active = 1;
		hrtimer_forward_now(timer, cpuctx->hrtimer_interval);
		hrtimer_start_expires(timer, HRTIMER_MODE_ABS_PINNED_HARD);
	}
	raw_spin_unlock_irqrestore(&cpuctx->hrtimer_lock, flags);

	return 0;
}

static int perf_mux_hrtimer_restart_ipi(void *arg)
{
	return perf_mux_hrtimer_restart(arg);
}

void perf_pmu_disable(struct pmu *pmu)
{
	int *count = this_cpu_ptr(pmu->pmu_disable_count);
	if (!(*count)++)
		pmu->pmu_disable(pmu);
}

void perf_pmu_enable(struct pmu *pmu)
{
	int *count = this_cpu_ptr(pmu->pmu_disable_count);
	if (!--(*count))
		pmu->pmu_enable(pmu);
}

static DEFINE_PER_CPU(struct list_head, active_ctx_list);

/*
 * perf_event_ctx_activate(), perf_event_ctx_deactivate(), and
 * perf_event_task_tick() are fully serialized because they're strictly cpu
 * affine and perf_event_ctx{activate,deactivate} are called with IRQs
 * disabled, while perf_event_task_tick is called from IRQ context.
 */
static void perf_event_ctx_activate(struct perf_event_context *ctx)
{
	struct list_head *head = this_cpu_ptr(&active_ctx_list);

	lockdep_assert_irqs_disabled();

	WARN_ON(!list_empty(&ctx->active_ctx_list));

	list_add(&ctx->active_ctx_list, head);
}

static void perf_event_ctx_deactivate(struct perf_event_context *ctx)
{
	lockdep_assert_irqs_disabled();

	WARN_ON(list_empty(&ctx->active_ctx_list));

	list_del_init(&ctx->active_ctx_list);
}

static void get_ctx(struct perf_event_context *ctx)
{
	refcount_inc(&ctx->refcount);
}

static void *alloc_task_ctx_data(struct pmu *pmu)
{
	if (pmu->task_ctx_cache)
		return kmem_cache_zalloc(pmu->task_ctx_cache, GFP_KERNEL);

	return NULL;
}

static void free_task_ctx_data(struct pmu *pmu, void *task_ctx_data)
{
	if (pmu->task_ctx_cache && task_ctx_data)
		kmem_cache_free(pmu->task_ctx_cache, task_ctx_data);
}

static void free_ctx(struct rcu_head *head)
{
	struct perf_event_context *ctx;

	ctx = container_of(head, struct perf_event_context, rcu_head);
	free_task_ctx_data(ctx->pmu, ctx->task_ctx_data);
	kfree(ctx);
}

static void put_ctx(struct perf_event_context *ctx)
{
	if (refcount_dec_and_test(&ctx->refcount)) {
		if (ctx->parent_ctx)
			put_ctx(ctx->parent_ctx);
		if (ctx->task && ctx->task != TASK_TOMBSTONE)
			put_task_struct(ctx->task);
		call_rcu(&ctx->rcu_head, free_ctx);
	}
}

/*
 * Because of perf_event::ctx migration in sys_perf_event_open::move_group and
 * perf_pmu_migrate_context() we need some magic.
 *
 * Those places that change perf_event::ctx will hold both
 * perf_event_ctx::mutex of the 'old' and 'new' ctx value.
 *
 * Lock ordering is by mutex address. There are two other sites where
 * perf_event_context::mutex nests and those are:
 *
 *  - perf_event_exit_task_context()	[ child , 0 ]
 *      perf_event_exit_event()
 *        put_event()			[ parent, 1 ]
 *
 *  - perf_event_init_context()		[ parent, 0 ]
 *      inherit_task_group()
 *        inherit_group()
 *          inherit_event()
 *            perf_event_alloc()
 *              perf_init_event()
 *                perf_try_init_event()	[ child , 1 ]
 *
 * While it appears there is an obvious deadlock here -- the parent and child
 * nesting levels are inverted between the two. This is in fact safe because
 * life-time rules separate them. That is an exiting task cannot fork, and a
 * spawning task cannot (yet) exit.
 *
 * But remember that these are parent<->child context relations, and
 * migration does not affect children, therefore these two orderings should not
 * interact.
 *
 * The change in perf_event::ctx does not affect children (as claimed above)
 * because the sys_perf_event_open() case will install a new event and break
 * the ctx parent<->child relation, and perf_pmu_migrate_context() is only
 * concerned with cpuctx and that doesn't have children.
 *
 * The places that change perf_event::ctx will issue:
 *
 *   perf_remove_from_context();
 *   synchronize_rcu();
 *   perf_install_in_context();
 *
 * to affect the change. The remove_from_context() + synchronize_rcu() should
 * quiesce the event, after which we can install it in the new location. This
 * means that only external vectors (perf_fops, prctl) can perturb the event
 * while in transit. Therefore all such accessors should also acquire
 * perf_event_context::mutex to serialize against this.
 *
 * However; because event->ctx can change while we're waiting to acquire
 * ctx->mutex we must be careful and use the below perf_event_ctx_lock()
 * function.
 *
 * Lock order:
 *    exec_update_lock
 *	task_struct::perf_event_mutex
 *	  perf_event_context::mutex
 *	    perf_event::child_mutex;
 *	      perf_event_context::lock
 *	    mmap_lock
 *	      perf_event::mmap_mutex
 *	        perf_buffer::aux_mutex
 *	      perf_addr_filters_head::lock
 *
 *    cpu_hotplug_lock
 *      pmus_lock
 *	  cpuctx->mutex / perf_event_context::mutex
 */
static struct perf_event_context *
perf_event_ctx_lock_nested(struct perf_event *event, int nesting)
{
	struct perf_event_context *ctx;

again:
	rcu_read_lock();
	ctx = READ_ONCE(event->ctx);
	if (!refcount_inc_not_zero(&ctx->refcount)) {
		rcu_read_unlock();
		goto again;
	}
	rcu_read_unlock();

	mutex_lock_nested(&ctx->mutex, nesting);
	if (event->ctx != ctx) {
		mutex_unlock(&ctx->mutex);
		put_ctx(ctx);
		goto again;
	}

	return ctx;
}

static inline struct perf_event_context *
perf_event_ctx_lock(struct perf_event *event)
{
	return perf_event_ctx_lock_nested(event, 0);
}

static void perf_event_ctx_unlock(struct perf_event *event,
				  struct perf_event_context *ctx)
{
	mutex_unlock(&ctx->mutex);
	put_ctx(ctx);
}

/*
 * This must be done under the ctx->lock, such as to serialize against
 * context_equiv(), therefore we cannot call put_ctx() since that might end up
 * calling scheduler related locks and ctx->lock nests inside those.
 */
static __must_check struct perf_event_context *
unclone_ctx(struct perf_event_context *ctx)
{
	struct perf_event_context *parent_ctx = ctx->parent_ctx;

	lockdep_assert_held(&ctx->lock);

	if (parent_ctx)
		ctx->parent_ctx = NULL;
	ctx->generation++;

	return parent_ctx;
}

static u32 perf_event_pid_type(struct perf_event *event, struct task_struct *p,
				enum pid_type type)
{
	u32 nr;
	/*
	 * only top level events have the pid namespace they were created in
	 */
	if (event->parent)
		event = event->parent;

	nr = __task_pid_nr_ns(p, type, event->ns);
	/* avoid -1 if it is idle thread or runs in another ns */
	if (!nr && !pid_alive(p))
		nr = -1;
	return nr;
}

static u32 perf_event_pid(struct perf_event *event, struct task_struct *p)
{
	return perf_event_pid_type(event, p, PIDTYPE_TGID);
}

static u32 perf_event_tid(struct perf_event *event, struct task_struct *p)
{
	return perf_event_pid_type(event, p, PIDTYPE_PID);
}

/*
 * If we inherit events we want to return the parent event id
 * to userspace.
 */
static u64 primary_event_id(struct perf_event *event)
{
	u64 id = event->id;

	if (event->parent)
		id = event->parent->id;

	return id;
}

/*
 * Get the perf_event_context for a task and lock it.
 *
 * This has to cope with the fact that until it is locked,
 * the context could get moved to another task.
 */
static struct perf_event_context *
perf_lock_task_context(struct task_struct *task, int ctxn, unsigned long *flags)
{
	struct perf_event_context *ctx;

retry:
	/*
	 * One of the few rules of preemptible RCU is that one cannot do
	 * rcu_read_unlock() while holding a scheduler (or nested) lock when
	 * part of the read side critical section was irqs-enabled -- see
	 * rcu_read_unlock_special().
	 *
	 * Since ctx->lock nests under rq->lock we must ensure the entire read
	 * side critical section has interrupts disabled.
	 */
	local_irq_save(*flags);
	rcu_read_lock();
	ctx = rcu_dereference(task->perf_event_ctxp[ctxn]);
	if (ctx) {
		/*
		 * If this context is a clone of another, it might
		 * get swapped for another underneath us by
		 * perf_event_task_sched_out, though the
		 * rcu_read_lock() protects us from any context
		 * getting freed.  Lock the context and check if it
		 * got swapped before we could get the lock, and retry
		 * if so.  If we locked the right context, then it
		 * can't get swapped on us any more.
		 */
		raw_spin_lock(&ctx->lock);
		if (ctx != rcu_dereference(task->perf_event_ctxp[ctxn])) {
			raw_spin_unlock(&ctx->lock);
			rcu_read_unlock();
			local_irq_restore(*flags);
			goto retry;
		}

		if (ctx->task == TASK_TOMBSTONE ||
		    !refcount_inc_not_zero(&ctx->refcount)) {
			raw_spin_unlock(&ctx->lock);
			ctx = NULL;
		} else {
			WARN_ON_ONCE(ctx->task != task);
		}
	}
	rcu_read_unlock();
	if (!ctx)
		local_irq_restore(*flags);
	return ctx;
}

/*
 * Get the context for a task and increment its pin_count so it
 * can't get swapped to another task.  This also increments its
 * reference count so that the context can't get freed.
 */
static struct perf_event_context *
perf_pin_task_context(struct task_struct *task, int ctxn)
{
	struct perf_event_context *ctx;
	unsigned long flags;

	ctx = perf_lock_task_context(task, ctxn, &flags);
	if (ctx) {
		++ctx->pin_count;
		raw_spin_unlock_irqrestore(&ctx->lock, flags);
	}
	return ctx;
}

static void perf_unpin_context(struct perf_event_context *ctx)
{
	unsigned long flags;

	raw_spin_lock_irqsave(&ctx->lock, flags);
	--ctx->pin_count;
	raw_spin_unlock_irqrestore(&ctx->lock, flags);
}

/*
 * Update the record of the current time in a context.
 */
static void __update_context_time(struct perf_event_context *ctx, bool adv)
{
	u64 now = perf_clock();

	lockdep_assert_held(&ctx->lock);

	if (adv)
		ctx->time += now - ctx->timestamp;
	ctx->timestamp = now;

	/*
	 * The above: time' = time + (now - timestamp), can be re-arranged
	 * into: time` = now + (time - timestamp), which gives a single value
	 * offset to compute future time without locks on.
	 *
	 * See perf_event_time_now(), which can be used from NMI context where
	 * it's (obviously) not possible to acquire ctx->lock in order to read
	 * both the above values in a consistent manner.
	 */
	WRITE_ONCE(ctx->timeoffset, ctx->time - ctx->timestamp);
}

static void update_context_time(struct perf_event_context *ctx)
{
	__update_context_time(ctx, true);
}

static u64 perf_event_time(struct perf_event *event)
{
	struct perf_event_context *ctx = event->ctx;

	if (unlikely(!ctx))
		return 0;

	if (is_cgroup_event(event))
		return perf_cgroup_event_time(event);

	return ctx->time;
}

static u64 perf_event_time_now(struct perf_event *event, u64 now)
{
	struct perf_event_context *ctx = event->ctx;

	if (unlikely(!ctx))
		return 0;

	if (is_cgroup_event(event))
		return perf_cgroup_event_time_now(event, now);

	if (!(__load_acquire(&ctx->is_active) & EVENT_TIME))
		return ctx->time;

	now += READ_ONCE(ctx->timeoffset);
	return now;
}

static enum event_type_t get_event_type(struct perf_event *event)
{
	struct perf_event_context *ctx = event->ctx;
	enum event_type_t event_type;

	lockdep_assert_held(&ctx->lock);

	/*
	 * It's 'group type', really, because if our group leader is
	 * pinned, so are we.
	 */
	if (event->group_leader != event)
		event = event->group_leader;

	event_type = event->attr.pinned ? EVENT_PINNED : EVENT_FLEXIBLE;
	if (!ctx->task)
		event_type |= EVENT_CPU;

	return event_type;
}

/*
 * Helper function to initialize event group nodes.
 */
static void init_event_group(struct perf_event *event)
{
	RB_CLEAR_NODE(&event->group_node);
	event->group_index = 0;
}

/*
 * Extract pinned or flexible groups from the context
 * based on event attrs bits.
 */
static struct perf_event_groups *
get_event_groups(struct perf_event *event, struct perf_event_context *ctx)
{
	if (event->attr.pinned)
		return &ctx->pinned_groups;
	else
		return &ctx->flexible_groups;
}

/*
 * Helper function to initializes perf_event_group trees.
 */
static void perf_event_groups_init(struct perf_event_groups *groups)
{
	groups->tree = RB_ROOT;
	groups->index = 0;
}

static inline struct cgroup *event_cgroup(const struct perf_event *event)
{
	struct cgroup *cgroup = NULL;

#ifdef CONFIG_CGROUP_PERF
	if (event->cgrp)
		cgroup = event->cgrp->css.cgroup;
#endif

	return cgroup;
}

/*
 * Compare function for event groups;
 *
 * Implements complex key that first sorts by CPU and then by virtual index
 * which provides ordering when rotating groups for the same CPU.
 */
static __always_inline int
perf_event_groups_cmp(const int left_cpu, const struct cgroup *left_cgroup,
		      const u64 left_group_index, const struct perf_event *right)
{
	if (left_cpu < right->cpu)
		return -1;
	if (left_cpu > right->cpu)
		return 1;

#ifdef CONFIG_CGROUP_PERF
	{
		const struct cgroup *right_cgroup = event_cgroup(right);

		if (left_cgroup != right_cgroup) {
			if (!left_cgroup) {
				/*
				 * Left has no cgroup but right does, no
				 * cgroups come first.
				 */
				return -1;
			}
			if (!right_cgroup) {
				/*
				 * Right has no cgroup but left does, no
				 * cgroups come first.
				 */
				return 1;
			}
			/* Two dissimilar cgroups, order by id. */
			if (cgroup_id(left_cgroup) < cgroup_id(right_cgroup))
				return -1;

			return 1;
		}
	}
#endif

	if (left_group_index < right->group_index)
		return -1;
	if (left_group_index > right->group_index)
		return 1;

	return 0;
}

#define __node_2_pe(node) \
	rb_entry((node), struct perf_event, group_node)

static inline bool __group_less(struct rb_node *a, const struct rb_node *b)
{
	struct perf_event *e = __node_2_pe(a);
	return perf_event_groups_cmp(e->cpu, event_cgroup(e), e->group_index,
				     __node_2_pe(b)) < 0;
}

struct __group_key {
	int cpu;
	struct cgroup *cgroup;
};

static inline int __group_cmp(const void *key, const struct rb_node *node)
{
	const struct __group_key *a = key;
	const struct perf_event *b = __node_2_pe(node);

	/* partial/subtree match: @cpu, @cgroup; ignore: @group_index */
	return perf_event_groups_cmp(a->cpu, a->cgroup, b->group_index, b);
}

/*
 * Insert @event into @groups' tree; using {@event->cpu, ++@groups->index} for
 * key (see perf_event_groups_less). This places it last inside the CPU
 * subtree.
 */
static void
perf_event_groups_insert(struct perf_event_groups *groups,
			 struct perf_event *event)
{
	event->group_index = ++groups->index;

	rb_add(&event->group_node, &groups->tree, __group_less);
}

/*
 * Helper function to insert event into the pinned or flexible groups.
 */
static void
add_event_to_groups(struct perf_event *event, struct perf_event_context *ctx)
{
	struct perf_event_groups *groups;

	groups = get_event_groups(event, ctx);
	perf_event_groups_insert(groups, event);
}

/*
 * Delete a group from a tree.
 */
static void
perf_event_groups_delete(struct perf_event_groups *groups,
			 struct perf_event *event)
{
	WARN_ON_ONCE(RB_EMPTY_NODE(&event->group_node) ||
		     RB_EMPTY_ROOT(&groups->tree));

	rb_erase(&event->group_node, &groups->tree);
	init_event_group(event);
}

/*
 * Helper function to delete event from its groups.
 */
static void
del_event_from_groups(struct perf_event *event, struct perf_event_context *ctx)
{
	struct perf_event_groups *groups;

	groups = get_event_groups(event, ctx);
	perf_event_groups_delete(groups, event);
}

/*
 * Get the leftmost event in the cpu/cgroup subtree.
 */
static struct perf_event *
perf_event_groups_first(struct perf_event_groups *groups, int cpu,
			struct cgroup *cgrp)
{
	struct __group_key key = {
		.cpu = cpu,
		.cgroup = cgrp,
	};
	struct rb_node *node;

	node = rb_find_first(&key, &groups->tree, __group_cmp);
	if (node)
		return __node_2_pe(node);

	return NULL;
}

/*
 * Like rb_entry_next_safe() for the @cpu subtree.
 */
static struct perf_event *
perf_event_groups_next(struct perf_event *event)
{
	struct __group_key key = {
		.cpu = event->cpu,
		.cgroup = event_cgroup(event),
	};
	struct rb_node *next;

	next = rb_next_match(&key, &event->group_node, __group_cmp);
	if (next)
		return __node_2_pe(next);

	return NULL;
}

/*
 * Iterate through the whole groups tree.
 */
#define perf_event_groups_for_each(event, groups)			\
	for (event = rb_entry_safe(rb_first(&((groups)->tree)),		\
				typeof(*event), group_node); event;	\
		event = rb_entry_safe(rb_next(&event->group_node),	\
				typeof(*event), group_node))

/*
 * Add an event from the lists for its context.
 * Must be called with ctx->mutex and ctx->lock held.
 */
static void
list_add_event(struct perf_event *event, struct perf_event_context *ctx)
{
	lockdep_assert_held(&ctx->lock);

	WARN_ON_ONCE(event->attach_state & PERF_ATTACH_CONTEXT);
	event->attach_state |= PERF_ATTACH_CONTEXT;

	event->tstamp = perf_event_time(event);

	/*
	 * If we're a stand alone event or group leader, we go to the context
	 * list, group events are kept attached to the group so that
	 * perf_group_detach can, at all times, locate all siblings.
	 */
	if (event->group_leader == event) {
		event->group_caps = event->event_caps;
		add_event_to_groups(event, ctx);
	}

	list_add_rcu(&event->event_entry, &ctx->event_list);
	ctx->nr_events++;
	if (event->hw.flags & PERF_EVENT_FLAG_USER_READ_CNT)
		ctx->nr_user++;
	if (event->attr.inherit_stat)
		ctx->nr_stat++;

	if (event->state > PERF_EVENT_STATE_OFF)
		perf_cgroup_event_enable(event, ctx);

	ctx->generation++;
}

/*
 * Initialize event state based on the perf_event_attr::disabled.
 */
static inline void perf_event__state_init(struct perf_event *event)
{
	event->state = event->attr.disabled ? PERF_EVENT_STATE_OFF :
					      PERF_EVENT_STATE_INACTIVE;
}

static int __perf_event_read_size(u64 read_format, int nr_siblings)
{
	int entry = sizeof(u64); /* value */
	int size = 0;
	int nr = 1;

	if (read_format & PERF_FORMAT_TOTAL_TIME_ENABLED)
		size += sizeof(u64);

	if (read_format & PERF_FORMAT_TOTAL_TIME_RUNNING)
		size += sizeof(u64);

	if (read_format & PERF_FORMAT_ID)
		entry += sizeof(u64);

	if (read_format & PERF_FORMAT_LOST)
		entry += sizeof(u64);

	if (read_format & PERF_FORMAT_GROUP) {
		nr += nr_siblings;
		size += sizeof(u64);
	}

	/*
	 * Since perf_event_validate_size() limits this to 16k and inhibits
	 * adding more siblings, this will never overflow.
	 */
	return size + nr * entry;
}

static void __perf_event_header_size(struct perf_event *event, u64 sample_type)
{
	struct perf_sample_data *data;
	u16 size = 0;

	if (sample_type & PERF_SAMPLE_IP)
		size += sizeof(data->ip);

	if (sample_type & PERF_SAMPLE_ADDR)
		size += sizeof(data->addr);

	if (sample_type & PERF_SAMPLE_PERIOD)
		size += sizeof(data->period);

	if (sample_type & PERF_SAMPLE_WEIGHT_TYPE)
		size += sizeof(data->weight.full);

	if (sample_type & PERF_SAMPLE_READ)
		size += event->read_size;

	if (sample_type & PERF_SAMPLE_DATA_SRC)
		size += sizeof(data->data_src.val);

	if (sample_type & PERF_SAMPLE_TRANSACTION)
		size += sizeof(data->txn);

	if (sample_type & PERF_SAMPLE_PHYS_ADDR)
		size += sizeof(data->phys_addr);

	if (sample_type & PERF_SAMPLE_CGROUP)
		size += sizeof(data->cgroup);

	if (sample_type & PERF_SAMPLE_DATA_PAGE_SIZE)
		size += sizeof(data->data_page_size);

	if (sample_type & PERF_SAMPLE_CODE_PAGE_SIZE)
		size += sizeof(data->code_page_size);

	event->header_size = size;
}

/*
 * Called at perf_event creation and when events are attached/detached from a
 * group.
 */
static void perf_event__header_size(struct perf_event *event)
{
	event->read_size =
		__perf_event_read_size(event->attr.read_format,
				       event->group_leader->nr_siblings);
	__perf_event_header_size(event, event->attr.sample_type);
}

static void perf_event__id_header_size(struct perf_event *event)
{
	struct perf_sample_data *data;
	u64 sample_type = event->attr.sample_type;
	u16 size = 0;

	if (sample_type & PERF_SAMPLE_TID)
		size += sizeof(data->tid_entry);

	if (sample_type & PERF_SAMPLE_TIME)
		size += sizeof(data->time);

	if (sample_type & PERF_SAMPLE_IDENTIFIER)
		size += sizeof(data->id);

	if (sample_type & PERF_SAMPLE_ID)
		size += sizeof(data->id);

	if (sample_type & PERF_SAMPLE_STREAM_ID)
		size += sizeof(data->stream_id);

	if (sample_type & PERF_SAMPLE_CPU)
		size += sizeof(data->cpu_entry);

	event->id_header_size = size;
}

/*
 * Check that adding an event to the group does not result in anybody
 * overflowing the 64k event limit imposed by the output buffer.
 *
 * Specifically, check that the read_size for the event does not exceed 16k,
 * read_size being the one term that grows with groups size. Since read_size
 * depends on per-event read_format, also (re)check the existing events.
 *
 * This leaves 48k for the constant size fields and things like callchains,
 * branch stacks and register sets.
 */
static bool perf_event_validate_size(struct perf_event *event)
{
	struct perf_event *sibling, *group_leader = event->group_leader;

	if (__perf_event_read_size(event->attr.read_format,
				   group_leader->nr_siblings + 1) > 16*1024)
		return false;

	if (__perf_event_read_size(group_leader->attr.read_format,
				   group_leader->nr_siblings + 1) > 16*1024)
		return false;

	/*
	 * When creating a new group leader, group_leader->ctx is initialized
	 * after the size has been validated, but we cannot safely use
	 * for_each_sibling_event() until group_leader->ctx is set. A new group
	 * leader cannot have any siblings yet, so we can safely skip checking
	 * the non-existent siblings.
	 */
	if (event == group_leader)
		return true;

	for_each_sibling_event(sibling, group_leader) {
		if (__perf_event_read_size(sibling->attr.read_format,
					   group_leader->nr_siblings + 1) > 16*1024)
			return false;
	}

	return true;
}

static void perf_group_attach(struct perf_event *event)
{
	struct perf_event *group_leader = event->group_leader, *pos;

	lockdep_assert_held(&event->ctx->lock);

	/*
	 * We can have double attach due to group movement in perf_event_open.
	 */
	if (event->attach_state & PERF_ATTACH_GROUP)
		return;

	event->attach_state |= PERF_ATTACH_GROUP;

	if (group_leader == event)
		return;

	WARN_ON_ONCE(group_leader->ctx != event->ctx);

	group_leader->group_caps &= event->event_caps;

	list_add_tail(&event->sibling_list, &group_leader->sibling_list);
	group_leader->nr_siblings++;
	group_leader->group_generation++;

	perf_event__header_size(group_leader);

	for_each_sibling_event(pos, group_leader)
		perf_event__header_size(pos);
}

/*
 * Remove an event from the lists for its context.
 * Must be called with ctx->mutex and ctx->lock held.
 */
static void
list_del_event(struct perf_event *event, struct perf_event_context *ctx)
{
	WARN_ON_ONCE(event->ctx != ctx);
	lockdep_assert_held(&ctx->lock);

	/*
	 * We can have double detach due to exit/hot-unplug + close.
	 */
	if (!(event->attach_state & PERF_ATTACH_CONTEXT))
		return;

	event->attach_state &= ~PERF_ATTACH_CONTEXT;

	ctx->nr_events--;
	if (event->hw.flags & PERF_EVENT_FLAG_USER_READ_CNT)
		ctx->nr_user--;
	if (event->attr.inherit_stat)
		ctx->nr_stat--;

	list_del_rcu(&event->event_entry);

	if (event->group_leader == event)
		del_event_from_groups(event, ctx);

	/*
	 * If event was in error state, then keep it
	 * that way, otherwise bogus counts will be
	 * returned on read(). The only way to get out
	 * of error state is by explicit re-enabling
	 * of the event
	 */
	if (event->state > PERF_EVENT_STATE_OFF) {
		perf_cgroup_event_disable(event, ctx);
		perf_event_set_state(event, PERF_EVENT_STATE_OFF);
	}

	ctx->generation++;
}

static int
perf_aux_output_match(struct perf_event *event, struct perf_event *aux_event)
{
	if (!has_aux(aux_event))
		return 0;

	if (!event->pmu->aux_output_match)
		return 0;

	return event->pmu->aux_output_match(aux_event);
}

static void put_event(struct perf_event *event);
static void event_sched_out(struct perf_event *event,
			    struct perf_cpu_context *cpuctx,
			    struct perf_event_context *ctx);

static void perf_put_aux_event(struct perf_event *event)
{
	struct perf_event_context *ctx = event->ctx;
	struct perf_cpu_context *cpuctx = __get_cpu_context(ctx);
	struct perf_event *iter;

	/*
	 * If event uses aux_event tear down the link
	 */
	if (event->aux_event) {
		iter = event->aux_event;
		event->aux_event = NULL;
		put_event(iter);
		return;
	}

	/*
	 * If the event is an aux_event, tear down all links to
	 * it from other events.
	 */
	for_each_sibling_event(iter, event->group_leader) {
		if (iter->aux_event != event)
			continue;

		iter->aux_event = NULL;
		put_event(event);

		/*
		 * If it's ACTIVE, schedule it out and put it into ERROR
		 * state so that we don't try to schedule it again. Note
		 * that perf_event_enable() will clear the ERROR status.
		 */
		event_sched_out(iter, cpuctx, ctx);
		perf_event_set_state(event, PERF_EVENT_STATE_ERROR);
	}
}

static bool perf_need_aux_event(struct perf_event *event)
{
	return !!event->attr.aux_output || !!event->attr.aux_sample_size;
}

static int perf_get_aux_event(struct perf_event *event,
			      struct perf_event *group_leader)
{
	/*
	 * Our group leader must be an aux event if we want to be
	 * an aux_output. This way, the aux event will precede its
	 * aux_output events in the group, and therefore will always
	 * schedule first.
	 */
	if (!group_leader)
		return 0;

	/*
	 * aux_output and aux_sample_size are mutually exclusive.
	 */
	if (event->attr.aux_output && event->attr.aux_sample_size)
		return 0;

	if (event->attr.aux_output &&
	    !perf_aux_output_match(event, group_leader))
		return 0;

	if (event->attr.aux_sample_size && !group_leader->pmu->snapshot_aux)
		return 0;

	if (!atomic_long_inc_not_zero(&group_leader->refcount))
		return 0;

	/*
	 * Link aux_outputs to their aux event; this is undone in
	 * perf_group_detach() by perf_put_aux_event(). When the
	 * group in torn down, the aux_output events loose their
	 * link to the aux_event and can't schedule any more.
	 */
	event->aux_event = group_leader;

	return 1;
}

static inline struct list_head *get_event_list(struct perf_event *event)
{
	struct perf_event_context *ctx = event->ctx;
	return event->attr.pinned ? &ctx->pinned_active : &ctx->flexible_active;
}

/*
 * Events that have PERF_EV_CAP_SIBLING require being part of a group and
 * cannot exist on their own, schedule them out and move them into the ERROR
 * state. Also see _perf_event_enable(), it will not be able to recover
 * this ERROR state.
 */
static inline void perf_remove_sibling_event(struct perf_event *event)
{
	struct perf_event_context *ctx = event->ctx;
	struct perf_cpu_context *cpuctx = __get_cpu_context(ctx);

	event_sched_out(event, cpuctx, ctx);
	perf_event_set_state(event, PERF_EVENT_STATE_ERROR);
}

static void perf_group_detach(struct perf_event *event)
{
	struct perf_event *leader = event->group_leader;
	struct perf_event *sibling, *tmp;
	struct perf_event_context *ctx = event->ctx;

	lockdep_assert_held(&ctx->lock);

	/*
	 * We can have double detach due to exit/hot-unplug + close.
	 */
	if (!(event->attach_state & PERF_ATTACH_GROUP))
		return;

	event->attach_state &= ~PERF_ATTACH_GROUP;

	perf_put_aux_event(event);

	/*
	 * If this is a sibling, remove it from its group.
	 */
	if (leader != event) {
		list_del_init(&event->sibling_list);
		event->group_leader->nr_siblings--;
		event->group_leader->group_generation++;
		goto out;
	}

	/*
	 * If this was a group event with sibling events then
	 * upgrade the siblings to singleton events by adding them
	 * to whatever list we are on.
	 */
	list_for_each_entry_safe(sibling, tmp, &event->sibling_list, sibling_list) {

		if (sibling->event_caps & PERF_EV_CAP_SIBLING)
			perf_remove_sibling_event(sibling);

		sibling->group_leader = sibling;
		list_del_init(&sibling->sibling_list);

		/* Inherit group flags from the previous leader */
		sibling->group_caps = event->group_caps;

		if (sibling->attach_state & PERF_ATTACH_CONTEXT) {
			add_event_to_groups(sibling, event->ctx);

			if (sibling->state == PERF_EVENT_STATE_ACTIVE)
				list_add_tail(&sibling->active_list, get_event_list(sibling));
		}

		WARN_ON_ONCE(sibling->ctx != event->ctx);
	}

out:
	for_each_sibling_event(tmp, leader)
		perf_event__header_size(tmp);

	perf_event__header_size(leader);
}

static void sync_child_event(struct perf_event *child_event);

static void perf_child_detach(struct perf_event *event)
{
	struct perf_event *parent_event = event->parent;

	if (!(event->attach_state & PERF_ATTACH_CHILD))
		return;

	event->attach_state &= ~PERF_ATTACH_CHILD;

	if (WARN_ON_ONCE(!parent_event))
		return;

	lockdep_assert_held(&parent_event->child_mutex);

	sync_child_event(event);
	list_del_init(&event->child_list);
}

static bool is_orphaned_event(struct perf_event *event)
{
	return event->state == PERF_EVENT_STATE_DEAD;
}

static inline int __pmu_filter_match(struct perf_event *event)
{
	struct pmu *pmu = event->pmu;
	return pmu->filter_match ? pmu->filter_match(event) : 1;
}

/*
 * Check whether we should attempt to schedule an event group based on
 * PMU-specific filtering. An event group can consist of HW and SW events,
 * potentially with a SW leader, so we must check all the filters, to
 * determine whether a group is schedulable:
 */
static inline int pmu_filter_match(struct perf_event *event)
{
	struct perf_event *sibling;
	unsigned long flags;
	int ret = 1;

	if (!__pmu_filter_match(event))
		return 0;

	local_irq_save(flags);
	for_each_sibling_event(sibling, event) {
		if (!__pmu_filter_match(sibling)) {
			ret = 0;
			break;
		}
	}
	local_irq_restore(flags);

	return ret;
}

static inline int
event_filter_match(struct perf_event *event)
{
	return (event->cpu == -1 || event->cpu == smp_processor_id()) &&
	       perf_cgroup_match(event) && pmu_filter_match(event);
}

static void
event_sched_out(struct perf_event *event,
		  struct perf_cpu_context *cpuctx,
		  struct perf_event_context *ctx)
{
	enum perf_event_state state = PERF_EVENT_STATE_INACTIVE;

	WARN_ON_ONCE(event->ctx != ctx);
	lockdep_assert_held(&ctx->lock);

	if (event->state != PERF_EVENT_STATE_ACTIVE)
		return;

	/*
	 * Asymmetry; we only schedule events _IN_ through ctx_sched_in(), but
	 * we can schedule events _OUT_ individually through things like
	 * __perf_remove_from_context().
	 */
	list_del_init(&event->active_list);

	perf_pmu_disable(event->pmu);

	event->pmu->del(event, 0);
	event->oncpu = -1;

	if (event->pending_disable) {
		event->pending_disable = 0;
		perf_cgroup_event_disable(event, ctx);
		state = PERF_EVENT_STATE_OFF;
	}

	if (event->pending_sigtrap) {
		event->pending_sigtrap = 0;
		if (state != PERF_EVENT_STATE_OFF &&
		    !event->pending_work &&
		    !task_work_add(current, &event->pending_task, TWA_RESUME)) {
<<<<<<< HEAD
=======
			WARN_ON_ONCE(!atomic_long_inc_not_zero(&event->refcount));
>>>>>>> fadb08b3
			event->pending_work = 1;
		} else {
			local_dec(&event->ctx->nr_pending);
		}
	}

	perf_event_set_state(event, state);

	if (!is_software_event(event))
		cpuctx->active_oncpu--;
	if (!--ctx->nr_active)
		perf_event_ctx_deactivate(ctx);
	if (event->attr.freq && event->attr.sample_freq)
		ctx->nr_freq--;
	if (event->attr.exclusive || !cpuctx->active_oncpu)
		cpuctx->exclusive = 0;

	perf_pmu_enable(event->pmu);
}

static void
group_sched_out(struct perf_event *group_event,
		struct perf_cpu_context *cpuctx,
		struct perf_event_context *ctx)
{
	struct perf_event *event;

	if (group_event->state != PERF_EVENT_STATE_ACTIVE)
		return;

	perf_pmu_disable(ctx->pmu);

	event_sched_out(group_event, cpuctx, ctx);

	/*
	 * Schedule out siblings (if any):
	 */
	for_each_sibling_event(event, group_event)
		event_sched_out(event, cpuctx, ctx);

	perf_pmu_enable(ctx->pmu);
}

#define DETACH_GROUP	0x01UL
#define DETACH_CHILD	0x02UL
#define DETACH_DEAD	0x04UL

/*
 * Cross CPU call to remove a performance event
 *
 * We disable the event on the hardware level first. After that we
 * remove it from the context list.
 */
static void
__perf_remove_from_context(struct perf_event *event,
			   struct perf_cpu_context *cpuctx,
			   struct perf_event_context *ctx,
			   void *info)
{
	unsigned long flags = (unsigned long)info;

	if (ctx->is_active & EVENT_TIME) {
		update_context_time(ctx);
		update_cgrp_time_from_cpuctx(cpuctx, false);
	}

	/*
	 * Ensure event_sched_out() switches to OFF, at the very least
	 * this avoids raising perf_pending_task() at this time.
	 */
	if (flags & DETACH_DEAD)
		event->pending_disable = 1;
	event_sched_out(event, cpuctx, ctx);
	if (flags & DETACH_GROUP)
		perf_group_detach(event);
	if (flags & DETACH_CHILD)
		perf_child_detach(event);
	list_del_event(event, ctx);
	if (flags & DETACH_DEAD)
		event->state = PERF_EVENT_STATE_DEAD;

	if (!ctx->nr_events && ctx->is_active) {
		if (ctx == &cpuctx->ctx)
			update_cgrp_time_from_cpuctx(cpuctx, true);

		ctx->is_active = 0;
		ctx->rotate_necessary = 0;
		if (ctx->task) {
			WARN_ON_ONCE(cpuctx->task_ctx != ctx);
			cpuctx->task_ctx = NULL;
		}
	}
}

/*
 * Remove the event from a task's (or a CPU's) list of events.
 *
 * If event->ctx is a cloned context, callers must make sure that
 * every task struct that event->ctx->task could possibly point to
 * remains valid.  This is OK when called from perf_release since
 * that only calls us on the top-level context, which can't be a clone.
 * When called from perf_event_exit_task, it's OK because the
 * context has been detached from its task.
 */
static void perf_remove_from_context(struct perf_event *event, unsigned long flags)
{
	struct perf_event_context *ctx = event->ctx;

	lockdep_assert_held(&ctx->mutex);

	/*
	 * Because of perf_event_exit_task(), perf_remove_from_context() ought
	 * to work in the face of TASK_TOMBSTONE, unlike every other
	 * event_function_call() user.
	 */
	raw_spin_lock_irq(&ctx->lock);
	/*
	 * Cgroup events are per-cpu events, and must IPI because of
	 * cgrp_cpuctx_list.
	 */
	if (!ctx->is_active && !is_cgroup_event(event)) {
		__perf_remove_from_context(event, __get_cpu_context(ctx),
					   ctx, (void *)flags);
		raw_spin_unlock_irq(&ctx->lock);
		return;
	}
	raw_spin_unlock_irq(&ctx->lock);

	event_function_call(event, __perf_remove_from_context, (void *)flags);
}

/*
 * Cross CPU call to disable a performance event
 */
static void __perf_event_disable(struct perf_event *event,
				 struct perf_cpu_context *cpuctx,
				 struct perf_event_context *ctx,
				 void *info)
{
	if (event->state < PERF_EVENT_STATE_INACTIVE)
		return;

	if (ctx->is_active & EVENT_TIME) {
		update_context_time(ctx);
		update_cgrp_time_from_event(event);
	}

	if (event == event->group_leader)
		group_sched_out(event, cpuctx, ctx);
	else
		event_sched_out(event, cpuctx, ctx);

	perf_event_set_state(event, PERF_EVENT_STATE_OFF);
	perf_cgroup_event_disable(event, ctx);
}

/*
 * Disable an event.
 *
 * If event->ctx is a cloned context, callers must make sure that
 * every task struct that event->ctx->task could possibly point to
 * remains valid.  This condition is satisfied when called through
 * perf_event_for_each_child or perf_event_for_each because they
 * hold the top-level event's child_mutex, so any descendant that
 * goes to exit will block in perf_event_exit_event().
 *
 * When called from perf_pending_irq it's OK because event->ctx
 * is the current context on this CPU and preemption is disabled,
 * hence we can't get into perf_event_task_sched_out for this context.
 */
static void _perf_event_disable(struct perf_event *event)
{
	struct perf_event_context *ctx = event->ctx;

	raw_spin_lock_irq(&ctx->lock);
	if (event->state <= PERF_EVENT_STATE_OFF) {
		raw_spin_unlock_irq(&ctx->lock);
		return;
	}
	raw_spin_unlock_irq(&ctx->lock);

	event_function_call(event, __perf_event_disable, NULL);
}

void perf_event_disable_local(struct perf_event *event)
{
	event_function_local(event, __perf_event_disable, NULL);
}

/*
 * Strictly speaking kernel users cannot create groups and therefore this
 * interface does not need the perf_event_ctx_lock() magic.
 */
void perf_event_disable(struct perf_event *event)
{
	struct perf_event_context *ctx;

	ctx = perf_event_ctx_lock(event);
	_perf_event_disable(event);
	perf_event_ctx_unlock(event, ctx);
}
EXPORT_SYMBOL_GPL(perf_event_disable);

void perf_event_disable_inatomic(struct perf_event *event)
{
	event->pending_disable = 1;
	irq_work_queue(&event->pending_irq);
}

#define MAX_INTERRUPTS (~0ULL)

static void perf_log_throttle(struct perf_event *event, int enable);
static void perf_log_itrace_start(struct perf_event *event);

static int
event_sched_in(struct perf_event *event,
		 struct perf_cpu_context *cpuctx,
		 struct perf_event_context *ctx)
{
	int ret = 0;

	WARN_ON_ONCE(event->ctx != ctx);

	lockdep_assert_held(&ctx->lock);

	if (event->state <= PERF_EVENT_STATE_OFF)
		return 0;

	WRITE_ONCE(event->oncpu, smp_processor_id());
	/*
	 * Order event::oncpu write to happen before the ACTIVE state is
	 * visible. This allows perf_event_{stop,read}() to observe the correct
	 * ->oncpu if it sees ACTIVE.
	 */
	smp_wmb();
	perf_event_set_state(event, PERF_EVENT_STATE_ACTIVE);

	/*
	 * Unthrottle events, since we scheduled we might have missed several
	 * ticks already, also for a heavily scheduling task there is little
	 * guarantee it'll get a tick in a timely manner.
	 */
	if (unlikely(event->hw.interrupts == MAX_INTERRUPTS)) {
		perf_log_throttle(event, 1);
		event->hw.interrupts = 0;
	}

	perf_pmu_disable(event->pmu);

	perf_log_itrace_start(event);

	if (event->pmu->add(event, PERF_EF_START)) {
		perf_event_set_state(event, PERF_EVENT_STATE_INACTIVE);
		event->oncpu = -1;
		ret = -EAGAIN;
		goto out;
	}

	if (!is_software_event(event))
		cpuctx->active_oncpu++;
	if (!ctx->nr_active++)
		perf_event_ctx_activate(ctx);
	if (event->attr.freq && event->attr.sample_freq)
		ctx->nr_freq++;

	if (event->attr.exclusive)
		cpuctx->exclusive = 1;

out:
	perf_pmu_enable(event->pmu);

	return ret;
}

static int
group_sched_in(struct perf_event *group_event,
	       struct perf_cpu_context *cpuctx,
	       struct perf_event_context *ctx)
{
	struct perf_event *event, *partial_group = NULL;
	struct pmu *pmu = ctx->pmu;

	if (group_event->state == PERF_EVENT_STATE_OFF)
		return 0;

	pmu->start_txn(pmu, PERF_PMU_TXN_ADD);

	if (event_sched_in(group_event, cpuctx, ctx))
		goto error;

	/*
	 * Schedule in siblings as one group (if any):
	 */
	for_each_sibling_event(event, group_event) {
		if (event_sched_in(event, cpuctx, ctx)) {
			partial_group = event;
			goto group_error;
		}
	}

	if (!pmu->commit_txn(pmu))
		return 0;

group_error:
	/*
	 * Groups can be scheduled in as one unit only, so undo any
	 * partial group before returning:
	 * The events up to the failed event are scheduled out normally.
	 */
	for_each_sibling_event(event, group_event) {
		if (event == partial_group)
			break;

		event_sched_out(event, cpuctx, ctx);
	}
	event_sched_out(group_event, cpuctx, ctx);

error:
	pmu->cancel_txn(pmu);
	return -EAGAIN;
}

/*
 * Work out whether we can put this event group on the CPU now.
 */
static int group_can_go_on(struct perf_event *event,
			   struct perf_cpu_context *cpuctx,
			   int can_add_hw)
{
	/*
	 * Groups consisting entirely of software events can always go on.
	 */
	if (event->group_caps & PERF_EV_CAP_SOFTWARE)
		return 1;
	/*
	 * If an exclusive group is already on, no other hardware
	 * events can go on.
	 */
	if (cpuctx->exclusive)
		return 0;
	/*
	 * If this group is exclusive and there are already
	 * events on the CPU, it can't go on.
	 */
	if (event->attr.exclusive && !list_empty(get_event_list(event)))
		return 0;
	/*
	 * Otherwise, try to add it if all previous groups were able
	 * to go on.
	 */
	return can_add_hw;
}

static void add_event_to_ctx(struct perf_event *event,
			       struct perf_event_context *ctx)
{
	list_add_event(event, ctx);
	perf_group_attach(event);
}

static void ctx_sched_out(struct perf_event_context *ctx,
			  struct perf_cpu_context *cpuctx,
			  enum event_type_t event_type);
static void
ctx_sched_in(struct perf_event_context *ctx,
	     struct perf_cpu_context *cpuctx,
	     enum event_type_t event_type);

static void task_ctx_sched_out(struct perf_cpu_context *cpuctx,
			       struct perf_event_context *ctx,
			       enum event_type_t event_type)
{
	if (!cpuctx->task_ctx)
		return;

	if (WARN_ON_ONCE(ctx != cpuctx->task_ctx))
		return;

	ctx_sched_out(ctx, cpuctx, event_type);
}

static void perf_event_sched_in(struct perf_cpu_context *cpuctx,
				struct perf_event_context *ctx)
{
	cpu_ctx_sched_in(cpuctx, EVENT_PINNED);
	if (ctx)
		ctx_sched_in(ctx, cpuctx, EVENT_PINNED);
	cpu_ctx_sched_in(cpuctx, EVENT_FLEXIBLE);
	if (ctx)
		ctx_sched_in(ctx, cpuctx, EVENT_FLEXIBLE);
}

/*
 * We want to maintain the following priority of scheduling:
 *  - CPU pinned (EVENT_CPU | EVENT_PINNED)
 *  - task pinned (EVENT_PINNED)
 *  - CPU flexible (EVENT_CPU | EVENT_FLEXIBLE)
 *  - task flexible (EVENT_FLEXIBLE).
 *
 * In order to avoid unscheduling and scheduling back in everything every
 * time an event is added, only do it for the groups of equal priority and
 * below.
 *
 * This can be called after a batch operation on task events, in which case
 * event_type is a bit mask of the types of events involved. For CPU events,
 * event_type is only either EVENT_PINNED or EVENT_FLEXIBLE.
 */
static void ctx_resched(struct perf_cpu_context *cpuctx,
			struct perf_event_context *task_ctx,
			enum event_type_t event_type)
{
	enum event_type_t ctx_event_type;
	bool cpu_event = !!(event_type & EVENT_CPU);

	/*
	 * If pinned groups are involved, flexible groups also need to be
	 * scheduled out.
	 */
	if (event_type & EVENT_PINNED)
		event_type |= EVENT_FLEXIBLE;

	ctx_event_type = event_type & EVENT_ALL;

	perf_pmu_disable(cpuctx->ctx.pmu);
	if (task_ctx)
		task_ctx_sched_out(cpuctx, task_ctx, event_type);

	/*
	 * Decide which cpu ctx groups to schedule out based on the types
	 * of events that caused rescheduling:
	 *  - EVENT_CPU: schedule out corresponding groups;
	 *  - EVENT_PINNED task events: schedule out EVENT_FLEXIBLE groups;
	 *  - otherwise, do nothing more.
	 */
	if (cpu_event)
		cpu_ctx_sched_out(cpuctx, ctx_event_type);
	else if (ctx_event_type & EVENT_PINNED)
		cpu_ctx_sched_out(cpuctx, EVENT_FLEXIBLE);

	perf_event_sched_in(cpuctx, task_ctx);
	perf_pmu_enable(cpuctx->ctx.pmu);
}

void perf_pmu_resched(struct pmu *pmu)
{
	struct perf_cpu_context *cpuctx = this_cpu_ptr(pmu->pmu_cpu_context);
	struct perf_event_context *task_ctx = cpuctx->task_ctx;

	perf_ctx_lock(cpuctx, task_ctx);
	ctx_resched(cpuctx, task_ctx, EVENT_ALL|EVENT_CPU);
	perf_ctx_unlock(cpuctx, task_ctx);
}

/*
 * Cross CPU call to install and enable a performance event
 *
 * Very similar to remote_function() + event_function() but cannot assume that
 * things like ctx->is_active and cpuctx->task_ctx are set.
 */
static int  __perf_install_in_context(void *info)
{
	struct perf_event *event = info;
	struct perf_event_context *ctx = event->ctx;
	struct perf_cpu_context *cpuctx = __get_cpu_context(ctx);
	struct perf_event_context *task_ctx = cpuctx->task_ctx;
	bool reprogram = true;
	int ret = 0;

	raw_spin_lock(&cpuctx->ctx.lock);
	if (ctx->task) {
		raw_spin_lock(&ctx->lock);
		task_ctx = ctx;

		reprogram = (ctx->task == current);

		/*
		 * If the task is running, it must be running on this CPU,
		 * otherwise we cannot reprogram things.
		 *
		 * If its not running, we don't care, ctx->lock will
		 * serialize against it becoming runnable.
		 */
		if (task_curr(ctx->task) && !reprogram) {
			ret = -ESRCH;
			goto unlock;
		}

		WARN_ON_ONCE(reprogram && cpuctx->task_ctx && cpuctx->task_ctx != ctx);
	} else if (task_ctx) {
		raw_spin_lock(&task_ctx->lock);
	}

#ifdef CONFIG_CGROUP_PERF
	if (event->state > PERF_EVENT_STATE_OFF && is_cgroup_event(event)) {
		/*
		 * If the current cgroup doesn't match the event's
		 * cgroup, we should not try to schedule it.
		 */
		struct perf_cgroup *cgrp = perf_cgroup_from_task(current, ctx);
		reprogram = cgroup_is_descendant(cgrp->css.cgroup,
					event->cgrp->css.cgroup);
	}
#endif

	if (reprogram) {
		ctx_sched_out(ctx, cpuctx, EVENT_TIME);
		add_event_to_ctx(event, ctx);
		ctx_resched(cpuctx, task_ctx, get_event_type(event));
	} else {
		add_event_to_ctx(event, ctx);
	}

unlock:
	perf_ctx_unlock(cpuctx, task_ctx);

	return ret;
}

static bool exclusive_event_installable(struct perf_event *event,
					struct perf_event_context *ctx);

/*
 * Attach a performance event to a context.
 *
 * Very similar to event_function_call, see comment there.
 */
static void
perf_install_in_context(struct perf_event_context *ctx,
			struct perf_event *event,
			int cpu)
{
	struct task_struct *task = READ_ONCE(ctx->task);

	lockdep_assert_held(&ctx->mutex);

	WARN_ON_ONCE(!exclusive_event_installable(event, ctx));

	if (event->cpu != -1)
		event->cpu = cpu;

	/*
	 * Ensures that if we can observe event->ctx, both the event and ctx
	 * will be 'complete'. See perf_iterate_sb_cpu().
	 */
	smp_store_release(&event->ctx, ctx);

	/*
	 * perf_event_attr::disabled events will not run and can be initialized
	 * without IPI. Except when this is the first event for the context, in
	 * that case we need the magic of the IPI to set ctx->is_active.
	 * Similarly, cgroup events for the context also needs the IPI to
	 * manipulate the cgrp_cpuctx_list.
	 *
	 * The IOC_ENABLE that is sure to follow the creation of a disabled
	 * event will issue the IPI and reprogram the hardware.
	 */
	if (__perf_effective_state(event) == PERF_EVENT_STATE_OFF &&
	    ctx->nr_events && !is_cgroup_event(event)) {
		raw_spin_lock_irq(&ctx->lock);
		if (ctx->task == TASK_TOMBSTONE) {
			raw_spin_unlock_irq(&ctx->lock);
			return;
		}
		add_event_to_ctx(event, ctx);
		raw_spin_unlock_irq(&ctx->lock);
		return;
	}

	if (!task) {
		cpu_function_call(cpu, __perf_install_in_context, event);
		return;
	}

	/*
	 * Should not happen, we validate the ctx is still alive before calling.
	 */
	if (WARN_ON_ONCE(task == TASK_TOMBSTONE))
		return;

	/*
	 * Installing events is tricky because we cannot rely on ctx->is_active
	 * to be set in case this is the nr_events 0 -> 1 transition.
	 *
	 * Instead we use task_curr(), which tells us if the task is running.
	 * However, since we use task_curr() outside of rq::lock, we can race
	 * against the actual state. This means the result can be wrong.
	 *
	 * If we get a false positive, we retry, this is harmless.
	 *
	 * If we get a false negative, things are complicated. If we are after
	 * perf_event_context_sched_in() ctx::lock will serialize us, and the
	 * value must be correct. If we're before, it doesn't matter since
	 * perf_event_context_sched_in() will program the counter.
	 *
	 * However, this hinges on the remote context switch having observed
	 * our task->perf_event_ctxp[] store, such that it will in fact take
	 * ctx::lock in perf_event_context_sched_in().
	 *
	 * We do this by task_function_call(), if the IPI fails to hit the task
	 * we know any future context switch of task must see the
	 * perf_event_ctpx[] store.
	 */

	/*
	 * This smp_mb() orders the task->perf_event_ctxp[] store with the
	 * task_cpu() load, such that if the IPI then does not find the task
	 * running, a future context switch of that task must observe the
	 * store.
	 */
	smp_mb();
again:
	if (!task_function_call(task, __perf_install_in_context, event))
		return;

	raw_spin_lock_irq(&ctx->lock);
	task = ctx->task;
	if (WARN_ON_ONCE(task == TASK_TOMBSTONE)) {
		/*
		 * Cannot happen because we already checked above (which also
		 * cannot happen), and we hold ctx->mutex, which serializes us
		 * against perf_event_exit_task_context().
		 */
		raw_spin_unlock_irq(&ctx->lock);
		return;
	}
	/*
	 * If the task is not running, ctx->lock will avoid it becoming so,
	 * thus we can safely install the event.
	 */
	if (task_curr(task)) {
		raw_spin_unlock_irq(&ctx->lock);
		goto again;
	}
	add_event_to_ctx(event, ctx);
	raw_spin_unlock_irq(&ctx->lock);
}

/*
 * Cross CPU call to enable a performance event
 */
static void __perf_event_enable(struct perf_event *event,
				struct perf_cpu_context *cpuctx,
				struct perf_event_context *ctx,
				void *info)
{
	struct perf_event *leader = event->group_leader;
	struct perf_event_context *task_ctx;

	if (event->state >= PERF_EVENT_STATE_INACTIVE ||
	    event->state <= PERF_EVENT_STATE_ERROR)
		return;

	if (ctx->is_active)
		ctx_sched_out(ctx, cpuctx, EVENT_TIME);

	perf_event_set_state(event, PERF_EVENT_STATE_INACTIVE);
	perf_cgroup_event_enable(event, ctx);

	if (!ctx->is_active)
		return;

	if (!event_filter_match(event)) {
		ctx_sched_in(ctx, cpuctx, EVENT_TIME);
		return;
	}

	/*
	 * If the event is in a group and isn't the group leader,
	 * then don't put it on unless the group is on.
	 */
	if (leader != event && leader->state != PERF_EVENT_STATE_ACTIVE) {
		ctx_sched_in(ctx, cpuctx, EVENT_TIME);
		return;
	}

	task_ctx = cpuctx->task_ctx;
	if (ctx->task)
		WARN_ON_ONCE(task_ctx != ctx);

	ctx_resched(cpuctx, task_ctx, get_event_type(event));
}

/*
 * Enable an event.
 *
 * If event->ctx is a cloned context, callers must make sure that
 * every task struct that event->ctx->task could possibly point to
 * remains valid.  This condition is satisfied when called through
 * perf_event_for_each_child or perf_event_for_each as described
 * for perf_event_disable.
 */
static void _perf_event_enable(struct perf_event *event)
{
	struct perf_event_context *ctx = event->ctx;

	raw_spin_lock_irq(&ctx->lock);
	if (event->state >= PERF_EVENT_STATE_INACTIVE ||
	    event->state <  PERF_EVENT_STATE_ERROR) {
out:
		raw_spin_unlock_irq(&ctx->lock);
		return;
	}

	/*
	 * If the event is in error state, clear that first.
	 *
	 * That way, if we see the event in error state below, we know that it
	 * has gone back into error state, as distinct from the task having
	 * been scheduled away before the cross-call arrived.
	 */
	if (event->state == PERF_EVENT_STATE_ERROR) {
		/*
		 * Detached SIBLING events cannot leave ERROR state.
		 */
		if (event->event_caps & PERF_EV_CAP_SIBLING &&
		    event->group_leader == event)
			goto out;

		event->state = PERF_EVENT_STATE_OFF;
	}
	raw_spin_unlock_irq(&ctx->lock);

	event_function_call(event, __perf_event_enable, NULL);
}

/*
 * See perf_event_disable();
 */
void perf_event_enable(struct perf_event *event)
{
	struct perf_event_context *ctx;

	ctx = perf_event_ctx_lock(event);
	_perf_event_enable(event);
	perf_event_ctx_unlock(event, ctx);
}
EXPORT_SYMBOL_GPL(perf_event_enable);

struct stop_event_data {
	struct perf_event	*event;
	unsigned int		restart;
};

static int __perf_event_stop(void *info)
{
	struct stop_event_data *sd = info;
	struct perf_event *event = sd->event;

	/* if it's already INACTIVE, do nothing */
	if (READ_ONCE(event->state) != PERF_EVENT_STATE_ACTIVE)
		return 0;

	/* matches smp_wmb() in event_sched_in() */
	smp_rmb();

	/*
	 * There is a window with interrupts enabled before we get here,
	 * so we need to check again lest we try to stop another CPU's event.
	 */
	if (READ_ONCE(event->oncpu) != smp_processor_id())
		return -EAGAIN;

	event->pmu->stop(event, PERF_EF_UPDATE);

	/*
	 * May race with the actual stop (through perf_pmu_output_stop()),
	 * but it is only used for events with AUX ring buffer, and such
	 * events will refuse to restart because of rb::aux_mmap_count==0,
	 * see comments in perf_aux_output_begin().
	 *
	 * Since this is happening on an event-local CPU, no trace is lost
	 * while restarting.
	 */
	if (sd->restart)
		event->pmu->start(event, 0);

	return 0;
}

static int perf_event_stop(struct perf_event *event, int restart)
{
	struct stop_event_data sd = {
		.event		= event,
		.restart	= restart,
	};
	int ret = 0;

	do {
		if (READ_ONCE(event->state) != PERF_EVENT_STATE_ACTIVE)
			return 0;

		/* matches smp_wmb() in event_sched_in() */
		smp_rmb();

		/*
		 * We only want to restart ACTIVE events, so if the event goes
		 * inactive here (event->oncpu==-1), there's nothing more to do;
		 * fall through with ret==-ENXIO.
		 */
		ret = cpu_function_call(READ_ONCE(event->oncpu),
					__perf_event_stop, &sd);
	} while (ret == -EAGAIN);

	return ret;
}

/*
 * In order to contain the amount of racy and tricky in the address filter
 * configuration management, it is a two part process:
 *
 * (p1) when userspace mappings change as a result of (1) or (2) or (3) below,
 *      we update the addresses of corresponding vmas in
 *	event::addr_filter_ranges array and bump the event::addr_filters_gen;
 * (p2) when an event is scheduled in (pmu::add), it calls
 *      perf_event_addr_filters_sync() which calls pmu::addr_filters_sync()
 *      if the generation has changed since the previous call.
 *
 * If (p1) happens while the event is active, we restart it to force (p2).
 *
 * (1) perf_addr_filters_apply(): adjusting filters' offsets based on
 *     pre-existing mappings, called once when new filters arrive via SET_FILTER
 *     ioctl;
 * (2) perf_addr_filters_adjust(): adjusting filters' offsets based on newly
 *     registered mapping, called for every new mmap(), with mm::mmap_lock down
 *     for reading;
 * (3) perf_event_addr_filters_exec(): clearing filters' offsets in the process
 *     of exec.
 */
void perf_event_addr_filters_sync(struct perf_event *event)
{
	struct perf_addr_filters_head *ifh = perf_event_addr_filters(event);

	if (!has_addr_filter(event))
		return;

	raw_spin_lock(&ifh->lock);
	if (event->addr_filters_gen != event->hw.addr_filters_gen) {
		event->pmu->addr_filters_sync(event);
		event->hw.addr_filters_gen = event->addr_filters_gen;
	}
	raw_spin_unlock(&ifh->lock);
}
EXPORT_SYMBOL_GPL(perf_event_addr_filters_sync);

static int _perf_event_refresh(struct perf_event *event, int refresh)
{
	/*
	 * not supported on inherited events
	 */
	if (event->attr.inherit || !is_sampling_event(event))
		return -EINVAL;

	atomic_add(refresh, &event->event_limit);
	_perf_event_enable(event);

	return 0;
}

/*
 * See perf_event_disable()
 */
int perf_event_refresh(struct perf_event *event, int refresh)
{
	struct perf_event_context *ctx;
	int ret;

	ctx = perf_event_ctx_lock(event);
	ret = _perf_event_refresh(event, refresh);
	perf_event_ctx_unlock(event, ctx);

	return ret;
}
EXPORT_SYMBOL_GPL(perf_event_refresh);

static int perf_event_modify_breakpoint(struct perf_event *bp,
					 struct perf_event_attr *attr)
{
	int err;

	_perf_event_disable(bp);

	err = modify_user_hw_breakpoint_check(bp, attr, true);

	if (!bp->attr.disabled)
		_perf_event_enable(bp);

	return err;
}

/*
 * Copy event-type-independent attributes that may be modified.
 */
static void perf_event_modify_copy_attr(struct perf_event_attr *to,
					const struct perf_event_attr *from)
{
	to->sig_data = from->sig_data;
}

static int perf_event_modify_attr(struct perf_event *event,
				  struct perf_event_attr *attr)
{
	int (*func)(struct perf_event *, struct perf_event_attr *);
	struct perf_event *child;
	int err;

	if (event->attr.type != attr->type)
		return -EINVAL;

	switch (event->attr.type) {
	case PERF_TYPE_BREAKPOINT:
		func = perf_event_modify_breakpoint;
		break;
	default:
		/* Place holder for future additions. */
		return -EOPNOTSUPP;
	}

	WARN_ON_ONCE(event->ctx->parent_ctx);

	mutex_lock(&event->child_mutex);
	/*
	 * Event-type-independent attributes must be copied before event-type
	 * modification, which will validate that final attributes match the
	 * source attributes after all relevant attributes have been copied.
	 */
	perf_event_modify_copy_attr(&event->attr, attr);
	err = func(event, attr);
	if (err)
		goto out;
	list_for_each_entry(child, &event->child_list, child_list) {
		perf_event_modify_copy_attr(&child->attr, attr);
		err = func(child, attr);
		if (err)
			goto out;
	}
out:
	mutex_unlock(&event->child_mutex);
	return err;
}

static void ctx_sched_out(struct perf_event_context *ctx,
			  struct perf_cpu_context *cpuctx,
			  enum event_type_t event_type)
{
	struct perf_event *event, *tmp;
	int is_active = ctx->is_active;

	lockdep_assert_held(&ctx->lock);

	if (likely(!ctx->nr_events)) {
		/*
		 * See __perf_remove_from_context().
		 */
		WARN_ON_ONCE(ctx->is_active);
		if (ctx->task)
			WARN_ON_ONCE(cpuctx->task_ctx);
		return;
	}

	/*
	 * Always update time if it was set; not only when it changes.
	 * Otherwise we can 'forget' to update time for any but the last
	 * context we sched out. For example:
	 *
	 *   ctx_sched_out(.event_type = EVENT_FLEXIBLE)
	 *   ctx_sched_out(.event_type = EVENT_PINNED)
	 *
	 * would only update time for the pinned events.
	 */
	if (is_active & EVENT_TIME) {
		/* update (and stop) ctx time */
		update_context_time(ctx);
		update_cgrp_time_from_cpuctx(cpuctx, ctx == &cpuctx->ctx);
		/*
		 * CPU-release for the below ->is_active store,
		 * see __load_acquire() in perf_event_time_now()
		 */
		barrier();
	}

	ctx->is_active &= ~event_type;
	if (!(ctx->is_active & EVENT_ALL))
		ctx->is_active = 0;

	if (ctx->task) {
		WARN_ON_ONCE(cpuctx->task_ctx != ctx);
		if (!ctx->is_active)
			cpuctx->task_ctx = NULL;
	}

	is_active ^= ctx->is_active; /* changed bits */

	if (!ctx->nr_active || !(is_active & EVENT_ALL))
		return;

	perf_pmu_disable(ctx->pmu);
	if (is_active & EVENT_PINNED) {
		list_for_each_entry_safe(event, tmp, &ctx->pinned_active, active_list)
			group_sched_out(event, cpuctx, ctx);
	}

	if (is_active & EVENT_FLEXIBLE) {
		list_for_each_entry_safe(event, tmp, &ctx->flexible_active, active_list)
			group_sched_out(event, cpuctx, ctx);

		/*
		 * Since we cleared EVENT_FLEXIBLE, also clear
		 * rotate_necessary, is will be reset by
		 * ctx_flexible_sched_in() when needed.
		 */
		ctx->rotate_necessary = 0;
	}
	perf_pmu_enable(ctx->pmu);
}

/*
 * Test whether two contexts are equivalent, i.e. whether they have both been
 * cloned from the same version of the same context.
 *
 * Equivalence is measured using a generation number in the context that is
 * incremented on each modification to it; see unclone_ctx(), list_add_event()
 * and list_del_event().
 */
static int context_equiv(struct perf_event_context *ctx1,
			 struct perf_event_context *ctx2)
{
	lockdep_assert_held(&ctx1->lock);
	lockdep_assert_held(&ctx2->lock);

	/* Pinning disables the swap optimization */
	if (ctx1->pin_count || ctx2->pin_count)
		return 0;

	/* If ctx1 is the parent of ctx2 */
	if (ctx1 == ctx2->parent_ctx && ctx1->generation == ctx2->parent_gen)
		return 1;

	/* If ctx2 is the parent of ctx1 */
	if (ctx1->parent_ctx == ctx2 && ctx1->parent_gen == ctx2->generation)
		return 1;

	/*
	 * If ctx1 and ctx2 have the same parent; we flatten the parent
	 * hierarchy, see perf_event_init_context().
	 */
	if (ctx1->parent_ctx && ctx1->parent_ctx == ctx2->parent_ctx &&
			ctx1->parent_gen == ctx2->parent_gen)
		return 1;

	/* Unmatched */
	return 0;
}

static void __perf_event_sync_stat(struct perf_event *event,
				     struct perf_event *next_event)
{
	u64 value;

	if (!event->attr.inherit_stat)
		return;

	/*
	 * Update the event value, we cannot use perf_event_read()
	 * because we're in the middle of a context switch and have IRQs
	 * disabled, which upsets smp_call_function_single(), however
	 * we know the event must be on the current CPU, therefore we
	 * don't need to use it.
	 */
	if (event->state == PERF_EVENT_STATE_ACTIVE)
		event->pmu->read(event);

	perf_event_update_time(event);

	/*
	 * In order to keep per-task stats reliable we need to flip the event
	 * values when we flip the contexts.
	 */
	value = local64_read(&next_event->count);
	value = local64_xchg(&event->count, value);
	local64_set(&next_event->count, value);

	swap(event->total_time_enabled, next_event->total_time_enabled);
	swap(event->total_time_running, next_event->total_time_running);

	/*
	 * Since we swizzled the values, update the user visible data too.
	 */
	perf_event_update_userpage(event);
	perf_event_update_userpage(next_event);
}

static void perf_event_sync_stat(struct perf_event_context *ctx,
				   struct perf_event_context *next_ctx)
{
	struct perf_event *event, *next_event;

	if (!ctx->nr_stat)
		return;

	update_context_time(ctx);

	event = list_first_entry(&ctx->event_list,
				   struct perf_event, event_entry);

	next_event = list_first_entry(&next_ctx->event_list,
					struct perf_event, event_entry);

	while (&event->event_entry != &ctx->event_list &&
	       &next_event->event_entry != &next_ctx->event_list) {

		__perf_event_sync_stat(event, next_event);

		event = list_next_entry(event, event_entry);
		next_event = list_next_entry(next_event, event_entry);
	}
}

static void perf_event_context_sched_out(struct task_struct *task, int ctxn,
					 struct task_struct *next)
{
	struct perf_event_context *ctx = task->perf_event_ctxp[ctxn];
	struct perf_event_context *next_ctx;
	struct perf_event_context *parent, *next_parent;
	struct perf_cpu_context *cpuctx;
	int do_switch = 1;
	struct pmu *pmu;

	if (likely(!ctx))
		return;

	pmu = ctx->pmu;
	cpuctx = __get_cpu_context(ctx);
	if (!cpuctx->task_ctx)
		return;

	rcu_read_lock();
	next_ctx = next->perf_event_ctxp[ctxn];
	if (!next_ctx)
		goto unlock;

	parent = rcu_dereference(ctx->parent_ctx);
	next_parent = rcu_dereference(next_ctx->parent_ctx);

	/* If neither context have a parent context; they cannot be clones. */
	if (!parent && !next_parent)
		goto unlock;

	if (next_parent == ctx || next_ctx == parent || next_parent == parent) {
		/*
		 * Looks like the two contexts are clones, so we might be
		 * able to optimize the context switch.  We lock both
		 * contexts and check that they are clones under the
		 * lock (including re-checking that neither has been
		 * uncloned in the meantime).  It doesn't matter which
		 * order we take the locks because no other cpu could
		 * be trying to lock both of these tasks.
		 */
		raw_spin_lock(&ctx->lock);
		raw_spin_lock_nested(&next_ctx->lock, SINGLE_DEPTH_NESTING);
		if (context_equiv(ctx, next_ctx)) {

			perf_pmu_disable(pmu);

			/* PMIs are disabled; ctx->nr_pending is stable. */
			if (local_read(&ctx->nr_pending) ||
			    local_read(&next_ctx->nr_pending)) {
				/*
				 * Must not swap out ctx when there's pending
				 * events that rely on the ctx->task relation.
				 */
				raw_spin_unlock(&next_ctx->lock);
				rcu_read_unlock();
				goto inside_switch;
			}

			WRITE_ONCE(ctx->task, next);
			WRITE_ONCE(next_ctx->task, task);

			if (cpuctx->sched_cb_usage && pmu->sched_task)
				pmu->sched_task(ctx, false);

			/*
			 * PMU specific parts of task perf context can require
			 * additional synchronization. As an example of such
			 * synchronization see implementation details of Intel
			 * LBR call stack data profiling;
			 */
			if (pmu->swap_task_ctx)
				pmu->swap_task_ctx(ctx, next_ctx);
			else
				swap(ctx->task_ctx_data, next_ctx->task_ctx_data);

			perf_pmu_enable(pmu);

			/*
			 * RCU_INIT_POINTER here is safe because we've not
			 * modified the ctx and the above modification of
			 * ctx->task and ctx->task_ctx_data are immaterial
			 * since those values are always verified under
			 * ctx->lock which we're now holding.
			 */
			RCU_INIT_POINTER(task->perf_event_ctxp[ctxn], next_ctx);
			RCU_INIT_POINTER(next->perf_event_ctxp[ctxn], ctx);

			do_switch = 0;

			perf_event_sync_stat(ctx, next_ctx);
		}
		raw_spin_unlock(&next_ctx->lock);
		raw_spin_unlock(&ctx->lock);
	}
unlock:
	rcu_read_unlock();

	if (do_switch) {
		raw_spin_lock(&ctx->lock);
		perf_pmu_disable(pmu);

inside_switch:
		if (cpuctx->sched_cb_usage && pmu->sched_task)
			pmu->sched_task(ctx, false);
		task_ctx_sched_out(cpuctx, ctx, EVENT_ALL);

		perf_pmu_enable(pmu);
		raw_spin_unlock(&ctx->lock);
	}
}

static DEFINE_PER_CPU(struct list_head, sched_cb_list);

void perf_sched_cb_dec(struct pmu *pmu)
{
	struct perf_cpu_context *cpuctx = this_cpu_ptr(pmu->pmu_cpu_context);

	this_cpu_dec(perf_sched_cb_usages);

	if (!--cpuctx->sched_cb_usage)
		list_del(&cpuctx->sched_cb_entry);
}


void perf_sched_cb_inc(struct pmu *pmu)
{
	struct perf_cpu_context *cpuctx = this_cpu_ptr(pmu->pmu_cpu_context);

	if (!cpuctx->sched_cb_usage++)
		list_add(&cpuctx->sched_cb_entry, this_cpu_ptr(&sched_cb_list));

	this_cpu_inc(perf_sched_cb_usages);
}

/*
 * This function provides the context switch callback to the lower code
 * layer. It is invoked ONLY when the context switch callback is enabled.
 *
 * This callback is relevant even to per-cpu events; for example multi event
 * PEBS requires this to provide PID/TID information. This requires we flush
 * all queued PEBS records before we context switch to a new task.
 */
static void __perf_pmu_sched_task(struct perf_cpu_context *cpuctx, bool sched_in)
{
	struct pmu *pmu;

	pmu = cpuctx->ctx.pmu; /* software PMUs will not have sched_task */

	if (WARN_ON_ONCE(!pmu->sched_task))
		return;

	perf_ctx_lock(cpuctx, cpuctx->task_ctx);
	perf_pmu_disable(pmu);

	pmu->sched_task(cpuctx->task_ctx, sched_in);

	perf_pmu_enable(pmu);
	perf_ctx_unlock(cpuctx, cpuctx->task_ctx);
}

static void perf_pmu_sched_task(struct task_struct *prev,
				struct task_struct *next,
				bool sched_in)
{
	struct perf_cpu_context *cpuctx;

	if (prev == next)
		return;

	list_for_each_entry(cpuctx, this_cpu_ptr(&sched_cb_list), sched_cb_entry) {
		/* will be handled in perf_event_context_sched_in/out */
		if (cpuctx->task_ctx)
			continue;

		__perf_pmu_sched_task(cpuctx, sched_in);
	}
}

static void perf_event_switch(struct task_struct *task,
			      struct task_struct *next_prev, bool sched_in);

#define for_each_task_context_nr(ctxn)					\
	for ((ctxn) = 0; (ctxn) < perf_nr_task_contexts; (ctxn)++)

/*
 * Called from scheduler to remove the events of the current task,
 * with interrupts disabled.
 *
 * We stop each event and update the event value in event->count.
 *
 * This does not protect us against NMI, but disable()
 * sets the disabled bit in the control field of event _before_
 * accessing the event control register. If a NMI hits, then it will
 * not restart the event.
 */
void __perf_event_task_sched_out(struct task_struct *task,
				 struct task_struct *next)
{
	int ctxn;

	if (__this_cpu_read(perf_sched_cb_usages))
		perf_pmu_sched_task(task, next, false);

	if (atomic_read(&nr_switch_events))
		perf_event_switch(task, next, false);

	for_each_task_context_nr(ctxn)
		perf_event_context_sched_out(task, ctxn, next);

	/*
	 * if cgroup events exist on this CPU, then we need
	 * to check if we have to switch out PMU state.
	 * cgroup event are system-wide mode only
	 */
	if (atomic_read(this_cpu_ptr(&perf_cgroup_events)))
		perf_cgroup_switch(next);
}

/*
 * Called with IRQs disabled
 */
static void cpu_ctx_sched_out(struct perf_cpu_context *cpuctx,
			      enum event_type_t event_type)
{
	ctx_sched_out(&cpuctx->ctx, cpuctx, event_type);
}

static bool perf_less_group_idx(const void *l, const void *r)
{
	const struct perf_event *le = *(const struct perf_event **)l;
	const struct perf_event *re = *(const struct perf_event **)r;

	return le->group_index < re->group_index;
}

static void swap_ptr(void *l, void *r)
{
	void **lp = l, **rp = r;

	swap(*lp, *rp);
}

static const struct min_heap_callbacks perf_min_heap = {
	.elem_size = sizeof(struct perf_event *),
	.less = perf_less_group_idx,
	.swp = swap_ptr,
};

static void __heap_add(struct min_heap *heap, struct perf_event *event)
{
	struct perf_event **itrs = heap->data;

	if (event) {
		itrs[heap->nr] = event;
		heap->nr++;
	}
}

static noinline int visit_groups_merge(struct perf_cpu_context *cpuctx,
				struct perf_event_groups *groups, int cpu,
				int (*func)(struct perf_event *, void *),
				void *data)
{
#ifdef CONFIG_CGROUP_PERF
	struct cgroup_subsys_state *css = NULL;
#endif
	/* Space for per CPU and/or any CPU event iterators. */
	struct perf_event *itrs[2];
	struct min_heap event_heap;
	struct perf_event **evt;
	int ret;

	if (cpuctx) {
		event_heap = (struct min_heap){
			.data = cpuctx->heap,
			.nr = 0,
			.size = cpuctx->heap_size,
		};

		lockdep_assert_held(&cpuctx->ctx.lock);

#ifdef CONFIG_CGROUP_PERF
		if (cpuctx->cgrp)
			css = &cpuctx->cgrp->css;
#endif
	} else {
		event_heap = (struct min_heap){
			.data = itrs,
			.nr = 0,
			.size = ARRAY_SIZE(itrs),
		};
		/* Events not within a CPU context may be on any CPU. */
		__heap_add(&event_heap, perf_event_groups_first(groups, -1, NULL));
	}
	evt = event_heap.data;

	__heap_add(&event_heap, perf_event_groups_first(groups, cpu, NULL));

#ifdef CONFIG_CGROUP_PERF
	for (; css; css = css->parent)
		__heap_add(&event_heap, perf_event_groups_first(groups, cpu, css->cgroup));
#endif

	min_heapify_all(&event_heap, &perf_min_heap);

	while (event_heap.nr) {
		ret = func(*evt, data);
		if (ret)
			return ret;

		*evt = perf_event_groups_next(*evt);
		if (*evt)
			min_heapify(&event_heap, 0, &perf_min_heap);
		else
			min_heap_pop(&event_heap, &perf_min_heap);
	}

	return 0;
}

/*
 * Because the userpage is strictly per-event (there is no concept of context,
 * so there cannot be a context indirection), every userpage must be updated
 * when context time starts :-(
 *
 * IOW, we must not miss EVENT_TIME edges.
 */
static inline bool event_update_userpage(struct perf_event *event)
{
	if (likely(!atomic_read(&event->mmap_count)))
		return false;

	perf_event_update_time(event);
	perf_event_update_userpage(event);

	return true;
}

static inline void group_update_userpage(struct perf_event *group_event)
{
	struct perf_event *event;

	if (!event_update_userpage(group_event))
		return;

	for_each_sibling_event(event, group_event)
		event_update_userpage(event);
}

static int merge_sched_in(struct perf_event *event, void *data)
{
	struct perf_event_context *ctx = event->ctx;
	struct perf_cpu_context *cpuctx = __get_cpu_context(ctx);
	int *can_add_hw = data;

	if (event->state <= PERF_EVENT_STATE_OFF)
		return 0;

	if (!event_filter_match(event))
		return 0;

	if (group_can_go_on(event, cpuctx, *can_add_hw)) {
		if (!group_sched_in(event, cpuctx, ctx))
			list_add_tail(&event->active_list, get_event_list(event));
	}

	if (event->state == PERF_EVENT_STATE_INACTIVE) {
		*can_add_hw = 0;
		if (event->attr.pinned) {
			perf_cgroup_event_disable(event, ctx);
			perf_event_set_state(event, PERF_EVENT_STATE_ERROR);
		} else {
			ctx->rotate_necessary = 1;
			perf_mux_hrtimer_restart(cpuctx);
			group_update_userpage(event);
		}
	}

	return 0;
}

static void
ctx_pinned_sched_in(struct perf_event_context *ctx,
		    struct perf_cpu_context *cpuctx)
{
	int can_add_hw = 1;

	if (ctx != &cpuctx->ctx)
		cpuctx = NULL;

	visit_groups_merge(cpuctx, &ctx->pinned_groups,
			   smp_processor_id(),
			   merge_sched_in, &can_add_hw);
}

static void
ctx_flexible_sched_in(struct perf_event_context *ctx,
		      struct perf_cpu_context *cpuctx)
{
	int can_add_hw = 1;

	if (ctx != &cpuctx->ctx)
		cpuctx = NULL;

	visit_groups_merge(cpuctx, &ctx->flexible_groups,
			   smp_processor_id(),
			   merge_sched_in, &can_add_hw);
}

static void
ctx_sched_in(struct perf_event_context *ctx,
	     struct perf_cpu_context *cpuctx,
	     enum event_type_t event_type)
{
	int is_active = ctx->is_active;

	lockdep_assert_held(&ctx->lock);

	if (likely(!ctx->nr_events))
		return;

	if (!(is_active & EVENT_TIME)) {
		/* start ctx time */
		__update_context_time(ctx, false);
		perf_cgroup_set_timestamp(cpuctx);
		/*
		 * CPU-release for the below ->is_active store,
		 * see __load_acquire() in perf_event_time_now()
		 */
		barrier();
	}

	ctx->is_active |= (event_type | EVENT_TIME);
	if (ctx->task) {
		if (!is_active)
			cpuctx->task_ctx = ctx;
		else
			WARN_ON_ONCE(cpuctx->task_ctx != ctx);
	}

	is_active ^= ctx->is_active; /* changed bits */

	/*
	 * First go through the list and put on any pinned groups
	 * in order to give them the best chance of going on.
	 */
	if (is_active & EVENT_PINNED)
		ctx_pinned_sched_in(ctx, cpuctx);

	/* Then walk through the lower prio flexible groups */
	if (is_active & EVENT_FLEXIBLE)
		ctx_flexible_sched_in(ctx, cpuctx);
}

static void cpu_ctx_sched_in(struct perf_cpu_context *cpuctx,
			     enum event_type_t event_type)
{
	struct perf_event_context *ctx = &cpuctx->ctx;

	ctx_sched_in(ctx, cpuctx, event_type);
}

static void perf_event_context_sched_in(struct perf_event_context *ctx,
					struct task_struct *task)
{
	struct perf_cpu_context *cpuctx;
	struct pmu *pmu;

	cpuctx = __get_cpu_context(ctx);

	/*
	 * HACK: for HETEROGENEOUS the task context might have switched to a
	 * different PMU, force (re)set the context,
	 */
	pmu = ctx->pmu = cpuctx->ctx.pmu;

	if (cpuctx->task_ctx == ctx) {
		if (cpuctx->sched_cb_usage)
			__perf_pmu_sched_task(cpuctx, true);
		return;
	}

	perf_ctx_lock(cpuctx, ctx);
	/*
	 * We must check ctx->nr_events while holding ctx->lock, such
	 * that we serialize against perf_install_in_context().
	 */
	if (!ctx->nr_events)
		goto unlock;

	perf_pmu_disable(pmu);
	/*
	 * We want to keep the following priority order:
	 * cpu pinned (that don't need to move), task pinned,
	 * cpu flexible, task flexible.
	 *
	 * However, if task's ctx is not carrying any pinned
	 * events, no need to flip the cpuctx's events around.
	 */
	if (!RB_EMPTY_ROOT(&ctx->pinned_groups.tree))
		cpu_ctx_sched_out(cpuctx, EVENT_FLEXIBLE);
	perf_event_sched_in(cpuctx, ctx);

	if (cpuctx->sched_cb_usage && pmu->sched_task)
		pmu->sched_task(cpuctx->task_ctx, true);

	perf_pmu_enable(pmu);

unlock:
	perf_ctx_unlock(cpuctx, ctx);
}

/*
 * Called from scheduler to add the events of the current task
 * with interrupts disabled.
 *
 * We restore the event value and then enable it.
 *
 * This does not protect us against NMI, but enable()
 * sets the enabled bit in the control field of event _before_
 * accessing the event control register. If a NMI hits, then it will
 * keep the event running.
 */
void __perf_event_task_sched_in(struct task_struct *prev,
				struct task_struct *task)
{
	struct perf_event_context *ctx;
	int ctxn;

	for_each_task_context_nr(ctxn) {
		ctx = task->perf_event_ctxp[ctxn];
		if (likely(!ctx))
			continue;

		perf_event_context_sched_in(ctx, task);
	}

	if (atomic_read(&nr_switch_events))
		perf_event_switch(task, prev, true);

	if (__this_cpu_read(perf_sched_cb_usages))
		perf_pmu_sched_task(prev, task, true);
}

static u64 perf_calculate_period(struct perf_event *event, u64 nsec, u64 count)
{
	u64 frequency = event->attr.sample_freq;
	u64 sec = NSEC_PER_SEC;
	u64 divisor, dividend;

	int count_fls, nsec_fls, frequency_fls, sec_fls;

	count_fls = fls64(count);
	nsec_fls = fls64(nsec);
	frequency_fls = fls64(frequency);
	sec_fls = 30;

	/*
	 * We got @count in @nsec, with a target of sample_freq HZ
	 * the target period becomes:
	 *
	 *             @count * 10^9
	 * period = -------------------
	 *          @nsec * sample_freq
	 *
	 */

	/*
	 * Reduce accuracy by one bit such that @a and @b converge
	 * to a similar magnitude.
	 */
#define REDUCE_FLS(a, b)		\
do {					\
	if (a##_fls > b##_fls) {	\
		a >>= 1;		\
		a##_fls--;		\
	} else {			\
		b >>= 1;		\
		b##_fls--;		\
	}				\
} while (0)

	/*
	 * Reduce accuracy until either term fits in a u64, then proceed with
	 * the other, so that finally we can do a u64/u64 division.
	 */
	while (count_fls + sec_fls > 64 && nsec_fls + frequency_fls > 64) {
		REDUCE_FLS(nsec, frequency);
		REDUCE_FLS(sec, count);
	}

	if (count_fls + sec_fls > 64) {
		divisor = nsec * frequency;

		while (count_fls + sec_fls > 64) {
			REDUCE_FLS(count, sec);
			divisor >>= 1;
		}

		dividend = count * sec;
	} else {
		dividend = count * sec;

		while (nsec_fls + frequency_fls > 64) {
			REDUCE_FLS(nsec, frequency);
			dividend >>= 1;
		}

		divisor = nsec * frequency;
	}

	if (!divisor)
		return dividend;

	return div64_u64(dividend, divisor);
}

static DEFINE_PER_CPU(int, perf_throttled_count);
static DEFINE_PER_CPU(u64, perf_throttled_seq);

static void perf_adjust_period(struct perf_event *event, u64 nsec, u64 count, bool disable)
{
	struct hw_perf_event *hwc = &event->hw;
	s64 period, sample_period;
	s64 delta;

	period = perf_calculate_period(event, nsec, count);

	delta = (s64)(period - hwc->sample_period);
	if (delta >= 0)
		delta += 7;
	else
		delta -= 7;
	delta /= 8; /* low pass filter */

	sample_period = hwc->sample_period + delta;

	if (!sample_period)
		sample_period = 1;

	hwc->sample_period = sample_period;

	if (local64_read(&hwc->period_left) > 8*sample_period) {
		if (disable)
			event->pmu->stop(event, PERF_EF_UPDATE);

		local64_set(&hwc->period_left, 0);

		if (disable)
			event->pmu->start(event, PERF_EF_RELOAD);
	}
}

/*
 * combine freq adjustment with unthrottling to avoid two passes over the
 * events. At the same time, make sure, having freq events does not change
 * the rate of unthrottling as that would introduce bias.
 */
static void perf_adjust_freq_unthr_context(struct perf_event_context *ctx,
					   int needs_unthr)
{
	struct perf_event *event;
	struct hw_perf_event *hwc;
	u64 now, period = TICK_NSEC;
	s64 delta;

	/*
	 * only need to iterate over all events iff:
	 * - context have events in frequency mode (needs freq adjust)
	 * - there are events to unthrottle on this cpu
	 */
	if (!(ctx->nr_freq || needs_unthr))
		return;

	raw_spin_lock(&ctx->lock);
	perf_pmu_disable(ctx->pmu);

	list_for_each_entry_rcu(event, &ctx->event_list, event_entry) {
		if (event->state != PERF_EVENT_STATE_ACTIVE)
			continue;

		if (!event_filter_match(event))
			continue;

		perf_pmu_disable(event->pmu);

		hwc = &event->hw;

		if (hwc->interrupts == MAX_INTERRUPTS) {
			hwc->interrupts = 0;
			perf_log_throttle(event, 1);
			event->pmu->start(event, 0);
		}

		if (!event->attr.freq || !event->attr.sample_freq)
			goto next;

		/*
		 * stop the event and update event->count
		 */
		event->pmu->stop(event, PERF_EF_UPDATE);

		now = local64_read(&event->count);
		delta = now - hwc->freq_count_stamp;
		hwc->freq_count_stamp = now;

		/*
		 * restart the event
		 * reload only if value has changed
		 * we have stopped the event so tell that
		 * to perf_adjust_period() to avoid stopping it
		 * twice.
		 */
		if (delta > 0)
			perf_adjust_period(event, period, delta, false);

		event->pmu->start(event, delta > 0 ? PERF_EF_RELOAD : 0);
	next:
		perf_pmu_enable(event->pmu);
	}

	perf_pmu_enable(ctx->pmu);
	raw_spin_unlock(&ctx->lock);
}

/*
 * Move @event to the tail of the @ctx's elegible events.
 */
static void rotate_ctx(struct perf_event_context *ctx, struct perf_event *event)
{
	/*
	 * Rotate the first entry last of non-pinned groups. Rotation might be
	 * disabled by the inheritance code.
	 */
	if (ctx->rotate_disable)
		return;

	perf_event_groups_delete(&ctx->flexible_groups, event);
	perf_event_groups_insert(&ctx->flexible_groups, event);
}

/* pick an event from the flexible_groups to rotate */
static inline struct perf_event *
ctx_event_to_rotate(struct perf_event_context *ctx)
{
	struct perf_event *event;

	/* pick the first active flexible event */
	event = list_first_entry_or_null(&ctx->flexible_active,
					 struct perf_event, active_list);

	/* if no active flexible event, pick the first event */
	if (!event) {
		event = rb_entry_safe(rb_first(&ctx->flexible_groups.tree),
				      typeof(*event), group_node);
	}

	/*
	 * Unconditionally clear rotate_necessary; if ctx_flexible_sched_in()
	 * finds there are unschedulable events, it will set it again.
	 */
	ctx->rotate_necessary = 0;

	return event;
}

static bool perf_rotate_context(struct perf_cpu_context *cpuctx)
{
	struct perf_event *cpu_event = NULL, *task_event = NULL;
	struct perf_event_context *task_ctx = NULL;
	int cpu_rotate, task_rotate;

	/*
	 * Since we run this from IRQ context, nobody can install new
	 * events, thus the event count values are stable.
	 */

	cpu_rotate = cpuctx->ctx.rotate_necessary;
	task_ctx = cpuctx->task_ctx;
	task_rotate = task_ctx ? task_ctx->rotate_necessary : 0;

	if (!(cpu_rotate || task_rotate))
		return false;

	perf_ctx_lock(cpuctx, cpuctx->task_ctx);
	perf_pmu_disable(cpuctx->ctx.pmu);

	if (task_rotate)
		task_event = ctx_event_to_rotate(task_ctx);
	if (cpu_rotate)
		cpu_event = ctx_event_to_rotate(&cpuctx->ctx);

	/*
	 * As per the order given at ctx_resched() first 'pop' task flexible
	 * and then, if needed CPU flexible.
	 */
	if (task_event || (task_ctx && cpu_event))
		ctx_sched_out(task_ctx, cpuctx, EVENT_FLEXIBLE);
	if (cpu_event)
		cpu_ctx_sched_out(cpuctx, EVENT_FLEXIBLE);

	if (task_event)
		rotate_ctx(task_ctx, task_event);
	if (cpu_event)
		rotate_ctx(&cpuctx->ctx, cpu_event);

	perf_event_sched_in(cpuctx, task_ctx);

	perf_pmu_enable(cpuctx->ctx.pmu);
	perf_ctx_unlock(cpuctx, cpuctx->task_ctx);

	return true;
}

void perf_event_task_tick(void)
{
	struct list_head *head = this_cpu_ptr(&active_ctx_list);
	struct perf_event_context *ctx, *tmp;
	int throttled;

	lockdep_assert_irqs_disabled();

	__this_cpu_inc(perf_throttled_seq);
	throttled = __this_cpu_xchg(perf_throttled_count, 0);
	tick_dep_clear_cpu(smp_processor_id(), TICK_DEP_BIT_PERF_EVENTS);

	list_for_each_entry_safe(ctx, tmp, head, active_ctx_list)
		perf_adjust_freq_unthr_context(ctx, throttled);
}

static int event_enable_on_exec(struct perf_event *event,
				struct perf_event_context *ctx)
{
	if (!event->attr.enable_on_exec)
		return 0;

	event->attr.enable_on_exec = 0;
	if (event->state >= PERF_EVENT_STATE_INACTIVE)
		return 0;

	perf_event_set_state(event, PERF_EVENT_STATE_INACTIVE);

	return 1;
}

/*
 * Enable all of a task's events that have been marked enable-on-exec.
 * This expects task == current.
 */
static void perf_event_enable_on_exec(int ctxn)
{
	struct perf_event_context *ctx, *clone_ctx = NULL;
	enum event_type_t event_type = 0;
	struct perf_cpu_context *cpuctx;
	struct perf_event *event;
	unsigned long flags;
	int enabled = 0;

	local_irq_save(flags);
	ctx = current->perf_event_ctxp[ctxn];
	if (!ctx || !ctx->nr_events)
		goto out;

	cpuctx = __get_cpu_context(ctx);
	perf_ctx_lock(cpuctx, ctx);
	ctx_sched_out(ctx, cpuctx, EVENT_TIME);
	list_for_each_entry(event, &ctx->event_list, event_entry) {
		enabled |= event_enable_on_exec(event, ctx);
		event_type |= get_event_type(event);
	}

	/*
	 * Unclone and reschedule this context if we enabled any event.
	 */
	if (enabled) {
		clone_ctx = unclone_ctx(ctx);
		ctx_resched(cpuctx, ctx, event_type);
	} else {
		ctx_sched_in(ctx, cpuctx, EVENT_TIME);
	}
	perf_ctx_unlock(cpuctx, ctx);

out:
	local_irq_restore(flags);

	if (clone_ctx)
		put_ctx(clone_ctx);
}

static void perf_remove_from_owner(struct perf_event *event);
static void perf_event_exit_event(struct perf_event *event,
				  struct perf_event_context *ctx);

/*
 * Removes all events from the current task that have been marked
 * remove-on-exec, and feeds their values back to parent events.
 */
static void perf_event_remove_on_exec(int ctxn)
{
	struct perf_event_context *ctx, *clone_ctx = NULL;
	struct perf_event *event, *next;
	unsigned long flags;
	bool modified = false;

	ctx = perf_pin_task_context(current, ctxn);
	if (!ctx)
		return;

	mutex_lock(&ctx->mutex);

	if (WARN_ON_ONCE(ctx->task != current))
		goto unlock;

	list_for_each_entry_safe(event, next, &ctx->event_list, event_entry) {
		if (!event->attr.remove_on_exec)
			continue;

		if (!is_kernel_event(event))
			perf_remove_from_owner(event);

		modified = true;

		perf_event_exit_event(event, ctx);
	}

	raw_spin_lock_irqsave(&ctx->lock, flags);
	if (modified)
		clone_ctx = unclone_ctx(ctx);
	--ctx->pin_count;
	raw_spin_unlock_irqrestore(&ctx->lock, flags);

unlock:
	mutex_unlock(&ctx->mutex);

	put_ctx(ctx);
	if (clone_ctx)
		put_ctx(clone_ctx);
}

struct perf_read_data {
	struct perf_event *event;
	bool group;
	int ret;
};

static int __perf_event_read_cpu(struct perf_event *event, int event_cpu)
{
	u16 local_pkg, event_pkg;

	if (event->group_caps & PERF_EV_CAP_READ_ACTIVE_PKG) {
		int local_cpu = smp_processor_id();

		event_pkg = topology_physical_package_id(event_cpu);
		local_pkg = topology_physical_package_id(local_cpu);

		if (event_pkg == local_pkg)
			return local_cpu;
	}

	return event_cpu;
}

/*
 * Cross CPU call to read the hardware event
 */
static void __perf_event_read(void *info)
{
	struct perf_read_data *data = info;
	struct perf_event *sub, *event = data->event;
	struct perf_event_context *ctx = event->ctx;
	struct perf_cpu_context *cpuctx = __get_cpu_context(ctx);
	struct pmu *pmu = event->pmu;

	/*
	 * If this is a task context, we need to check whether it is
	 * the current task context of this cpu.  If not it has been
	 * scheduled out before the smp call arrived.  In that case
	 * event->count would have been updated to a recent sample
	 * when the event was scheduled out.
	 */
	if (ctx->task && cpuctx->task_ctx != ctx)
		return;

	raw_spin_lock(&ctx->lock);
	if (ctx->is_active & EVENT_TIME) {
		update_context_time(ctx);
		update_cgrp_time_from_event(event);
	}

	perf_event_update_time(event);
	if (data->group)
		perf_event_update_sibling_time(event);

	if (event->state != PERF_EVENT_STATE_ACTIVE)
		goto unlock;

	if (!data->group) {
		pmu->read(event);
		data->ret = 0;
		goto unlock;
	}

	pmu->start_txn(pmu, PERF_PMU_TXN_READ);

	pmu->read(event);

	for_each_sibling_event(sub, event) {
		if (sub->state == PERF_EVENT_STATE_ACTIVE) {
			/*
			 * Use sibling's PMU rather than @event's since
			 * sibling could be on different (eg: software) PMU.
			 */
			sub->pmu->read(sub);
		}
	}

	data->ret = pmu->commit_txn(pmu);

unlock:
	raw_spin_unlock(&ctx->lock);
}

static inline u64 perf_event_count(struct perf_event *event)
{
	return local64_read(&event->count) + atomic64_read(&event->child_count);
}

static void calc_timer_values(struct perf_event *event,
				u64 *now,
				u64 *enabled,
				u64 *running)
{
	u64 ctx_time;

	*now = perf_clock();
	ctx_time = perf_event_time_now(event, *now);
	__perf_update_times(event, ctx_time, enabled, running);
}

/*
 * NMI-safe method to read a local event, that is an event that
 * is:
 *   - either for the current task, or for this CPU
 *   - does not have inherit set, for inherited task events
 *     will not be local and we cannot read them atomically
 *   - must not have a pmu::count method
 */
int perf_event_read_local(struct perf_event *event, u64 *value,
			  u64 *enabled, u64 *running)
{
	unsigned long flags;
	int ret = 0;

	/*
	 * Disabling interrupts avoids all counter scheduling (context
	 * switches, timer based rotation and IPIs).
	 */
	local_irq_save(flags);

	/*
	 * It must not be an event with inherit set, we cannot read
	 * all child counters from atomic context.
	 */
	if (event->attr.inherit) {
		ret = -EOPNOTSUPP;
		goto out;
	}

	/* If this is a per-task event, it must be for current */
	if ((event->attach_state & PERF_ATTACH_TASK) &&
	    event->hw.target != current) {
		ret = -EINVAL;
		goto out;
	}

	/* If this is a per-CPU event, it must be for this CPU */
	if (!(event->attach_state & PERF_ATTACH_TASK) &&
	    event->cpu != smp_processor_id()) {
		ret = -EINVAL;
		goto out;
	}

	/* If this is a pinned event it must be running on this CPU */
	if (event->attr.pinned && event->oncpu != smp_processor_id()) {
		ret = -EBUSY;
		goto out;
	}

	/*
	 * If the event is currently on this CPU, its either a per-task event,
	 * or local to this CPU. Furthermore it means its ACTIVE (otherwise
	 * oncpu == -1).
	 */
	if (event->oncpu == smp_processor_id())
		event->pmu->read(event);

	*value = local64_read(&event->count);
	if (enabled || running) {
		u64 __enabled, __running, __now;

		calc_timer_values(event, &__now, &__enabled, &__running);
		if (enabled)
			*enabled = __enabled;
		if (running)
			*running = __running;
	}
out:
	local_irq_restore(flags);

	return ret;
}
EXPORT_SYMBOL_GPL(perf_event_read_local);

static int perf_event_read(struct perf_event *event, bool group)
{
	enum perf_event_state state = READ_ONCE(event->state);
	int event_cpu, ret = 0;

	/*
	 * If event is enabled and currently active on a CPU, update the
	 * value in the event structure:
	 */
again:
	if (state == PERF_EVENT_STATE_ACTIVE) {
		struct perf_read_data data;

		/*
		 * Orders the ->state and ->oncpu loads such that if we see
		 * ACTIVE we must also see the right ->oncpu.
		 *
		 * Matches the smp_wmb() from event_sched_in().
		 */
		smp_rmb();

		event_cpu = READ_ONCE(event->oncpu);
		if ((unsigned)event_cpu >= nr_cpu_ids)
			return 0;

		data = (struct perf_read_data){
			.event = event,
			.group = group,
			.ret = 0,
		};

		preempt_disable();
		event_cpu = __perf_event_read_cpu(event, event_cpu);

		/*
		 * Purposely ignore the smp_call_function_single() return
		 * value.
		 *
		 * If event_cpu isn't a valid CPU it means the event got
		 * scheduled out and that will have updated the event count.
		 *
		 * Therefore, either way, we'll have an up-to-date event count
		 * after this.
		 */
		(void)smp_call_function_single(event_cpu, __perf_event_read, &data, 1);
		preempt_enable();
		ret = data.ret;

	} else if (state == PERF_EVENT_STATE_INACTIVE) {
		struct perf_event_context *ctx = event->ctx;
		unsigned long flags;

		raw_spin_lock_irqsave(&ctx->lock, flags);
		state = event->state;
		if (state != PERF_EVENT_STATE_INACTIVE) {
			raw_spin_unlock_irqrestore(&ctx->lock, flags);
			goto again;
		}

		/*
		 * May read while context is not active (e.g., thread is
		 * blocked), in that case we cannot update context time
		 */
		if (ctx->is_active & EVENT_TIME) {
			update_context_time(ctx);
			update_cgrp_time_from_event(event);
		}

		perf_event_update_time(event);
		if (group)
			perf_event_update_sibling_time(event);
		raw_spin_unlock_irqrestore(&ctx->lock, flags);
	}

	return ret;
}

/*
 * Initialize the perf_event context in a task_struct:
 */
static void __perf_event_init_context(struct perf_event_context *ctx)
{
	raw_spin_lock_init(&ctx->lock);
	mutex_init(&ctx->mutex);
	INIT_LIST_HEAD(&ctx->active_ctx_list);
	perf_event_groups_init(&ctx->pinned_groups);
	perf_event_groups_init(&ctx->flexible_groups);
	INIT_LIST_HEAD(&ctx->event_list);
	INIT_LIST_HEAD(&ctx->pinned_active);
	INIT_LIST_HEAD(&ctx->flexible_active);
	refcount_set(&ctx->refcount, 1);
}

static struct perf_event_context *
alloc_perf_context(struct pmu *pmu, struct task_struct *task)
{
	struct perf_event_context *ctx;

	ctx = kzalloc(sizeof(struct perf_event_context), GFP_KERNEL);
	if (!ctx)
		return NULL;

	__perf_event_init_context(ctx);
	if (task)
		ctx->task = get_task_struct(task);
	ctx->pmu = pmu;

	return ctx;
}

static struct task_struct *
find_lively_task_by_vpid(pid_t vpid)
{
	struct task_struct *task;

	rcu_read_lock();
	if (!vpid)
		task = current;
	else
		task = find_task_by_vpid(vpid);
	if (task)
		get_task_struct(task);
	rcu_read_unlock();

	if (!task)
		return ERR_PTR(-ESRCH);

	return task;
}

/*
 * Returns a matching context with refcount and pincount.
 */
static struct perf_event_context *
find_get_context(struct pmu *pmu, struct task_struct *task,
		struct perf_event *event)
{
	struct perf_event_context *ctx, *clone_ctx = NULL;
	struct perf_cpu_context *cpuctx;
	void *task_ctx_data = NULL;
	unsigned long flags;
	int ctxn, err;
	int cpu = event->cpu;

	if (!task) {
		/* Must be root to operate on a CPU event: */
		err = perf_allow_cpu(&event->attr);
		if (err)
			return ERR_PTR(err);

		cpuctx = per_cpu_ptr(pmu->pmu_cpu_context, cpu);
		ctx = &cpuctx->ctx;
		get_ctx(ctx);
		raw_spin_lock_irqsave(&ctx->lock, flags);
		++ctx->pin_count;
		raw_spin_unlock_irqrestore(&ctx->lock, flags);

		return ctx;
	}

	err = -EINVAL;
	ctxn = pmu->task_ctx_nr;
	if (ctxn < 0)
		goto errout;

	if (event->attach_state & PERF_ATTACH_TASK_DATA) {
		task_ctx_data = alloc_task_ctx_data(pmu);
		if (!task_ctx_data) {
			err = -ENOMEM;
			goto errout;
		}
	}

retry:
	ctx = perf_lock_task_context(task, ctxn, &flags);
	if (ctx) {
		clone_ctx = unclone_ctx(ctx);
		++ctx->pin_count;

		if (task_ctx_data && !ctx->task_ctx_data) {
			ctx->task_ctx_data = task_ctx_data;
			task_ctx_data = NULL;
		}
		raw_spin_unlock_irqrestore(&ctx->lock, flags);

		if (clone_ctx)
			put_ctx(clone_ctx);
	} else {
		ctx = alloc_perf_context(pmu, task);
		err = -ENOMEM;
		if (!ctx)
			goto errout;

		if (task_ctx_data) {
			ctx->task_ctx_data = task_ctx_data;
			task_ctx_data = NULL;
		}

		err = 0;
		mutex_lock(&task->perf_event_mutex);
		/*
		 * If it has already passed perf_event_exit_task().
		 * we must see PF_EXITING, it takes this mutex too.
		 */
		if (task->flags & PF_EXITING)
			err = -ESRCH;
		else if (task->perf_event_ctxp[ctxn])
			err = -EAGAIN;
		else {
			get_ctx(ctx);
			++ctx->pin_count;
			rcu_assign_pointer(task->perf_event_ctxp[ctxn], ctx);
		}
		mutex_unlock(&task->perf_event_mutex);

		if (unlikely(err)) {
			put_ctx(ctx);

			if (err == -EAGAIN)
				goto retry;
			goto errout;
		}
	}

	free_task_ctx_data(pmu, task_ctx_data);
	return ctx;

errout:
	free_task_ctx_data(pmu, task_ctx_data);
	return ERR_PTR(err);
}

static void perf_event_free_filter(struct perf_event *event);

static void free_event_rcu(struct rcu_head *head)
{
	struct perf_event *event;

	event = container_of(head, struct perf_event, rcu_head);
	if (event->ns)
		put_pid_ns(event->ns);
	perf_event_free_filter(event);
	kmem_cache_free(perf_event_cache, event);
}

static void ring_buffer_attach(struct perf_event *event,
			       struct perf_buffer *rb);

static void detach_sb_event(struct perf_event *event)
{
	struct pmu_event_list *pel = per_cpu_ptr(&pmu_sb_events, event->cpu);

	raw_spin_lock(&pel->lock);
	list_del_rcu(&event->sb_list);
	raw_spin_unlock(&pel->lock);
}

static bool is_sb_event(struct perf_event *event)
{
	struct perf_event_attr *attr = &event->attr;

	if (event->parent)
		return false;

	if (event->attach_state & PERF_ATTACH_TASK)
		return false;

	if (attr->mmap || attr->mmap_data || attr->mmap2 ||
	    attr->comm || attr->comm_exec ||
	    attr->task || attr->ksymbol ||
	    attr->context_switch || attr->text_poke ||
	    attr->bpf_event)
		return true;
	return false;
}

static void unaccount_pmu_sb_event(struct perf_event *event)
{
	if (is_sb_event(event))
		detach_sb_event(event);
}

static void unaccount_event_cpu(struct perf_event *event, int cpu)
{
	if (event->parent)
		return;

	if (is_cgroup_event(event))
		atomic_dec(&per_cpu(perf_cgroup_events, cpu));
}

#ifdef CONFIG_NO_HZ_FULL
static DEFINE_SPINLOCK(nr_freq_lock);
#endif

static void unaccount_freq_event_nohz(void)
{
#ifdef CONFIG_NO_HZ_FULL
	spin_lock(&nr_freq_lock);
	if (atomic_dec_and_test(&nr_freq_events))
		tick_nohz_dep_clear(TICK_DEP_BIT_PERF_EVENTS);
	spin_unlock(&nr_freq_lock);
#endif
}

static void unaccount_freq_event(void)
{
	if (tick_nohz_full_enabled())
		unaccount_freq_event_nohz();
	else
		atomic_dec(&nr_freq_events);
}

static void unaccount_event(struct perf_event *event)
{
	bool dec = false;

	if (event->parent)
		return;

	if (event->attach_state & (PERF_ATTACH_TASK | PERF_ATTACH_SCHED_CB))
		dec = true;
	if (event->attr.mmap || event->attr.mmap_data)
		atomic_dec(&nr_mmap_events);
	if (event->attr.build_id)
		atomic_dec(&nr_build_id_events);
	if (event->attr.comm)
		atomic_dec(&nr_comm_events);
	if (event->attr.namespaces)
		atomic_dec(&nr_namespaces_events);
	if (event->attr.cgroup)
		atomic_dec(&nr_cgroup_events);
	if (event->attr.task)
		atomic_dec(&nr_task_events);
	if (event->attr.freq)
		unaccount_freq_event();
	if (event->attr.context_switch) {
		dec = true;
		atomic_dec(&nr_switch_events);
	}
	if (is_cgroup_event(event))
		dec = true;
	if (has_branch_stack(event))
		dec = true;
	if (event->attr.ksymbol)
		atomic_dec(&nr_ksymbol_events);
	if (event->attr.bpf_event)
		atomic_dec(&nr_bpf_events);
	if (event->attr.text_poke)
		atomic_dec(&nr_text_poke_events);

	if (dec) {
		if (!atomic_add_unless(&perf_sched_count, -1, 1))
			schedule_delayed_work(&perf_sched_work, HZ);
	}

	unaccount_event_cpu(event, event->cpu);

	unaccount_pmu_sb_event(event);
}

static void perf_sched_delayed(struct work_struct *work)
{
	mutex_lock(&perf_sched_mutex);
	if (atomic_dec_and_test(&perf_sched_count))
		static_branch_disable(&perf_sched_events);
	mutex_unlock(&perf_sched_mutex);
}

/*
 * The following implement mutual exclusion of events on "exclusive" pmus
 * (PERF_PMU_CAP_EXCLUSIVE). Such pmus can only have one event scheduled
 * at a time, so we disallow creating events that might conflict, namely:
 *
 *  1) cpu-wide events in the presence of per-task events,
 *  2) per-task events in the presence of cpu-wide events,
 *  3) two matching events on the same context.
 *
 * The former two cases are handled in the allocation path (perf_event_alloc(),
 * _free_event()), the latter -- before the first perf_install_in_context().
 */
static int exclusive_event_init(struct perf_event *event)
{
	struct pmu *pmu = event->pmu;

	if (!is_exclusive_pmu(pmu))
		return 0;

	/*
	 * Prevent co-existence of per-task and cpu-wide events on the
	 * same exclusive pmu.
	 *
	 * Negative pmu::exclusive_cnt means there are cpu-wide
	 * events on this "exclusive" pmu, positive means there are
	 * per-task events.
	 *
	 * Since this is called in perf_event_alloc() path, event::ctx
	 * doesn't exist yet; it is, however, safe to use PERF_ATTACH_TASK
	 * to mean "per-task event", because unlike other attach states it
	 * never gets cleared.
	 */
	if (event->attach_state & PERF_ATTACH_TASK) {
		if (!atomic_inc_unless_negative(&pmu->exclusive_cnt))
			return -EBUSY;
	} else {
		if (!atomic_dec_unless_positive(&pmu->exclusive_cnt))
			return -EBUSY;
	}

	return 0;
}

static void exclusive_event_destroy(struct perf_event *event)
{
	struct pmu *pmu = event->pmu;

	if (!is_exclusive_pmu(pmu))
		return;

	/* see comment in exclusive_event_init() */
	if (event->attach_state & PERF_ATTACH_TASK)
		atomic_dec(&pmu->exclusive_cnt);
	else
		atomic_inc(&pmu->exclusive_cnt);
}

static bool exclusive_event_match(struct perf_event *e1, struct perf_event *e2)
{
	if ((e1->pmu == e2->pmu) &&
	    (e1->cpu == e2->cpu ||
	     e1->cpu == -1 ||
	     e2->cpu == -1))
		return true;
	return false;
}

static bool exclusive_event_installable(struct perf_event *event,
					struct perf_event_context *ctx)
{
	struct perf_event *iter_event;
	struct pmu *pmu = event->pmu;

	lockdep_assert_held(&ctx->mutex);

	if (!is_exclusive_pmu(pmu))
		return true;

	list_for_each_entry(iter_event, &ctx->event_list, event_entry) {
		if (exclusive_event_match(iter_event, event))
			return false;
	}

	return true;
}

static void perf_addr_filters_splice(struct perf_event *event,
				       struct list_head *head);

static void perf_pending_task_sync(struct perf_event *event)
{
	struct callback_head *head = &event->pending_task;

	if (!event->pending_work)
		return;
	/*
	 * If the task is queued to the current task's queue, we
	 * obviously can't wait for it to complete. Simply cancel it.
	 */
	if (task_work_cancel(current, head)) {
		event->pending_work = 0;
		local_dec(&event->ctx->nr_pending);
		return;
	}

	/*
	 * All accesses related to the event are within the same
	 * non-preemptible section in perf_pending_task(). The RCU
	 * grace period before the event is freed will make sure all
	 * those accesses are complete by then.
	 */
	rcuwait_wait_event(&event->pending_work_wait, !event->pending_work, TASK_UNINTERRUPTIBLE);
}

static void _free_event(struct perf_event *event)
{
	irq_work_sync(&event->pending_irq);
	perf_pending_task_sync(event);

	unaccount_event(event);

	security_perf_event_free(event);

	if (event->rb) {
		/*
		 * Can happen when we close an event with re-directed output.
		 *
		 * Since we have a 0 refcount, perf_mmap_close() will skip
		 * over us; possibly making our ring_buffer_put() the last.
		 */
		mutex_lock(&event->mmap_mutex);
		ring_buffer_attach(event, NULL);
		mutex_unlock(&event->mmap_mutex);
	}

	if (is_cgroup_event(event))
		perf_detach_cgroup(event);

	if (!event->parent) {
		if (event->attr.sample_type & PERF_SAMPLE_CALLCHAIN)
			put_callchain_buffers();
	}

	perf_event_free_bpf_prog(event);
	perf_addr_filters_splice(event, NULL);
	kfree(event->addr_filter_ranges);

	if (event->destroy)
		event->destroy(event);

	/*
	 * Must be after ->destroy(), due to uprobe_perf_close() using
	 * hw.target.
	 */
	if (event->hw.target)
		put_task_struct(event->hw.target);

	/*
	 * perf_event_free_task() relies on put_ctx() being 'last', in particular
	 * all task references must be cleaned up.
	 */
	if (event->ctx)
		put_ctx(event->ctx);

	exclusive_event_destroy(event);
	module_put(event->pmu->module);

	call_rcu(&event->rcu_head, free_event_rcu);
}

/*
 * Used to free events which have a known refcount of 1, such as in error paths
 * where the event isn't exposed yet and inherited events.
 */
static void free_event(struct perf_event *event)
{
	if (WARN(atomic_long_cmpxchg(&event->refcount, 1, 0) != 1,
				"unexpected event refcount: %ld; ptr=%p\n",
				atomic_long_read(&event->refcount), event)) {
		/* leak to avoid use-after-free */
		return;
	}

	_free_event(event);
}

/*
 * Remove user event from the owner task.
 */
static void perf_remove_from_owner(struct perf_event *event)
{
	struct task_struct *owner;

	rcu_read_lock();
	/*
	 * Matches the smp_store_release() in perf_event_exit_task(). If we
	 * observe !owner it means the list deletion is complete and we can
	 * indeed free this event, otherwise we need to serialize on
	 * owner->perf_event_mutex.
	 */
	owner = READ_ONCE(event->owner);
	if (owner) {
		/*
		 * Since delayed_put_task_struct() also drops the last
		 * task reference we can safely take a new reference
		 * while holding the rcu_read_lock().
		 */
		get_task_struct(owner);
	}
	rcu_read_unlock();

	if (owner) {
		/*
		 * If we're here through perf_event_exit_task() we're already
		 * holding ctx->mutex which would be an inversion wrt. the
		 * normal lock order.
		 *
		 * However we can safely take this lock because its the child
		 * ctx->mutex.
		 */
		mutex_lock_nested(&owner->perf_event_mutex, SINGLE_DEPTH_NESTING);

		/*
		 * We have to re-check the event->owner field, if it is cleared
		 * we raced with perf_event_exit_task(), acquiring the mutex
		 * ensured they're done, and we can proceed with freeing the
		 * event.
		 */
		if (event->owner) {
			list_del_init(&event->owner_entry);
			smp_store_release(&event->owner, NULL);
		}
		mutex_unlock(&owner->perf_event_mutex);
		put_task_struct(owner);
	}
}

static void put_event(struct perf_event *event)
{
	if (!atomic_long_dec_and_test(&event->refcount))
		return;

	_free_event(event);
}

/*
 * Kill an event dead; while event:refcount will preserve the event
 * object, it will not preserve its functionality. Once the last 'user'
 * gives up the object, we'll destroy the thing.
 */
int perf_event_release_kernel(struct perf_event *event)
{
	struct perf_event_context *ctx = event->ctx;
	struct perf_event *child, *tmp;
	LIST_HEAD(free_list);

	/*
	 * If we got here through err_file: fput(event_file); we will not have
	 * attached to a context yet.
	 */
	if (!ctx) {
		WARN_ON_ONCE(event->attach_state &
				(PERF_ATTACH_CONTEXT|PERF_ATTACH_GROUP));
		goto no_ctx;
	}

	if (!is_kernel_event(event))
		perf_remove_from_owner(event);

	ctx = perf_event_ctx_lock(event);
	WARN_ON_ONCE(ctx->parent_ctx);

	/*
	 * Mark this event as STATE_DEAD, there is no external reference to it
	 * anymore.
	 *
	 * Anybody acquiring event->child_mutex after the below loop _must_
	 * also see this, most importantly inherit_event() which will avoid
	 * placing more children on the list.
	 *
	 * Thus this guarantees that we will in fact observe and kill _ALL_
	 * child events.
	 */
	perf_remove_from_context(event, DETACH_GROUP|DETACH_DEAD);

	perf_event_ctx_unlock(event, ctx);

again:
	mutex_lock(&event->child_mutex);
	list_for_each_entry(child, &event->child_list, child_list) {
		void *var = NULL;

		/*
		 * Cannot change, child events are not migrated, see the
		 * comment with perf_event_ctx_lock_nested().
		 */
		ctx = READ_ONCE(child->ctx);
		/*
		 * Since child_mutex nests inside ctx::mutex, we must jump
		 * through hoops. We start by grabbing a reference on the ctx.
		 *
		 * Since the event cannot get freed while we hold the
		 * child_mutex, the context must also exist and have a !0
		 * reference count.
		 */
		get_ctx(ctx);

		/*
		 * Now that we have a ctx ref, we can drop child_mutex, and
		 * acquire ctx::mutex without fear of it going away. Then we
		 * can re-acquire child_mutex.
		 */
		mutex_unlock(&event->child_mutex);
		mutex_lock(&ctx->mutex);
		mutex_lock(&event->child_mutex);

		/*
		 * Now that we hold ctx::mutex and child_mutex, revalidate our
		 * state, if child is still the first entry, it didn't get freed
		 * and we can continue doing so.
		 */
		tmp = list_first_entry_or_null(&event->child_list,
					       struct perf_event, child_list);
		if (tmp == child) {
			perf_remove_from_context(child, DETACH_GROUP);
			list_move(&child->child_list, &free_list);
			/*
			 * This matches the refcount bump in inherit_event();
			 * this can't be the last reference.
			 */
			put_event(event);
		} else {
			var = &ctx->refcount;
		}

		mutex_unlock(&event->child_mutex);
		mutex_unlock(&ctx->mutex);
		put_ctx(ctx);

		if (var) {
			/*
			 * If perf_event_free_task() has deleted all events from the
			 * ctx while the child_mutex got released above, make sure to
			 * notify about the preceding put_ctx().
			 */
			smp_mb(); /* pairs with wait_var_event() */
			wake_up_var(var);
		}
		goto again;
	}
	mutex_unlock(&event->child_mutex);

	list_for_each_entry_safe(child, tmp, &free_list, child_list) {
		void *var = &child->ctx->refcount;

		list_del(&child->child_list);
		free_event(child);

		/*
		 * Wake any perf_event_free_task() waiting for this event to be
		 * freed.
		 */
		smp_mb(); /* pairs with wait_var_event() */
		wake_up_var(var);
	}

no_ctx:
	put_event(event); /* Must be the 'last' reference */
	return 0;
}
EXPORT_SYMBOL_GPL(perf_event_release_kernel);

/*
 * Called when the last reference to the file is gone.
 */
static int perf_release(struct inode *inode, struct file *file)
{
	perf_event_release_kernel(file->private_data);
	return 0;
}

static u64 __perf_event_read_value(struct perf_event *event, u64 *enabled, u64 *running)
{
	struct perf_event *child;
	u64 total = 0;

	*enabled = 0;
	*running = 0;

	mutex_lock(&event->child_mutex);

	(void)perf_event_read(event, false);
	total += perf_event_count(event);

	*enabled += event->total_time_enabled +
			atomic64_read(&event->child_total_time_enabled);
	*running += event->total_time_running +
			atomic64_read(&event->child_total_time_running);

	list_for_each_entry(child, &event->child_list, child_list) {
		(void)perf_event_read(child, false);
		total += perf_event_count(child);
		*enabled += child->total_time_enabled;
		*running += child->total_time_running;
	}
	mutex_unlock(&event->child_mutex);

	return total;
}

u64 perf_event_read_value(struct perf_event *event, u64 *enabled, u64 *running)
{
	struct perf_event_context *ctx;
	u64 count;

	ctx = perf_event_ctx_lock(event);
	count = __perf_event_read_value(event, enabled, running);
	perf_event_ctx_unlock(event, ctx);

	return count;
}
EXPORT_SYMBOL_GPL(perf_event_read_value);

static int __perf_read_group_add(struct perf_event *leader,
					u64 read_format, u64 *values)
{
	struct perf_event_context *ctx = leader->ctx;
	struct perf_event *sub, *parent;
	unsigned long flags;
	int n = 1; /* skip @nr */
	int ret;

	ret = perf_event_read(leader, true);
	if (ret)
		return ret;

	raw_spin_lock_irqsave(&ctx->lock, flags);
	/*
	 * Verify the grouping between the parent and child (inherited)
	 * events is still in tact.
	 *
	 * Specifically:
	 *  - leader->ctx->lock pins leader->sibling_list
	 *  - parent->child_mutex pins parent->child_list
	 *  - parent->ctx->mutex pins parent->sibling_list
	 *
	 * Because parent->ctx != leader->ctx (and child_list nests inside
	 * ctx->mutex), group destruction is not atomic between children, also
	 * see perf_event_release_kernel(). Additionally, parent can grow the
	 * group.
	 *
	 * Therefore it is possible to have parent and child groups in a
	 * different configuration and summing over such a beast makes no sense
	 * what so ever.
	 *
	 * Reject this.
	 */
	parent = leader->parent;
	if (parent &&
	    (parent->group_generation != leader->group_generation ||
	     parent->nr_siblings != leader->nr_siblings)) {
		ret = -ECHILD;
		goto unlock;
	}

	/*
	 * Since we co-schedule groups, {enabled,running} times of siblings
	 * will be identical to those of the leader, so we only publish one
	 * set.
	 */
	if (read_format & PERF_FORMAT_TOTAL_TIME_ENABLED) {
		values[n++] += leader->total_time_enabled +
			atomic64_read(&leader->child_total_time_enabled);
	}

	if (read_format & PERF_FORMAT_TOTAL_TIME_RUNNING) {
		values[n++] += leader->total_time_running +
			atomic64_read(&leader->child_total_time_running);
	}

	/*
	 * Write {count,id} tuples for every sibling.
	 */
	values[n++] += perf_event_count(leader);
	if (read_format & PERF_FORMAT_ID)
		values[n++] = primary_event_id(leader);
	if (read_format & PERF_FORMAT_LOST)
		values[n++] = atomic64_read(&leader->lost_samples);

	for_each_sibling_event(sub, leader) {
		values[n++] += perf_event_count(sub);
		if (read_format & PERF_FORMAT_ID)
			values[n++] = primary_event_id(sub);
		if (read_format & PERF_FORMAT_LOST)
			values[n++] = atomic64_read(&sub->lost_samples);
	}

unlock:
	raw_spin_unlock_irqrestore(&ctx->lock, flags);
	return ret;
}

static int perf_read_group(struct perf_event *event,
				   u64 read_format, char __user *buf)
{
	struct perf_event *leader = event->group_leader, *child;
	struct perf_event_context *ctx = leader->ctx;
	int ret;
	u64 *values;

	lockdep_assert_held(&ctx->mutex);

	values = kzalloc(event->read_size, GFP_KERNEL);
	if (!values)
		return -ENOMEM;

	values[0] = 1 + leader->nr_siblings;

	mutex_lock(&leader->child_mutex);

	ret = __perf_read_group_add(leader, read_format, values);
	if (ret)
		goto unlock;

	list_for_each_entry(child, &leader->child_list, child_list) {
		ret = __perf_read_group_add(child, read_format, values);
		if (ret)
			goto unlock;
	}

	mutex_unlock(&leader->child_mutex);

	ret = event->read_size;
	if (copy_to_user(buf, values, event->read_size))
		ret = -EFAULT;
	goto out;

unlock:
	mutex_unlock(&leader->child_mutex);
out:
	kfree(values);
	return ret;
}

static int perf_read_one(struct perf_event *event,
				 u64 read_format, char __user *buf)
{
	u64 enabled, running;
	u64 values[5];
	int n = 0;

	values[n++] = __perf_event_read_value(event, &enabled, &running);
	if (read_format & PERF_FORMAT_TOTAL_TIME_ENABLED)
		values[n++] = enabled;
	if (read_format & PERF_FORMAT_TOTAL_TIME_RUNNING)
		values[n++] = running;
	if (read_format & PERF_FORMAT_ID)
		values[n++] = primary_event_id(event);
	if (read_format & PERF_FORMAT_LOST)
		values[n++] = atomic64_read(&event->lost_samples);

	if (copy_to_user(buf, values, n * sizeof(u64)))
		return -EFAULT;

	return n * sizeof(u64);
}

static bool is_event_hup(struct perf_event *event)
{
	bool no_children;

	if (event->state > PERF_EVENT_STATE_EXIT)
		return false;

	mutex_lock(&event->child_mutex);
	no_children = list_empty(&event->child_list);
	mutex_unlock(&event->child_mutex);
	return no_children;
}

/*
 * Read the performance event - simple non blocking version for now
 */
static ssize_t
__perf_read(struct perf_event *event, char __user *buf, size_t count)
{
	u64 read_format = event->attr.read_format;
	int ret;

	/*
	 * Return end-of-file for a read on an event that is in
	 * error state (i.e. because it was pinned but it couldn't be
	 * scheduled on to the CPU at some point).
	 */
	if (event->state == PERF_EVENT_STATE_ERROR)
		return 0;

	if (count < event->read_size)
		return -ENOSPC;

	WARN_ON_ONCE(event->ctx->parent_ctx);
	if (read_format & PERF_FORMAT_GROUP)
		ret = perf_read_group(event, read_format, buf);
	else
		ret = perf_read_one(event, read_format, buf);

	return ret;
}

static ssize_t
perf_read(struct file *file, char __user *buf, size_t count, loff_t *ppos)
{
	struct perf_event *event = file->private_data;
	struct perf_event_context *ctx;
	int ret;

	ret = security_perf_event_read(event);
	if (ret)
		return ret;

	ctx = perf_event_ctx_lock(event);
	ret = __perf_read(event, buf, count);
	perf_event_ctx_unlock(event, ctx);

	return ret;
}

static __poll_t perf_poll(struct file *file, poll_table *wait)
{
	struct perf_event *event = file->private_data;
	struct perf_buffer *rb;
	__poll_t events = EPOLLHUP;

	poll_wait(file, &event->waitq, wait);

	if (is_event_hup(event))
		return events;

	/*
	 * Pin the event->rb by taking event->mmap_mutex; otherwise
	 * perf_event_set_output() can swizzle our rb and make us miss wakeups.
	 */
	mutex_lock(&event->mmap_mutex);
	rb = event->rb;
	if (rb)
		events = atomic_xchg(&rb->poll, 0);
	mutex_unlock(&event->mmap_mutex);
	return events;
}

static void _perf_event_reset(struct perf_event *event)
{
	(void)perf_event_read(event, false);
	local64_set(&event->count, 0);
	perf_event_update_userpage(event);
}

/* Assume it's not an event with inherit set. */
u64 perf_event_pause(struct perf_event *event, bool reset)
{
	struct perf_event_context *ctx;
	u64 count;

	ctx = perf_event_ctx_lock(event);
	WARN_ON_ONCE(event->attr.inherit);
	_perf_event_disable(event);
	count = local64_read(&event->count);
	if (reset)
		local64_set(&event->count, 0);
	perf_event_ctx_unlock(event, ctx);

	return count;
}
EXPORT_SYMBOL_GPL(perf_event_pause);

/*
 * Holding the top-level event's child_mutex means that any
 * descendant process that has inherited this event will block
 * in perf_event_exit_event() if it goes to exit, thus satisfying the
 * task existence requirements of perf_event_enable/disable.
 */
static void perf_event_for_each_child(struct perf_event *event,
					void (*func)(struct perf_event *))
{
	struct perf_event *child;

	WARN_ON_ONCE(event->ctx->parent_ctx);

	mutex_lock(&event->child_mutex);
	func(event);
	list_for_each_entry(child, &event->child_list, child_list)
		func(child);
	mutex_unlock(&event->child_mutex);
}

static void perf_event_for_each(struct perf_event *event,
				  void (*func)(struct perf_event *))
{
	struct perf_event_context *ctx = event->ctx;
	struct perf_event *sibling;

	lockdep_assert_held(&ctx->mutex);

	event = event->group_leader;

	perf_event_for_each_child(event, func);
	for_each_sibling_event(sibling, event)
		perf_event_for_each_child(sibling, func);
}

static void __perf_event_period(struct perf_event *event,
				struct perf_cpu_context *cpuctx,
				struct perf_event_context *ctx,
				void *info)
{
	u64 value = *((u64 *)info);
	bool active;

	if (event->attr.freq) {
		event->attr.sample_freq = value;
	} else {
		event->attr.sample_period = value;
		event->hw.sample_period = value;
	}

	active = (event->state == PERF_EVENT_STATE_ACTIVE);
	if (active) {
		perf_pmu_disable(ctx->pmu);
		/*
		 * We could be throttled; unthrottle now to avoid the tick
		 * trying to unthrottle while we already re-started the event.
		 */
		if (event->hw.interrupts == MAX_INTERRUPTS) {
			event->hw.interrupts = 0;
			perf_log_throttle(event, 1);
		}
		event->pmu->stop(event, PERF_EF_UPDATE);
	}

	local64_set(&event->hw.period_left, 0);

	if (active) {
		event->pmu->start(event, PERF_EF_RELOAD);
		perf_pmu_enable(ctx->pmu);
	}
}

static int perf_event_check_period(struct perf_event *event, u64 value)
{
	return event->pmu->check_period(event, value);
}

static int _perf_event_period(struct perf_event *event, u64 value)
{
	if (!is_sampling_event(event))
		return -EINVAL;

	if (!value)
		return -EINVAL;

	if (event->attr.freq && value > sysctl_perf_event_sample_rate)
		return -EINVAL;

	if (perf_event_check_period(event, value))
		return -EINVAL;

	if (!event->attr.freq && (value & (1ULL << 63)))
		return -EINVAL;

	event_function_call(event, __perf_event_period, &value);

	return 0;
}

int perf_event_period(struct perf_event *event, u64 value)
{
	struct perf_event_context *ctx;
	int ret;

	ctx = perf_event_ctx_lock(event);
	ret = _perf_event_period(event, value);
	perf_event_ctx_unlock(event, ctx);

	return ret;
}
EXPORT_SYMBOL_GPL(perf_event_period);

static const struct file_operations perf_fops;

static inline int perf_fget_light(int fd, struct fd *p)
{
	struct fd f = fdget(fd);
	if (!f.file)
		return -EBADF;

	if (f.file->f_op != &perf_fops) {
		fdput(f);
		return -EBADF;
	}
	*p = f;
	return 0;
}

static int perf_event_set_output(struct perf_event *event,
				 struct perf_event *output_event);
static int perf_event_set_filter(struct perf_event *event, void __user *arg);
static int perf_copy_attr(struct perf_event_attr __user *uattr,
			  struct perf_event_attr *attr);

static long _perf_ioctl(struct perf_event *event, unsigned int cmd, unsigned long arg)
{
	void (*func)(struct perf_event *);
	u32 flags = arg;

	switch (cmd) {
	case PERF_EVENT_IOC_ENABLE:
		func = _perf_event_enable;
		break;
	case PERF_EVENT_IOC_DISABLE:
		func = _perf_event_disable;
		break;
	case PERF_EVENT_IOC_RESET:
		func = _perf_event_reset;
		break;

	case PERF_EVENT_IOC_REFRESH:
		return _perf_event_refresh(event, arg);

	case PERF_EVENT_IOC_PERIOD:
	{
		u64 value;

		if (copy_from_user(&value, (u64 __user *)arg, sizeof(value)))
			return -EFAULT;

		return _perf_event_period(event, value);
	}
	case PERF_EVENT_IOC_ID:
	{
		u64 id = primary_event_id(event);

		if (copy_to_user((void __user *)arg, &id, sizeof(id)))
			return -EFAULT;
		return 0;
	}

	case PERF_EVENT_IOC_SET_OUTPUT:
	{
		int ret;
		if (arg != -1) {
			struct perf_event *output_event;
			struct fd output;
			ret = perf_fget_light(arg, &output);
			if (ret)
				return ret;
			output_event = output.file->private_data;
			ret = perf_event_set_output(event, output_event);
			fdput(output);
		} else {
			ret = perf_event_set_output(event, NULL);
		}
		return ret;
	}

	case PERF_EVENT_IOC_SET_FILTER:
		return perf_event_set_filter(event, (void __user *)arg);

	case PERF_EVENT_IOC_SET_BPF:
	{
		struct bpf_prog *prog;
		int err;

		prog = bpf_prog_get(arg);
		if (IS_ERR(prog))
			return PTR_ERR(prog);

		err = perf_event_set_bpf_prog(event, prog, 0);
		if (err) {
			bpf_prog_put(prog);
			return err;
		}

		return 0;
	}

	case PERF_EVENT_IOC_PAUSE_OUTPUT: {
		struct perf_buffer *rb;

		rcu_read_lock();
		rb = rcu_dereference(event->rb);
		if (!rb || !rb->nr_pages) {
			rcu_read_unlock();
			return -EINVAL;
		}
		rb_toggle_paused(rb, !!arg);
		rcu_read_unlock();
		return 0;
	}

	case PERF_EVENT_IOC_QUERY_BPF:
		return perf_event_query_prog_array(event, (void __user *)arg);

	case PERF_EVENT_IOC_MODIFY_ATTRIBUTES: {
		struct perf_event_attr new_attr;
		int err = perf_copy_attr((struct perf_event_attr __user *)arg,
					 &new_attr);

		if (err)
			return err;

		return perf_event_modify_attr(event,  &new_attr);
	}
	default:
		return -ENOTTY;
	}

	if (flags & PERF_IOC_FLAG_GROUP)
		perf_event_for_each(event, func);
	else
		perf_event_for_each_child(event, func);

	return 0;
}

static long perf_ioctl(struct file *file, unsigned int cmd, unsigned long arg)
{
	struct perf_event *event = file->private_data;
	struct perf_event_context *ctx;
	long ret;

	/* Treat ioctl like writes as it is likely a mutating operation. */
	ret = security_perf_event_write(event);
	if (ret)
		return ret;

	ctx = perf_event_ctx_lock(event);
	ret = _perf_ioctl(event, cmd, arg);
	perf_event_ctx_unlock(event, ctx);

	return ret;
}

#ifdef CONFIG_COMPAT
static long perf_compat_ioctl(struct file *file, unsigned int cmd,
				unsigned long arg)
{
	switch (_IOC_NR(cmd)) {
	case _IOC_NR(PERF_EVENT_IOC_SET_FILTER):
	case _IOC_NR(PERF_EVENT_IOC_ID):
	case _IOC_NR(PERF_EVENT_IOC_QUERY_BPF):
	case _IOC_NR(PERF_EVENT_IOC_MODIFY_ATTRIBUTES):
		/* Fix up pointer size (usually 4 -> 8 in 32-on-64-bit case */
		if (_IOC_SIZE(cmd) == sizeof(compat_uptr_t)) {
			cmd &= ~IOCSIZE_MASK;
			cmd |= sizeof(void *) << IOCSIZE_SHIFT;
		}
		break;
	}
	return perf_ioctl(file, cmd, arg);
}
#else
# define perf_compat_ioctl NULL
#endif

int perf_event_task_enable(void)
{
	struct perf_event_context *ctx;
	struct perf_event *event;

	mutex_lock(&current->perf_event_mutex);
	list_for_each_entry(event, &current->perf_event_list, owner_entry) {
		ctx = perf_event_ctx_lock(event);
		perf_event_for_each_child(event, _perf_event_enable);
		perf_event_ctx_unlock(event, ctx);
	}
	mutex_unlock(&current->perf_event_mutex);

	return 0;
}

int perf_event_task_disable(void)
{
	struct perf_event_context *ctx;
	struct perf_event *event;

	mutex_lock(&current->perf_event_mutex);
	list_for_each_entry(event, &current->perf_event_list, owner_entry) {
		ctx = perf_event_ctx_lock(event);
		perf_event_for_each_child(event, _perf_event_disable);
		perf_event_ctx_unlock(event, ctx);
	}
	mutex_unlock(&current->perf_event_mutex);

	return 0;
}

static int perf_event_index(struct perf_event *event)
{
	if (event->hw.state & PERF_HES_STOPPED)
		return 0;

	if (event->state != PERF_EVENT_STATE_ACTIVE)
		return 0;

	return event->pmu->event_idx(event);
}

static void perf_event_init_userpage(struct perf_event *event)
{
	struct perf_event_mmap_page *userpg;
	struct perf_buffer *rb;

	rcu_read_lock();
	rb = rcu_dereference(event->rb);
	if (!rb)
		goto unlock;

	userpg = rb->user_page;

	/* Allow new userspace to detect that bit 0 is deprecated */
	userpg->cap_bit0_is_deprecated = 1;
	userpg->size = offsetof(struct perf_event_mmap_page, __reserved);
	userpg->data_offset = PAGE_SIZE;
	userpg->data_size = perf_data_size(rb);

unlock:
	rcu_read_unlock();
}

void __weak arch_perf_update_userpage(
	struct perf_event *event, struct perf_event_mmap_page *userpg, u64 now)
{
}

/*
 * Callers need to ensure there can be no nesting of this function, otherwise
 * the seqlock logic goes bad. We can not serialize this because the arch
 * code calls this from NMI context.
 */
void perf_event_update_userpage(struct perf_event *event)
{
	struct perf_event_mmap_page *userpg;
	struct perf_buffer *rb;
	u64 enabled, running, now;

	rcu_read_lock();
	rb = rcu_dereference(event->rb);
	if (!rb)
		goto unlock;

	/*
	 * compute total_time_enabled, total_time_running
	 * based on snapshot values taken when the event
	 * was last scheduled in.
	 *
	 * we cannot simply called update_context_time()
	 * because of locking issue as we can be called in
	 * NMI context
	 */
	calc_timer_values(event, &now, &enabled, &running);

	userpg = rb->user_page;
	/*
	 * Disable preemption to guarantee consistent time stamps are stored to
	 * the user page.
	 */
	preempt_disable();
	++userpg->lock;
	barrier();
	userpg->index = perf_event_index(event);
	userpg->offset = perf_event_count(event);
	if (userpg->index)
		userpg->offset -= local64_read(&event->hw.prev_count);

	userpg->time_enabled = enabled +
			atomic64_read(&event->child_total_time_enabled);

	userpg->time_running = running +
			atomic64_read(&event->child_total_time_running);

	arch_perf_update_userpage(event, userpg, now);

	barrier();
	++userpg->lock;
	preempt_enable();
unlock:
	rcu_read_unlock();
}
EXPORT_SYMBOL_GPL(perf_event_update_userpage);

static vm_fault_t perf_mmap_fault(struct vm_fault *vmf)
{
	struct perf_event *event = vmf->vma->vm_file->private_data;
	struct perf_buffer *rb;
	vm_fault_t ret = VM_FAULT_SIGBUS;

	if (vmf->flags & FAULT_FLAG_MKWRITE) {
		if (vmf->pgoff == 0)
			ret = 0;
		return ret;
	}

	rcu_read_lock();
	rb = rcu_dereference(event->rb);
	if (!rb)
		goto unlock;

	if (vmf->pgoff && (vmf->flags & FAULT_FLAG_WRITE))
		goto unlock;

	vmf->page = perf_mmap_to_page(rb, vmf->pgoff);
	if (!vmf->page)
		goto unlock;

	get_page(vmf->page);
	vmf->page->mapping = vmf->vma->vm_file->f_mapping;
	vmf->page->index   = vmf->pgoff;

	ret = 0;
unlock:
	rcu_read_unlock();

	return ret;
}

static void ring_buffer_attach(struct perf_event *event,
			       struct perf_buffer *rb)
{
	struct perf_buffer *old_rb = NULL;
	unsigned long flags;

	WARN_ON_ONCE(event->parent);

	if (event->rb) {
		/*
		 * Should be impossible, we set this when removing
		 * event->rb_entry and wait/clear when adding event->rb_entry.
		 */
		WARN_ON_ONCE(event->rcu_pending);

		old_rb = event->rb;
		spin_lock_irqsave(&old_rb->event_lock, flags);
		list_del_rcu(&event->rb_entry);
		spin_unlock_irqrestore(&old_rb->event_lock, flags);

		event->rcu_batches = get_state_synchronize_rcu();
		event->rcu_pending = 1;
	}

	if (rb) {
		if (event->rcu_pending) {
			cond_synchronize_rcu(event->rcu_batches);
			event->rcu_pending = 0;
		}

		spin_lock_irqsave(&rb->event_lock, flags);
		list_add_rcu(&event->rb_entry, &rb->event_list);
		spin_unlock_irqrestore(&rb->event_lock, flags);
	}

	/*
	 * Avoid racing with perf_mmap_close(AUX): stop the event
	 * before swizzling the event::rb pointer; if it's getting
	 * unmapped, its aux_mmap_count will be 0 and it won't
	 * restart. See the comment in __perf_pmu_output_stop().
	 *
	 * Data will inevitably be lost when set_output is done in
	 * mid-air, but then again, whoever does it like this is
	 * not in for the data anyway.
	 */
	if (has_aux(event))
		perf_event_stop(event, 0);

	rcu_assign_pointer(event->rb, rb);

	if (old_rb) {
		ring_buffer_put(old_rb);
		/*
		 * Since we detached before setting the new rb, so that we
		 * could attach the new rb, we could have missed a wakeup.
		 * Provide it now.
		 */
		wake_up_all(&event->waitq);
	}
}

static void ring_buffer_wakeup(struct perf_event *event)
{
	struct perf_buffer *rb;

	if (event->parent)
		event = event->parent;

	rcu_read_lock();
	rb = rcu_dereference(event->rb);
	if (rb) {
		list_for_each_entry_rcu(event, &rb->event_list, rb_entry)
			wake_up_all(&event->waitq);
	}
	rcu_read_unlock();
}

struct perf_buffer *ring_buffer_get(struct perf_event *event)
{
	struct perf_buffer *rb;

	if (event->parent)
		event = event->parent;

	rcu_read_lock();
	rb = rcu_dereference(event->rb);
	if (rb) {
		if (!refcount_inc_not_zero(&rb->refcount))
			rb = NULL;
	}
	rcu_read_unlock();

	return rb;
}

void ring_buffer_put(struct perf_buffer *rb)
{
	if (!refcount_dec_and_test(&rb->refcount))
		return;

	WARN_ON_ONCE(!list_empty(&rb->event_list));

	call_rcu(&rb->rcu_head, rb_free_rcu);
}

static void perf_mmap_open(struct vm_area_struct *vma)
{
	struct perf_event *event = vma->vm_file->private_data;

	atomic_inc(&event->mmap_count);
	atomic_inc(&event->rb->mmap_count);

	if (vma->vm_pgoff)
		atomic_inc(&event->rb->aux_mmap_count);

	if (event->pmu->event_mapped)
		event->pmu->event_mapped(event, vma->vm_mm);
}

static void perf_pmu_output_stop(struct perf_event *event);

/*
 * A buffer can be mmap()ed multiple times; either directly through the same
 * event, or through other events by use of perf_event_set_output().
 *
 * In order to undo the VM accounting done by perf_mmap() we need to destroy
 * the buffer here, where we still have a VM context. This means we need
 * to detach all events redirecting to us.
 */
static void perf_mmap_close(struct vm_area_struct *vma)
{
	struct perf_event *event = vma->vm_file->private_data;
	struct perf_buffer *rb = ring_buffer_get(event);
	struct user_struct *mmap_user = rb->mmap_user;
	int mmap_locked = rb->mmap_locked;
	unsigned long size = perf_data_size(rb);
	bool detach_rest = false;

	if (event->pmu->event_unmapped)
		event->pmu->event_unmapped(event, vma->vm_mm);

	/*
	 * The AUX buffer is strictly a sub-buffer, serialize using aux_mutex
	 * to avoid complications.
	 */
	if (rb_has_aux(rb) && vma->vm_pgoff == rb->aux_pgoff &&
	    atomic_dec_and_mutex_lock(&rb->aux_mmap_count, &rb->aux_mutex)) {
		/*
		 * Stop all AUX events that are writing to this buffer,
		 * so that we can free its AUX pages and corresponding PMU
		 * data. Note that after rb::aux_mmap_count dropped to zero,
		 * they won't start any more (see perf_aux_output_begin()).
		 */
		perf_pmu_output_stop(event);

		/* now it's safe to free the pages */
		atomic_long_sub(rb->aux_nr_pages - rb->aux_mmap_locked, &mmap_user->locked_vm);
		atomic64_sub(rb->aux_mmap_locked, &vma->vm_mm->pinned_vm);

		/* this has to be the last one */
		rb_free_aux(rb);
		WARN_ON_ONCE(refcount_read(&rb->aux_refcount));

		mutex_unlock(&rb->aux_mutex);
	}

	if (atomic_dec_and_test(&rb->mmap_count))
		detach_rest = true;

	if (!atomic_dec_and_mutex_lock(&event->mmap_count, &event->mmap_mutex))
		goto out_put;

	ring_buffer_attach(event, NULL);
	mutex_unlock(&event->mmap_mutex);

	/* If there's still other mmap()s of this buffer, we're done. */
	if (!detach_rest)
		goto out_put;

	/*
	 * No other mmap()s, detach from all other events that might redirect
	 * into the now unreachable buffer. Somewhat complicated by the
	 * fact that rb::event_lock otherwise nests inside mmap_mutex.
	 */
again:
	rcu_read_lock();
	list_for_each_entry_rcu(event, &rb->event_list, rb_entry) {
		if (!atomic_long_inc_not_zero(&event->refcount)) {
			/*
			 * This event is en-route to free_event() which will
			 * detach it and remove it from the list.
			 */
			continue;
		}
		rcu_read_unlock();

		mutex_lock(&event->mmap_mutex);
		/*
		 * Check we didn't race with perf_event_set_output() which can
		 * swizzle the rb from under us while we were waiting to
		 * acquire mmap_mutex.
		 *
		 * If we find a different rb; ignore this event, a next
		 * iteration will no longer find it on the list. We have to
		 * still restart the iteration to make sure we're not now
		 * iterating the wrong list.
		 */
		if (event->rb == rb)
			ring_buffer_attach(event, NULL);

		mutex_unlock(&event->mmap_mutex);
		put_event(event);

		/*
		 * Restart the iteration; either we're on the wrong list or
		 * destroyed its integrity by doing a deletion.
		 */
		goto again;
	}
	rcu_read_unlock();

	/*
	 * It could be there's still a few 0-ref events on the list; they'll
	 * get cleaned up by free_event() -- they'll also still have their
	 * ref on the rb and will free it whenever they are done with it.
	 *
	 * Aside from that, this buffer is 'fully' detached and unmapped,
	 * undo the VM accounting.
	 */

	atomic_long_sub((size >> PAGE_SHIFT) + 1 - mmap_locked,
			&mmap_user->locked_vm);
	atomic64_sub(mmap_locked, &vma->vm_mm->pinned_vm);
	free_uid(mmap_user);

out_put:
	ring_buffer_put(rb); /* could be last */
}

static const struct vm_operations_struct perf_mmap_vmops = {
	.open		= perf_mmap_open,
	.close		= perf_mmap_close, /* non mergeable */
	.fault		= perf_mmap_fault,
	.page_mkwrite	= perf_mmap_fault,
};

static int perf_mmap(struct file *file, struct vm_area_struct *vma)
{
	struct perf_event *event = file->private_data;
	unsigned long user_locked, user_lock_limit;
	struct user_struct *user = current_user();
	struct mutex *aux_mutex = NULL;
	struct perf_buffer *rb = NULL;
	unsigned long locked, lock_limit;
	unsigned long vma_size;
	unsigned long nr_pages;
	long user_extra = 0, extra = 0;
	int ret = 0, flags = 0;

	/*
	 * Don't allow mmap() of inherited per-task counters. This would
	 * create a performance issue due to all children writing to the
	 * same rb.
	 */
	if (event->cpu == -1 && event->attr.inherit)
		return -EINVAL;

	if (!(vma->vm_flags & VM_SHARED))
		return -EINVAL;

	ret = security_perf_event_read(event);
	if (ret)
		return ret;

	vma_size = vma->vm_end - vma->vm_start;

	if (vma->vm_pgoff == 0) {
		nr_pages = (vma_size / PAGE_SIZE) - 1;
	} else {
		/*
		 * AUX area mapping: if rb->aux_nr_pages != 0, it's already
		 * mapped, all subsequent mappings should have the same size
		 * and offset. Must be above the normal perf buffer.
		 */
		u64 aux_offset, aux_size;

		if (!event->rb)
			return -EINVAL;

		nr_pages = vma_size / PAGE_SIZE;
		if (nr_pages > INT_MAX)
			return -ENOMEM;

		mutex_lock(&event->mmap_mutex);
		ret = -EINVAL;

		rb = event->rb;
		if (!rb)
			goto aux_unlock;

		aux_mutex = &rb->aux_mutex;
		mutex_lock(aux_mutex);

		aux_offset = READ_ONCE(rb->user_page->aux_offset);
		aux_size = READ_ONCE(rb->user_page->aux_size);

		if (aux_offset < perf_data_size(rb) + PAGE_SIZE)
			goto aux_unlock;

		if (aux_offset != vma->vm_pgoff << PAGE_SHIFT)
			goto aux_unlock;

		/* already mapped with a different offset */
		if (rb_has_aux(rb) && rb->aux_pgoff != vma->vm_pgoff)
			goto aux_unlock;

		if (aux_size != vma_size || aux_size != nr_pages * PAGE_SIZE)
			goto aux_unlock;

		/* already mapped with a different size */
		if (rb_has_aux(rb) && rb->aux_nr_pages != nr_pages)
			goto aux_unlock;

		if (!is_power_of_2(nr_pages))
			goto aux_unlock;

		if (!atomic_inc_not_zero(&rb->mmap_count))
			goto aux_unlock;

		if (rb_has_aux(rb)) {
			atomic_inc(&rb->aux_mmap_count);
			ret = 0;
			goto unlock;
		}

		atomic_set(&rb->aux_mmap_count, 1);
		user_extra = nr_pages;

		goto accounting;
	}

	/*
	 * If we have rb pages ensure they're a power-of-two number, so we
	 * can do bitmasks instead of modulo.
	 */
	if (nr_pages != 0 && !is_power_of_2(nr_pages))
		return -EINVAL;

	if (vma_size != PAGE_SIZE * (1 + nr_pages))
		return -EINVAL;

	WARN_ON_ONCE(event->ctx->parent_ctx);
again:
	mutex_lock(&event->mmap_mutex);
	if (event->rb) {
		if (data_page_nr(event->rb) != nr_pages) {
			ret = -EINVAL;
			goto unlock;
		}

		if (!atomic_inc_not_zero(&event->rb->mmap_count)) {
			/*
			 * Raced against perf_mmap_close(); remove the
			 * event and try again.
			 */
			ring_buffer_attach(event, NULL);
			mutex_unlock(&event->mmap_mutex);
			goto again;
		}

		goto unlock;
	}

	user_extra = nr_pages + 1;

accounting:
	user_lock_limit = sysctl_perf_event_mlock >> (PAGE_SHIFT - 10);

	/*
	 * Increase the limit linearly with more CPUs:
	 */
	user_lock_limit *= num_online_cpus();

	user_locked = atomic_long_read(&user->locked_vm);

	/*
	 * sysctl_perf_event_mlock may have changed, so that
	 *     user->locked_vm > user_lock_limit
	 */
	if (user_locked > user_lock_limit)
		user_locked = user_lock_limit;
	user_locked += user_extra;

	if (user_locked > user_lock_limit) {
		/*
		 * charge locked_vm until it hits user_lock_limit;
		 * charge the rest from pinned_vm
		 */
		extra = user_locked - user_lock_limit;
		user_extra -= extra;
	}

	lock_limit = rlimit(RLIMIT_MEMLOCK);
	lock_limit >>= PAGE_SHIFT;
	locked = atomic64_read(&vma->vm_mm->pinned_vm) + extra;

	if ((locked > lock_limit) && perf_is_paranoid() &&
		!capable(CAP_IPC_LOCK)) {
		ret = -EPERM;
		goto unlock;
	}

	WARN_ON(!rb && event->rb);

	if (vma->vm_flags & VM_WRITE)
		flags |= RING_BUFFER_WRITABLE;

	if (!rb) {
		rb = rb_alloc(nr_pages,
			      event->attr.watermark ? event->attr.wakeup_watermark : 0,
			      event->cpu, flags);

		if (!rb) {
			ret = -ENOMEM;
			goto unlock;
		}

		atomic_set(&rb->mmap_count, 1);
		rb->mmap_user = get_current_user();
		rb->mmap_locked = extra;

		ring_buffer_attach(event, rb);

		perf_event_update_time(event);
		perf_event_init_userpage(event);
		perf_event_update_userpage(event);
	} else {
		ret = rb_alloc_aux(rb, event, vma->vm_pgoff, nr_pages,
				   event->attr.aux_watermark, flags);
		if (!ret)
			rb->aux_mmap_locked = extra;
	}

unlock:
	if (!ret) {
		atomic_long_add(user_extra, &user->locked_vm);
		atomic64_add(extra, &vma->vm_mm->pinned_vm);

		atomic_inc(&event->mmap_count);
	} else if (rb) {
		atomic_dec(&rb->mmap_count);
	}
aux_unlock:
	if (aux_mutex)
		mutex_unlock(aux_mutex);
	mutex_unlock(&event->mmap_mutex);

	/*
	 * Since pinned accounting is per vm we cannot allow fork() to copy our
	 * vma.
	 */
	vm_flags_set(vma, VM_DONTCOPY | VM_DONTEXPAND | VM_DONTDUMP);
	vma->vm_ops = &perf_mmap_vmops;

	if (event->pmu->event_mapped)
		event->pmu->event_mapped(event, vma->vm_mm);

	return ret;
}

static int perf_fasync(int fd, struct file *filp, int on)
{
	struct inode *inode = file_inode(filp);
	struct perf_event *event = filp->private_data;
	int retval;

	inode_lock(inode);
	retval = fasync_helper(fd, filp, on, &event->fasync);
	inode_unlock(inode);

	if (retval < 0)
		return retval;

	return 0;
}

static const struct file_operations perf_fops = {
	.llseek			= no_llseek,
	.release		= perf_release,
	.read			= perf_read,
	.poll			= perf_poll,
	.unlocked_ioctl		= perf_ioctl,
	.compat_ioctl		= perf_compat_ioctl,
	.mmap			= perf_mmap,
	.fasync			= perf_fasync,
};

/*
 * Perf event wakeup
 *
 * If there's data, ensure we set the poll() state and publish everything
 * to user-space before waking everybody up.
 */

static inline struct fasync_struct **perf_event_fasync(struct perf_event *event)
{
	/* only the parent has fasync state */
	if (event->parent)
		event = event->parent;
	return &event->fasync;
}

void perf_event_wakeup(struct perf_event *event)
{
	ring_buffer_wakeup(event);

	if (event->pending_kill) {
		kill_fasync(perf_event_fasync(event), SIGIO, event->pending_kill);
		event->pending_kill = 0;
	}
}

static void perf_sigtrap(struct perf_event *event)
{
	/*
	 * We'd expect this to only occur if the irq_work is delayed and either
	 * ctx->task or current has changed in the meantime. This can be the
	 * case on architectures that do not implement arch_irq_work_raise().
	 */
	if (WARN_ON_ONCE(event->ctx->task != current))
		return;

	/*
	 * Both perf_pending_task() and perf_pending_irq() can race with the
	 * task exiting.
	 */
	if (current->flags & PF_EXITING)
		return;

	send_sig_perf((void __user *)event->pending_addr,
		      event->attr.type, event->attr.sig_data);
}

/*
 * Deliver the pending work in-event-context or follow the context.
 */
static void __perf_pending_irq(struct perf_event *event)
{
	int cpu = READ_ONCE(event->oncpu);

	/*
	 * If the event isn't running; we done. event_sched_out() will have
	 * taken care of things.
	 */
	if (cpu < 0)
		return;

	/*
	 * Yay, we hit home and are in the context of the event.
	 */
	if (cpu == smp_processor_id()) {
		if (event->pending_sigtrap) {
			event->pending_sigtrap = 0;
			perf_sigtrap(event);
			local_dec(&event->ctx->nr_pending);
		}
		if (event->pending_disable) {
			event->pending_disable = 0;
			perf_event_disable_local(event);
		}
		return;
	}

	/*
	 *  CPU-A			CPU-B
	 *
	 *  perf_event_disable_inatomic()
	 *    @pending_disable = CPU-A;
	 *    irq_work_queue();
	 *
	 *  sched-out
	 *    @pending_disable = -1;
	 *
	 *				sched-in
	 *				perf_event_disable_inatomic()
	 *				  @pending_disable = CPU-B;
	 *				  irq_work_queue(); // FAILS
	 *
	 *  irq_work_run()
	 *    perf_pending_irq()
	 *
	 * But the event runs on CPU-B and wants disabling there.
	 */
	irq_work_queue_on(&event->pending_irq, cpu);
}

static void perf_pending_irq(struct irq_work *entry)
{
	struct perf_event *event = container_of(entry, struct perf_event, pending_irq);
	int rctx;

	/*
	 * If we 'fail' here, that's OK, it means recursion is already disabled
	 * and we won't recurse 'further'.
	 */
	rctx = perf_swevent_get_recursion_context();

	/*
	 * The wakeup isn't bound to the context of the event -- it can happen
	 * irrespective of where the event is.
	 */
	if (event->pending_wakeup) {
		event->pending_wakeup = 0;
		perf_event_wakeup(event);
	}

	__perf_pending_irq(event);

	if (rctx >= 0)
		perf_swevent_put_recursion_context(rctx);
}

static void perf_pending_task(struct callback_head *head)
{
	struct perf_event *event = container_of(head, struct perf_event, pending_task);
	int rctx;

	/*
	 * All accesses to the event must belong to the same implicit RCU read-side
	 * critical section as the ->pending_work reset. See comment in
	 * perf_pending_task_sync().
	 */
	preempt_disable_notrace();
	/*
	 * If we 'fail' here, that's OK, it means recursion is already disabled
	 * and we won't recurse 'further'.
	 */
	rctx = perf_swevent_get_recursion_context();

	if (event->pending_work) {
		event->pending_work = 0;
		perf_sigtrap(event);
		local_dec(&event->ctx->nr_pending);
		rcuwait_wake_up(&event->pending_work_wait);
	}

	if (rctx >= 0)
		perf_swevent_put_recursion_context(rctx);
	preempt_enable_notrace();
}

#ifdef CONFIG_GUEST_PERF_EVENTS
struct perf_guest_info_callbacks __rcu *perf_guest_cbs;

void perf_register_guest_info_callbacks(struct perf_guest_info_callbacks *cbs)
{
	if (WARN_ON_ONCE(rcu_access_pointer(perf_guest_cbs)))
		return;

	rcu_assign_pointer(perf_guest_cbs, cbs);
}
EXPORT_SYMBOL_GPL(perf_register_guest_info_callbacks);

void perf_unregister_guest_info_callbacks(struct perf_guest_info_callbacks *cbs)
{
	if (WARN_ON_ONCE(rcu_access_pointer(perf_guest_cbs) != cbs))
		return;

	rcu_assign_pointer(perf_guest_cbs, NULL);
	synchronize_rcu();
}
EXPORT_SYMBOL_GPL(perf_unregister_guest_info_callbacks);
#endif

static void
perf_output_sample_regs(struct perf_output_handle *handle,
			struct pt_regs *regs, u64 mask)
{
	int bit;
	DECLARE_BITMAP(_mask, 64);

	bitmap_from_u64(_mask, mask);
	for_each_set_bit(bit, _mask, sizeof(mask) * BITS_PER_BYTE) {
		u64 val;

		val = perf_reg_value(regs, bit);
		perf_output_put(handle, val);
	}
}

static void perf_sample_regs_user(struct perf_regs *regs_user,
				  struct pt_regs *regs)
{
	if (user_mode(regs)) {
		regs_user->abi = perf_reg_abi(current);
		regs_user->regs = regs;
	} else if (!(current->flags & PF_KTHREAD)) {
		perf_get_regs_user(regs_user, regs);
	} else {
		regs_user->abi = PERF_SAMPLE_REGS_ABI_NONE;
		regs_user->regs = NULL;
	}
}

static void perf_sample_regs_intr(struct perf_regs *regs_intr,
				  struct pt_regs *regs)
{
	regs_intr->regs = regs;
	regs_intr->abi  = perf_reg_abi(current);
}


/*
 * Get remaining task size from user stack pointer.
 *
 * It'd be better to take stack vma map and limit this more
 * precisely, but there's no way to get it safely under interrupt,
 * so using TASK_SIZE as limit.
 */
static u64 perf_ustack_task_size(struct pt_regs *regs)
{
	unsigned long addr = perf_user_stack_pointer(regs);

	if (!addr || addr >= TASK_SIZE)
		return 0;

	return TASK_SIZE - addr;
}

static u16
perf_sample_ustack_size(u16 stack_size, u16 header_size,
			struct pt_regs *regs)
{
	u64 task_size;

	/* No regs, no stack pointer, no dump. */
	if (!regs)
		return 0;

	/*
	 * Check if we fit in with the requested stack size into the:
	 * - TASK_SIZE
	 *   If we don't, we limit the size to the TASK_SIZE.
	 *
	 * - remaining sample size
	 *   If we don't, we customize the stack size to
	 *   fit in to the remaining sample size.
	 */

	task_size  = min((u64) USHRT_MAX, perf_ustack_task_size(regs));
	stack_size = min(stack_size, (u16) task_size);

	/* Current header size plus static size and dynamic size. */
	header_size += 2 * sizeof(u64);

	/* Do we fit in with the current stack dump size? */
	if ((u16) (header_size + stack_size) < header_size) {
		/*
		 * If we overflow the maximum size for the sample,
		 * we customize the stack dump size to fit in.
		 */
		stack_size = USHRT_MAX - header_size - sizeof(u64);
		stack_size = round_up(stack_size, sizeof(u64));
	}

	return stack_size;
}

static void
perf_output_sample_ustack(struct perf_output_handle *handle, u64 dump_size,
			  struct pt_regs *regs)
{
	/* Case of a kernel thread, nothing to dump */
	if (!regs) {
		u64 size = 0;
		perf_output_put(handle, size);
	} else {
		unsigned long sp;
		unsigned int rem;
		u64 dyn_size;

		/*
		 * We dump:
		 * static size
		 *   - the size requested by user or the best one we can fit
		 *     in to the sample max size
		 * data
		 *   - user stack dump data
		 * dynamic size
		 *   - the actual dumped size
		 */

		/* Static size. */
		perf_output_put(handle, dump_size);

		/* Data. */
		sp = perf_user_stack_pointer(regs);
		rem = __output_copy_user(handle, (void *) sp, dump_size);
		dyn_size = dump_size - rem;

		perf_output_skip(handle, rem);

		/* Dynamic size. */
		perf_output_put(handle, dyn_size);
	}
}

static unsigned long perf_prepare_sample_aux(struct perf_event *event,
					  struct perf_sample_data *data,
					  size_t size)
{
	struct perf_event *sampler = event->aux_event;
	struct perf_buffer *rb;

	data->aux_size = 0;

	if (!sampler)
		goto out;

	if (WARN_ON_ONCE(READ_ONCE(sampler->state) != PERF_EVENT_STATE_ACTIVE))
		goto out;

	if (WARN_ON_ONCE(READ_ONCE(sampler->oncpu) != smp_processor_id()))
		goto out;

	rb = ring_buffer_get(sampler);
	if (!rb)
		goto out;

	/*
	 * If this is an NMI hit inside sampling code, don't take
	 * the sample. See also perf_aux_sample_output().
	 */
	if (READ_ONCE(rb->aux_in_sampling)) {
		data->aux_size = 0;
	} else {
		size = min_t(size_t, size, perf_aux_size(rb));
		data->aux_size = ALIGN(size, sizeof(u64));
	}
	ring_buffer_put(rb);

out:
	return data->aux_size;
}

static long perf_pmu_snapshot_aux(struct perf_buffer *rb,
                                 struct perf_event *event,
                                 struct perf_output_handle *handle,
                                 unsigned long size)
{
	unsigned long flags;
	long ret;

	/*
	 * Normal ->start()/->stop() callbacks run in IRQ mode in scheduler
	 * paths. If we start calling them in NMI context, they may race with
	 * the IRQ ones, that is, for example, re-starting an event that's just
	 * been stopped, which is why we're using a separate callback that
	 * doesn't change the event state.
	 *
	 * IRQs need to be disabled to prevent IPIs from racing with us.
	 */
	local_irq_save(flags);
	/*
	 * Guard against NMI hits inside the critical section;
	 * see also perf_prepare_sample_aux().
	 */
	WRITE_ONCE(rb->aux_in_sampling, 1);
	barrier();

	ret = event->pmu->snapshot_aux(event, handle, size);

	barrier();
	WRITE_ONCE(rb->aux_in_sampling, 0);
	local_irq_restore(flags);

	return ret;
}

static void perf_aux_sample_output(struct perf_event *event,
				   struct perf_output_handle *handle,
				   struct perf_sample_data *data)
{
	struct perf_event *sampler = event->aux_event;
	struct perf_buffer *rb;
	unsigned long pad;
	long size;

	if (WARN_ON_ONCE(!sampler || !data->aux_size))
		return;

	rb = ring_buffer_get(sampler);
	if (!rb)
		return;

	size = perf_pmu_snapshot_aux(rb, sampler, handle, data->aux_size);

	/*
	 * An error here means that perf_output_copy() failed (returned a
	 * non-zero surplus that it didn't copy), which in its current
	 * enlightened implementation is not possible. If that changes, we'd
	 * like to know.
	 */
	if (WARN_ON_ONCE(size < 0))
		goto out_put;

	/*
	 * The pad comes from ALIGN()ing data->aux_size up to u64 in
	 * perf_prepare_sample_aux(), so should not be more than that.
	 */
	pad = data->aux_size - size;
	if (WARN_ON_ONCE(pad >= sizeof(u64)))
		pad = 8;

	if (pad) {
		u64 zero = 0;
		perf_output_copy(handle, &zero, pad);
	}

out_put:
	ring_buffer_put(rb);
}

static void __perf_event_header__init_id(struct perf_event_header *header,
					 struct perf_sample_data *data,
					 struct perf_event *event,
					 u64 sample_type)
{
	data->type = event->attr.sample_type;
	header->size += event->id_header_size;

	if (sample_type & PERF_SAMPLE_TID) {
		/* namespace issues */
		data->tid_entry.pid = perf_event_pid(event, current);
		data->tid_entry.tid = perf_event_tid(event, current);
	}

	if (sample_type & PERF_SAMPLE_TIME)
		data->time = perf_event_clock(event);

	if (sample_type & (PERF_SAMPLE_ID | PERF_SAMPLE_IDENTIFIER))
		data->id = primary_event_id(event);

	if (sample_type & PERF_SAMPLE_STREAM_ID)
		data->stream_id = event->id;

	if (sample_type & PERF_SAMPLE_CPU) {
		data->cpu_entry.cpu	 = raw_smp_processor_id();
		data->cpu_entry.reserved = 0;
	}
}

void perf_event_header__init_id(struct perf_event_header *header,
				struct perf_sample_data *data,
				struct perf_event *event)
{
	if (event->attr.sample_id_all)
		__perf_event_header__init_id(header, data, event, event->attr.sample_type);
}

static void __perf_event__output_id_sample(struct perf_output_handle *handle,
					   struct perf_sample_data *data)
{
	u64 sample_type = data->type;

	if (sample_type & PERF_SAMPLE_TID)
		perf_output_put(handle, data->tid_entry);

	if (sample_type & PERF_SAMPLE_TIME)
		perf_output_put(handle, data->time);

	if (sample_type & PERF_SAMPLE_ID)
		perf_output_put(handle, data->id);

	if (sample_type & PERF_SAMPLE_STREAM_ID)
		perf_output_put(handle, data->stream_id);

	if (sample_type & PERF_SAMPLE_CPU)
		perf_output_put(handle, data->cpu_entry);

	if (sample_type & PERF_SAMPLE_IDENTIFIER)
		perf_output_put(handle, data->id);
}

void perf_event__output_id_sample(struct perf_event *event,
				  struct perf_output_handle *handle,
				  struct perf_sample_data *sample)
{
	if (event->attr.sample_id_all)
		__perf_event__output_id_sample(handle, sample);
}

static void perf_output_read_one(struct perf_output_handle *handle,
				 struct perf_event *event,
				 u64 enabled, u64 running)
{
	u64 read_format = event->attr.read_format;
	u64 values[5];
	int n = 0;

	values[n++] = perf_event_count(event);
	if (read_format & PERF_FORMAT_TOTAL_TIME_ENABLED) {
		values[n++] = enabled +
			atomic64_read(&event->child_total_time_enabled);
	}
	if (read_format & PERF_FORMAT_TOTAL_TIME_RUNNING) {
		values[n++] = running +
			atomic64_read(&event->child_total_time_running);
	}
	if (read_format & PERF_FORMAT_ID)
		values[n++] = primary_event_id(event);
	if (read_format & PERF_FORMAT_LOST)
		values[n++] = atomic64_read(&event->lost_samples);

	__output_copy(handle, values, n * sizeof(u64));
}

static void perf_output_read_group(struct perf_output_handle *handle,
			    struct perf_event *event,
			    u64 enabled, u64 running)
{
	struct perf_event *leader = event->group_leader, *sub;
	u64 read_format = event->attr.read_format;
	unsigned long flags;
	u64 values[6];
	int n = 0;

	/*
	 * Disabling interrupts avoids all counter scheduling
	 * (context switches, timer based rotation and IPIs).
	 */
	local_irq_save(flags);

	values[n++] = 1 + leader->nr_siblings;

	if (read_format & PERF_FORMAT_TOTAL_TIME_ENABLED)
		values[n++] = enabled;

	if (read_format & PERF_FORMAT_TOTAL_TIME_RUNNING)
		values[n++] = running;

	if ((leader != event) &&
	    (leader->state == PERF_EVENT_STATE_ACTIVE))
		leader->pmu->read(leader);

	values[n++] = perf_event_count(leader);
	if (read_format & PERF_FORMAT_ID)
		values[n++] = primary_event_id(leader);
	if (read_format & PERF_FORMAT_LOST)
		values[n++] = atomic64_read(&leader->lost_samples);

	__output_copy(handle, values, n * sizeof(u64));

	for_each_sibling_event(sub, leader) {
		n = 0;

		if ((sub != event) &&
		    (sub->state == PERF_EVENT_STATE_ACTIVE))
			sub->pmu->read(sub);

		values[n++] = perf_event_count(sub);
		if (read_format & PERF_FORMAT_ID)
			values[n++] = primary_event_id(sub);
		if (read_format & PERF_FORMAT_LOST)
			values[n++] = atomic64_read(&sub->lost_samples);

		__output_copy(handle, values, n * sizeof(u64));
	}

	local_irq_restore(flags);
}

#define PERF_FORMAT_TOTAL_TIMES (PERF_FORMAT_TOTAL_TIME_ENABLED|\
				 PERF_FORMAT_TOTAL_TIME_RUNNING)

/*
 * XXX PERF_SAMPLE_READ vs inherited events seems difficult.
 *
 * The problem is that its both hard and excessively expensive to iterate the
 * child list, not to mention that its impossible to IPI the children running
 * on another CPU, from interrupt/NMI context.
 */
static void perf_output_read(struct perf_output_handle *handle,
			     struct perf_event *event)
{
	u64 enabled = 0, running = 0, now;
	u64 read_format = event->attr.read_format;

	/*
	 * compute total_time_enabled, total_time_running
	 * based on snapshot values taken when the event
	 * was last scheduled in.
	 *
	 * we cannot simply called update_context_time()
	 * because of locking issue as we are called in
	 * NMI context
	 */
	if (read_format & PERF_FORMAT_TOTAL_TIMES)
		calc_timer_values(event, &now, &enabled, &running);

	if (event->attr.read_format & PERF_FORMAT_GROUP)
		perf_output_read_group(handle, event, enabled, running);
	else
		perf_output_read_one(handle, event, enabled, running);
}

void perf_output_sample(struct perf_output_handle *handle,
			struct perf_event_header *header,
			struct perf_sample_data *data,
			struct perf_event *event)
{
	u64 sample_type = data->type;

	perf_output_put(handle, *header);

	if (sample_type & PERF_SAMPLE_IDENTIFIER)
		perf_output_put(handle, data->id);

	if (sample_type & PERF_SAMPLE_IP)
		perf_output_put(handle, data->ip);

	if (sample_type & PERF_SAMPLE_TID)
		perf_output_put(handle, data->tid_entry);

	if (sample_type & PERF_SAMPLE_TIME)
		perf_output_put(handle, data->time);

	if (sample_type & PERF_SAMPLE_ADDR)
		perf_output_put(handle, data->addr);

	if (sample_type & PERF_SAMPLE_ID)
		perf_output_put(handle, data->id);

	if (sample_type & PERF_SAMPLE_STREAM_ID)
		perf_output_put(handle, data->stream_id);

	if (sample_type & PERF_SAMPLE_CPU)
		perf_output_put(handle, data->cpu_entry);

	if (sample_type & PERF_SAMPLE_PERIOD)
		perf_output_put(handle, data->period);

	if (sample_type & PERF_SAMPLE_READ)
		perf_output_read(handle, event);

	if (sample_type & PERF_SAMPLE_CALLCHAIN) {
		int size = 1;

		size += data->callchain->nr;
		size *= sizeof(u64);
		__output_copy(handle, data->callchain, size);
	}

	if (sample_type & PERF_SAMPLE_RAW) {
		struct perf_raw_record *raw = data->raw;

		if (raw) {
			struct perf_raw_frag *frag = &raw->frag;

			perf_output_put(handle, raw->size);
			do {
				if (frag->copy) {
					__output_custom(handle, frag->copy,
							frag->data, frag->size);
				} else {
					__output_copy(handle, frag->data,
						      frag->size);
				}
				if (perf_raw_frag_last(frag))
					break;
				frag = frag->next;
			} while (1);
			if (frag->pad)
				__output_skip(handle, NULL, frag->pad);
		} else {
			struct {
				u32	size;
				u32	data;
			} raw = {
				.size = sizeof(u32),
				.data = 0,
			};
			perf_output_put(handle, raw);
		}
	}

	if (sample_type & PERF_SAMPLE_BRANCH_STACK) {
		if (data->sample_flags & PERF_SAMPLE_BRANCH_STACK) {
			size_t size;

			size = data->br_stack->nr
			     * sizeof(struct perf_branch_entry);

			perf_output_put(handle, data->br_stack->nr);
			if (branch_sample_hw_index(event))
				perf_output_put(handle, data->br_stack->hw_idx);
			perf_output_copy(handle, data->br_stack->entries, size);
		} else {
			/*
			 * we always store at least the value of nr
			 */
			u64 nr = 0;
			perf_output_put(handle, nr);
		}
	}

	if (sample_type & PERF_SAMPLE_REGS_USER) {
		u64 abi = data->regs_user.abi;

		/*
		 * If there are no regs to dump, notice it through
		 * first u64 being zero (PERF_SAMPLE_REGS_ABI_NONE).
		 */
		perf_output_put(handle, abi);

		if (abi) {
			u64 mask = event->attr.sample_regs_user;
			perf_output_sample_regs(handle,
						data->regs_user.regs,
						mask);
		}
	}

	if (sample_type & PERF_SAMPLE_STACK_USER) {
		perf_output_sample_ustack(handle,
					  data->stack_user_size,
					  data->regs_user.regs);
	}

	if (sample_type & PERF_SAMPLE_WEIGHT_TYPE)
		perf_output_put(handle, data->weight.full);

	if (sample_type & PERF_SAMPLE_DATA_SRC)
		perf_output_put(handle, data->data_src.val);

	if (sample_type & PERF_SAMPLE_TRANSACTION)
		perf_output_put(handle, data->txn);

	if (sample_type & PERF_SAMPLE_REGS_INTR) {
		u64 abi = data->regs_intr.abi;
		/*
		 * If there are no regs to dump, notice it through
		 * first u64 being zero (PERF_SAMPLE_REGS_ABI_NONE).
		 */
		perf_output_put(handle, abi);

		if (abi) {
			u64 mask = event->attr.sample_regs_intr;

			perf_output_sample_regs(handle,
						data->regs_intr.regs,
						mask);
		}
	}

	if (sample_type & PERF_SAMPLE_PHYS_ADDR)
		perf_output_put(handle, data->phys_addr);

	if (sample_type & PERF_SAMPLE_CGROUP)
		perf_output_put(handle, data->cgroup);

	if (sample_type & PERF_SAMPLE_DATA_PAGE_SIZE)
		perf_output_put(handle, data->data_page_size);

	if (sample_type & PERF_SAMPLE_CODE_PAGE_SIZE)
		perf_output_put(handle, data->code_page_size);

	if (sample_type & PERF_SAMPLE_AUX) {
		perf_output_put(handle, data->aux_size);

		if (data->aux_size)
			perf_aux_sample_output(event, handle, data);
	}

	if (!event->attr.watermark) {
		int wakeup_events = event->attr.wakeup_events;

		if (wakeup_events) {
			struct perf_buffer *rb = handle->rb;
			int events = local_inc_return(&rb->events);

			if (events >= wakeup_events) {
				local_sub(wakeup_events, &rb->events);
				local_inc(&rb->wakeup);
			}
		}
	}
}

static u64 perf_virt_to_phys(u64 virt)
{
	u64 phys_addr = 0;

	if (!virt)
		return 0;

	if (virt >= TASK_SIZE) {
		/* If it's vmalloc()d memory, leave phys_addr as 0 */
		if (virt_addr_valid((void *)(uintptr_t)virt) &&
		    !(virt >= VMALLOC_START && virt < VMALLOC_END))
			phys_addr = (u64)virt_to_phys((void *)(uintptr_t)virt);
	} else {
		/*
		 * Walking the pages tables for user address.
		 * Interrupts are disabled, so it prevents any tear down
		 * of the page tables.
		 * Try IRQ-safe get_user_page_fast_only first.
		 * If failed, leave phys_addr as 0.
		 */
		if (current->mm != NULL) {
			struct page *p;

			pagefault_disable();
			if (get_user_page_fast_only(virt, 0, &p)) {
				phys_addr = page_to_phys(p) + virt % PAGE_SIZE;
				put_page(p);
			}
			pagefault_enable();
		}
	}

	return phys_addr;
}

/*
 * Return the pagetable size of a given virtual address.
 */
static u64 perf_get_pgtable_size(struct mm_struct *mm, unsigned long addr)
{
	u64 size = 0;

#ifdef CONFIG_HAVE_FAST_GUP
	pgd_t *pgdp, pgd;
	p4d_t *p4dp, p4d;
	pud_t *pudp, pud;
	pmd_t *pmdp, pmd;
	pte_t *ptep, pte;

	pgdp = pgd_offset(mm, addr);
	pgd = READ_ONCE(*pgdp);
	if (pgd_none(pgd))
		return 0;

	if (pgd_leaf(pgd))
		return pgd_leaf_size(pgd);

	p4dp = p4d_offset_lockless(pgdp, pgd, addr);
	p4d = READ_ONCE(*p4dp);
	if (!p4d_present(p4d))
		return 0;

	if (p4d_leaf(p4d))
		return p4d_leaf_size(p4d);

	pudp = pud_offset_lockless(p4dp, p4d, addr);
	pud = READ_ONCE(*pudp);
	if (!pud_present(pud))
		return 0;

	if (pud_leaf(pud))
		return pud_leaf_size(pud);

	pmdp = pmd_offset_lockless(pudp, pud, addr);
	pmd = READ_ONCE(*pmdp);
	if (!pmd_present(pmd))
		return 0;

	if (pmd_leaf(pmd))
		return pmd_leaf_size(pmd);

	ptep = pte_offset_map(&pmd, addr);
	pte = ptep_get_lockless(ptep);
	if (pte_present(pte))
		size = pte_leaf_size(pte);
	pte_unmap(ptep);
#endif /* CONFIG_HAVE_FAST_GUP */

	return size;
}

static u64 perf_get_page_size(unsigned long addr)
{
	struct mm_struct *mm;
	unsigned long flags;
	u64 size;

	if (!addr)
		return 0;

	/*
	 * Software page-table walkers must disable IRQs,
	 * which prevents any tear down of the page tables.
	 */
	local_irq_save(flags);

	mm = current->mm;
	if (!mm) {
		/*
		 * For kernel threads and the like, use init_mm so that
		 * we can find kernel memory.
		 */
		mm = &init_mm;
	}

	size = perf_get_pgtable_size(mm, addr);

	local_irq_restore(flags);

	return size;
}

static struct perf_callchain_entry __empty_callchain = { .nr = 0, };

struct perf_callchain_entry *
perf_callchain(struct perf_event *event, struct pt_regs *regs)
{
	bool kernel = !event->attr.exclude_callchain_kernel;
	bool user   = !event->attr.exclude_callchain_user;
	/* Disallow cross-task user callchains. */
	bool crosstask = event->ctx->task && event->ctx->task != current;
	const u32 max_stack = event->attr.sample_max_stack;
	struct perf_callchain_entry *callchain;

	if (!kernel && !user)
		return &__empty_callchain;

	callchain = get_perf_callchain(regs, 0, kernel, user,
				       max_stack, crosstask, true);
	return callchain ?: &__empty_callchain;
}

void perf_prepare_sample(struct perf_event_header *header,
			 struct perf_sample_data *data,
			 struct perf_event *event,
			 struct pt_regs *regs)
{
	u64 sample_type = event->attr.sample_type;
	u64 filtered_sample_type;

	header->type = PERF_RECORD_SAMPLE;
	header->size = sizeof(*header) + event->header_size;

	header->misc = 0;
	header->misc |= perf_misc_flags(regs);

	/*
	 * Clear the sample flags that have already been done by the
	 * PMU driver.
	 */
	filtered_sample_type = sample_type & ~data->sample_flags;
	__perf_event_header__init_id(header, data, event, filtered_sample_type);

	if (sample_type & (PERF_SAMPLE_IP | PERF_SAMPLE_CODE_PAGE_SIZE))
		data->ip = perf_instruction_pointer(regs);

	if (sample_type & PERF_SAMPLE_CALLCHAIN) {
		int size = 1;

		if (filtered_sample_type & PERF_SAMPLE_CALLCHAIN)
			data->callchain = perf_callchain(event, regs);

		size += data->callchain->nr;

		header->size += size * sizeof(u64);
	}

	if (sample_type & PERF_SAMPLE_RAW) {
		struct perf_raw_record *raw = data->raw;
		int size;

		if (raw && (data->sample_flags & PERF_SAMPLE_RAW)) {
			struct perf_raw_frag *frag = &raw->frag;
			u32 sum = 0;

			do {
				sum += frag->size;
				if (perf_raw_frag_last(frag))
					break;
				frag = frag->next;
			} while (1);

			size = round_up(sum + sizeof(u32), sizeof(u64));
			raw->size = size - sizeof(u32);
			frag->pad = raw->size - sum;
		} else {
			size = sizeof(u64);
			data->raw = NULL;
		}

		header->size += size;
	}

	if (sample_type & PERF_SAMPLE_BRANCH_STACK) {
		int size = sizeof(u64); /* nr */
		if (data->sample_flags & PERF_SAMPLE_BRANCH_STACK) {
			if (branch_sample_hw_index(event))
				size += sizeof(u64);

			size += data->br_stack->nr
			      * sizeof(struct perf_branch_entry);
		}
		header->size += size;
	}

	if (sample_type & (PERF_SAMPLE_REGS_USER | PERF_SAMPLE_STACK_USER))
		perf_sample_regs_user(&data->regs_user, regs);

	if (sample_type & PERF_SAMPLE_REGS_USER) {
		/* regs dump ABI info */
		int size = sizeof(u64);

		if (data->regs_user.regs) {
			u64 mask = event->attr.sample_regs_user;
			size += hweight64(mask) * sizeof(u64);
		}

		header->size += size;
	}

	if (sample_type & PERF_SAMPLE_STACK_USER) {
		/*
		 * Either we need PERF_SAMPLE_STACK_USER bit to be always
		 * processed as the last one or have additional check added
		 * in case new sample type is added, because we could eat
		 * up the rest of the sample size.
		 */
		u16 stack_size = event->attr.sample_stack_user;
		u16 size = sizeof(u64);

		stack_size = perf_sample_ustack_size(stack_size, header->size,
						     data->regs_user.regs);

		/*
		 * If there is something to dump, add space for the dump
		 * itself and for the field that tells the dynamic size,
		 * which is how many have been actually dumped.
		 */
		if (stack_size)
			size += sizeof(u64) + stack_size;

		data->stack_user_size = stack_size;
		header->size += size;
	}

	if (filtered_sample_type & PERF_SAMPLE_WEIGHT_TYPE)
		data->weight.full = 0;

	if (filtered_sample_type & PERF_SAMPLE_DATA_SRC)
		data->data_src.val = PERF_MEM_NA;

	if (filtered_sample_type & PERF_SAMPLE_TRANSACTION)
		data->txn = 0;

	if (sample_type & (PERF_SAMPLE_ADDR | PERF_SAMPLE_PHYS_ADDR | PERF_SAMPLE_DATA_PAGE_SIZE)) {
		if (filtered_sample_type & PERF_SAMPLE_ADDR)
			data->addr = 0;
	}

	if (sample_type & PERF_SAMPLE_REGS_INTR) {
		/* regs dump ABI info */
		int size = sizeof(u64);

		perf_sample_regs_intr(&data->regs_intr, regs);

		if (data->regs_intr.regs) {
			u64 mask = event->attr.sample_regs_intr;

			size += hweight64(mask) * sizeof(u64);
		}

		header->size += size;
	}

	if (sample_type & PERF_SAMPLE_PHYS_ADDR &&
	    filtered_sample_type & PERF_SAMPLE_PHYS_ADDR)
		data->phys_addr = perf_virt_to_phys(data->addr);

#ifdef CONFIG_CGROUP_PERF
	if (sample_type & PERF_SAMPLE_CGROUP) {
		struct cgroup *cgrp;

		/* protected by RCU */
		cgrp = task_css_check(current, perf_event_cgrp_id, 1)->cgroup;
		data->cgroup = cgroup_id(cgrp);
	}
#endif

	/*
	 * PERF_DATA_PAGE_SIZE requires PERF_SAMPLE_ADDR. If the user doesn't
	 * require PERF_SAMPLE_ADDR, kernel implicitly retrieve the data->addr,
	 * but the value will not dump to the userspace.
	 */
	if (sample_type & PERF_SAMPLE_DATA_PAGE_SIZE)
		data->data_page_size = perf_get_page_size(data->addr);

	if (sample_type & PERF_SAMPLE_CODE_PAGE_SIZE)
		data->code_page_size = perf_get_page_size(data->ip);

	if (sample_type & PERF_SAMPLE_AUX) {
		u64 size;

		header->size += sizeof(u64); /* size */

		/*
		 * Given the 16bit nature of header::size, an AUX sample can
		 * easily overflow it, what with all the preceding sample bits.
		 * Make sure this doesn't happen by using up to U16_MAX bytes
		 * per sample in total (rounded down to 8 byte boundary).
		 */
		size = min_t(size_t, U16_MAX - header->size,
			     event->attr.aux_sample_size);
		size = rounddown(size, 8);
		size = perf_prepare_sample_aux(event, data, size);

		WARN_ON_ONCE(size + header->size > U16_MAX);
		header->size += size;
	}
	/*
	 * If you're adding more sample types here, you likely need to do
	 * something about the overflowing header::size, like repurpose the
	 * lowest 3 bits of size, which should be always zero at the moment.
	 * This raises a more important question, do we really need 512k sized
	 * samples and why, so good argumentation is in order for whatever you
	 * do here next.
	 */
	WARN_ON_ONCE(header->size & 7);
}

static __always_inline int
__perf_event_output(struct perf_event *event,
		    struct perf_sample_data *data,
		    struct pt_regs *regs,
		    int (*output_begin)(struct perf_output_handle *,
					struct perf_sample_data *,
					struct perf_event *,
					unsigned int))
{
	struct perf_output_handle handle;
	struct perf_event_header header;
	int err;

	/* protect the callchain buffers */
	rcu_read_lock();

	perf_prepare_sample(&header, data, event, regs);

	err = output_begin(&handle, data, event, header.size);
	if (err)
		goto exit;

	perf_output_sample(&handle, &header, data, event);

	perf_output_end(&handle);

exit:
	rcu_read_unlock();
	return err;
}

void
perf_event_output_forward(struct perf_event *event,
			 struct perf_sample_data *data,
			 struct pt_regs *regs)
{
	__perf_event_output(event, data, regs, perf_output_begin_forward);
}

void
perf_event_output_backward(struct perf_event *event,
			   struct perf_sample_data *data,
			   struct pt_regs *regs)
{
	__perf_event_output(event, data, regs, perf_output_begin_backward);
}

int
perf_event_output(struct perf_event *event,
		  struct perf_sample_data *data,
		  struct pt_regs *regs)
{
	return __perf_event_output(event, data, regs, perf_output_begin);
}

/*
 * read event_id
 */

struct perf_read_event {
	struct perf_event_header	header;

	u32				pid;
	u32				tid;
};

static void
perf_event_read_event(struct perf_event *event,
			struct task_struct *task)
{
	struct perf_output_handle handle;
	struct perf_sample_data sample;
	struct perf_read_event read_event = {
		.header = {
			.type = PERF_RECORD_READ,
			.misc = 0,
			.size = sizeof(read_event) + event->read_size,
		},
		.pid = perf_event_pid(event, task),
		.tid = perf_event_tid(event, task),
	};
	int ret;

	perf_event_header__init_id(&read_event.header, &sample, event);
	ret = perf_output_begin(&handle, &sample, event, read_event.header.size);
	if (ret)
		return;

	perf_output_put(&handle, read_event);
	perf_output_read(&handle, event);
	perf_event__output_id_sample(event, &handle, &sample);

	perf_output_end(&handle);
}

typedef void (perf_iterate_f)(struct perf_event *event, void *data);

static void
perf_iterate_ctx(struct perf_event_context *ctx,
		   perf_iterate_f output,
		   void *data, bool all)
{
	struct perf_event *event;

	list_for_each_entry_rcu(event, &ctx->event_list, event_entry) {
		if (!all) {
			if (event->state < PERF_EVENT_STATE_INACTIVE)
				continue;
			if (!event_filter_match(event))
				continue;
		}

		output(event, data);
	}
}

static void perf_iterate_sb_cpu(perf_iterate_f output, void *data)
{
	struct pmu_event_list *pel = this_cpu_ptr(&pmu_sb_events);
	struct perf_event *event;

	list_for_each_entry_rcu(event, &pel->list, sb_list) {
		/*
		 * Skip events that are not fully formed yet; ensure that
		 * if we observe event->ctx, both event and ctx will be
		 * complete enough. See perf_install_in_context().
		 */
		if (!smp_load_acquire(&event->ctx))
			continue;

		if (event->state < PERF_EVENT_STATE_INACTIVE)
			continue;
		if (!event_filter_match(event))
			continue;
		output(event, data);
	}
}

/*
 * Iterate all events that need to receive side-band events.
 *
 * For new callers; ensure that account_pmu_sb_event() includes
 * your event, otherwise it might not get delivered.
 */
static void
perf_iterate_sb(perf_iterate_f output, void *data,
	       struct perf_event_context *task_ctx)
{
	struct perf_event_context *ctx;
	int ctxn;

	rcu_read_lock();
	preempt_disable();

	/*
	 * If we have task_ctx != NULL we only notify the task context itself.
	 * The task_ctx is set only for EXIT events before releasing task
	 * context.
	 */
	if (task_ctx) {
		perf_iterate_ctx(task_ctx, output, data, false);
		goto done;
	}

	perf_iterate_sb_cpu(output, data);

	for_each_task_context_nr(ctxn) {
		ctx = rcu_dereference(current->perf_event_ctxp[ctxn]);
		if (ctx)
			perf_iterate_ctx(ctx, output, data, false);
	}
done:
	preempt_enable();
	rcu_read_unlock();
}

/*
 * Clear all file-based filters at exec, they'll have to be
 * re-instated when/if these objects are mmapped again.
 */
static void perf_event_addr_filters_exec(struct perf_event *event, void *data)
{
	struct perf_addr_filters_head *ifh = perf_event_addr_filters(event);
	struct perf_addr_filter *filter;
	unsigned int restart = 0, count = 0;
	unsigned long flags;

	if (!has_addr_filter(event))
		return;

	raw_spin_lock_irqsave(&ifh->lock, flags);
	list_for_each_entry(filter, &ifh->list, entry) {
		if (filter->path.dentry) {
			event->addr_filter_ranges[count].start = 0;
			event->addr_filter_ranges[count].size = 0;
			restart++;
		}

		count++;
	}

	if (restart)
		event->addr_filters_gen++;
	raw_spin_unlock_irqrestore(&ifh->lock, flags);

	if (restart)
		perf_event_stop(event, 1);
}

void perf_event_exec(void)
{
	struct perf_event_context *ctx;
	int ctxn;

	for_each_task_context_nr(ctxn) {
		perf_event_enable_on_exec(ctxn);
		perf_event_remove_on_exec(ctxn);

		rcu_read_lock();
		ctx = rcu_dereference(current->perf_event_ctxp[ctxn]);
		if (ctx) {
			perf_iterate_ctx(ctx, perf_event_addr_filters_exec,
					 NULL, true);
		}
		rcu_read_unlock();
	}
}

struct remote_output {
	struct perf_buffer	*rb;
	int			err;
};

static void __perf_event_output_stop(struct perf_event *event, void *data)
{
	struct perf_event *parent = event->parent;
	struct remote_output *ro = data;
	struct perf_buffer *rb = ro->rb;
	struct stop_event_data sd = {
		.event	= event,
	};

	if (!has_aux(event))
		return;

	if (!parent)
		parent = event;

	/*
	 * In case of inheritance, it will be the parent that links to the
	 * ring-buffer, but it will be the child that's actually using it.
	 *
	 * We are using event::rb to determine if the event should be stopped,
	 * however this may race with ring_buffer_attach() (through set_output),
	 * which will make us skip the event that actually needs to be stopped.
	 * So ring_buffer_attach() has to stop an aux event before re-assigning
	 * its rb pointer.
	 */
	if (rcu_dereference(parent->rb) == rb)
		ro->err = __perf_event_stop(&sd);
}

static int __perf_pmu_output_stop(void *info)
{
	struct perf_event *event = info;
	struct pmu *pmu = event->ctx->pmu;
	struct perf_cpu_context *cpuctx = this_cpu_ptr(pmu->pmu_cpu_context);
	struct remote_output ro = {
		.rb	= event->rb,
	};

	rcu_read_lock();
	perf_iterate_ctx(&cpuctx->ctx, __perf_event_output_stop, &ro, false);
	if (cpuctx->task_ctx)
		perf_iterate_ctx(cpuctx->task_ctx, __perf_event_output_stop,
				   &ro, false);
	rcu_read_unlock();

	return ro.err;
}

static void perf_pmu_output_stop(struct perf_event *event)
{
	struct perf_event *iter;
	int err, cpu;

restart:
	rcu_read_lock();
	list_for_each_entry_rcu(iter, &event->rb->event_list, rb_entry) {
		/*
		 * For per-CPU events, we need to make sure that neither they
		 * nor their children are running; for cpu==-1 events it's
		 * sufficient to stop the event itself if it's active, since
		 * it can't have children.
		 */
		cpu = iter->cpu;
		if (cpu == -1)
			cpu = READ_ONCE(iter->oncpu);

		if (cpu == -1)
			continue;

		err = cpu_function_call(cpu, __perf_pmu_output_stop, event);
		if (err == -EAGAIN) {
			rcu_read_unlock();
			goto restart;
		}
	}
	rcu_read_unlock();
}

/*
 * task tracking -- fork/exit
 *
 * enabled by: attr.comm | attr.mmap | attr.mmap2 | attr.mmap_data | attr.task
 */

struct perf_task_event {
	struct task_struct		*task;
	struct perf_event_context	*task_ctx;

	struct {
		struct perf_event_header	header;

		u32				pid;
		u32				ppid;
		u32				tid;
		u32				ptid;
		u64				time;
	} event_id;
};

static int perf_event_task_match(struct perf_event *event)
{
	return event->attr.comm  || event->attr.mmap ||
	       event->attr.mmap2 || event->attr.mmap_data ||
	       event->attr.task;
}

static void perf_event_task_output(struct perf_event *event,
				   void *data)
{
	struct perf_task_event *task_event = data;
	struct perf_output_handle handle;
	struct perf_sample_data	sample;
	struct task_struct *task = task_event->task;
	int ret, size = task_event->event_id.header.size;

	if (!perf_event_task_match(event))
		return;

	perf_event_header__init_id(&task_event->event_id.header, &sample, event);

	ret = perf_output_begin(&handle, &sample, event,
				task_event->event_id.header.size);
	if (ret)
		goto out;

	task_event->event_id.pid = perf_event_pid(event, task);
	task_event->event_id.tid = perf_event_tid(event, task);

	if (task_event->event_id.header.type == PERF_RECORD_EXIT) {
		task_event->event_id.ppid = perf_event_pid(event,
							task->real_parent);
		task_event->event_id.ptid = perf_event_pid(event,
							task->real_parent);
	} else {  /* PERF_RECORD_FORK */
		task_event->event_id.ppid = perf_event_pid(event, current);
		task_event->event_id.ptid = perf_event_tid(event, current);
	}

	task_event->event_id.time = perf_event_clock(event);

	perf_output_put(&handle, task_event->event_id);

	perf_event__output_id_sample(event, &handle, &sample);

	perf_output_end(&handle);
out:
	task_event->event_id.header.size = size;
}

static void perf_event_task(struct task_struct *task,
			      struct perf_event_context *task_ctx,
			      int new)
{
	struct perf_task_event task_event;

	if (!atomic_read(&nr_comm_events) &&
	    !atomic_read(&nr_mmap_events) &&
	    !atomic_read(&nr_task_events))
		return;

	task_event = (struct perf_task_event){
		.task	  = task,
		.task_ctx = task_ctx,
		.event_id    = {
			.header = {
				.type = new ? PERF_RECORD_FORK : PERF_RECORD_EXIT,
				.misc = 0,
				.size = sizeof(task_event.event_id),
			},
			/* .pid  */
			/* .ppid */
			/* .tid  */
			/* .ptid */
			/* .time */
		},
	};

	perf_iterate_sb(perf_event_task_output,
		       &task_event,
		       task_ctx);
}

void perf_event_fork(struct task_struct *task)
{
	perf_event_task(task, NULL, 1);
	perf_event_namespaces(task);
}

/*
 * comm tracking
 */

struct perf_comm_event {
	struct task_struct	*task;
	char			*comm;
	int			comm_size;

	struct {
		struct perf_event_header	header;

		u32				pid;
		u32				tid;
	} event_id;
};

static int perf_event_comm_match(struct perf_event *event)
{
	return event->attr.comm;
}

static void perf_event_comm_output(struct perf_event *event,
				   void *data)
{
	struct perf_comm_event *comm_event = data;
	struct perf_output_handle handle;
	struct perf_sample_data sample;
	int size = comm_event->event_id.header.size;
	int ret;

	if (!perf_event_comm_match(event))
		return;

	perf_event_header__init_id(&comm_event->event_id.header, &sample, event);
	ret = perf_output_begin(&handle, &sample, event,
				comm_event->event_id.header.size);

	if (ret)
		goto out;

	comm_event->event_id.pid = perf_event_pid(event, comm_event->task);
	comm_event->event_id.tid = perf_event_tid(event, comm_event->task);

	perf_output_put(&handle, comm_event->event_id);
	__output_copy(&handle, comm_event->comm,
				   comm_event->comm_size);

	perf_event__output_id_sample(event, &handle, &sample);

	perf_output_end(&handle);
out:
	comm_event->event_id.header.size = size;
}

static void perf_event_comm_event(struct perf_comm_event *comm_event)
{
	char comm[TASK_COMM_LEN];
	unsigned int size;

	memset(comm, 0, sizeof(comm));
	strlcpy(comm, comm_event->task->comm, sizeof(comm));
	size = ALIGN(strlen(comm)+1, sizeof(u64));

	comm_event->comm = comm;
	comm_event->comm_size = size;

	comm_event->event_id.header.size = sizeof(comm_event->event_id) + size;

	perf_iterate_sb(perf_event_comm_output,
		       comm_event,
		       NULL);
}

void perf_event_comm(struct task_struct *task, bool exec)
{
	struct perf_comm_event comm_event;

	if (!atomic_read(&nr_comm_events))
		return;

	comm_event = (struct perf_comm_event){
		.task	= task,
		/* .comm      */
		/* .comm_size */
		.event_id  = {
			.header = {
				.type = PERF_RECORD_COMM,
				.misc = exec ? PERF_RECORD_MISC_COMM_EXEC : 0,
				/* .size */
			},
			/* .pid */
			/* .tid */
		},
	};

	perf_event_comm_event(&comm_event);
}

/*
 * namespaces tracking
 */

struct perf_namespaces_event {
	struct task_struct		*task;

	struct {
		struct perf_event_header	header;

		u32				pid;
		u32				tid;
		u64				nr_namespaces;
		struct perf_ns_link_info	link_info[NR_NAMESPACES];
	} event_id;
};

static int perf_event_namespaces_match(struct perf_event *event)
{
	return event->attr.namespaces;
}

static void perf_event_namespaces_output(struct perf_event *event,
					 void *data)
{
	struct perf_namespaces_event *namespaces_event = data;
	struct perf_output_handle handle;
	struct perf_sample_data sample;
	u16 header_size = namespaces_event->event_id.header.size;
	int ret;

	if (!perf_event_namespaces_match(event))
		return;

	perf_event_header__init_id(&namespaces_event->event_id.header,
				   &sample, event);
	ret = perf_output_begin(&handle, &sample, event,
				namespaces_event->event_id.header.size);
	if (ret)
		goto out;

	namespaces_event->event_id.pid = perf_event_pid(event,
							namespaces_event->task);
	namespaces_event->event_id.tid = perf_event_tid(event,
							namespaces_event->task);

	perf_output_put(&handle, namespaces_event->event_id);

	perf_event__output_id_sample(event, &handle, &sample);

	perf_output_end(&handle);
out:
	namespaces_event->event_id.header.size = header_size;
}

static void perf_fill_ns_link_info(struct perf_ns_link_info *ns_link_info,
				   struct task_struct *task,
				   const struct proc_ns_operations *ns_ops)
{
	struct path ns_path;
	struct inode *ns_inode;
	int error;

	error = ns_get_path(&ns_path, task, ns_ops);
	if (!error) {
		ns_inode = ns_path.dentry->d_inode;
		ns_link_info->dev = new_encode_dev(ns_inode->i_sb->s_dev);
		ns_link_info->ino = ns_inode->i_ino;
		path_put(&ns_path);
	}
}

void perf_event_namespaces(struct task_struct *task)
{
	struct perf_namespaces_event namespaces_event;
	struct perf_ns_link_info *ns_link_info;

	if (!atomic_read(&nr_namespaces_events))
		return;

	namespaces_event = (struct perf_namespaces_event){
		.task	= task,
		.event_id  = {
			.header = {
				.type = PERF_RECORD_NAMESPACES,
				.misc = 0,
				.size = sizeof(namespaces_event.event_id),
			},
			/* .pid */
			/* .tid */
			.nr_namespaces = NR_NAMESPACES,
			/* .link_info[NR_NAMESPACES] */
		},
	};

	ns_link_info = namespaces_event.event_id.link_info;

	perf_fill_ns_link_info(&ns_link_info[MNT_NS_INDEX],
			       task, &mntns_operations);

#ifdef CONFIG_USER_NS
	perf_fill_ns_link_info(&ns_link_info[USER_NS_INDEX],
			       task, &userns_operations);
#endif
#ifdef CONFIG_NET_NS
	perf_fill_ns_link_info(&ns_link_info[NET_NS_INDEX],
			       task, &netns_operations);
#endif
#ifdef CONFIG_UTS_NS
	perf_fill_ns_link_info(&ns_link_info[UTS_NS_INDEX],
			       task, &utsns_operations);
#endif
#ifdef CONFIG_IPC_NS
	perf_fill_ns_link_info(&ns_link_info[IPC_NS_INDEX],
			       task, &ipcns_operations);
#endif
#ifdef CONFIG_PID_NS
	perf_fill_ns_link_info(&ns_link_info[PID_NS_INDEX],
			       task, &pidns_operations);
#endif
#ifdef CONFIG_CGROUPS
	perf_fill_ns_link_info(&ns_link_info[CGROUP_NS_INDEX],
			       task, &cgroupns_operations);
#endif

	perf_iterate_sb(perf_event_namespaces_output,
			&namespaces_event,
			NULL);
}

/*
 * cgroup tracking
 */
#ifdef CONFIG_CGROUP_PERF

struct perf_cgroup_event {
	char				*path;
	int				path_size;
	struct {
		struct perf_event_header	header;
		u64				id;
		char				path[];
	} event_id;
};

static int perf_event_cgroup_match(struct perf_event *event)
{
	return event->attr.cgroup;
}

static void perf_event_cgroup_output(struct perf_event *event, void *data)
{
	struct perf_cgroup_event *cgroup_event = data;
	struct perf_output_handle handle;
	struct perf_sample_data sample;
	u16 header_size = cgroup_event->event_id.header.size;
	int ret;

	if (!perf_event_cgroup_match(event))
		return;

	perf_event_header__init_id(&cgroup_event->event_id.header,
				   &sample, event);
	ret = perf_output_begin(&handle, &sample, event,
				cgroup_event->event_id.header.size);
	if (ret)
		goto out;

	perf_output_put(&handle, cgroup_event->event_id);
	__output_copy(&handle, cgroup_event->path, cgroup_event->path_size);

	perf_event__output_id_sample(event, &handle, &sample);

	perf_output_end(&handle);
out:
	cgroup_event->event_id.header.size = header_size;
}

static void perf_event_cgroup(struct cgroup *cgrp)
{
	struct perf_cgroup_event cgroup_event;
	char path_enomem[16] = "//enomem";
	char *pathname;
	size_t size;

	if (!atomic_read(&nr_cgroup_events))
		return;

	cgroup_event = (struct perf_cgroup_event){
		.event_id  = {
			.header = {
				.type = PERF_RECORD_CGROUP,
				.misc = 0,
				.size = sizeof(cgroup_event.event_id),
			},
			.id = cgroup_id(cgrp),
		},
	};

	pathname = kmalloc(PATH_MAX, GFP_KERNEL);
	if (pathname == NULL) {
		cgroup_event.path = path_enomem;
	} else {
		/* just to be sure to have enough space for alignment */
		cgroup_path(cgrp, pathname, PATH_MAX - sizeof(u64));
		cgroup_event.path = pathname;
	}

	/*
	 * Since our buffer works in 8 byte units we need to align our string
	 * size to a multiple of 8. However, we must guarantee the tail end is
	 * zero'd out to avoid leaking random bits to userspace.
	 */
	size = strlen(cgroup_event.path) + 1;
	while (!IS_ALIGNED(size, sizeof(u64)))
		cgroup_event.path[size++] = '\0';

	cgroup_event.event_id.header.size += size;
	cgroup_event.path_size = size;

	perf_iterate_sb(perf_event_cgroup_output,
			&cgroup_event,
			NULL);

	kfree(pathname);
}

#endif

/*
 * mmap tracking
 */

struct perf_mmap_event {
	struct vm_area_struct	*vma;

	const char		*file_name;
	int			file_size;
	int			maj, min;
	u64			ino;
	u64			ino_generation;
	u32			prot, flags;
	u8			build_id[BUILD_ID_SIZE_MAX];
	u32			build_id_size;

	struct {
		struct perf_event_header	header;

		u32				pid;
		u32				tid;
		u64				start;
		u64				len;
		u64				pgoff;
	} event_id;
};

static int perf_event_mmap_match(struct perf_event *event,
				 void *data)
{
	struct perf_mmap_event *mmap_event = data;
	struct vm_area_struct *vma = mmap_event->vma;
	int executable = vma->vm_flags & VM_EXEC;

	return (!executable && event->attr.mmap_data) ||
	       (executable && (event->attr.mmap || event->attr.mmap2));
}

static void perf_event_mmap_output(struct perf_event *event,
				   void *data)
{
	struct perf_mmap_event *mmap_event = data;
	struct perf_output_handle handle;
	struct perf_sample_data sample;
	int size = mmap_event->event_id.header.size;
	u32 type = mmap_event->event_id.header.type;
	bool use_build_id;
	int ret;

	if (!perf_event_mmap_match(event, data))
		return;

	if (event->attr.mmap2) {
		mmap_event->event_id.header.type = PERF_RECORD_MMAP2;
		mmap_event->event_id.header.size += sizeof(mmap_event->maj);
		mmap_event->event_id.header.size += sizeof(mmap_event->min);
		mmap_event->event_id.header.size += sizeof(mmap_event->ino);
		mmap_event->event_id.header.size += sizeof(mmap_event->ino_generation);
		mmap_event->event_id.header.size += sizeof(mmap_event->prot);
		mmap_event->event_id.header.size += sizeof(mmap_event->flags);
	}

	perf_event_header__init_id(&mmap_event->event_id.header, &sample, event);
	ret = perf_output_begin(&handle, &sample, event,
				mmap_event->event_id.header.size);
	if (ret)
		goto out;

	mmap_event->event_id.pid = perf_event_pid(event, current);
	mmap_event->event_id.tid = perf_event_tid(event, current);

	use_build_id = event->attr.build_id && mmap_event->build_id_size;

	if (event->attr.mmap2 && use_build_id)
		mmap_event->event_id.header.misc |= PERF_RECORD_MISC_MMAP_BUILD_ID;

	perf_output_put(&handle, mmap_event->event_id);

	if (event->attr.mmap2) {
		if (use_build_id) {
			u8 size[4] = { (u8) mmap_event->build_id_size, 0, 0, 0 };

			__output_copy(&handle, size, 4);
			__output_copy(&handle, mmap_event->build_id, BUILD_ID_SIZE_MAX);
		} else {
			perf_output_put(&handle, mmap_event->maj);
			perf_output_put(&handle, mmap_event->min);
			perf_output_put(&handle, mmap_event->ino);
			perf_output_put(&handle, mmap_event->ino_generation);
		}
		perf_output_put(&handle, mmap_event->prot);
		perf_output_put(&handle, mmap_event->flags);
	}

	__output_copy(&handle, mmap_event->file_name,
				   mmap_event->file_size);

	perf_event__output_id_sample(event, &handle, &sample);

	perf_output_end(&handle);
out:
	mmap_event->event_id.header.size = size;
	mmap_event->event_id.header.type = type;
}

static void perf_event_mmap_event(struct perf_mmap_event *mmap_event)
{
	struct vm_area_struct *vma = mmap_event->vma;
	struct file *file = vma->vm_file;
	int maj = 0, min = 0;
	u64 ino = 0, gen = 0;
	u32 prot = 0, flags = 0;
	unsigned int size;
	char tmp[16];
	char *buf = NULL;
	char *name;

	if (vma->vm_flags & VM_READ)
		prot |= PROT_READ;
	if (vma->vm_flags & VM_WRITE)
		prot |= PROT_WRITE;
	if (vma->vm_flags & VM_EXEC)
		prot |= PROT_EXEC;

	if (vma->vm_flags & VM_MAYSHARE)
		flags = MAP_SHARED;
	else
		flags = MAP_PRIVATE;

	if (vma->vm_flags & VM_LOCKED)
		flags |= MAP_LOCKED;
	if (is_vm_hugetlb_page(vma))
		flags |= MAP_HUGETLB;

	if (file) {
		struct inode *inode;
		dev_t dev;

		buf = kmalloc(PATH_MAX, GFP_KERNEL);
		if (!buf) {
			name = "//enomem";
			goto cpy_name;
		}
		/*
		 * d_path() works from the end of the rb backwards, so we
		 * need to add enough zero bytes after the string to handle
		 * the 64bit alignment we do later.
		 */
		name = file_path(file, buf, PATH_MAX - sizeof(u64));
		if (IS_ERR(name)) {
			name = "//toolong";
			goto cpy_name;
		}
		inode = file_inode(vma->vm_file);
		dev = inode->i_sb->s_dev;
		ino = inode->i_ino;
		gen = inode->i_generation;
		maj = MAJOR(dev);
		min = MINOR(dev);

		goto got_name;
	} else {
		if (vma->vm_ops && vma->vm_ops->name) {
			name = (char *) vma->vm_ops->name(vma);
			if (name)
				goto cpy_name;
		}

		name = (char *)arch_vma_name(vma);
		if (name)
			goto cpy_name;

		if (vma->vm_start <= vma->vm_mm->start_brk &&
				vma->vm_end >= vma->vm_mm->brk) {
			name = "[heap]";
			goto cpy_name;
		}
		if (vma->vm_start <= vma->vm_mm->start_stack &&
				vma->vm_end >= vma->vm_mm->start_stack) {
			name = "[stack]";
			goto cpy_name;
		}

		name = "//anon";
		goto cpy_name;
	}

cpy_name:
	strlcpy(tmp, name, sizeof(tmp));
	name = tmp;
got_name:
	/*
	 * Since our buffer works in 8 byte units we need to align our string
	 * size to a multiple of 8. However, we must guarantee the tail end is
	 * zero'd out to avoid leaking random bits to userspace.
	 */
	size = strlen(name)+1;
	while (!IS_ALIGNED(size, sizeof(u64)))
		name[size++] = '\0';

	mmap_event->file_name = name;
	mmap_event->file_size = size;
	mmap_event->maj = maj;
	mmap_event->min = min;
	mmap_event->ino = ino;
	mmap_event->ino_generation = gen;
	mmap_event->prot = prot;
	mmap_event->flags = flags;

	if (!(vma->vm_flags & VM_EXEC))
		mmap_event->event_id.header.misc |= PERF_RECORD_MISC_MMAP_DATA;

	mmap_event->event_id.header.size = sizeof(mmap_event->event_id) + size;

	if (atomic_read(&nr_build_id_events))
		build_id_parse(vma, mmap_event->build_id, &mmap_event->build_id_size);

	perf_iterate_sb(perf_event_mmap_output,
		       mmap_event,
		       NULL);

	kfree(buf);
}

/*
 * Check whether inode and address range match filter criteria.
 */
static bool perf_addr_filter_match(struct perf_addr_filter *filter,
				     struct file *file, unsigned long offset,
				     unsigned long size)
{
	/* d_inode(NULL) won't be equal to any mapped user-space file */
	if (!filter->path.dentry)
		return false;

	if (d_inode(filter->path.dentry) != file_inode(file))
		return false;

	if (filter->offset > offset + size)
		return false;

	if (filter->offset + filter->size < offset)
		return false;

	return true;
}

static bool perf_addr_filter_vma_adjust(struct perf_addr_filter *filter,
					struct vm_area_struct *vma,
					struct perf_addr_filter_range *fr)
{
	unsigned long vma_size = vma->vm_end - vma->vm_start;
	unsigned long off = vma->vm_pgoff << PAGE_SHIFT;
	struct file *file = vma->vm_file;

	if (!perf_addr_filter_match(filter, file, off, vma_size))
		return false;

	if (filter->offset < off) {
		fr->start = vma->vm_start;
		fr->size = min(vma_size, filter->size - (off - filter->offset));
	} else {
		fr->start = vma->vm_start + filter->offset - off;
		fr->size = min(vma->vm_end - fr->start, filter->size);
	}

	return true;
}

static void __perf_addr_filters_adjust(struct perf_event *event, void *data)
{
	struct perf_addr_filters_head *ifh = perf_event_addr_filters(event);
	struct vm_area_struct *vma = data;
	struct perf_addr_filter *filter;
	unsigned int restart = 0, count = 0;
	unsigned long flags;

	if (!has_addr_filter(event))
		return;

	if (!vma->vm_file)
		return;

	raw_spin_lock_irqsave(&ifh->lock, flags);
	list_for_each_entry(filter, &ifh->list, entry) {
		if (perf_addr_filter_vma_adjust(filter, vma,
						&event->addr_filter_ranges[count]))
			restart++;

		count++;
	}

	if (restart)
		event->addr_filters_gen++;
	raw_spin_unlock_irqrestore(&ifh->lock, flags);

	if (restart)
		perf_event_stop(event, 1);
}

/*
 * Adjust all task's events' filters to the new vma
 */
static void perf_addr_filters_adjust(struct vm_area_struct *vma)
{
	struct perf_event_context *ctx;
	int ctxn;

	/*
	 * Data tracing isn't supported yet and as such there is no need
	 * to keep track of anything that isn't related to executable code:
	 */
	if (!(vma->vm_flags & VM_EXEC))
		return;

	rcu_read_lock();
	for_each_task_context_nr(ctxn) {
		ctx = rcu_dereference(current->perf_event_ctxp[ctxn]);
		if (!ctx)
			continue;

		perf_iterate_ctx(ctx, __perf_addr_filters_adjust, vma, true);
	}
	rcu_read_unlock();
}

void perf_event_mmap(struct vm_area_struct *vma)
{
	struct perf_mmap_event mmap_event;

	if (!atomic_read(&nr_mmap_events))
		return;

	mmap_event = (struct perf_mmap_event){
		.vma	= vma,
		/* .file_name */
		/* .file_size */
		.event_id  = {
			.header = {
				.type = PERF_RECORD_MMAP,
				.misc = PERF_RECORD_MISC_USER,
				/* .size */
			},
			/* .pid */
			/* .tid */
			.start  = vma->vm_start,
			.len    = vma->vm_end - vma->vm_start,
			.pgoff  = (u64)vma->vm_pgoff << PAGE_SHIFT,
		},
		/* .maj (attr_mmap2 only) */
		/* .min (attr_mmap2 only) */
		/* .ino (attr_mmap2 only) */
		/* .ino_generation (attr_mmap2 only) */
		/* .prot (attr_mmap2 only) */
		/* .flags (attr_mmap2 only) */
	};

	perf_addr_filters_adjust(vma);
	perf_event_mmap_event(&mmap_event);
}

void perf_event_aux_event(struct perf_event *event, unsigned long head,
			  unsigned long size, u64 flags)
{
	struct perf_output_handle handle;
	struct perf_sample_data sample;
	struct perf_aux_event {
		struct perf_event_header	header;
		u64				offset;
		u64				size;
		u64				flags;
	} rec = {
		.header = {
			.type = PERF_RECORD_AUX,
			.misc = 0,
			.size = sizeof(rec),
		},
		.offset		= head,
		.size		= size,
		.flags		= flags,
	};
	int ret;

	perf_event_header__init_id(&rec.header, &sample, event);
	ret = perf_output_begin(&handle, &sample, event, rec.header.size);

	if (ret)
		return;

	perf_output_put(&handle, rec);
	perf_event__output_id_sample(event, &handle, &sample);

	perf_output_end(&handle);
}

/*
 * Lost/dropped samples logging
 */
void perf_log_lost_samples(struct perf_event *event, u64 lost)
{
	struct perf_output_handle handle;
	struct perf_sample_data sample;
	int ret;

	struct {
		struct perf_event_header	header;
		u64				lost;
	} lost_samples_event = {
		.header = {
			.type = PERF_RECORD_LOST_SAMPLES,
			.misc = 0,
			.size = sizeof(lost_samples_event),
		},
		.lost		= lost,
	};

	perf_event_header__init_id(&lost_samples_event.header, &sample, event);

	ret = perf_output_begin(&handle, &sample, event,
				lost_samples_event.header.size);
	if (ret)
		return;

	perf_output_put(&handle, lost_samples_event);
	perf_event__output_id_sample(event, &handle, &sample);
	perf_output_end(&handle);
}

/*
 * context_switch tracking
 */

struct perf_switch_event {
	struct task_struct	*task;
	struct task_struct	*next_prev;

	struct {
		struct perf_event_header	header;
		u32				next_prev_pid;
		u32				next_prev_tid;
	} event_id;
};

static int perf_event_switch_match(struct perf_event *event)
{
	return event->attr.context_switch;
}

static void perf_event_switch_output(struct perf_event *event, void *data)
{
	struct perf_switch_event *se = data;
	struct perf_output_handle handle;
	struct perf_sample_data sample;
	int ret;

	if (!perf_event_switch_match(event))
		return;

	/* Only CPU-wide events are allowed to see next/prev pid/tid */
	if (event->ctx->task) {
		se->event_id.header.type = PERF_RECORD_SWITCH;
		se->event_id.header.size = sizeof(se->event_id.header);
	} else {
		se->event_id.header.type = PERF_RECORD_SWITCH_CPU_WIDE;
		se->event_id.header.size = sizeof(se->event_id);
		se->event_id.next_prev_pid =
					perf_event_pid(event, se->next_prev);
		se->event_id.next_prev_tid =
					perf_event_tid(event, se->next_prev);
	}

	perf_event_header__init_id(&se->event_id.header, &sample, event);

	ret = perf_output_begin(&handle, &sample, event, se->event_id.header.size);
	if (ret)
		return;

	if (event->ctx->task)
		perf_output_put(&handle, se->event_id.header);
	else
		perf_output_put(&handle, se->event_id);

	perf_event__output_id_sample(event, &handle, &sample);

	perf_output_end(&handle);
}

static void perf_event_switch(struct task_struct *task,
			      struct task_struct *next_prev, bool sched_in)
{
	struct perf_switch_event switch_event;

	/* N.B. caller checks nr_switch_events != 0 */

	switch_event = (struct perf_switch_event){
		.task		= task,
		.next_prev	= next_prev,
		.event_id	= {
			.header = {
				/* .type */
				.misc = sched_in ? 0 : PERF_RECORD_MISC_SWITCH_OUT,
				/* .size */
			},
			/* .next_prev_pid */
			/* .next_prev_tid */
		},
	};

	if (!sched_in && task->on_rq) {
		switch_event.event_id.header.misc |=
				PERF_RECORD_MISC_SWITCH_OUT_PREEMPT;
	}

	perf_iterate_sb(perf_event_switch_output, &switch_event, NULL);
}

/*
 * IRQ throttle logging
 */

static void perf_log_throttle(struct perf_event *event, int enable)
{
	struct perf_output_handle handle;
	struct perf_sample_data sample;
	int ret;

	struct {
		struct perf_event_header	header;
		u64				time;
		u64				id;
		u64				stream_id;
	} throttle_event = {
		.header = {
			.type = PERF_RECORD_THROTTLE,
			.misc = 0,
			.size = sizeof(throttle_event),
		},
		.time		= perf_event_clock(event),
		.id		= primary_event_id(event),
		.stream_id	= event->id,
	};

	if (enable)
		throttle_event.header.type = PERF_RECORD_UNTHROTTLE;

	perf_event_header__init_id(&throttle_event.header, &sample, event);

	ret = perf_output_begin(&handle, &sample, event,
				throttle_event.header.size);
	if (ret)
		return;

	perf_output_put(&handle, throttle_event);
	perf_event__output_id_sample(event, &handle, &sample);
	perf_output_end(&handle);
}

/*
 * ksymbol register/unregister tracking
 */

struct perf_ksymbol_event {
	const char	*name;
	int		name_len;
	struct {
		struct perf_event_header        header;
		u64				addr;
		u32				len;
		u16				ksym_type;
		u16				flags;
	} event_id;
};

static int perf_event_ksymbol_match(struct perf_event *event)
{
	return event->attr.ksymbol;
}

static void perf_event_ksymbol_output(struct perf_event *event, void *data)
{
	struct perf_ksymbol_event *ksymbol_event = data;
	struct perf_output_handle handle;
	struct perf_sample_data sample;
	int ret;

	if (!perf_event_ksymbol_match(event))
		return;

	perf_event_header__init_id(&ksymbol_event->event_id.header,
				   &sample, event);
	ret = perf_output_begin(&handle, &sample, event,
				ksymbol_event->event_id.header.size);
	if (ret)
		return;

	perf_output_put(&handle, ksymbol_event->event_id);
	__output_copy(&handle, ksymbol_event->name, ksymbol_event->name_len);
	perf_event__output_id_sample(event, &handle, &sample);

	perf_output_end(&handle);
}

void perf_event_ksymbol(u16 ksym_type, u64 addr, u32 len, bool unregister,
			const char *sym)
{
	struct perf_ksymbol_event ksymbol_event;
	char name[KSYM_NAME_LEN];
	u16 flags = 0;
	int name_len;

	if (!atomic_read(&nr_ksymbol_events))
		return;

	if (ksym_type >= PERF_RECORD_KSYMBOL_TYPE_MAX ||
	    ksym_type == PERF_RECORD_KSYMBOL_TYPE_UNKNOWN)
		goto err;

	strlcpy(name, sym, KSYM_NAME_LEN);
	name_len = strlen(name) + 1;
	while (!IS_ALIGNED(name_len, sizeof(u64)))
		name[name_len++] = '\0';
	BUILD_BUG_ON(KSYM_NAME_LEN % sizeof(u64));

	if (unregister)
		flags |= PERF_RECORD_KSYMBOL_FLAGS_UNREGISTER;

	ksymbol_event = (struct perf_ksymbol_event){
		.name = name,
		.name_len = name_len,
		.event_id = {
			.header = {
				.type = PERF_RECORD_KSYMBOL,
				.size = sizeof(ksymbol_event.event_id) +
					name_len,
			},
			.addr = addr,
			.len = len,
			.ksym_type = ksym_type,
			.flags = flags,
		},
	};

	perf_iterate_sb(perf_event_ksymbol_output, &ksymbol_event, NULL);
	return;
err:
	WARN_ONCE(1, "%s: Invalid KSYMBOL type 0x%x\n", __func__, ksym_type);
}

/*
 * bpf program load/unload tracking
 */

struct perf_bpf_event {
	struct bpf_prog	*prog;
	struct {
		struct perf_event_header        header;
		u16				type;
		u16				flags;
		u32				id;
		u8				tag[BPF_TAG_SIZE];
	} event_id;
};

static int perf_event_bpf_match(struct perf_event *event)
{
	return event->attr.bpf_event;
}

static void perf_event_bpf_output(struct perf_event *event, void *data)
{
	struct perf_bpf_event *bpf_event = data;
	struct perf_output_handle handle;
	struct perf_sample_data sample;
	int ret;

	if (!perf_event_bpf_match(event))
		return;

	perf_event_header__init_id(&bpf_event->event_id.header,
				   &sample, event);
	ret = perf_output_begin(&handle, &sample, event,
				bpf_event->event_id.header.size);
	if (ret)
		return;

	perf_output_put(&handle, bpf_event->event_id);
	perf_event__output_id_sample(event, &handle, &sample);

	perf_output_end(&handle);
}

static void perf_event_bpf_emit_ksymbols(struct bpf_prog *prog,
					 enum perf_bpf_event_type type)
{
	bool unregister = type == PERF_BPF_EVENT_PROG_UNLOAD;
	int i;

	perf_event_ksymbol(PERF_RECORD_KSYMBOL_TYPE_BPF,
			   (u64)(unsigned long)prog->bpf_func,
			   prog->jited_len, unregister,
			   prog->aux->ksym.name);

	for (i = 1; i < prog->aux->func_cnt; i++) {
		struct bpf_prog *subprog = prog->aux->func[i];

		perf_event_ksymbol(
			PERF_RECORD_KSYMBOL_TYPE_BPF,
			(u64)(unsigned long)subprog->bpf_func,
			subprog->jited_len, unregister,
			subprog->aux->ksym.name);
	}
}

void perf_event_bpf_event(struct bpf_prog *prog,
			  enum perf_bpf_event_type type,
			  u16 flags)
{
	struct perf_bpf_event bpf_event;

	if (type <= PERF_BPF_EVENT_UNKNOWN ||
	    type >= PERF_BPF_EVENT_MAX)
		return;

	switch (type) {
	case PERF_BPF_EVENT_PROG_LOAD:
	case PERF_BPF_EVENT_PROG_UNLOAD:
		if (atomic_read(&nr_ksymbol_events))
			perf_event_bpf_emit_ksymbols(prog, type);
		break;
	default:
		break;
	}

	if (!atomic_read(&nr_bpf_events))
		return;

	bpf_event = (struct perf_bpf_event){
		.prog = prog,
		.event_id = {
			.header = {
				.type = PERF_RECORD_BPF_EVENT,
				.size = sizeof(bpf_event.event_id),
			},
			.type = type,
			.flags = flags,
			.id = prog->aux->id,
		},
	};

	BUILD_BUG_ON(BPF_TAG_SIZE % sizeof(u64));

	memcpy(bpf_event.event_id.tag, prog->tag, BPF_TAG_SIZE);
	perf_iterate_sb(perf_event_bpf_output, &bpf_event, NULL);
}

struct perf_text_poke_event {
	const void		*old_bytes;
	const void		*new_bytes;
	size_t			pad;
	u16			old_len;
	u16			new_len;

	struct {
		struct perf_event_header	header;

		u64				addr;
	} event_id;
};

static int perf_event_text_poke_match(struct perf_event *event)
{
	return event->attr.text_poke;
}

static void perf_event_text_poke_output(struct perf_event *event, void *data)
{
	struct perf_text_poke_event *text_poke_event = data;
	struct perf_output_handle handle;
	struct perf_sample_data sample;
	u64 padding = 0;
	int ret;

	if (!perf_event_text_poke_match(event))
		return;

	perf_event_header__init_id(&text_poke_event->event_id.header, &sample, event);

	ret = perf_output_begin(&handle, &sample, event,
				text_poke_event->event_id.header.size);
	if (ret)
		return;

	perf_output_put(&handle, text_poke_event->event_id);
	perf_output_put(&handle, text_poke_event->old_len);
	perf_output_put(&handle, text_poke_event->new_len);

	__output_copy(&handle, text_poke_event->old_bytes, text_poke_event->old_len);
	__output_copy(&handle, text_poke_event->new_bytes, text_poke_event->new_len);

	if (text_poke_event->pad)
		__output_copy(&handle, &padding, text_poke_event->pad);

	perf_event__output_id_sample(event, &handle, &sample);

	perf_output_end(&handle);
}

void perf_event_text_poke(const void *addr, const void *old_bytes,
			  size_t old_len, const void *new_bytes, size_t new_len)
{
	struct perf_text_poke_event text_poke_event;
	size_t tot, pad;

	if (!atomic_read(&nr_text_poke_events))
		return;

	tot  = sizeof(text_poke_event.old_len) + old_len;
	tot += sizeof(text_poke_event.new_len) + new_len;
	pad  = ALIGN(tot, sizeof(u64)) - tot;

	text_poke_event = (struct perf_text_poke_event){
		.old_bytes    = old_bytes,
		.new_bytes    = new_bytes,
		.pad          = pad,
		.old_len      = old_len,
		.new_len      = new_len,
		.event_id  = {
			.header = {
				.type = PERF_RECORD_TEXT_POKE,
				.misc = PERF_RECORD_MISC_KERNEL,
				.size = sizeof(text_poke_event.event_id) + tot + pad,
			},
			.addr = (unsigned long)addr,
		},
	};

	perf_iterate_sb(perf_event_text_poke_output, &text_poke_event, NULL);
}

void perf_event_itrace_started(struct perf_event *event)
{
	event->attach_state |= PERF_ATTACH_ITRACE;
}

static void perf_log_itrace_start(struct perf_event *event)
{
	struct perf_output_handle handle;
	struct perf_sample_data sample;
	struct perf_aux_event {
		struct perf_event_header        header;
		u32				pid;
		u32				tid;
	} rec;
	int ret;

	if (event->parent)
		event = event->parent;

	if (!(event->pmu->capabilities & PERF_PMU_CAP_ITRACE) ||
	    event->attach_state & PERF_ATTACH_ITRACE)
		return;

	rec.header.type	= PERF_RECORD_ITRACE_START;
	rec.header.misc	= 0;
	rec.header.size	= sizeof(rec);
	rec.pid	= perf_event_pid(event, current);
	rec.tid	= perf_event_tid(event, current);

	perf_event_header__init_id(&rec.header, &sample, event);
	ret = perf_output_begin(&handle, &sample, event, rec.header.size);

	if (ret)
		return;

	perf_output_put(&handle, rec);
	perf_event__output_id_sample(event, &handle, &sample);

	perf_output_end(&handle);
}

void perf_report_aux_output_id(struct perf_event *event, u64 hw_id)
{
	struct perf_output_handle handle;
	struct perf_sample_data sample;
	struct perf_aux_event {
		struct perf_event_header        header;
		u64				hw_id;
	} rec;
	int ret;

	if (event->parent)
		event = event->parent;

	rec.header.type	= PERF_RECORD_AUX_OUTPUT_HW_ID;
	rec.header.misc	= 0;
	rec.header.size	= sizeof(rec);
	rec.hw_id	= hw_id;

	perf_event_header__init_id(&rec.header, &sample, event);
	ret = perf_output_begin(&handle, &sample, event, rec.header.size);

	if (ret)
		return;

	perf_output_put(&handle, rec);
	perf_event__output_id_sample(event, &handle, &sample);

	perf_output_end(&handle);
}

static int
__perf_event_account_interrupt(struct perf_event *event, int throttle)
{
	struct hw_perf_event *hwc = &event->hw;
	int ret = 0;
	u64 seq;

	seq = __this_cpu_read(perf_throttled_seq);
	if (seq != hwc->interrupts_seq) {
		hwc->interrupts_seq = seq;
		hwc->interrupts = 1;
	} else {
		hwc->interrupts++;
		if (unlikely(throttle &&
			     hwc->interrupts > max_samples_per_tick)) {
			__this_cpu_inc(perf_throttled_count);
			tick_dep_set_cpu(smp_processor_id(), TICK_DEP_BIT_PERF_EVENTS);
			hwc->interrupts = MAX_INTERRUPTS;
			perf_log_throttle(event, 0);
			ret = 1;
		}
	}

	if (event->attr.freq) {
		u64 now = perf_clock();
		s64 delta = now - hwc->freq_time_stamp;

		hwc->freq_time_stamp = now;

		if (delta > 0 && delta < 2*TICK_NSEC)
			perf_adjust_period(event, delta, hwc->last_period, true);
	}

	return ret;
}

int perf_event_account_interrupt(struct perf_event *event)
{
	return __perf_event_account_interrupt(event, 1);
}

static inline bool sample_is_allowed(struct perf_event *event, struct pt_regs *regs)
{
	/*
	 * Due to interrupt latency (AKA "skid"), we may enter the
	 * kernel before taking an overflow, even if the PMU is only
	 * counting user events.
	 */
	if (event->attr.exclude_kernel && !user_mode(regs))
		return false;

	return true;
}

/*
 * Generic event overflow handling, sampling.
 */

static int __perf_event_overflow(struct perf_event *event,
				 int throttle, struct perf_sample_data *data,
				 struct pt_regs *regs)
{
	int events = atomic_read(&event->event_limit);
	int ret = 0;

	/*
	 * Non-sampling counters might still use the PMI to fold short
	 * hardware counters, ignore those.
	 */
	if (unlikely(!is_sampling_event(event)))
		return 0;

	ret = __perf_event_account_interrupt(event, throttle);

	/*
	 * XXX event_limit might not quite work as expected on inherited
	 * events
	 */

	event->pending_kill = POLL_IN;
	if (events && atomic_dec_and_test(&event->event_limit)) {
		ret = 1;
		event->pending_kill = POLL_HUP;
		perf_event_disable_inatomic(event);
	}

	if (event->attr.sigtrap) {
		/*
		 * The desired behaviour of sigtrap vs invalid samples is a bit
		 * tricky; on the one hand, one should not loose the SIGTRAP if
		 * it is the first event, on the other hand, we should also not
		 * trigger the WARN or override the data address.
		 */
		bool valid_sample = sample_is_allowed(event, regs);
		unsigned int pending_id = 1;

		if (regs)
			pending_id = hash32_ptr((void *)instruction_pointer(regs)) ?: 1;
		if (!event->pending_sigtrap) {
			event->pending_sigtrap = pending_id;
			local_inc(&event->ctx->nr_pending);
		} else if (event->attr.exclude_kernel && valid_sample) {
			/*
			 * Should not be able to return to user space without
			 * consuming pending_sigtrap; with exceptions:
			 *
			 *  1. Where !exclude_kernel, events can overflow again
			 *     in the kernel without returning to user space.
			 *
			 *  2. Events that can overflow again before the IRQ-
			 *     work without user space progress (e.g. hrtimer).
			 *     To approximate progress (with false negatives),
			 *     check 32-bit hash of the current IP.
			 */
			WARN_ON_ONCE(event->pending_sigtrap != pending_id);
		}

		event->pending_addr = 0;
		if (valid_sample && (data->sample_flags & PERF_SAMPLE_ADDR))
			event->pending_addr = data->addr;
		irq_work_queue(&event->pending_irq);
	}

	READ_ONCE(event->overflow_handler)(event, data, regs);

	if (*perf_event_fasync(event) && event->pending_kill) {
		event->pending_wakeup = 1;
		irq_work_queue(&event->pending_irq);
	}

	return ret;
}

int perf_event_overflow(struct perf_event *event,
			struct perf_sample_data *data,
			struct pt_regs *regs)
{
	return __perf_event_overflow(event, 1, data, regs);
}

/*
 * Generic software event infrastructure
 */

struct swevent_htable {
	struct swevent_hlist		*swevent_hlist;
	struct mutex			hlist_mutex;
	int				hlist_refcount;

	/* Recursion avoidance in each contexts */
	int				recursion[PERF_NR_CONTEXTS];
};

static DEFINE_PER_CPU(struct swevent_htable, swevent_htable);

/*
 * We directly increment event->count and keep a second value in
 * event->hw.period_left to count intervals. This period event
 * is kept in the range [-sample_period, 0] so that we can use the
 * sign as trigger.
 */

u64 perf_swevent_set_period(struct perf_event *event)
{
	struct hw_perf_event *hwc = &event->hw;
	u64 period = hwc->last_period;
	u64 nr, offset;
	s64 old, val;

	hwc->last_period = hwc->sample_period;

again:
	old = val = local64_read(&hwc->period_left);
	if (val < 0)
		return 0;

	nr = div64_u64(period + val, period);
	offset = nr * period;
	val -= offset;
	if (local64_cmpxchg(&hwc->period_left, old, val) != old)
		goto again;

	return nr;
}

static void perf_swevent_overflow(struct perf_event *event, u64 overflow,
				    struct perf_sample_data *data,
				    struct pt_regs *regs)
{
	struct hw_perf_event *hwc = &event->hw;
	int throttle = 0;

	if (!overflow)
		overflow = perf_swevent_set_period(event);

	if (hwc->interrupts == MAX_INTERRUPTS)
		return;

	for (; overflow; overflow--) {
		if (__perf_event_overflow(event, throttle,
					    data, regs)) {
			/*
			 * We inhibit the overflow from happening when
			 * hwc->interrupts == MAX_INTERRUPTS.
			 */
			break;
		}
		throttle = 1;
	}
}

static void perf_swevent_event(struct perf_event *event, u64 nr,
			       struct perf_sample_data *data,
			       struct pt_regs *regs)
{
	struct hw_perf_event *hwc = &event->hw;

	local64_add(nr, &event->count);

	if (!regs)
		return;

	if (!is_sampling_event(event))
		return;

	if ((event->attr.sample_type & PERF_SAMPLE_PERIOD) && !event->attr.freq) {
		data->period = nr;
		return perf_swevent_overflow(event, 1, data, regs);
	} else
		data->period = event->hw.last_period;

	if (nr == 1 && hwc->sample_period == 1 && !event->attr.freq)
		return perf_swevent_overflow(event, 1, data, regs);

	if (local64_add_negative(nr, &hwc->period_left))
		return;

	perf_swevent_overflow(event, 0, data, regs);
}

static int perf_exclude_event(struct perf_event *event,
			      struct pt_regs *regs)
{
	if (event->hw.state & PERF_HES_STOPPED)
		return 1;

	if (regs) {
		if (event->attr.exclude_user && user_mode(regs))
			return 1;

		if (event->attr.exclude_kernel && !user_mode(regs))
			return 1;
	}

	return 0;
}

static int perf_swevent_match(struct perf_event *event,
				enum perf_type_id type,
				u32 event_id,
				struct perf_sample_data *data,
				struct pt_regs *regs)
{
	if (event->attr.type != type)
		return 0;

	if (event->attr.config != event_id)
		return 0;

	if (perf_exclude_event(event, regs))
		return 0;

	return 1;
}

static inline u64 swevent_hash(u64 type, u32 event_id)
{
	u64 val = event_id | (type << 32);

	return hash_64(val, SWEVENT_HLIST_BITS);
}

static inline struct hlist_head *
__find_swevent_head(struct swevent_hlist *hlist, u64 type, u32 event_id)
{
	u64 hash = swevent_hash(type, event_id);

	return &hlist->heads[hash];
}

/* For the read side: events when they trigger */
static inline struct hlist_head *
find_swevent_head_rcu(struct swevent_htable *swhash, u64 type, u32 event_id)
{
	struct swevent_hlist *hlist;

	hlist = rcu_dereference(swhash->swevent_hlist);
	if (!hlist)
		return NULL;

	return __find_swevent_head(hlist, type, event_id);
}

/* For the event head insertion and removal in the hlist */
static inline struct hlist_head *
find_swevent_head(struct swevent_htable *swhash, struct perf_event *event)
{
	struct swevent_hlist *hlist;
	u32 event_id = event->attr.config;
	u64 type = event->attr.type;

	/*
	 * Event scheduling is always serialized against hlist allocation
	 * and release. Which makes the protected version suitable here.
	 * The context lock guarantees that.
	 */
	hlist = rcu_dereference_protected(swhash->swevent_hlist,
					  lockdep_is_held(&event->ctx->lock));
	if (!hlist)
		return NULL;

	return __find_swevent_head(hlist, type, event_id);
}

static void do_perf_sw_event(enum perf_type_id type, u32 event_id,
				    u64 nr,
				    struct perf_sample_data *data,
				    struct pt_regs *regs)
{
	struct swevent_htable *swhash = this_cpu_ptr(&swevent_htable);
	struct perf_event *event;
	struct hlist_head *head;

	rcu_read_lock();
	head = find_swevent_head_rcu(swhash, type, event_id);
	if (!head)
		goto end;

	hlist_for_each_entry_rcu(event, head, hlist_entry) {
		if (perf_swevent_match(event, type, event_id, data, regs))
			perf_swevent_event(event, nr, data, regs);
	}
end:
	rcu_read_unlock();
}

DEFINE_PER_CPU(struct pt_regs, __perf_regs[4]);

int perf_swevent_get_recursion_context(void)
{
	struct swevent_htable *swhash = this_cpu_ptr(&swevent_htable);

	return get_recursion_context(swhash->recursion);
}
EXPORT_SYMBOL_GPL(perf_swevent_get_recursion_context);

void perf_swevent_put_recursion_context(int rctx)
{
	struct swevent_htable *swhash = this_cpu_ptr(&swevent_htable);

	put_recursion_context(swhash->recursion, rctx);
}

void ___perf_sw_event(u32 event_id, u64 nr, struct pt_regs *regs, u64 addr)
{
	struct perf_sample_data data;

	if (WARN_ON_ONCE(!regs))
		return;

	perf_sample_data_init(&data, addr, 0);
	do_perf_sw_event(PERF_TYPE_SOFTWARE, event_id, nr, &data, regs);
}

void __perf_sw_event(u32 event_id, u64 nr, struct pt_regs *regs, u64 addr)
{
	int rctx;

	preempt_disable_notrace();
	rctx = perf_swevent_get_recursion_context();
	if (unlikely(rctx < 0))
		goto fail;

	___perf_sw_event(event_id, nr, regs, addr);

	perf_swevent_put_recursion_context(rctx);
fail:
	preempt_enable_notrace();
}

static void perf_swevent_read(struct perf_event *event)
{
}

static int perf_swevent_add(struct perf_event *event, int flags)
{
	struct swevent_htable *swhash = this_cpu_ptr(&swevent_htable);
	struct hw_perf_event *hwc = &event->hw;
	struct hlist_head *head;

	if (is_sampling_event(event)) {
		hwc->last_period = hwc->sample_period;
		perf_swevent_set_period(event);
	}

	hwc->state = !(flags & PERF_EF_START);

	head = find_swevent_head(swhash, event);
	if (WARN_ON_ONCE(!head))
		return -EINVAL;

	hlist_add_head_rcu(&event->hlist_entry, head);
	perf_event_update_userpage(event);

	return 0;
}

static void perf_swevent_del(struct perf_event *event, int flags)
{
	hlist_del_rcu(&event->hlist_entry);
}

static void perf_swevent_start(struct perf_event *event, int flags)
{
	event->hw.state = 0;
}

static void perf_swevent_stop(struct perf_event *event, int flags)
{
	event->hw.state = PERF_HES_STOPPED;
}

/* Deref the hlist from the update side */
static inline struct swevent_hlist *
swevent_hlist_deref(struct swevent_htable *swhash)
{
	return rcu_dereference_protected(swhash->swevent_hlist,
					 lockdep_is_held(&swhash->hlist_mutex));
}

static void swevent_hlist_release(struct swevent_htable *swhash)
{
	struct swevent_hlist *hlist = swevent_hlist_deref(swhash);

	if (!hlist)
		return;

	RCU_INIT_POINTER(swhash->swevent_hlist, NULL);
	kfree_rcu(hlist, rcu_head);
}

static void swevent_hlist_put_cpu(int cpu)
{
	struct swevent_htable *swhash = &per_cpu(swevent_htable, cpu);

	mutex_lock(&swhash->hlist_mutex);

	if (!--swhash->hlist_refcount)
		swevent_hlist_release(swhash);

	mutex_unlock(&swhash->hlist_mutex);
}

static void swevent_hlist_put(void)
{
	int cpu;

	for_each_possible_cpu(cpu)
		swevent_hlist_put_cpu(cpu);
}

static int swevent_hlist_get_cpu(int cpu)
{
	struct swevent_htable *swhash = &per_cpu(swevent_htable, cpu);
	int err = 0;

	mutex_lock(&swhash->hlist_mutex);
	if (!swevent_hlist_deref(swhash) &&
	    cpumask_test_cpu(cpu, perf_online_mask)) {
		struct swevent_hlist *hlist;

		hlist = kzalloc(sizeof(*hlist), GFP_KERNEL);
		if (!hlist) {
			err = -ENOMEM;
			goto exit;
		}
		rcu_assign_pointer(swhash->swevent_hlist, hlist);
	}
	swhash->hlist_refcount++;
exit:
	mutex_unlock(&swhash->hlist_mutex);

	return err;
}

static int swevent_hlist_get(void)
{
	int err, cpu, failed_cpu;

	mutex_lock(&pmus_lock);
	for_each_possible_cpu(cpu) {
		err = swevent_hlist_get_cpu(cpu);
		if (err) {
			failed_cpu = cpu;
			goto fail;
		}
	}
	mutex_unlock(&pmus_lock);
	return 0;
fail:
	for_each_possible_cpu(cpu) {
		if (cpu == failed_cpu)
			break;
		swevent_hlist_put_cpu(cpu);
	}
	mutex_unlock(&pmus_lock);
	return err;
}

struct static_key perf_swevent_enabled[PERF_COUNT_SW_MAX];

static void sw_perf_event_destroy(struct perf_event *event)
{
	u64 event_id = event->attr.config;

	WARN_ON(event->parent);

	static_key_slow_dec(&perf_swevent_enabled[event_id]);
	swevent_hlist_put();
}

static int perf_swevent_init(struct perf_event *event)
{
	u64 event_id = event->attr.config;

	if (event->attr.type != PERF_TYPE_SOFTWARE)
		return -ENOENT;

	/*
	 * no branch sampling for software events
	 */
	if (has_branch_stack(event))
		return -EOPNOTSUPP;

	switch (event_id) {
	case PERF_COUNT_SW_CPU_CLOCK:
	case PERF_COUNT_SW_TASK_CLOCK:
		return -ENOENT;

	default:
		break;
	}

	if (event_id >= PERF_COUNT_SW_MAX)
		return -ENOENT;

	if (!event->parent) {
		int err;

		err = swevent_hlist_get();
		if (err)
			return err;

		static_key_slow_inc(&perf_swevent_enabled[event_id]);
		event->destroy = sw_perf_event_destroy;
	}

	return 0;
}

static struct pmu perf_swevent = {
	.task_ctx_nr	= perf_sw_context,

	.capabilities	= PERF_PMU_CAP_NO_NMI,

	.event_init	= perf_swevent_init,
	.add		= perf_swevent_add,
	.del		= perf_swevent_del,
	.start		= perf_swevent_start,
	.stop		= perf_swevent_stop,
	.read		= perf_swevent_read,
};

#ifdef CONFIG_EVENT_TRACING

static int perf_tp_filter_match(struct perf_event *event,
				struct perf_sample_data *data)
{
	void *record = data->raw->frag.data;

	/* only top level events have filters set */
	if (event->parent)
		event = event->parent;

	if (likely(!event->filter) || filter_match_preds(event->filter, record))
		return 1;
	return 0;
}

static int perf_tp_event_match(struct perf_event *event,
				struct perf_sample_data *data,
				struct pt_regs *regs)
{
	if (event->hw.state & PERF_HES_STOPPED)
		return 0;
	/*
	 * If exclude_kernel, only trace user-space tracepoints (uprobes)
	 */
	if (event->attr.exclude_kernel && !user_mode(regs))
		return 0;

	if (!perf_tp_filter_match(event, data))
		return 0;

	return 1;
}

void perf_trace_run_bpf_submit(void *raw_data, int size, int rctx,
			       struct trace_event_call *call, u64 count,
			       struct pt_regs *regs, struct hlist_head *head,
			       struct task_struct *task)
{
	if (bpf_prog_array_valid(call)) {
		*(struct pt_regs **)raw_data = regs;
		if (!trace_call_bpf(call, raw_data) || hlist_empty(head)) {
			perf_swevent_put_recursion_context(rctx);
			return;
		}
	}
	perf_tp_event(call->event.type, count, raw_data, size, regs, head,
		      rctx, task);
}
EXPORT_SYMBOL_GPL(perf_trace_run_bpf_submit);

void perf_tp_event(u16 event_type, u64 count, void *record, int entry_size,
		   struct pt_regs *regs, struct hlist_head *head, int rctx,
		   struct task_struct *task)
{
	struct perf_sample_data data;
	struct perf_event *event;

	struct perf_raw_record raw = {
		.frag = {
			.size = entry_size,
			.data = record,
		},
	};

	perf_sample_data_init(&data, 0, 0);
	data.raw = &raw;
	data.sample_flags |= PERF_SAMPLE_RAW;

	perf_trace_buf_update(record, event_type);

	hlist_for_each_entry_rcu(event, head, hlist_entry) {
		if (perf_tp_event_match(event, &data, regs))
			perf_swevent_event(event, count, &data, regs);
	}

	/*
	 * If we got specified a target task, also iterate its context and
	 * deliver this event there too.
	 */
	if (task && task != current) {
		struct perf_event_context *ctx;
		struct trace_entry *entry = record;

		rcu_read_lock();
		ctx = rcu_dereference(task->perf_event_ctxp[perf_sw_context]);
		if (!ctx)
			goto unlock;

		list_for_each_entry_rcu(event, &ctx->event_list, event_entry) {
			if (event->cpu != smp_processor_id())
				continue;
			if (event->attr.type != PERF_TYPE_TRACEPOINT)
				continue;
			if (event->attr.config != entry->type)
				continue;
			/* Cannot deliver synchronous signal to other task. */
			if (event->attr.sigtrap)
				continue;
			if (perf_tp_event_match(event, &data, regs))
				perf_swevent_event(event, count, &data, regs);
		}
unlock:
		rcu_read_unlock();
	}

	perf_swevent_put_recursion_context(rctx);
}
EXPORT_SYMBOL_GPL(perf_tp_event);

static void tp_perf_event_destroy(struct perf_event *event)
{
	perf_trace_destroy(event);
}

static int perf_tp_event_init(struct perf_event *event)
{
	int err;

	if (event->attr.type != PERF_TYPE_TRACEPOINT)
		return -ENOENT;

	/*
	 * no branch sampling for tracepoint events
	 */
	if (has_branch_stack(event))
		return -EOPNOTSUPP;

	err = perf_trace_init(event);
	if (err)
		return err;

	event->destroy = tp_perf_event_destroy;

	return 0;
}

static struct pmu perf_tracepoint = {
	.task_ctx_nr	= perf_sw_context,

	.event_init	= perf_tp_event_init,
	.add		= perf_trace_add,
	.del		= perf_trace_del,
	.start		= perf_swevent_start,
	.stop		= perf_swevent_stop,
	.read		= perf_swevent_read,
};

#if defined(CONFIG_KPROBE_EVENTS) || defined(CONFIG_UPROBE_EVENTS)
/*
 * Flags in config, used by dynamic PMU kprobe and uprobe
 * The flags should match following PMU_FORMAT_ATTR().
 *
 * PERF_PROBE_CONFIG_IS_RETPROBE if set, create kretprobe/uretprobe
 *                               if not set, create kprobe/uprobe
 *
 * The following values specify a reference counter (or semaphore in the
 * terminology of tools like dtrace, systemtap, etc.) Userspace Statically
 * Defined Tracepoints (USDT). Currently, we use 40 bit for the offset.
 *
 * PERF_UPROBE_REF_CTR_OFFSET_BITS	# of bits in config as th offset
 * PERF_UPROBE_REF_CTR_OFFSET_SHIFT	# of bits to shift left
 */
enum perf_probe_config {
	PERF_PROBE_CONFIG_IS_RETPROBE = 1U << 0,  /* [k,u]retprobe */
	PERF_UPROBE_REF_CTR_OFFSET_BITS = 32,
	PERF_UPROBE_REF_CTR_OFFSET_SHIFT = 64 - PERF_UPROBE_REF_CTR_OFFSET_BITS,
};

PMU_FORMAT_ATTR(retprobe, "config:0");
#endif

#ifdef CONFIG_KPROBE_EVENTS
static struct attribute *kprobe_attrs[] = {
	&format_attr_retprobe.attr,
	NULL,
};

static struct attribute_group kprobe_format_group = {
	.name = "format",
	.attrs = kprobe_attrs,
};

static const struct attribute_group *kprobe_attr_groups[] = {
	&kprobe_format_group,
	NULL,
};

static int perf_kprobe_event_init(struct perf_event *event);
static struct pmu perf_kprobe = {
	.task_ctx_nr	= perf_sw_context,
	.event_init	= perf_kprobe_event_init,
	.add		= perf_trace_add,
	.del		= perf_trace_del,
	.start		= perf_swevent_start,
	.stop		= perf_swevent_stop,
	.read		= perf_swevent_read,
	.attr_groups	= kprobe_attr_groups,
};

static int perf_kprobe_event_init(struct perf_event *event)
{
	int err;
	bool is_retprobe;

	if (event->attr.type != perf_kprobe.type)
		return -ENOENT;

	if (!perfmon_capable())
		return -EACCES;

	/*
	 * no branch sampling for probe events
	 */
	if (has_branch_stack(event))
		return -EOPNOTSUPP;

	is_retprobe = event->attr.config & PERF_PROBE_CONFIG_IS_RETPROBE;
	err = perf_kprobe_init(event, is_retprobe);
	if (err)
		return err;

	event->destroy = perf_kprobe_destroy;

	return 0;
}
#endif /* CONFIG_KPROBE_EVENTS */

#ifdef CONFIG_UPROBE_EVENTS
PMU_FORMAT_ATTR(ref_ctr_offset, "config:32-63");

static struct attribute *uprobe_attrs[] = {
	&format_attr_retprobe.attr,
	&format_attr_ref_ctr_offset.attr,
	NULL,
};

static struct attribute_group uprobe_format_group = {
	.name = "format",
	.attrs = uprobe_attrs,
};

static const struct attribute_group *uprobe_attr_groups[] = {
	&uprobe_format_group,
	NULL,
};

static int perf_uprobe_event_init(struct perf_event *event);
static struct pmu perf_uprobe = {
	.task_ctx_nr	= perf_sw_context,
	.event_init	= perf_uprobe_event_init,
	.add		= perf_trace_add,
	.del		= perf_trace_del,
	.start		= perf_swevent_start,
	.stop		= perf_swevent_stop,
	.read		= perf_swevent_read,
	.attr_groups	= uprobe_attr_groups,
};

static int perf_uprobe_event_init(struct perf_event *event)
{
	int err;
	unsigned long ref_ctr_offset;
	bool is_retprobe;

	if (event->attr.type != perf_uprobe.type)
		return -ENOENT;

	if (!perfmon_capable())
		return -EACCES;

	/*
	 * no branch sampling for probe events
	 */
	if (has_branch_stack(event))
		return -EOPNOTSUPP;

	is_retprobe = event->attr.config & PERF_PROBE_CONFIG_IS_RETPROBE;
	ref_ctr_offset = event->attr.config >> PERF_UPROBE_REF_CTR_OFFSET_SHIFT;
	err = perf_uprobe_init(event, ref_ctr_offset, is_retprobe);
	if (err)
		return err;

	event->destroy = perf_uprobe_destroy;

	return 0;
}
#endif /* CONFIG_UPROBE_EVENTS */

static inline void perf_tp_register(void)
{
	perf_pmu_register(&perf_tracepoint, "tracepoint", PERF_TYPE_TRACEPOINT);
#ifdef CONFIG_KPROBE_EVENTS
	perf_pmu_register(&perf_kprobe, "kprobe", -1);
#endif
#ifdef CONFIG_UPROBE_EVENTS
	perf_pmu_register(&perf_uprobe, "uprobe", -1);
#endif
}

static void perf_event_free_filter(struct perf_event *event)
{
	ftrace_profile_free_filter(event);
}

#ifdef CONFIG_BPF_SYSCALL
static void bpf_overflow_handler(struct perf_event *event,
				 struct perf_sample_data *data,
				 struct pt_regs *regs)
{
	struct bpf_perf_event_data_kern ctx = {
		.data = data,
		.event = event,
	};
	struct bpf_prog *prog;
	int ret = 0;

	ctx.regs = perf_arch_bpf_user_pt_regs(regs);
	if (unlikely(__this_cpu_inc_return(bpf_prog_active) != 1))
		goto out;
	rcu_read_lock();
	prog = READ_ONCE(event->prog);
	if (prog) {
		if (prog->call_get_stack &&
		    (event->attr.sample_type & PERF_SAMPLE_CALLCHAIN) &&
		    !(data->sample_flags & PERF_SAMPLE_CALLCHAIN)) {
			data->callchain = perf_callchain(event, regs);
			data->sample_flags |= PERF_SAMPLE_CALLCHAIN;
		}

		ret = bpf_prog_run(prog, &ctx);
	}
	rcu_read_unlock();
out:
	__this_cpu_dec(bpf_prog_active);
	if (!ret)
		return;

	event->orig_overflow_handler(event, data, regs);
}

static int perf_event_set_bpf_handler(struct perf_event *event,
				      struct bpf_prog *prog,
				      u64 bpf_cookie)
{
	if (event->overflow_handler_context)
		/* hw breakpoint or kernel counter */
		return -EINVAL;

	if (event->prog)
		return -EEXIST;

	if (prog->type != BPF_PROG_TYPE_PERF_EVENT)
		return -EINVAL;

	if (event->attr.precise_ip &&
	    prog->call_get_stack &&
	    (!(event->attr.sample_type & PERF_SAMPLE_CALLCHAIN) ||
	     event->attr.exclude_callchain_kernel ||
	     event->attr.exclude_callchain_user)) {
		/*
		 * On perf_event with precise_ip, calling bpf_get_stack()
		 * may trigger unwinder warnings and occasional crashes.
		 * bpf_get_[stack|stackid] works around this issue by using
		 * callchain attached to perf_sample_data. If the
		 * perf_event does not full (kernel and user) callchain
		 * attached to perf_sample_data, do not allow attaching BPF
		 * program that calls bpf_get_[stack|stackid].
		 */
		return -EPROTO;
	}

	event->prog = prog;
	event->bpf_cookie = bpf_cookie;
	event->orig_overflow_handler = READ_ONCE(event->overflow_handler);
	WRITE_ONCE(event->overflow_handler, bpf_overflow_handler);
	return 0;
}

static void perf_event_free_bpf_handler(struct perf_event *event)
{
	struct bpf_prog *prog = event->prog;

	if (!prog)
		return;

	WRITE_ONCE(event->overflow_handler, event->orig_overflow_handler);
	event->prog = NULL;
	bpf_prog_put(prog);
}
#else
static int perf_event_set_bpf_handler(struct perf_event *event,
				      struct bpf_prog *prog,
				      u64 bpf_cookie)
{
	return -EOPNOTSUPP;
}
static void perf_event_free_bpf_handler(struct perf_event *event)
{
}
#endif

/*
 * returns true if the event is a tracepoint, or a kprobe/upprobe created
 * with perf_event_open()
 */
static inline bool perf_event_is_tracing(struct perf_event *event)
{
	if (event->pmu == &perf_tracepoint)
		return true;
#ifdef CONFIG_KPROBE_EVENTS
	if (event->pmu == &perf_kprobe)
		return true;
#endif
#ifdef CONFIG_UPROBE_EVENTS
	if (event->pmu == &perf_uprobe)
		return true;
#endif
	return false;
}

int perf_event_set_bpf_prog(struct perf_event *event, struct bpf_prog *prog,
			    u64 bpf_cookie)
{
	bool is_kprobe, is_uprobe, is_tracepoint, is_syscall_tp;

	if (!perf_event_is_tracing(event))
		return perf_event_set_bpf_handler(event, prog, bpf_cookie);

	is_kprobe = event->tp_event->flags & TRACE_EVENT_FL_KPROBE;
	is_uprobe = event->tp_event->flags & TRACE_EVENT_FL_UPROBE;
	is_tracepoint = event->tp_event->flags & TRACE_EVENT_FL_TRACEPOINT;
	is_syscall_tp = is_syscall_trace_event(event->tp_event);
	if (!is_kprobe && !is_uprobe && !is_tracepoint && !is_syscall_tp)
		/* bpf programs can only be attached to u/kprobe or tracepoint */
		return -EINVAL;

	if (((is_kprobe || is_uprobe) && prog->type != BPF_PROG_TYPE_KPROBE) ||
	    (is_tracepoint && prog->type != BPF_PROG_TYPE_TRACEPOINT) ||
	    (is_syscall_tp && prog->type != BPF_PROG_TYPE_TRACEPOINT))
		return -EINVAL;

	if (prog->type == BPF_PROG_TYPE_KPROBE && prog->aux->sleepable && !is_uprobe)
		/* only uprobe programs are allowed to be sleepable */
		return -EINVAL;

	/* Kprobe override only works for kprobes, not uprobes. */
	if (prog->kprobe_override && !is_kprobe)
		return -EINVAL;

	if (is_tracepoint || is_syscall_tp) {
		int off = trace_event_get_offsets(event->tp_event);

		if (prog->aux->max_ctx_offset > off)
			return -EACCES;
	}

	return perf_event_attach_bpf_prog(event, prog, bpf_cookie);
}

void perf_event_free_bpf_prog(struct perf_event *event)
{
	if (!perf_event_is_tracing(event)) {
		perf_event_free_bpf_handler(event);
		return;
	}
	perf_event_detach_bpf_prog(event);
}

#else

static inline void perf_tp_register(void)
{
}

static void perf_event_free_filter(struct perf_event *event)
{
}

int perf_event_set_bpf_prog(struct perf_event *event, struct bpf_prog *prog,
			    u64 bpf_cookie)
{
	return -ENOENT;
}

void perf_event_free_bpf_prog(struct perf_event *event)
{
}
#endif /* CONFIG_EVENT_TRACING */

#ifdef CONFIG_HAVE_HW_BREAKPOINT
void perf_bp_event(struct perf_event *bp, void *data)
{
	struct perf_sample_data sample;
	struct pt_regs *regs = data;

	perf_sample_data_init(&sample, bp->attr.bp_addr, 0);

	if (!bp->hw.state && !perf_exclude_event(bp, regs))
		perf_swevent_event(bp, 1, &sample, regs);
}
#endif

/*
 * Allocate a new address filter
 */
static struct perf_addr_filter *
perf_addr_filter_new(struct perf_event *event, struct list_head *filters)
{
	int node = cpu_to_node(event->cpu == -1 ? 0 : event->cpu);
	struct perf_addr_filter *filter;

	filter = kzalloc_node(sizeof(*filter), GFP_KERNEL, node);
	if (!filter)
		return NULL;

	INIT_LIST_HEAD(&filter->entry);
	list_add_tail(&filter->entry, filters);

	return filter;
}

static void free_filters_list(struct list_head *filters)
{
	struct perf_addr_filter *filter, *iter;

	list_for_each_entry_safe(filter, iter, filters, entry) {
		path_put(&filter->path);
		list_del(&filter->entry);
		kfree(filter);
	}
}

/*
 * Free existing address filters and optionally install new ones
 */
static void perf_addr_filters_splice(struct perf_event *event,
				     struct list_head *head)
{
	unsigned long flags;
	LIST_HEAD(list);

	if (!has_addr_filter(event))
		return;

	/* don't bother with children, they don't have their own filters */
	if (event->parent)
		return;

	raw_spin_lock_irqsave(&event->addr_filters.lock, flags);

	list_splice_init(&event->addr_filters.list, &list);
	if (head)
		list_splice(head, &event->addr_filters.list);

	raw_spin_unlock_irqrestore(&event->addr_filters.lock, flags);

	free_filters_list(&list);
}

/*
 * Scan through mm's vmas and see if one of them matches the
 * @filter; if so, adjust filter's address range.
 * Called with mm::mmap_lock down for reading.
 */
static void perf_addr_filter_apply(struct perf_addr_filter *filter,
				   struct mm_struct *mm,
				   struct perf_addr_filter_range *fr)
{
	struct vm_area_struct *vma;
	VMA_ITERATOR(vmi, mm, 0);

	for_each_vma(vmi, vma) {
		if (!vma->vm_file)
			continue;

		if (perf_addr_filter_vma_adjust(filter, vma, fr))
			return;
	}
}

/*
 * Update event's address range filters based on the
 * task's existing mappings, if any.
 */
static void perf_event_addr_filters_apply(struct perf_event *event)
{
	struct perf_addr_filters_head *ifh = perf_event_addr_filters(event);
	struct task_struct *task = READ_ONCE(event->ctx->task);
	struct perf_addr_filter *filter;
	struct mm_struct *mm = NULL;
	unsigned int count = 0;
	unsigned long flags;

	/*
	 * We may observe TASK_TOMBSTONE, which means that the event tear-down
	 * will stop on the parent's child_mutex that our caller is also holding
	 */
	if (task == TASK_TOMBSTONE)
		return;

	if (ifh->nr_file_filters) {
		mm = get_task_mm(task);
		if (!mm)
			goto restart;

		mmap_read_lock(mm);
	}

	raw_spin_lock_irqsave(&ifh->lock, flags);
	list_for_each_entry(filter, &ifh->list, entry) {
		if (filter->path.dentry) {
			/*
			 * Adjust base offset if the filter is associated to a
			 * binary that needs to be mapped:
			 */
			event->addr_filter_ranges[count].start = 0;
			event->addr_filter_ranges[count].size = 0;

			perf_addr_filter_apply(filter, mm, &event->addr_filter_ranges[count]);
		} else {
			event->addr_filter_ranges[count].start = filter->offset;
			event->addr_filter_ranges[count].size  = filter->size;
		}

		count++;
	}

	event->addr_filters_gen++;
	raw_spin_unlock_irqrestore(&ifh->lock, flags);

	if (ifh->nr_file_filters) {
		mmap_read_unlock(mm);

		mmput(mm);
	}

restart:
	perf_event_stop(event, 1);
}

/*
 * Address range filtering: limiting the data to certain
 * instruction address ranges. Filters are ioctl()ed to us from
 * userspace as ascii strings.
 *
 * Filter string format:
 *
 * ACTION RANGE_SPEC
 * where ACTION is one of the
 *  * "filter": limit the trace to this region
 *  * "start": start tracing from this address
 *  * "stop": stop tracing at this address/region;
 * RANGE_SPEC is
 *  * for kernel addresses: <start address>[/<size>]
 *  * for object files:     <start address>[/<size>]@</path/to/object/file>
 *
 * if <size> is not specified or is zero, the range is treated as a single
 * address; not valid for ACTION=="filter".
 */
enum {
	IF_ACT_NONE = -1,
	IF_ACT_FILTER,
	IF_ACT_START,
	IF_ACT_STOP,
	IF_SRC_FILE,
	IF_SRC_KERNEL,
	IF_SRC_FILEADDR,
	IF_SRC_KERNELADDR,
};

enum {
	IF_STATE_ACTION = 0,
	IF_STATE_SOURCE,
	IF_STATE_END,
};

static const match_table_t if_tokens = {
	{ IF_ACT_FILTER,	"filter" },
	{ IF_ACT_START,		"start" },
	{ IF_ACT_STOP,		"stop" },
	{ IF_SRC_FILE,		"%u/%u@%s" },
	{ IF_SRC_KERNEL,	"%u/%u" },
	{ IF_SRC_FILEADDR,	"%u@%s" },
	{ IF_SRC_KERNELADDR,	"%u" },
	{ IF_ACT_NONE,		NULL },
};

/*
 * Address filter string parser
 */
static int
perf_event_parse_addr_filter(struct perf_event *event, char *fstr,
			     struct list_head *filters)
{
	struct perf_addr_filter *filter = NULL;
	char *start, *orig, *filename = NULL;
	substring_t args[MAX_OPT_ARGS];
	int state = IF_STATE_ACTION, token;
	unsigned int kernel = 0;
	int ret = -EINVAL;

	orig = fstr = kstrdup(fstr, GFP_KERNEL);
	if (!fstr)
		return -ENOMEM;

	while ((start = strsep(&fstr, " ,\n")) != NULL) {
		static const enum perf_addr_filter_action_t actions[] = {
			[IF_ACT_FILTER]	= PERF_ADDR_FILTER_ACTION_FILTER,
			[IF_ACT_START]	= PERF_ADDR_FILTER_ACTION_START,
			[IF_ACT_STOP]	= PERF_ADDR_FILTER_ACTION_STOP,
		};
		ret = -EINVAL;

		if (!*start)
			continue;

		/* filter definition begins */
		if (state == IF_STATE_ACTION) {
			filter = perf_addr_filter_new(event, filters);
			if (!filter)
				goto fail;
		}

		token = match_token(start, if_tokens, args);
		switch (token) {
		case IF_ACT_FILTER:
		case IF_ACT_START:
		case IF_ACT_STOP:
			if (state != IF_STATE_ACTION)
				goto fail;

			filter->action = actions[token];
			state = IF_STATE_SOURCE;
			break;

		case IF_SRC_KERNELADDR:
		case IF_SRC_KERNEL:
			kernel = 1;
			fallthrough;

		case IF_SRC_FILEADDR:
		case IF_SRC_FILE:
			if (state != IF_STATE_SOURCE)
				goto fail;

			*args[0].to = 0;
			ret = kstrtoul(args[0].from, 0, &filter->offset);
			if (ret)
				goto fail;

			if (token == IF_SRC_KERNEL || token == IF_SRC_FILE) {
				*args[1].to = 0;
				ret = kstrtoul(args[1].from, 0, &filter->size);
				if (ret)
					goto fail;
			}

			if (token == IF_SRC_FILE || token == IF_SRC_FILEADDR) {
				int fpos = token == IF_SRC_FILE ? 2 : 1;

				kfree(filename);
				filename = match_strdup(&args[fpos]);
				if (!filename) {
					ret = -ENOMEM;
					goto fail;
				}
			}

			state = IF_STATE_END;
			break;

		default:
			goto fail;
		}

		/*
		 * Filter definition is fully parsed, validate and install it.
		 * Make sure that it doesn't contradict itself or the event's
		 * attribute.
		 */
		if (state == IF_STATE_END) {
			ret = -EINVAL;

			/*
			 * ACTION "filter" must have a non-zero length region
			 * specified.
			 */
			if (filter->action == PERF_ADDR_FILTER_ACTION_FILTER &&
			    !filter->size)
				goto fail;

			if (!kernel) {
				if (!filename)
					goto fail;

				/*
				 * For now, we only support file-based filters
				 * in per-task events; doing so for CPU-wide
				 * events requires additional context switching
				 * trickery, since same object code will be
				 * mapped at different virtual addresses in
				 * different processes.
				 */
				ret = -EOPNOTSUPP;
				if (!event->ctx->task)
					goto fail;

				/* look up the path and grab its inode */
				ret = kern_path(filename, LOOKUP_FOLLOW,
						&filter->path);
				if (ret)
					goto fail;

				ret = -EINVAL;
				if (!filter->path.dentry ||
				    !S_ISREG(d_inode(filter->path.dentry)
					     ->i_mode))
					goto fail;

				event->addr_filters.nr_file_filters++;
			}

			/* ready to consume more filters */
			kfree(filename);
			filename = NULL;
			state = IF_STATE_ACTION;
			filter = NULL;
			kernel = 0;
		}
	}

	if (state != IF_STATE_ACTION)
		goto fail;

	kfree(filename);
	kfree(orig);

	return 0;

fail:
	kfree(filename);
	free_filters_list(filters);
	kfree(orig);

	return ret;
}

static int
perf_event_set_addr_filter(struct perf_event *event, char *filter_str)
{
	LIST_HEAD(filters);
	int ret;

	/*
	 * Since this is called in perf_ioctl() path, we're already holding
	 * ctx::mutex.
	 */
	lockdep_assert_held(&event->ctx->mutex);

	if (WARN_ON_ONCE(event->parent))
		return -EINVAL;

	ret = perf_event_parse_addr_filter(event, filter_str, &filters);
	if (ret)
		goto fail_clear_files;

	ret = event->pmu->addr_filters_validate(&filters);
	if (ret)
		goto fail_free_filters;

	/* remove existing filters, if any */
	perf_addr_filters_splice(event, &filters);

	/* install new filters */
	perf_event_for_each_child(event, perf_event_addr_filters_apply);

	return ret;

fail_free_filters:
	free_filters_list(&filters);

fail_clear_files:
	event->addr_filters.nr_file_filters = 0;

	return ret;
}

static int perf_event_set_filter(struct perf_event *event, void __user *arg)
{
	int ret = -EINVAL;
	char *filter_str;

	filter_str = strndup_user(arg, PAGE_SIZE);
	if (IS_ERR(filter_str))
		return PTR_ERR(filter_str);

#ifdef CONFIG_EVENT_TRACING
	if (perf_event_is_tracing(event)) {
		struct perf_event_context *ctx = event->ctx;

		/*
		 * Beware, here be dragons!!
		 *
		 * the tracepoint muck will deadlock against ctx->mutex, but
		 * the tracepoint stuff does not actually need it. So
		 * temporarily drop ctx->mutex. As per perf_event_ctx_lock() we
		 * already have a reference on ctx.
		 *
		 * This can result in event getting moved to a different ctx,
		 * but that does not affect the tracepoint state.
		 */
		mutex_unlock(&ctx->mutex);
		ret = ftrace_profile_set_filter(event, event->attr.config, filter_str);
		mutex_lock(&ctx->mutex);
	} else
#endif
	if (has_addr_filter(event))
		ret = perf_event_set_addr_filter(event, filter_str);

	kfree(filter_str);
	return ret;
}

/*
 * hrtimer based swevent callback
 */

static enum hrtimer_restart perf_swevent_hrtimer(struct hrtimer *hrtimer)
{
	enum hrtimer_restart ret = HRTIMER_RESTART;
	struct perf_sample_data data;
	struct pt_regs *regs;
	struct perf_event *event;
	u64 period;

	event = container_of(hrtimer, struct perf_event, hw.hrtimer);

	if (event->state != PERF_EVENT_STATE_ACTIVE)
		return HRTIMER_NORESTART;

	event->pmu->read(event);

	perf_sample_data_init(&data, 0, event->hw.last_period);
	regs = get_irq_regs();

	if (regs && !perf_exclude_event(event, regs)) {
		if (!(event->attr.exclude_idle && is_idle_task(current)))
			if (__perf_event_overflow(event, 1, &data, regs))
				ret = HRTIMER_NORESTART;
	}

	period = max_t(u64, 10000, event->hw.sample_period);
	hrtimer_forward_now(hrtimer, ns_to_ktime(period));

	return ret;
}

static void perf_swevent_start_hrtimer(struct perf_event *event)
{
	struct hw_perf_event *hwc = &event->hw;
	s64 period;

	if (!is_sampling_event(event))
		return;

	period = local64_read(&hwc->period_left);
	if (period) {
		if (period < 0)
			period = 10000;

		local64_set(&hwc->period_left, 0);
	} else {
		period = max_t(u64, 10000, hwc->sample_period);
	}
	hrtimer_start(&hwc->hrtimer, ns_to_ktime(period),
		      HRTIMER_MODE_REL_PINNED_HARD);
}

static void perf_swevent_cancel_hrtimer(struct perf_event *event)
{
	struct hw_perf_event *hwc = &event->hw;

	if (is_sampling_event(event)) {
		ktime_t remaining = hrtimer_get_remaining(&hwc->hrtimer);
		local64_set(&hwc->period_left, ktime_to_ns(remaining));

		hrtimer_cancel(&hwc->hrtimer);
	}
}

static void perf_swevent_init_hrtimer(struct perf_event *event)
{
	struct hw_perf_event *hwc = &event->hw;

	if (!is_sampling_event(event))
		return;

	hrtimer_init(&hwc->hrtimer, CLOCK_MONOTONIC, HRTIMER_MODE_REL_HARD);
	hwc->hrtimer.function = perf_swevent_hrtimer;

	/*
	 * Since hrtimers have a fixed rate, we can do a static freq->period
	 * mapping and avoid the whole period adjust feedback stuff.
	 */
	if (event->attr.freq) {
		long freq = event->attr.sample_freq;

		event->attr.sample_period = NSEC_PER_SEC / freq;
		hwc->sample_period = event->attr.sample_period;
		local64_set(&hwc->period_left, hwc->sample_period);
		hwc->last_period = hwc->sample_period;
		event->attr.freq = 0;
	}
}

/*
 * Software event: cpu wall time clock
 */

static void cpu_clock_event_update(struct perf_event *event)
{
	s64 prev;
	u64 now;

	now = local_clock();
	prev = local64_xchg(&event->hw.prev_count, now);
	local64_add(now - prev, &event->count);
}

static void cpu_clock_event_start(struct perf_event *event, int flags)
{
	local64_set(&event->hw.prev_count, local_clock());
	perf_swevent_start_hrtimer(event);
}

static void cpu_clock_event_stop(struct perf_event *event, int flags)
{
	perf_swevent_cancel_hrtimer(event);
	cpu_clock_event_update(event);
}

static int cpu_clock_event_add(struct perf_event *event, int flags)
{
	if (flags & PERF_EF_START)
		cpu_clock_event_start(event, flags);
	perf_event_update_userpage(event);

	return 0;
}

static void cpu_clock_event_del(struct perf_event *event, int flags)
{
	cpu_clock_event_stop(event, flags);
}

static void cpu_clock_event_read(struct perf_event *event)
{
	cpu_clock_event_update(event);
}

static int cpu_clock_event_init(struct perf_event *event)
{
	if (event->attr.type != PERF_TYPE_SOFTWARE)
		return -ENOENT;

	if (event->attr.config != PERF_COUNT_SW_CPU_CLOCK)
		return -ENOENT;

	/*
	 * no branch sampling for software events
	 */
	if (has_branch_stack(event))
		return -EOPNOTSUPP;

	perf_swevent_init_hrtimer(event);

	return 0;
}

static struct pmu perf_cpu_clock = {
	.task_ctx_nr	= perf_sw_context,

	.capabilities	= PERF_PMU_CAP_NO_NMI,

	.event_init	= cpu_clock_event_init,
	.add		= cpu_clock_event_add,
	.del		= cpu_clock_event_del,
	.start		= cpu_clock_event_start,
	.stop		= cpu_clock_event_stop,
	.read		= cpu_clock_event_read,
};

/*
 * Software event: task time clock
 */

static void task_clock_event_update(struct perf_event *event, u64 now)
{
	u64 prev;
	s64 delta;

	prev = local64_xchg(&event->hw.prev_count, now);
	delta = now - prev;
	local64_add(delta, &event->count);
}

static void task_clock_event_start(struct perf_event *event, int flags)
{
	local64_set(&event->hw.prev_count, event->ctx->time);
	perf_swevent_start_hrtimer(event);
}

static void task_clock_event_stop(struct perf_event *event, int flags)
{
	perf_swevent_cancel_hrtimer(event);
	task_clock_event_update(event, event->ctx->time);
}

static int task_clock_event_add(struct perf_event *event, int flags)
{
	if (flags & PERF_EF_START)
		task_clock_event_start(event, flags);
	perf_event_update_userpage(event);

	return 0;
}

static void task_clock_event_del(struct perf_event *event, int flags)
{
	task_clock_event_stop(event, PERF_EF_UPDATE);
}

static void task_clock_event_read(struct perf_event *event)
{
	u64 now = perf_clock();
	u64 delta = now - event->ctx->timestamp;
	u64 time = event->ctx->time + delta;

	task_clock_event_update(event, time);
}

static int task_clock_event_init(struct perf_event *event)
{
	if (event->attr.type != PERF_TYPE_SOFTWARE)
		return -ENOENT;

	if (event->attr.config != PERF_COUNT_SW_TASK_CLOCK)
		return -ENOENT;

	/*
	 * no branch sampling for software events
	 */
	if (has_branch_stack(event))
		return -EOPNOTSUPP;

	perf_swevent_init_hrtimer(event);

	return 0;
}

static struct pmu perf_task_clock = {
	.task_ctx_nr	= perf_sw_context,

	.capabilities	= PERF_PMU_CAP_NO_NMI,

	.event_init	= task_clock_event_init,
	.add		= task_clock_event_add,
	.del		= task_clock_event_del,
	.start		= task_clock_event_start,
	.stop		= task_clock_event_stop,
	.read		= task_clock_event_read,
};

static void perf_pmu_nop_void(struct pmu *pmu)
{
}

static void perf_pmu_nop_txn(struct pmu *pmu, unsigned int flags)
{
}

static int perf_pmu_nop_int(struct pmu *pmu)
{
	return 0;
}

static int perf_event_nop_int(struct perf_event *event, u64 value)
{
	return 0;
}

static DEFINE_PER_CPU(unsigned int, nop_txn_flags);

static void perf_pmu_start_txn(struct pmu *pmu, unsigned int flags)
{
	__this_cpu_write(nop_txn_flags, flags);

	if (flags & ~PERF_PMU_TXN_ADD)
		return;

	perf_pmu_disable(pmu);
}

static int perf_pmu_commit_txn(struct pmu *pmu)
{
	unsigned int flags = __this_cpu_read(nop_txn_flags);

	__this_cpu_write(nop_txn_flags, 0);

	if (flags & ~PERF_PMU_TXN_ADD)
		return 0;

	perf_pmu_enable(pmu);
	return 0;
}

static void perf_pmu_cancel_txn(struct pmu *pmu)
{
	unsigned int flags =  __this_cpu_read(nop_txn_flags);

	__this_cpu_write(nop_txn_flags, 0);

	if (flags & ~PERF_PMU_TXN_ADD)
		return;

	perf_pmu_enable(pmu);
}

static int perf_event_idx_default(struct perf_event *event)
{
	return 0;
}

/*
 * Ensures all contexts with the same task_ctx_nr have the same
 * pmu_cpu_context too.
 */
static struct perf_cpu_context __percpu *find_pmu_context(int ctxn)
{
	struct pmu *pmu;

	if (ctxn < 0)
		return NULL;

	list_for_each_entry(pmu, &pmus, entry) {
		if (pmu->task_ctx_nr == ctxn)
			return pmu->pmu_cpu_context;
	}

	return NULL;
}

static void free_pmu_context(struct pmu *pmu)
{
	/*
	 * Static contexts such as perf_sw_context have a global lifetime
	 * and may be shared between different PMUs. Avoid freeing them
	 * when a single PMU is going away.
	 */
	if (pmu->task_ctx_nr > perf_invalid_context)
		return;

	free_percpu(pmu->pmu_cpu_context);
}

/*
 * Let userspace know that this PMU supports address range filtering:
 */
static ssize_t nr_addr_filters_show(struct device *dev,
				    struct device_attribute *attr,
				    char *page)
{
	struct pmu *pmu = dev_get_drvdata(dev);

	return scnprintf(page, PAGE_SIZE - 1, "%d\n", pmu->nr_addr_filters);
}
DEVICE_ATTR_RO(nr_addr_filters);

static struct idr pmu_idr;

static ssize_t
type_show(struct device *dev, struct device_attribute *attr, char *page)
{
	struct pmu *pmu = dev_get_drvdata(dev);

	return scnprintf(page, PAGE_SIZE - 1, "%d\n", pmu->type);
}
static DEVICE_ATTR_RO(type);

static ssize_t
perf_event_mux_interval_ms_show(struct device *dev,
				struct device_attribute *attr,
				char *page)
{
	struct pmu *pmu = dev_get_drvdata(dev);

	return scnprintf(page, PAGE_SIZE - 1, "%d\n", pmu->hrtimer_interval_ms);
}

static DEFINE_MUTEX(mux_interval_mutex);

static ssize_t
perf_event_mux_interval_ms_store(struct device *dev,
				 struct device_attribute *attr,
				 const char *buf, size_t count)
{
	struct pmu *pmu = dev_get_drvdata(dev);
	int timer, cpu, ret;

	ret = kstrtoint(buf, 0, &timer);
	if (ret)
		return ret;

	if (timer < 1)
		return -EINVAL;

	/* same value, noting to do */
	if (timer == pmu->hrtimer_interval_ms)
		return count;

	mutex_lock(&mux_interval_mutex);
	pmu->hrtimer_interval_ms = timer;

	/* update all cpuctx for this PMU */
	cpus_read_lock();
	for_each_online_cpu(cpu) {
		struct perf_cpu_context *cpuctx;
		cpuctx = per_cpu_ptr(pmu->pmu_cpu_context, cpu);
		cpuctx->hrtimer_interval = ns_to_ktime(NSEC_PER_MSEC * timer);

		cpu_function_call(cpu, perf_mux_hrtimer_restart_ipi, cpuctx);
	}
	cpus_read_unlock();
	mutex_unlock(&mux_interval_mutex);

	return count;
}
static DEVICE_ATTR_RW(perf_event_mux_interval_ms);

static struct attribute *pmu_dev_attrs[] = {
	&dev_attr_type.attr,
	&dev_attr_perf_event_mux_interval_ms.attr,
	&dev_attr_nr_addr_filters.attr,
	NULL,
};

static umode_t pmu_dev_is_visible(struct kobject *kobj, struct attribute *a, int n)
{
	struct device *dev = kobj_to_dev(kobj);
	struct pmu *pmu = dev_get_drvdata(dev);

	if (n == 2 && !pmu->nr_addr_filters)
		return 0;

	return a->mode;
}

static struct attribute_group pmu_dev_attr_group = {
	.is_visible = pmu_dev_is_visible,
	.attrs = pmu_dev_attrs,
};

static const struct attribute_group *pmu_dev_groups[] = {
	&pmu_dev_attr_group,
	NULL,
};

static int pmu_bus_running;
static struct bus_type pmu_bus = {
	.name		= "event_source",
	.dev_groups	= pmu_dev_groups,
};

static void pmu_dev_release(struct device *dev)
{
	kfree(dev);
}

static int pmu_dev_alloc(struct pmu *pmu)
{
	int ret = -ENOMEM;

	pmu->dev = kzalloc(sizeof(struct device), GFP_KERNEL);
	if (!pmu->dev)
		goto out;

	pmu->dev->groups = pmu->attr_groups;
	device_initialize(pmu->dev);

	dev_set_drvdata(pmu->dev, pmu);
	pmu->dev->bus = &pmu_bus;
	pmu->dev->release = pmu_dev_release;

	ret = dev_set_name(pmu->dev, "%s", pmu->name);
	if (ret)
		goto free_dev;

	ret = device_add(pmu->dev);
	if (ret)
		goto free_dev;

	if (pmu->attr_update) {
		ret = sysfs_update_groups(&pmu->dev->kobj, pmu->attr_update);
		if (ret)
			goto del_dev;
	}

out:
	return ret;

del_dev:
	device_del(pmu->dev);

free_dev:
	put_device(pmu->dev);
	goto out;
}

static struct lock_class_key cpuctx_mutex;
static struct lock_class_key cpuctx_lock;

int perf_pmu_register(struct pmu *pmu, const char *name, int type)
{
	int cpu, ret, max = PERF_TYPE_MAX;

	mutex_lock(&pmus_lock);
	ret = -ENOMEM;
	pmu->pmu_disable_count = alloc_percpu(int);
	if (!pmu->pmu_disable_count)
		goto unlock;

	pmu->type = -1;
	if (!name)
		goto skip_type;
	pmu->name = name;

	if (type != PERF_TYPE_SOFTWARE) {
		if (type >= 0)
			max = type;

		ret = idr_alloc(&pmu_idr, pmu, max, 0, GFP_KERNEL);
		if (ret < 0)
			goto free_pdc;

		WARN_ON(type >= 0 && ret != type);

		type = ret;
	}
	pmu->type = type;

	if (pmu_bus_running) {
		ret = pmu_dev_alloc(pmu);
		if (ret)
			goto free_idr;
	}

skip_type:
	if (pmu->task_ctx_nr == perf_hw_context) {
		static int hw_context_taken = 0;

		/*
		 * Other than systems with heterogeneous CPUs, it never makes
		 * sense for two PMUs to share perf_hw_context. PMUs which are
		 * uncore must use perf_invalid_context.
		 */
		if (WARN_ON_ONCE(hw_context_taken &&
		    !(pmu->capabilities & PERF_PMU_CAP_HETEROGENEOUS_CPUS)))
			pmu->task_ctx_nr = perf_invalid_context;

		hw_context_taken = 1;
	}

	pmu->pmu_cpu_context = find_pmu_context(pmu->task_ctx_nr);
	if (pmu->pmu_cpu_context)
		goto got_cpu_context;

	ret = -ENOMEM;
	pmu->pmu_cpu_context = alloc_percpu(struct perf_cpu_context);
	if (!pmu->pmu_cpu_context)
		goto free_dev;

	for_each_possible_cpu(cpu) {
		struct perf_cpu_context *cpuctx;

		cpuctx = per_cpu_ptr(pmu->pmu_cpu_context, cpu);
		__perf_event_init_context(&cpuctx->ctx);
		lockdep_set_class(&cpuctx->ctx.mutex, &cpuctx_mutex);
		lockdep_set_class(&cpuctx->ctx.lock, &cpuctx_lock);
		cpuctx->ctx.pmu = pmu;
		cpuctx->online = cpumask_test_cpu(cpu, perf_online_mask);

		__perf_mux_hrtimer_init(cpuctx, cpu);

		cpuctx->heap_size = ARRAY_SIZE(cpuctx->heap_default);
		cpuctx->heap = cpuctx->heap_default;
	}

got_cpu_context:
	if (!pmu->start_txn) {
		if (pmu->pmu_enable) {
			/*
			 * If we have pmu_enable/pmu_disable calls, install
			 * transaction stubs that use that to try and batch
			 * hardware accesses.
			 */
			pmu->start_txn  = perf_pmu_start_txn;
			pmu->commit_txn = perf_pmu_commit_txn;
			pmu->cancel_txn = perf_pmu_cancel_txn;
		} else {
			pmu->start_txn  = perf_pmu_nop_txn;
			pmu->commit_txn = perf_pmu_nop_int;
			pmu->cancel_txn = perf_pmu_nop_void;
		}
	}

	if (!pmu->pmu_enable) {
		pmu->pmu_enable  = perf_pmu_nop_void;
		pmu->pmu_disable = perf_pmu_nop_void;
	}

	if (!pmu->check_period)
		pmu->check_period = perf_event_nop_int;

	if (!pmu->event_idx)
		pmu->event_idx = perf_event_idx_default;

	/*
	 * Ensure the TYPE_SOFTWARE PMUs are at the head of the list,
	 * since these cannot be in the IDR. This way the linear search
	 * is fast, provided a valid software event is provided.
	 */
	if (type == PERF_TYPE_SOFTWARE || !name)
		list_add_rcu(&pmu->entry, &pmus);
	else
		list_add_tail_rcu(&pmu->entry, &pmus);

	atomic_set(&pmu->exclusive_cnt, 0);
	ret = 0;
unlock:
	mutex_unlock(&pmus_lock);

	return ret;

free_dev:
	device_del(pmu->dev);
	put_device(pmu->dev);

free_idr:
	if (pmu->type != PERF_TYPE_SOFTWARE)
		idr_remove(&pmu_idr, pmu->type);

free_pdc:
	free_percpu(pmu->pmu_disable_count);
	goto unlock;
}
EXPORT_SYMBOL_GPL(perf_pmu_register);

void perf_pmu_unregister(struct pmu *pmu)
{
	mutex_lock(&pmus_lock);
	list_del_rcu(&pmu->entry);

	/*
	 * We dereference the pmu list under both SRCU and regular RCU, so
	 * synchronize against both of those.
	 */
	synchronize_srcu(&pmus_srcu);
	synchronize_rcu();

	free_percpu(pmu->pmu_disable_count);
	if (pmu->type != PERF_TYPE_SOFTWARE)
		idr_remove(&pmu_idr, pmu->type);
	if (pmu_bus_running) {
		if (pmu->nr_addr_filters)
			device_remove_file(pmu->dev, &dev_attr_nr_addr_filters);
		device_del(pmu->dev);
		put_device(pmu->dev);
	}
	free_pmu_context(pmu);
	mutex_unlock(&pmus_lock);
}
EXPORT_SYMBOL_GPL(perf_pmu_unregister);

static inline bool has_extended_regs(struct perf_event *event)
{
	return (event->attr.sample_regs_user & PERF_REG_EXTENDED_MASK) ||
	       (event->attr.sample_regs_intr & PERF_REG_EXTENDED_MASK);
}

static int perf_try_init_event(struct pmu *pmu, struct perf_event *event)
{
	struct perf_event_context *ctx = NULL;
	int ret;

	if (!try_module_get(pmu->module))
		return -ENODEV;

	/*
	 * A number of pmu->event_init() methods iterate the sibling_list to,
	 * for example, validate if the group fits on the PMU. Therefore,
	 * if this is a sibling event, acquire the ctx->mutex to protect
	 * the sibling_list.
	 */
	if (event->group_leader != event && pmu->task_ctx_nr != perf_sw_context) {
		/*
		 * This ctx->mutex can nest when we're called through
		 * inheritance. See the perf_event_ctx_lock_nested() comment.
		 */
		ctx = perf_event_ctx_lock_nested(event->group_leader,
						 SINGLE_DEPTH_NESTING);
		BUG_ON(!ctx);
	}

	event->pmu = pmu;
	ret = pmu->event_init(event);

	if (ctx)
		perf_event_ctx_unlock(event->group_leader, ctx);

	if (!ret) {
		if (!(pmu->capabilities & PERF_PMU_CAP_EXTENDED_REGS) &&
		    has_extended_regs(event))
			ret = -EOPNOTSUPP;

		if (pmu->capabilities & PERF_PMU_CAP_NO_EXCLUDE &&
		    event_has_any_exclude_flag(event))
			ret = -EINVAL;

		if (ret && event->destroy)
			event->destroy(event);
	}

	if (ret)
		module_put(pmu->module);

	return ret;
}

static struct pmu *perf_init_event(struct perf_event *event)
{
	bool extended_type = false;
	int idx, type, ret;
	struct pmu *pmu;

	idx = srcu_read_lock(&pmus_srcu);

	/* Try parent's PMU first: */
	if (event->parent && event->parent->pmu) {
		pmu = event->parent->pmu;
		ret = perf_try_init_event(pmu, event);
		if (!ret)
			goto unlock;
	}

	/*
	 * PERF_TYPE_HARDWARE and PERF_TYPE_HW_CACHE
	 * are often aliases for PERF_TYPE_RAW.
	 */
	type = event->attr.type;
	if (type == PERF_TYPE_HARDWARE || type == PERF_TYPE_HW_CACHE) {
		type = event->attr.config >> PERF_PMU_TYPE_SHIFT;
		if (!type) {
			type = PERF_TYPE_RAW;
		} else {
			extended_type = true;
			event->attr.config &= PERF_HW_EVENT_MASK;
		}
	}

again:
	rcu_read_lock();
	pmu = idr_find(&pmu_idr, type);
	rcu_read_unlock();
	if (pmu) {
		if (event->attr.type != type && type != PERF_TYPE_RAW &&
		    !(pmu->capabilities & PERF_PMU_CAP_EXTENDED_HW_TYPE))
			goto fail;

		ret = perf_try_init_event(pmu, event);
		if (ret == -ENOENT && event->attr.type != type && !extended_type) {
			type = event->attr.type;
			goto again;
		}

		if (ret)
			pmu = ERR_PTR(ret);

		goto unlock;
	}

	list_for_each_entry_rcu(pmu, &pmus, entry, lockdep_is_held(&pmus_srcu)) {
		ret = perf_try_init_event(pmu, event);
		if (!ret)
			goto unlock;

		if (ret != -ENOENT) {
			pmu = ERR_PTR(ret);
			goto unlock;
		}
	}
fail:
	pmu = ERR_PTR(-ENOENT);
unlock:
	srcu_read_unlock(&pmus_srcu, idx);

	return pmu;
}

static void attach_sb_event(struct perf_event *event)
{
	struct pmu_event_list *pel = per_cpu_ptr(&pmu_sb_events, event->cpu);

	raw_spin_lock(&pel->lock);
	list_add_rcu(&event->sb_list, &pel->list);
	raw_spin_unlock(&pel->lock);
}

/*
 * We keep a list of all !task (and therefore per-cpu) events
 * that need to receive side-band records.
 *
 * This avoids having to scan all the various PMU per-cpu contexts
 * looking for them.
 */
static void account_pmu_sb_event(struct perf_event *event)
{
	if (is_sb_event(event))
		attach_sb_event(event);
}

static void account_event_cpu(struct perf_event *event, int cpu)
{
	if (event->parent)
		return;

	if (is_cgroup_event(event))
		atomic_inc(&per_cpu(perf_cgroup_events, cpu));
}

/* Freq events need the tick to stay alive (see perf_event_task_tick). */
static void account_freq_event_nohz(void)
{
#ifdef CONFIG_NO_HZ_FULL
	/* Lock so we don't race with concurrent unaccount */
	spin_lock(&nr_freq_lock);
	if (atomic_inc_return(&nr_freq_events) == 1)
		tick_nohz_dep_set(TICK_DEP_BIT_PERF_EVENTS);
	spin_unlock(&nr_freq_lock);
#endif
}

static void account_freq_event(void)
{
	if (tick_nohz_full_enabled())
		account_freq_event_nohz();
	else
		atomic_inc(&nr_freq_events);
}


static void account_event(struct perf_event *event)
{
	bool inc = false;

	if (event->parent)
		return;

	if (event->attach_state & (PERF_ATTACH_TASK | PERF_ATTACH_SCHED_CB))
		inc = true;
	if (event->attr.mmap || event->attr.mmap_data)
		atomic_inc(&nr_mmap_events);
	if (event->attr.build_id)
		atomic_inc(&nr_build_id_events);
	if (event->attr.comm)
		atomic_inc(&nr_comm_events);
	if (event->attr.namespaces)
		atomic_inc(&nr_namespaces_events);
	if (event->attr.cgroup)
		atomic_inc(&nr_cgroup_events);
	if (event->attr.task)
		atomic_inc(&nr_task_events);
	if (event->attr.freq)
		account_freq_event();
	if (event->attr.context_switch) {
		atomic_inc(&nr_switch_events);
		inc = true;
	}
	if (has_branch_stack(event))
		inc = true;
	if (is_cgroup_event(event))
		inc = true;
	if (event->attr.ksymbol)
		atomic_inc(&nr_ksymbol_events);
	if (event->attr.bpf_event)
		atomic_inc(&nr_bpf_events);
	if (event->attr.text_poke)
		atomic_inc(&nr_text_poke_events);

	if (inc) {
		/*
		 * We need the mutex here because static_branch_enable()
		 * must complete *before* the perf_sched_count increment
		 * becomes visible.
		 */
		if (atomic_inc_not_zero(&perf_sched_count))
			goto enabled;

		mutex_lock(&perf_sched_mutex);
		if (!atomic_read(&perf_sched_count)) {
			static_branch_enable(&perf_sched_events);
			/*
			 * Guarantee that all CPUs observe they key change and
			 * call the perf scheduling hooks before proceeding to
			 * install events that need them.
			 */
			synchronize_rcu();
		}
		/*
		 * Now that we have waited for the sync_sched(), allow further
		 * increments to by-pass the mutex.
		 */
		atomic_inc(&perf_sched_count);
		mutex_unlock(&perf_sched_mutex);
	}
enabled:

	account_event_cpu(event, event->cpu);

	account_pmu_sb_event(event);
}

/*
 * Allocate and initialize an event structure
 */
static struct perf_event *
perf_event_alloc(struct perf_event_attr *attr, int cpu,
		 struct task_struct *task,
		 struct perf_event *group_leader,
		 struct perf_event *parent_event,
		 perf_overflow_handler_t overflow_handler,
		 void *context, int cgroup_fd)
{
	struct pmu *pmu;
	struct perf_event *event;
	struct hw_perf_event *hwc;
	long err = -EINVAL;
	int node;

	if ((unsigned)cpu >= nr_cpu_ids) {
		if (!task || cpu != -1)
			return ERR_PTR(-EINVAL);
	}
	if (attr->sigtrap && !task) {
		/* Requires a task: avoid signalling random tasks. */
		return ERR_PTR(-EINVAL);
	}

	node = (cpu >= 0) ? cpu_to_node(cpu) : -1;
	event = kmem_cache_alloc_node(perf_event_cache, GFP_KERNEL | __GFP_ZERO,
				      node);
	if (!event)
		return ERR_PTR(-ENOMEM);

	/*
	 * Single events are their own group leaders, with an
	 * empty sibling list:
	 */
	if (!group_leader)
		group_leader = event;

	mutex_init(&event->child_mutex);
	INIT_LIST_HEAD(&event->child_list);

	INIT_LIST_HEAD(&event->event_entry);
	INIT_LIST_HEAD(&event->sibling_list);
	INIT_LIST_HEAD(&event->active_list);
	init_event_group(event);
	INIT_LIST_HEAD(&event->rb_entry);
	INIT_LIST_HEAD(&event->active_entry);
	INIT_LIST_HEAD(&event->addr_filters.list);
	INIT_HLIST_NODE(&event->hlist_entry);


	init_waitqueue_head(&event->waitq);
	init_irq_work(&event->pending_irq, perf_pending_irq);
	init_task_work(&event->pending_task, perf_pending_task);
	rcuwait_init(&event->pending_work_wait);

	mutex_init(&event->mmap_mutex);
	raw_spin_lock_init(&event->addr_filters.lock);

	atomic_long_set(&event->refcount, 1);
	event->cpu		= cpu;
	event->attr		= *attr;
	event->group_leader	= group_leader;
	event->pmu		= NULL;
	event->oncpu		= -1;

	event->parent		= parent_event;

	event->ns		= get_pid_ns(task_active_pid_ns(current));
	event->id		= atomic64_inc_return(&perf_event_id);

	event->state		= PERF_EVENT_STATE_INACTIVE;

	if (parent_event)
		event->event_caps = parent_event->event_caps;

	if (task) {
		event->attach_state = PERF_ATTACH_TASK;
		/*
		 * XXX pmu::event_init needs to know what task to account to
		 * and we cannot use the ctx information because we need the
		 * pmu before we get a ctx.
		 */
		event->hw.target = get_task_struct(task);
	}

	event->clock = &local_clock;
	if (parent_event)
		event->clock = parent_event->clock;

	if (!overflow_handler && parent_event) {
		overflow_handler = parent_event->overflow_handler;
		context = parent_event->overflow_handler_context;
#if defined(CONFIG_BPF_SYSCALL) && defined(CONFIG_EVENT_TRACING)
		if (overflow_handler == bpf_overflow_handler) {
			struct bpf_prog *prog = parent_event->prog;

			bpf_prog_inc(prog);
			event->prog = prog;
			event->orig_overflow_handler =
				parent_event->orig_overflow_handler;
		}
#endif
	}

	if (overflow_handler) {
		event->overflow_handler	= overflow_handler;
		event->overflow_handler_context = context;
	} else if (is_write_backward(event)){
		event->overflow_handler = perf_event_output_backward;
		event->overflow_handler_context = NULL;
	} else {
		event->overflow_handler = perf_event_output_forward;
		event->overflow_handler_context = NULL;
	}

	perf_event__state_init(event);

	pmu = NULL;

	hwc = &event->hw;
	hwc->sample_period = attr->sample_period;
	if (attr->freq && attr->sample_freq)
		hwc->sample_period = 1;
	hwc->last_period = hwc->sample_period;

	local64_set(&hwc->period_left, hwc->sample_period);

	/*
	 * We currently do not support PERF_SAMPLE_READ on inherited events.
	 * See perf_output_read().
	 */
	if (attr->inherit && (attr->sample_type & PERF_SAMPLE_READ))
		goto err_ns;

	if (!has_branch_stack(event))
		event->attr.branch_sample_type = 0;

	pmu = perf_init_event(event);
	if (IS_ERR(pmu)) {
		err = PTR_ERR(pmu);
		goto err_ns;
	}

	/*
	 * Disallow uncore-cgroup events, they don't make sense as the cgroup will
	 * be different on other CPUs in the uncore mask.
	 */
	if (pmu->task_ctx_nr == perf_invalid_context && cgroup_fd != -1) {
		err = -EINVAL;
		goto err_pmu;
	}

	if (event->attr.aux_output &&
	    !(pmu->capabilities & PERF_PMU_CAP_AUX_OUTPUT)) {
		err = -EOPNOTSUPP;
		goto err_pmu;
	}

	if (cgroup_fd != -1) {
		err = perf_cgroup_connect(cgroup_fd, event, attr, group_leader);
		if (err)
			goto err_pmu;
	}

	err = exclusive_event_init(event);
	if (err)
		goto err_pmu;

	if (has_addr_filter(event)) {
		event->addr_filter_ranges = kcalloc(pmu->nr_addr_filters,
						    sizeof(struct perf_addr_filter_range),
						    GFP_KERNEL);
		if (!event->addr_filter_ranges) {
			err = -ENOMEM;
			goto err_per_task;
		}

		/*
		 * Clone the parent's vma offsets: they are valid until exec()
		 * even if the mm is not shared with the parent.
		 */
		if (event->parent) {
			struct perf_addr_filters_head *ifh = perf_event_addr_filters(event);

			raw_spin_lock_irq(&ifh->lock);
			memcpy(event->addr_filter_ranges,
			       event->parent->addr_filter_ranges,
			       pmu->nr_addr_filters * sizeof(struct perf_addr_filter_range));
			raw_spin_unlock_irq(&ifh->lock);
		}

		/* force hw sync on the address filters */
		event->addr_filters_gen = 1;
	}

	if (!event->parent) {
		if (event->attr.sample_type & PERF_SAMPLE_CALLCHAIN) {
			err = get_callchain_buffers(attr->sample_max_stack);
			if (err)
				goto err_addr_filters;
		}
	}

	err = security_perf_event_alloc(event);
	if (err)
		goto err_callchain_buffer;

	/* symmetric to unaccount_event() in _free_event() */
	account_event(event);

	return event;

err_callchain_buffer:
	if (!event->parent) {
		if (event->attr.sample_type & PERF_SAMPLE_CALLCHAIN)
			put_callchain_buffers();
	}
err_addr_filters:
	kfree(event->addr_filter_ranges);

err_per_task:
	exclusive_event_destroy(event);

err_pmu:
	if (is_cgroup_event(event))
		perf_detach_cgroup(event);
	if (event->destroy)
		event->destroy(event);
	module_put(pmu->module);
err_ns:
	if (event->hw.target)
		put_task_struct(event->hw.target);
	call_rcu(&event->rcu_head, free_event_rcu);

	return ERR_PTR(err);
}

static int perf_copy_attr(struct perf_event_attr __user *uattr,
			  struct perf_event_attr *attr)
{
	u32 size;
	int ret;

	/* Zero the full structure, so that a short copy will be nice. */
	memset(attr, 0, sizeof(*attr));

	ret = get_user(size, &uattr->size);
	if (ret)
		return ret;

	/* ABI compatibility quirk: */
	if (!size)
		size = PERF_ATTR_SIZE_VER0;
	if (size < PERF_ATTR_SIZE_VER0 || size > PAGE_SIZE)
		goto err_size;

	ret = copy_struct_from_user(attr, sizeof(*attr), uattr, size);
	if (ret) {
		if (ret == -E2BIG)
			goto err_size;
		return ret;
	}

	attr->size = size;

	if (attr->__reserved_1 || attr->__reserved_2 || attr->__reserved_3)
		return -EINVAL;

	if (attr->sample_type & ~(PERF_SAMPLE_MAX-1))
		return -EINVAL;

	if (attr->read_format & ~(PERF_FORMAT_MAX-1))
		return -EINVAL;

	if (attr->sample_type & PERF_SAMPLE_BRANCH_STACK) {
		u64 mask = attr->branch_sample_type;

		/* only using defined bits */
		if (mask & ~(PERF_SAMPLE_BRANCH_MAX-1))
			return -EINVAL;

		/* at least one branch bit must be set */
		if (!(mask & ~PERF_SAMPLE_BRANCH_PLM_ALL))
			return -EINVAL;

		/* propagate priv level, when not set for branch */
		if (!(mask & PERF_SAMPLE_BRANCH_PLM_ALL)) {

			/* exclude_kernel checked on syscall entry */
			if (!attr->exclude_kernel)
				mask |= PERF_SAMPLE_BRANCH_KERNEL;

			if (!attr->exclude_user)
				mask |= PERF_SAMPLE_BRANCH_USER;

			if (!attr->exclude_hv)
				mask |= PERF_SAMPLE_BRANCH_HV;
			/*
			 * adjust user setting (for HW filter setup)
			 */
			attr->branch_sample_type = mask;
		}
		/* privileged levels capture (kernel, hv): check permissions */
		if (mask & PERF_SAMPLE_BRANCH_PERM_PLM) {
			ret = perf_allow_kernel(attr);
			if (ret)
				return ret;
		}
	}

	if (attr->sample_type & PERF_SAMPLE_REGS_USER) {
		ret = perf_reg_validate(attr->sample_regs_user);
		if (ret)
			return ret;
	}

	if (attr->sample_type & PERF_SAMPLE_STACK_USER) {
		if (!arch_perf_have_user_stack_dump())
			return -ENOSYS;

		/*
		 * We have __u32 type for the size, but so far
		 * we can only use __u16 as maximum due to the
		 * __u16 sample size limit.
		 */
		if (attr->sample_stack_user >= USHRT_MAX)
			return -EINVAL;
		else if (!IS_ALIGNED(attr->sample_stack_user, sizeof(u64)))
			return -EINVAL;
	}

	if (!attr->sample_max_stack)
		attr->sample_max_stack = sysctl_perf_event_max_stack;

	if (attr->sample_type & PERF_SAMPLE_REGS_INTR)
		ret = perf_reg_validate(attr->sample_regs_intr);

#ifndef CONFIG_CGROUP_PERF
	if (attr->sample_type & PERF_SAMPLE_CGROUP)
		return -EINVAL;
#endif
	if ((attr->sample_type & PERF_SAMPLE_WEIGHT) &&
	    (attr->sample_type & PERF_SAMPLE_WEIGHT_STRUCT))
		return -EINVAL;

	if (!attr->inherit && attr->inherit_thread)
		return -EINVAL;

	if (attr->remove_on_exec && attr->enable_on_exec)
		return -EINVAL;

	if (attr->sigtrap && !attr->remove_on_exec)
		return -EINVAL;

out:
	return ret;

err_size:
	put_user(sizeof(*attr), &uattr->size);
	ret = -E2BIG;
	goto out;
}

static void mutex_lock_double(struct mutex *a, struct mutex *b)
{
	if (b < a)
		swap(a, b);

	mutex_lock(a);
	mutex_lock_nested(b, SINGLE_DEPTH_NESTING);
}

static int
perf_event_set_output(struct perf_event *event, struct perf_event *output_event)
{
	struct perf_buffer *rb = NULL;
	int ret = -EINVAL;

	if (!output_event) {
		mutex_lock(&event->mmap_mutex);
		goto set;
	}

	/* don't allow circular references */
	if (event == output_event)
		goto out;

	/*
	 * Don't allow cross-cpu buffers
	 */
	if (output_event->cpu != event->cpu)
		goto out;

	/*
	 * If its not a per-cpu rb, it must be the same task.
	 */
	if (output_event->cpu == -1 && output_event->hw.target != event->hw.target)
		goto out;

	/*
	 * Mixing clocks in the same buffer is trouble you don't need.
	 */
	if (output_event->clock != event->clock)
		goto out;

	/*
	 * Either writing ring buffer from beginning or from end.
	 * Mixing is not allowed.
	 */
	if (is_write_backward(output_event) != is_write_backward(event))
		goto out;

	/*
	 * If both events generate aux data, they must be on the same PMU
	 */
	if (has_aux(event) && has_aux(output_event) &&
	    event->pmu != output_event->pmu)
		goto out;

	/*
	 * Hold both mmap_mutex to serialize against perf_mmap_close().  Since
	 * output_event is already on rb->event_list, and the list iteration
	 * restarts after every removal, it is guaranteed this new event is
	 * observed *OR* if output_event is already removed, it's guaranteed we
	 * observe !rb->mmap_count.
	 */
	mutex_lock_double(&event->mmap_mutex, &output_event->mmap_mutex);
set:
	/* Can't redirect output if we've got an active mmap() */
	if (atomic_read(&event->mmap_count))
		goto unlock;

	if (output_event) {
		/* get the rb we want to redirect to */
		rb = ring_buffer_get(output_event);
		if (!rb)
			goto unlock;

		/* did we race against perf_mmap_close() */
		if (!atomic_read(&rb->mmap_count)) {
			ring_buffer_put(rb);
			goto unlock;
		}
	}

	ring_buffer_attach(event, rb);

	ret = 0;
unlock:
	mutex_unlock(&event->mmap_mutex);
	if (output_event)
		mutex_unlock(&output_event->mmap_mutex);

out:
	return ret;
}

static int perf_event_set_clock(struct perf_event *event, clockid_t clk_id)
{
	bool nmi_safe = false;

	switch (clk_id) {
	case CLOCK_MONOTONIC:
		event->clock = &ktime_get_mono_fast_ns;
		nmi_safe = true;
		break;

	case CLOCK_MONOTONIC_RAW:
		event->clock = &ktime_get_raw_fast_ns;
		nmi_safe = true;
		break;

	case CLOCK_REALTIME:
		event->clock = &ktime_get_real_ns;
		break;

	case CLOCK_BOOTTIME:
		event->clock = &ktime_get_boottime_ns;
		break;

	case CLOCK_TAI:
		event->clock = &ktime_get_clocktai_ns;
		break;

	default:
		return -EINVAL;
	}

	if (!nmi_safe && !(event->pmu->capabilities & PERF_PMU_CAP_NO_NMI))
		return -EINVAL;

	return 0;
}

/*
 * Variation on perf_event_ctx_lock_nested(), except we take two context
 * mutexes.
 */
static struct perf_event_context *
__perf_event_ctx_lock_double(struct perf_event *group_leader,
			     struct perf_event_context *ctx)
{
	struct perf_event_context *gctx;

again:
	rcu_read_lock();
	gctx = READ_ONCE(group_leader->ctx);
	if (!refcount_inc_not_zero(&gctx->refcount)) {
		rcu_read_unlock();
		goto again;
	}
	rcu_read_unlock();

	mutex_lock_double(&gctx->mutex, &ctx->mutex);

	if (group_leader->ctx != gctx) {
		mutex_unlock(&ctx->mutex);
		mutex_unlock(&gctx->mutex);
		put_ctx(gctx);
		goto again;
	}

	return gctx;
}

static bool
perf_check_permission(struct perf_event_attr *attr, struct task_struct *task)
{
	unsigned int ptrace_mode = PTRACE_MODE_READ_REALCREDS;
	bool is_capable = perfmon_capable();

	if (attr->sigtrap) {
		/*
		 * perf_event_attr::sigtrap sends signals to the other task.
		 * Require the current task to also have CAP_KILL.
		 */
		rcu_read_lock();
		is_capable &= ns_capable(__task_cred(task)->user_ns, CAP_KILL);
		rcu_read_unlock();

		/*
		 * If the required capabilities aren't available, checks for
		 * ptrace permissions: upgrade to ATTACH, since sending signals
		 * can effectively change the target task.
		 */
		ptrace_mode = PTRACE_MODE_ATTACH_REALCREDS;
	}

	/*
	 * Preserve ptrace permission check for backwards compatibility. The
	 * ptrace check also includes checks that the current task and other
	 * task have matching uids, and is therefore not done here explicitly.
	 */
	return is_capable || ptrace_may_access(task, ptrace_mode);
}

/**
 * sys_perf_event_open - open a performance event, associate it to a task/cpu
 *
 * @attr_uptr:	event_id type attributes for monitoring/sampling
 * @pid:		target pid
 * @cpu:		target cpu
 * @group_fd:		group leader event fd
 * @flags:		perf event open flags
 */
SYSCALL_DEFINE5(perf_event_open,
		struct perf_event_attr __user *, attr_uptr,
		pid_t, pid, int, cpu, int, group_fd, unsigned long, flags)
{
	struct perf_event *group_leader = NULL, *output_event = NULL;
	struct perf_event *event, *sibling;
	struct perf_event_attr attr;
	struct perf_event_context *ctx, *gctx;
	struct file *event_file = NULL;
	struct fd group = {NULL, 0};
	struct task_struct *task = NULL;
	struct pmu *pmu;
	int event_fd;
	int move_group = 0;
	int err;
	int f_flags = O_RDWR;
	int cgroup_fd = -1;

	/* for future expandability... */
	if (flags & ~PERF_FLAG_ALL)
		return -EINVAL;

	err = perf_copy_attr(attr_uptr, &attr);
	if (err)
		return err;

	/* Do we allow access to perf_event_open(2) ? */
	err = security_perf_event_open(&attr, PERF_SECURITY_OPEN);
	if (err)
		return err;

	if (!attr.exclude_kernel) {
		err = perf_allow_kernel(&attr);
		if (err)
			return err;
	}

	if (attr.namespaces) {
		if (!perfmon_capable())
			return -EACCES;
	}

	if (attr.freq) {
		if (attr.sample_freq > sysctl_perf_event_sample_rate)
			return -EINVAL;
	} else {
		if (attr.sample_period & (1ULL << 63))
			return -EINVAL;
	}

	/* Only privileged users can get physical addresses */
	if ((attr.sample_type & PERF_SAMPLE_PHYS_ADDR)) {
		err = perf_allow_kernel(&attr);
		if (err)
			return err;
	}

	/* REGS_INTR can leak data, lockdown must prevent this */
	if (attr.sample_type & PERF_SAMPLE_REGS_INTR) {
		err = security_locked_down(LOCKDOWN_PERF);
		if (err)
			return err;
	}

	/*
	 * In cgroup mode, the pid argument is used to pass the fd
	 * opened to the cgroup directory in cgroupfs. The cpu argument
	 * designates the cpu on which to monitor threads from that
	 * cgroup.
	 */
	if ((flags & PERF_FLAG_PID_CGROUP) && (pid == -1 || cpu == -1))
		return -EINVAL;

	if (flags & PERF_FLAG_FD_CLOEXEC)
		f_flags |= O_CLOEXEC;

	event_fd = get_unused_fd_flags(f_flags);
	if (event_fd < 0)
		return event_fd;

	if (group_fd != -1) {
		err = perf_fget_light(group_fd, &group);
		if (err)
			goto err_fd;
		group_leader = group.file->private_data;
		if (flags & PERF_FLAG_FD_OUTPUT)
			output_event = group_leader;
		if (flags & PERF_FLAG_FD_NO_GROUP)
			group_leader = NULL;
	}

	if (pid != -1 && !(flags & PERF_FLAG_PID_CGROUP)) {
		task = find_lively_task_by_vpid(pid);
		if (IS_ERR(task)) {
			err = PTR_ERR(task);
			goto err_group_fd;
		}
	}

	if (task && group_leader &&
	    group_leader->attr.inherit != attr.inherit) {
		err = -EINVAL;
		goto err_task;
	}

	if (flags & PERF_FLAG_PID_CGROUP)
		cgroup_fd = pid;

	event = perf_event_alloc(&attr, cpu, task, group_leader, NULL,
				 NULL, NULL, cgroup_fd);
	if (IS_ERR(event)) {
		err = PTR_ERR(event);
		goto err_task;
	}

	if (is_sampling_event(event)) {
		if (event->pmu->capabilities & PERF_PMU_CAP_NO_INTERRUPT) {
			err = -EOPNOTSUPP;
			goto err_alloc;
		}
	}

	/*
	 * Special case software events and allow them to be part of
	 * any hardware group.
	 */
	pmu = event->pmu;

	if (attr.use_clockid) {
		err = perf_event_set_clock(event, attr.clockid);
		if (err)
			goto err_alloc;
	}

	if (pmu->task_ctx_nr == perf_sw_context)
		event->event_caps |= PERF_EV_CAP_SOFTWARE;

	if (group_leader) {
		if (is_software_event(event) &&
		    !in_software_context(group_leader)) {
			/*
			 * If the event is a sw event, but the group_leader
			 * is on hw context.
			 *
			 * Allow the addition of software events to hw
			 * groups, this is safe because software events
			 * never fail to schedule.
			 */
			pmu = group_leader->ctx->pmu;
		} else if (!is_software_event(event) &&
			   is_software_event(group_leader) &&
			   (group_leader->group_caps & PERF_EV_CAP_SOFTWARE)) {
			/*
			 * In case the group is a pure software group, and we
			 * try to add a hardware event, move the whole group to
			 * the hardware context.
			 */
			move_group = 1;
		}
	}

	/*
	 * Get the target context (task or percpu):
	 */
	ctx = find_get_context(pmu, task, event);
	if (IS_ERR(ctx)) {
		err = PTR_ERR(ctx);
		goto err_alloc;
	}

	/*
	 * Look up the group leader (we will attach this event to it):
	 */
	if (group_leader) {
		err = -EINVAL;

		/*
		 * Do not allow a recursive hierarchy (this new sibling
		 * becoming part of another group-sibling):
		 */
		if (group_leader->group_leader != group_leader)
			goto err_context;

		/* All events in a group should have the same clock */
		if (group_leader->clock != event->clock)
			goto err_context;

		/*
		 * Make sure we're both events for the same CPU;
		 * grouping events for different CPUs is broken; since
		 * you can never concurrently schedule them anyhow.
		 */
		if (group_leader->cpu != event->cpu)
			goto err_context;

		/*
		 * Make sure we're both on the same task, or both
		 * per-CPU events.
		 */
		if (group_leader->ctx->task != ctx->task)
			goto err_context;

		/*
		 * Do not allow to attach to a group in a different task
		 * or CPU context. If we're moving SW events, we'll fix
		 * this up later, so allow that.
		 *
		 * Racy, not holding group_leader->ctx->mutex, see comment with
		 * perf_event_ctx_lock().
		 */
		if (!move_group && group_leader->ctx != ctx)
			goto err_context;

		/*
		 * Only a group leader can be exclusive or pinned
		 */
		if (attr.exclusive || attr.pinned)
			goto err_context;
	}

	if (output_event) {
		err = perf_event_set_output(event, output_event);
		if (err)
			goto err_context;
	}

	event_file = anon_inode_getfile("[perf_event]", &perf_fops, event,
					f_flags);
	if (IS_ERR(event_file)) {
		err = PTR_ERR(event_file);
		event_file = NULL;
		goto err_context;
	}

	if (task) {
		err = down_read_interruptible(&task->signal->exec_update_lock);
		if (err)
			goto err_file;

		/*
		 * We must hold exec_update_lock across this and any potential
		 * perf_install_in_context() call for this new event to
		 * serialize against exec() altering our credentials (and the
		 * perf_event_exit_task() that could imply).
		 */
		err = -EACCES;
		if (!perf_check_permission(&attr, task))
			goto err_cred;
	}

	if (move_group) {
		gctx = __perf_event_ctx_lock_double(group_leader, ctx);

		if (gctx->task == TASK_TOMBSTONE) {
			err = -ESRCH;
			goto err_locked;
		}

		/*
		 * Check if we raced against another sys_perf_event_open() call
		 * moving the software group underneath us.
		 */
		if (!(group_leader->group_caps & PERF_EV_CAP_SOFTWARE)) {
			/*
			 * If someone moved the group out from under us, check
			 * if this new event wound up on the same ctx, if so
			 * its the regular !move_group case, otherwise fail.
			 */
			if (gctx != ctx) {
				err = -EINVAL;
				goto err_locked;
			} else {
				perf_event_ctx_unlock(group_leader, gctx);
				move_group = 0;
				goto not_move_group;
			}
		}

		/*
		 * Failure to create exclusive events returns -EBUSY.
		 */
		err = -EBUSY;
		if (!exclusive_event_installable(group_leader, ctx))
			goto err_locked;

		for_each_sibling_event(sibling, group_leader) {
			if (!exclusive_event_installable(sibling, ctx))
				goto err_locked;
		}
	} else {
		mutex_lock(&ctx->mutex);

		/*
		 * Now that we hold ctx->lock, (re)validate group_leader->ctx == ctx,
		 * see the group_leader && !move_group test earlier.
		 */
		if (group_leader && group_leader->ctx != ctx) {
			err = -EINVAL;
			goto err_locked;
		}
	}
not_move_group:

	if (ctx->task == TASK_TOMBSTONE) {
		err = -ESRCH;
		goto err_locked;
	}

	if (!perf_event_validate_size(event)) {
		err = -E2BIG;
		goto err_locked;
	}

	if (!task) {
		/*
		 * Check if the @cpu we're creating an event for is online.
		 *
		 * We use the perf_cpu_context::ctx::mutex to serialize against
		 * the hotplug notifiers. See perf_event_{init,exit}_cpu().
		 */
		struct perf_cpu_context *cpuctx =
			container_of(ctx, struct perf_cpu_context, ctx);

		if (!cpuctx->online) {
			err = -ENODEV;
			goto err_locked;
		}
	}

	if (perf_need_aux_event(event) && !perf_get_aux_event(event, group_leader)) {
		err = -EINVAL;
		goto err_locked;
	}

	/*
	 * Must be under the same ctx::mutex as perf_install_in_context(),
	 * because we need to serialize with concurrent event creation.
	 */
	if (!exclusive_event_installable(event, ctx)) {
		err = -EBUSY;
		goto err_locked;
	}

	WARN_ON_ONCE(ctx->parent_ctx);

	/*
	 * This is the point on no return; we cannot fail hereafter. This is
	 * where we start modifying current state.
	 */

	if (move_group) {
		/*
		 * See perf_event_ctx_lock() for comments on the details
		 * of swizzling perf_event::ctx.
		 */
		perf_remove_from_context(group_leader, 0);
		put_ctx(gctx);

		for_each_sibling_event(sibling, group_leader) {
			perf_remove_from_context(sibling, 0);
			put_ctx(gctx);
		}

		/*
		 * Wait for everybody to stop referencing the events through
		 * the old lists, before installing it on new lists.
		 */
		synchronize_rcu();

		/*
		 * Install the group siblings before the group leader.
		 *
		 * Because a group leader will try and install the entire group
		 * (through the sibling list, which is still in-tact), we can
		 * end up with siblings installed in the wrong context.
		 *
		 * By installing siblings first we NO-OP because they're not
		 * reachable through the group lists.
		 */
		for_each_sibling_event(sibling, group_leader) {
			perf_event__state_init(sibling);
			perf_install_in_context(ctx, sibling, sibling->cpu);
			get_ctx(ctx);
		}

		/*
		 * Removing from the context ends up with disabled
		 * event. What we want here is event in the initial
		 * startup state, ready to be add into new context.
		 */
		perf_event__state_init(group_leader);
		perf_install_in_context(ctx, group_leader, group_leader->cpu);
		get_ctx(ctx);
	}

	/*
	 * Precalculate sample_data sizes; do while holding ctx::mutex such
	 * that we're serialized against further additions and before
	 * perf_install_in_context() which is the point the event is active and
	 * can use these values.
	 */
	perf_event__header_size(event);
	perf_event__id_header_size(event);

	event->owner = current;

	perf_install_in_context(ctx, event, event->cpu);
	perf_unpin_context(ctx);

	if (move_group)
		perf_event_ctx_unlock(group_leader, gctx);
	mutex_unlock(&ctx->mutex);

	if (task) {
		up_read(&task->signal->exec_update_lock);
		put_task_struct(task);
	}

	mutex_lock(&current->perf_event_mutex);
	list_add_tail(&event->owner_entry, &current->perf_event_list);
	mutex_unlock(&current->perf_event_mutex);

	/*
	 * Drop the reference on the group_event after placing the
	 * new event on the sibling_list. This ensures destruction
	 * of the group leader will find the pointer to itself in
	 * perf_group_detach().
	 */
	fdput(group);
	fd_install(event_fd, event_file);
	return event_fd;

err_locked:
	if (move_group)
		perf_event_ctx_unlock(group_leader, gctx);
	mutex_unlock(&ctx->mutex);
err_cred:
	if (task)
		up_read(&task->signal->exec_update_lock);
err_file:
	fput(event_file);
err_context:
	perf_unpin_context(ctx);
	put_ctx(ctx);
err_alloc:
	/*
	 * If event_file is set, the fput() above will have called ->release()
	 * and that will take care of freeing the event.
	 */
	if (!event_file)
		free_event(event);
err_task:
	if (task)
		put_task_struct(task);
err_group_fd:
	fdput(group);
err_fd:
	put_unused_fd(event_fd);
	return err;
}

/**
 * perf_event_create_kernel_counter
 *
 * @attr: attributes of the counter to create
 * @cpu: cpu in which the counter is bound
 * @task: task to profile (NULL for percpu)
 * @overflow_handler: callback to trigger when we hit the event
 * @context: context data could be used in overflow_handler callback
 */
struct perf_event *
perf_event_create_kernel_counter(struct perf_event_attr *attr, int cpu,
				 struct task_struct *task,
				 perf_overflow_handler_t overflow_handler,
				 void *context)
{
	struct perf_event_context *ctx;
	struct perf_event *event;
	int err;

	/*
	 * Grouping is not supported for kernel events, neither is 'AUX',
	 * make sure the caller's intentions are adjusted.
	 */
	if (attr->aux_output)
		return ERR_PTR(-EINVAL);

	event = perf_event_alloc(attr, cpu, task, NULL, NULL,
				 overflow_handler, context, -1);
	if (IS_ERR(event)) {
		err = PTR_ERR(event);
		goto err;
	}

	/* Mark owner so we could distinguish it from user events. */
	event->owner = TASK_TOMBSTONE;

	/*
	 * Get the target context (task or percpu):
	 */
	ctx = find_get_context(event->pmu, task, event);
	if (IS_ERR(ctx)) {
		err = PTR_ERR(ctx);
		goto err_free;
	}

	WARN_ON_ONCE(ctx->parent_ctx);
	mutex_lock(&ctx->mutex);
	if (ctx->task == TASK_TOMBSTONE) {
		err = -ESRCH;
		goto err_unlock;
	}

	if (!task) {
		/*
		 * Check if the @cpu we're creating an event for is online.
		 *
		 * We use the perf_cpu_context::ctx::mutex to serialize against
		 * the hotplug notifiers. See perf_event_{init,exit}_cpu().
		 */
		struct perf_cpu_context *cpuctx =
			container_of(ctx, struct perf_cpu_context, ctx);
		if (!cpuctx->online) {
			err = -ENODEV;
			goto err_unlock;
		}
	}

	if (!exclusive_event_installable(event, ctx)) {
		err = -EBUSY;
		goto err_unlock;
	}

	perf_install_in_context(ctx, event, event->cpu);
	perf_unpin_context(ctx);
	mutex_unlock(&ctx->mutex);

	return event;

err_unlock:
	mutex_unlock(&ctx->mutex);
	perf_unpin_context(ctx);
	put_ctx(ctx);
err_free:
	free_event(event);
err:
	return ERR_PTR(err);
}
EXPORT_SYMBOL_GPL(perf_event_create_kernel_counter);

void perf_pmu_migrate_context(struct pmu *pmu, int src_cpu, int dst_cpu)
{
	struct perf_event_context *src_ctx;
	struct perf_event_context *dst_ctx;
	struct perf_event *event, *tmp;
	LIST_HEAD(events);

	src_ctx = &per_cpu_ptr(pmu->pmu_cpu_context, src_cpu)->ctx;
	dst_ctx = &per_cpu_ptr(pmu->pmu_cpu_context, dst_cpu)->ctx;

	/*
	 * See perf_event_ctx_lock() for comments on the details
	 * of swizzling perf_event::ctx.
	 */
	mutex_lock_double(&src_ctx->mutex, &dst_ctx->mutex);
	list_for_each_entry_safe(event, tmp, &src_ctx->event_list,
				 event_entry) {
		perf_remove_from_context(event, 0);
		unaccount_event_cpu(event, src_cpu);
		put_ctx(src_ctx);
		list_add(&event->migrate_entry, &events);
	}

	/*
	 * Wait for the events to quiesce before re-instating them.
	 */
	synchronize_rcu();

	/*
	 * Re-instate events in 2 passes.
	 *
	 * Skip over group leaders and only install siblings on this first
	 * pass, siblings will not get enabled without a leader, however a
	 * leader will enable its siblings, even if those are still on the old
	 * context.
	 */
	list_for_each_entry_safe(event, tmp, &events, migrate_entry) {
		if (event->group_leader == event)
			continue;

		list_del(&event->migrate_entry);
		if (event->state >= PERF_EVENT_STATE_OFF)
			event->state = PERF_EVENT_STATE_INACTIVE;
		account_event_cpu(event, dst_cpu);
		perf_install_in_context(dst_ctx, event, dst_cpu);
		get_ctx(dst_ctx);
	}

	/*
	 * Once all the siblings are setup properly, install the group leaders
	 * to make it go.
	 */
	list_for_each_entry_safe(event, tmp, &events, migrate_entry) {
		list_del(&event->migrate_entry);
		if (event->state >= PERF_EVENT_STATE_OFF)
			event->state = PERF_EVENT_STATE_INACTIVE;
		account_event_cpu(event, dst_cpu);
		perf_install_in_context(dst_ctx, event, dst_cpu);
		get_ctx(dst_ctx);
	}
	mutex_unlock(&dst_ctx->mutex);
	mutex_unlock(&src_ctx->mutex);
}
EXPORT_SYMBOL_GPL(perf_pmu_migrate_context);

static void sync_child_event(struct perf_event *child_event)
{
	struct perf_event *parent_event = child_event->parent;
	u64 child_val;

	if (child_event->attr.inherit_stat) {
		struct task_struct *task = child_event->ctx->task;

		if (task && task != TASK_TOMBSTONE)
			perf_event_read_event(child_event, task);
	}

	child_val = perf_event_count(child_event);

	/*
	 * Add back the child's count to the parent's count:
	 */
	atomic64_add(child_val, &parent_event->child_count);
	atomic64_add(child_event->total_time_enabled,
		     &parent_event->child_total_time_enabled);
	atomic64_add(child_event->total_time_running,
		     &parent_event->child_total_time_running);
}

static void
perf_event_exit_event(struct perf_event *event, struct perf_event_context *ctx)
{
	struct perf_event *parent_event = event->parent;
	unsigned long detach_flags = 0;

	if (parent_event) {
		/*
		 * Do not destroy the 'original' grouping; because of the
		 * context switch optimization the original events could've
		 * ended up in a random child task.
		 *
		 * If we were to destroy the original group, all group related
		 * operations would cease to function properly after this
		 * random child dies.
		 *
		 * Do destroy all inherited groups, we don't care about those
		 * and being thorough is better.
		 */
		detach_flags = DETACH_GROUP | DETACH_CHILD;
		mutex_lock(&parent_event->child_mutex);
	}

	perf_remove_from_context(event, detach_flags);

	raw_spin_lock_irq(&ctx->lock);
	if (event->state > PERF_EVENT_STATE_EXIT)
		perf_event_set_state(event, PERF_EVENT_STATE_EXIT);
	raw_spin_unlock_irq(&ctx->lock);

	/*
	 * Child events can be freed.
	 */
	if (parent_event) {
		mutex_unlock(&parent_event->child_mutex);
		/*
		 * Kick perf_poll() for is_event_hup();
		 */
		perf_event_wakeup(parent_event);
		free_event(event);
		put_event(parent_event);
		return;
	}

	/*
	 * Parent events are governed by their filedesc, retain them.
	 */
	perf_event_wakeup(event);
}

static void perf_event_exit_task_context(struct task_struct *child, int ctxn)
{
	struct perf_event_context *child_ctx, *clone_ctx = NULL;
	struct perf_event *child_event, *next;

	WARN_ON_ONCE(child != current);

	child_ctx = perf_pin_task_context(child, ctxn);
	if (!child_ctx)
		return;

	/*
	 * In order to reduce the amount of tricky in ctx tear-down, we hold
	 * ctx::mutex over the entire thing. This serializes against almost
	 * everything that wants to access the ctx.
	 *
	 * The exception is sys_perf_event_open() /
	 * perf_event_create_kernel_count() which does find_get_context()
	 * without ctx::mutex (it cannot because of the move_group double mutex
	 * lock thing). See the comments in perf_install_in_context().
	 */
	mutex_lock(&child_ctx->mutex);

	/*
	 * In a single ctx::lock section, de-schedule the events and detach the
	 * context from the task such that we cannot ever get it scheduled back
	 * in.
	 */
	raw_spin_lock_irq(&child_ctx->lock);
	task_ctx_sched_out(__get_cpu_context(child_ctx), child_ctx, EVENT_ALL);

	/*
	 * Now that the context is inactive, destroy the task <-> ctx relation
	 * and mark the context dead.
	 */
	RCU_INIT_POINTER(child->perf_event_ctxp[ctxn], NULL);
	put_ctx(child_ctx); /* cannot be last */
	WRITE_ONCE(child_ctx->task, TASK_TOMBSTONE);
	put_task_struct(current); /* cannot be last */

	clone_ctx = unclone_ctx(child_ctx);
	raw_spin_unlock_irq(&child_ctx->lock);

	if (clone_ctx)
		put_ctx(clone_ctx);

	/*
	 * Report the task dead after unscheduling the events so that we
	 * won't get any samples after PERF_RECORD_EXIT. We can however still
	 * get a few PERF_RECORD_READ events.
	 */
	perf_event_task(child, child_ctx, 0);

	list_for_each_entry_safe(child_event, next, &child_ctx->event_list, event_entry)
		perf_event_exit_event(child_event, child_ctx);

	mutex_unlock(&child_ctx->mutex);

	put_ctx(child_ctx);
}

/*
 * When a child task exits, feed back event values to parent events.
 *
 * Can be called with exec_update_lock held when called from
 * setup_new_exec().
 */
void perf_event_exit_task(struct task_struct *child)
{
	struct perf_event *event, *tmp;
	int ctxn;

	mutex_lock(&child->perf_event_mutex);
	list_for_each_entry_safe(event, tmp, &child->perf_event_list,
				 owner_entry) {
		list_del_init(&event->owner_entry);

		/*
		 * Ensure the list deletion is visible before we clear
		 * the owner, closes a race against perf_release() where
		 * we need to serialize on the owner->perf_event_mutex.
		 */
		smp_store_release(&event->owner, NULL);
	}
	mutex_unlock(&child->perf_event_mutex);

	for_each_task_context_nr(ctxn)
		perf_event_exit_task_context(child, ctxn);

	/*
	 * The perf_event_exit_task_context calls perf_event_task
	 * with child's task_ctx, which generates EXIT events for
	 * child contexts and sets child->perf_event_ctxp[] to NULL.
	 * At this point we need to send EXIT events to cpu contexts.
	 */
	perf_event_task(child, NULL, 0);
}

static void perf_free_event(struct perf_event *event,
			    struct perf_event_context *ctx)
{
	struct perf_event *parent = event->parent;

	if (WARN_ON_ONCE(!parent))
		return;

	mutex_lock(&parent->child_mutex);
	list_del_init(&event->child_list);
	mutex_unlock(&parent->child_mutex);

	put_event(parent);

	raw_spin_lock_irq(&ctx->lock);
	perf_group_detach(event);
	list_del_event(event, ctx);
	raw_spin_unlock_irq(&ctx->lock);
	free_event(event);
}

/*
 * Free a context as created by inheritance by perf_event_init_task() below,
 * used by fork() in case of fail.
 *
 * Even though the task has never lived, the context and events have been
 * exposed through the child_list, so we must take care tearing it all down.
 */
void perf_event_free_task(struct task_struct *task)
{
	struct perf_event_context *ctx;
	struct perf_event *event, *tmp;
	int ctxn;

	for_each_task_context_nr(ctxn) {
		ctx = task->perf_event_ctxp[ctxn];
		if (!ctx)
			continue;

		mutex_lock(&ctx->mutex);
		raw_spin_lock_irq(&ctx->lock);
		/*
		 * Destroy the task <-> ctx relation and mark the context dead.
		 *
		 * This is important because even though the task hasn't been
		 * exposed yet the context has been (through child_list).
		 */
		RCU_INIT_POINTER(task->perf_event_ctxp[ctxn], NULL);
		WRITE_ONCE(ctx->task, TASK_TOMBSTONE);
		put_task_struct(task); /* cannot be last */
		raw_spin_unlock_irq(&ctx->lock);

		list_for_each_entry_safe(event, tmp, &ctx->event_list, event_entry)
			perf_free_event(event, ctx);

		mutex_unlock(&ctx->mutex);

		/*
		 * perf_event_release_kernel() could've stolen some of our
		 * child events and still have them on its free_list. In that
		 * case we must wait for these events to have been freed (in
		 * particular all their references to this task must've been
		 * dropped).
		 *
		 * Without this copy_process() will unconditionally free this
		 * task (irrespective of its reference count) and
		 * _free_event()'s put_task_struct(event->hw.target) will be a
		 * use-after-free.
		 *
		 * Wait for all events to drop their context reference.
		 */
		wait_var_event(&ctx->refcount, refcount_read(&ctx->refcount) == 1);
		put_ctx(ctx); /* must be last */
	}
}

void perf_event_delayed_put(struct task_struct *task)
{
	int ctxn;

	for_each_task_context_nr(ctxn)
		WARN_ON_ONCE(task->perf_event_ctxp[ctxn]);
}

struct file *perf_event_get(unsigned int fd)
{
	struct file *file = fget(fd);
	if (!file)
		return ERR_PTR(-EBADF);

	if (file->f_op != &perf_fops) {
		fput(file);
		return ERR_PTR(-EBADF);
	}

	return file;
}

const struct perf_event *perf_get_event(struct file *file)
{
	if (file->f_op != &perf_fops)
		return ERR_PTR(-EINVAL);

	return file->private_data;
}

const struct perf_event_attr *perf_event_attrs(struct perf_event *event)
{
	if (!event)
		return ERR_PTR(-EINVAL);

	return &event->attr;
}

/*
 * Inherit an event from parent task to child task.
 *
 * Returns:
 *  - valid pointer on success
 *  - NULL for orphaned events
 *  - IS_ERR() on error
 */
static struct perf_event *
inherit_event(struct perf_event *parent_event,
	      struct task_struct *parent,
	      struct perf_event_context *parent_ctx,
	      struct task_struct *child,
	      struct perf_event *group_leader,
	      struct perf_event_context *child_ctx)
{
	enum perf_event_state parent_state = parent_event->state;
	struct perf_event *child_event;
	unsigned long flags;

	/*
	 * Instead of creating recursive hierarchies of events,
	 * we link inherited events back to the original parent,
	 * which has a filp for sure, which we use as the reference
	 * count:
	 */
	if (parent_event->parent)
		parent_event = parent_event->parent;

	child_event = perf_event_alloc(&parent_event->attr,
					   parent_event->cpu,
					   child,
					   group_leader, parent_event,
					   NULL, NULL, -1);
	if (IS_ERR(child_event))
		return child_event;


	if ((child_event->attach_state & PERF_ATTACH_TASK_DATA) &&
	    !child_ctx->task_ctx_data) {
		struct pmu *pmu = child_event->pmu;

		child_ctx->task_ctx_data = alloc_task_ctx_data(pmu);
		if (!child_ctx->task_ctx_data) {
			free_event(child_event);
			return ERR_PTR(-ENOMEM);
		}
	}

	/*
	 * is_orphaned_event() and list_add_tail(&parent_event->child_list)
	 * must be under the same lock in order to serialize against
	 * perf_event_release_kernel(), such that either we must observe
	 * is_orphaned_event() or they will observe us on the child_list.
	 */
	mutex_lock(&parent_event->child_mutex);
	if (is_orphaned_event(parent_event) ||
	    !atomic_long_inc_not_zero(&parent_event->refcount)) {
		mutex_unlock(&parent_event->child_mutex);
		/* task_ctx_data is freed with child_ctx */
		free_event(child_event);
		return NULL;
	}

	get_ctx(child_ctx);

	/*
	 * Make the child state follow the state of the parent event,
	 * not its attr.disabled bit.  We hold the parent's mutex,
	 * so we won't race with perf_event_{en, dis}able_family.
	 */
	if (parent_state >= PERF_EVENT_STATE_INACTIVE)
		child_event->state = PERF_EVENT_STATE_INACTIVE;
	else
		child_event->state = PERF_EVENT_STATE_OFF;

	if (parent_event->attr.freq) {
		u64 sample_period = parent_event->hw.sample_period;
		struct hw_perf_event *hwc = &child_event->hw;

		hwc->sample_period = sample_period;
		hwc->last_period   = sample_period;

		local64_set(&hwc->period_left, sample_period);
	}

	child_event->ctx = child_ctx;
	child_event->overflow_handler = parent_event->overflow_handler;
	child_event->overflow_handler_context
		= parent_event->overflow_handler_context;

	/*
	 * Precalculate sample_data sizes
	 */
	perf_event__header_size(child_event);
	perf_event__id_header_size(child_event);

	/*
	 * Link it up in the child's context:
	 */
	raw_spin_lock_irqsave(&child_ctx->lock, flags);
	add_event_to_ctx(child_event, child_ctx);
	child_event->attach_state |= PERF_ATTACH_CHILD;
	raw_spin_unlock_irqrestore(&child_ctx->lock, flags);

	/*
	 * Link this into the parent event's child list
	 */
	list_add_tail(&child_event->child_list, &parent_event->child_list);
	mutex_unlock(&parent_event->child_mutex);

	return child_event;
}

/*
 * Inherits an event group.
 *
 * This will quietly suppress orphaned events; !inherit_event() is not an error.
 * This matches with perf_event_release_kernel() removing all child events.
 *
 * Returns:
 *  - 0 on success
 *  - <0 on error
 */
static int inherit_group(struct perf_event *parent_event,
	      struct task_struct *parent,
	      struct perf_event_context *parent_ctx,
	      struct task_struct *child,
	      struct perf_event_context *child_ctx)
{
	struct perf_event *leader;
	struct perf_event *sub;
	struct perf_event *child_ctr;

	leader = inherit_event(parent_event, parent, parent_ctx,
				 child, NULL, child_ctx);
	if (IS_ERR(leader))
		return PTR_ERR(leader);
	/*
	 * @leader can be NULL here because of is_orphaned_event(). In this
	 * case inherit_event() will create individual events, similar to what
	 * perf_group_detach() would do anyway.
	 */
	for_each_sibling_event(sub, parent_event) {
		child_ctr = inherit_event(sub, parent, parent_ctx,
					    child, leader, child_ctx);
		if (IS_ERR(child_ctr))
			return PTR_ERR(child_ctr);

		if (sub->aux_event == parent_event && child_ctr &&
		    !perf_get_aux_event(child_ctr, leader))
			return -EINVAL;
	}
	if (leader)
		leader->group_generation = parent_event->group_generation;
	return 0;
}

/*
 * Creates the child task context and tries to inherit the event-group.
 *
 * Clears @inherited_all on !attr.inherited or error. Note that we'll leave
 * inherited_all set when we 'fail' to inherit an orphaned event; this is
 * consistent with perf_event_release_kernel() removing all child events.
 *
 * Returns:
 *  - 0 on success
 *  - <0 on error
 */
static int
inherit_task_group(struct perf_event *event, struct task_struct *parent,
		   struct perf_event_context *parent_ctx,
		   struct task_struct *child, int ctxn,
		   u64 clone_flags, int *inherited_all)
{
	int ret;
	struct perf_event_context *child_ctx;

	if (!event->attr.inherit ||
	    (event->attr.inherit_thread && !(clone_flags & CLONE_THREAD)) ||
	    /* Do not inherit if sigtrap and signal handlers were cleared. */
	    (event->attr.sigtrap && (clone_flags & CLONE_CLEAR_SIGHAND))) {
		*inherited_all = 0;
		return 0;
	}

	child_ctx = child->perf_event_ctxp[ctxn];
	if (!child_ctx) {
		/*
		 * This is executed from the parent task context, so
		 * inherit events that have been marked for cloning.
		 * First allocate and initialize a context for the
		 * child.
		 */
		child_ctx = alloc_perf_context(parent_ctx->pmu, child);
		if (!child_ctx)
			return -ENOMEM;

		child->perf_event_ctxp[ctxn] = child_ctx;
	}

	ret = inherit_group(event, parent, parent_ctx,
			    child, child_ctx);

	if (ret)
		*inherited_all = 0;

	return ret;
}

/*
 * Initialize the perf_event context in task_struct
 */
static int perf_event_init_context(struct task_struct *child, int ctxn,
				   u64 clone_flags)
{
	struct perf_event_context *child_ctx, *parent_ctx;
	struct perf_event_context *cloned_ctx;
	struct perf_event *event;
	struct task_struct *parent = current;
	int inherited_all = 1;
	unsigned long flags;
	int ret = 0;

	if (likely(!parent->perf_event_ctxp[ctxn]))
		return 0;

	/*
	 * If the parent's context is a clone, pin it so it won't get
	 * swapped under us.
	 */
	parent_ctx = perf_pin_task_context(parent, ctxn);
	if (!parent_ctx)
		return 0;

	/*
	 * No need to check if parent_ctx != NULL here; since we saw
	 * it non-NULL earlier, the only reason for it to become NULL
	 * is if we exit, and since we're currently in the middle of
	 * a fork we can't be exiting at the same time.
	 */

	/*
	 * Lock the parent list. No need to lock the child - not PID
	 * hashed yet and not running, so nobody can access it.
	 */
	mutex_lock(&parent_ctx->mutex);

	/*
	 * We dont have to disable NMIs - we are only looking at
	 * the list, not manipulating it:
	 */
	perf_event_groups_for_each(event, &parent_ctx->pinned_groups) {
		ret = inherit_task_group(event, parent, parent_ctx,
					 child, ctxn, clone_flags,
					 &inherited_all);
		if (ret)
			goto out_unlock;
	}

	/*
	 * We can't hold ctx->lock when iterating the ->flexible_group list due
	 * to allocations, but we need to prevent rotation because
	 * rotate_ctx() will change the list from interrupt context.
	 */
	raw_spin_lock_irqsave(&parent_ctx->lock, flags);
	parent_ctx->rotate_disable = 1;
	raw_spin_unlock_irqrestore(&parent_ctx->lock, flags);

	perf_event_groups_for_each(event, &parent_ctx->flexible_groups) {
		ret = inherit_task_group(event, parent, parent_ctx,
					 child, ctxn, clone_flags,
					 &inherited_all);
		if (ret)
			goto out_unlock;
	}

	raw_spin_lock_irqsave(&parent_ctx->lock, flags);
	parent_ctx->rotate_disable = 0;

	child_ctx = child->perf_event_ctxp[ctxn];

	if (child_ctx && inherited_all) {
		/*
		 * Mark the child context as a clone of the parent
		 * context, or of whatever the parent is a clone of.
		 *
		 * Note that if the parent is a clone, the holding of
		 * parent_ctx->lock avoids it from being uncloned.
		 */
		cloned_ctx = parent_ctx->parent_ctx;
		if (cloned_ctx) {
			child_ctx->parent_ctx = cloned_ctx;
			child_ctx->parent_gen = parent_ctx->parent_gen;
		} else {
			child_ctx->parent_ctx = parent_ctx;
			child_ctx->parent_gen = parent_ctx->generation;
		}
		get_ctx(child_ctx->parent_ctx);
	}

	raw_spin_unlock_irqrestore(&parent_ctx->lock, flags);
out_unlock:
	mutex_unlock(&parent_ctx->mutex);

	perf_unpin_context(parent_ctx);
	put_ctx(parent_ctx);

	return ret;
}

/*
 * Initialize the perf_event context in task_struct
 */
int perf_event_init_task(struct task_struct *child, u64 clone_flags)
{
	int ctxn, ret;

	memset(child->perf_event_ctxp, 0, sizeof(child->perf_event_ctxp));
	mutex_init(&child->perf_event_mutex);
	INIT_LIST_HEAD(&child->perf_event_list);

	for_each_task_context_nr(ctxn) {
		ret = perf_event_init_context(child, ctxn, clone_flags);
		if (ret) {
			perf_event_free_task(child);
			return ret;
		}
	}

	return 0;
}

static void __init perf_event_init_all_cpus(void)
{
	struct swevent_htable *swhash;
	int cpu;

	zalloc_cpumask_var(&perf_online_mask, GFP_KERNEL);

	for_each_possible_cpu(cpu) {
		swhash = &per_cpu(swevent_htable, cpu);
		mutex_init(&swhash->hlist_mutex);
		INIT_LIST_HEAD(&per_cpu(active_ctx_list, cpu));

		INIT_LIST_HEAD(&per_cpu(pmu_sb_events.list, cpu));
		raw_spin_lock_init(&per_cpu(pmu_sb_events.lock, cpu));

#ifdef CONFIG_CGROUP_PERF
		INIT_LIST_HEAD(&per_cpu(cgrp_cpuctx_list, cpu));
#endif
		INIT_LIST_HEAD(&per_cpu(sched_cb_list, cpu));
	}
}

static void perf_swevent_init_cpu(unsigned int cpu)
{
	struct swevent_htable *swhash = &per_cpu(swevent_htable, cpu);

	mutex_lock(&swhash->hlist_mutex);
	if (swhash->hlist_refcount > 0 && !swevent_hlist_deref(swhash)) {
		struct swevent_hlist *hlist;

		hlist = kzalloc_node(sizeof(*hlist), GFP_KERNEL, cpu_to_node(cpu));
		WARN_ON(!hlist);
		rcu_assign_pointer(swhash->swevent_hlist, hlist);
	}
	mutex_unlock(&swhash->hlist_mutex);
}

#if defined CONFIG_HOTPLUG_CPU || defined CONFIG_KEXEC_CORE
static void __perf_event_exit_context(void *__info)
{
	struct perf_event_context *ctx = __info;
	struct perf_cpu_context *cpuctx = __get_cpu_context(ctx);
	struct perf_event *event;

	raw_spin_lock(&ctx->lock);
	ctx_sched_out(ctx, cpuctx, EVENT_TIME);
	list_for_each_entry(event, &ctx->event_list, event_entry)
		__perf_remove_from_context(event, cpuctx, ctx, (void *)DETACH_GROUP);
	raw_spin_unlock(&ctx->lock);
}

static void perf_event_exit_cpu_context(int cpu)
{
	struct perf_cpu_context *cpuctx;
	struct perf_event_context *ctx;
	struct pmu *pmu;

	mutex_lock(&pmus_lock);
	list_for_each_entry(pmu, &pmus, entry) {
		cpuctx = per_cpu_ptr(pmu->pmu_cpu_context, cpu);
		ctx = &cpuctx->ctx;

		mutex_lock(&ctx->mutex);
		smp_call_function_single(cpu, __perf_event_exit_context, ctx, 1);
		cpuctx->online = 0;
		mutex_unlock(&ctx->mutex);
	}
	cpumask_clear_cpu(cpu, perf_online_mask);
	mutex_unlock(&pmus_lock);
}
#else

static void perf_event_exit_cpu_context(int cpu) { }

#endif

int perf_event_init_cpu(unsigned int cpu)
{
	struct perf_cpu_context *cpuctx;
	struct perf_event_context *ctx;
	struct pmu *pmu;

	perf_swevent_init_cpu(cpu);

	mutex_lock(&pmus_lock);
	cpumask_set_cpu(cpu, perf_online_mask);
	list_for_each_entry(pmu, &pmus, entry) {
		cpuctx = per_cpu_ptr(pmu->pmu_cpu_context, cpu);
		ctx = &cpuctx->ctx;

		mutex_lock(&ctx->mutex);
		cpuctx->online = 1;
		mutex_unlock(&ctx->mutex);
	}
	mutex_unlock(&pmus_lock);

	return 0;
}

int perf_event_exit_cpu(unsigned int cpu)
{
	perf_event_exit_cpu_context(cpu);
	return 0;
}

static int
perf_reboot(struct notifier_block *notifier, unsigned long val, void *v)
{
	int cpu;

	for_each_online_cpu(cpu)
		perf_event_exit_cpu(cpu);

	return NOTIFY_OK;
}

/*
 * Run the perf reboot notifier at the very last possible moment so that
 * the generic watchdog code runs as long as possible.
 */
static struct notifier_block perf_reboot_notifier = {
	.notifier_call = perf_reboot,
	.priority = INT_MIN,
};

void __init perf_event_init(void)
{
	int ret;

	idr_init(&pmu_idr);

	perf_event_init_all_cpus();
	init_srcu_struct(&pmus_srcu);
	perf_pmu_register(&perf_swevent, "software", PERF_TYPE_SOFTWARE);
	perf_pmu_register(&perf_cpu_clock, NULL, -1);
	perf_pmu_register(&perf_task_clock, NULL, -1);
	perf_tp_register();
	perf_event_init_cpu(smp_processor_id());
	register_reboot_notifier(&perf_reboot_notifier);

	ret = init_hw_breakpoint();
	WARN(ret, "hw_breakpoint initialization failed with: %d", ret);

	perf_event_cache = KMEM_CACHE(perf_event, SLAB_PANIC);

	/*
	 * Build time assertion that we keep the data_head at the intended
	 * location.  IOW, validation we got the __reserved[] size right.
	 */
	BUILD_BUG_ON((offsetof(struct perf_event_mmap_page, data_head))
		     != 1024);
}

ssize_t perf_event_sysfs_show(struct device *dev, struct device_attribute *attr,
			      char *page)
{
	struct perf_pmu_events_attr *pmu_attr =
		container_of(attr, struct perf_pmu_events_attr, attr);

	if (pmu_attr->event_str)
		return sprintf(page, "%s\n", pmu_attr->event_str);

	return 0;
}
EXPORT_SYMBOL_GPL(perf_event_sysfs_show);

static int __init perf_event_sysfs_init(void)
{
	struct pmu *pmu;
	int ret;

	mutex_lock(&pmus_lock);

	ret = bus_register(&pmu_bus);
	if (ret)
		goto unlock;

	list_for_each_entry(pmu, &pmus, entry) {
		if (!pmu->name || pmu->type < 0)
			continue;

		ret = pmu_dev_alloc(pmu);
		WARN(ret, "Failed to register pmu: %s, reason %d\n", pmu->name, ret);
	}
	pmu_bus_running = 1;
	ret = 0;

unlock:
	mutex_unlock(&pmus_lock);

	return ret;
}
device_initcall(perf_event_sysfs_init);

#ifdef CONFIG_CGROUP_PERF
static struct cgroup_subsys_state *
perf_cgroup_css_alloc(struct cgroup_subsys_state *parent_css)
{
	struct perf_cgroup *jc;

	jc = kzalloc(sizeof(*jc), GFP_KERNEL);
	if (!jc)
		return ERR_PTR(-ENOMEM);

	jc->info = alloc_percpu(struct perf_cgroup_info);
	if (!jc->info) {
		kfree(jc);
		return ERR_PTR(-ENOMEM);
	}

	return &jc->css;
}

static void perf_cgroup_css_free(struct cgroup_subsys_state *css)
{
	struct perf_cgroup *jc = container_of(css, struct perf_cgroup, css);

	free_percpu(jc->info);
	kfree(jc);
}

static int perf_cgroup_css_online(struct cgroup_subsys_state *css)
{
	perf_event_cgroup(css->cgroup);
	return 0;
}

static int __perf_cgroup_move(void *info)
{
	struct task_struct *task = info;
	rcu_read_lock();
	perf_cgroup_switch(task);
	rcu_read_unlock();
	return 0;
}

static void perf_cgroup_attach(struct cgroup_taskset *tset)
{
	struct task_struct *task;
	struct cgroup_subsys_state *css;

	cgroup_taskset_for_each(task, css, tset)
		task_function_call(task, __perf_cgroup_move, task);
}

struct cgroup_subsys perf_event_cgrp_subsys = {
	.css_alloc	= perf_cgroup_css_alloc,
	.css_free	= perf_cgroup_css_free,
	.css_online	= perf_cgroup_css_online,
	.attach		= perf_cgroup_attach,
	/*
	 * Implicitly enable on dfl hierarchy so that perf events can
	 * always be filtered by cgroup2 path as long as perf_event
	 * controller is not mounted on a legacy hierarchy.
	 */
	.implicit_on_dfl = true,
	.threaded	= true,
};
#endif /* CONFIG_CGROUP_PERF */

DEFINE_STATIC_CALL_RET0(perf_snapshot_branch_stack, perf_snapshot_branch_stack_t);<|MERGE_RESOLUTION|>--- conflicted
+++ resolved
@@ -1277,9 +1277,8 @@
  *	  perf_event_context::mutex
  *	    perf_event::child_mutex;
  *	      perf_event_context::lock
+ *	    perf_event::mmap_mutex
  *	    mmap_lock
- *	      perf_event::mmap_mutex
- *	        perf_buffer::aux_mutex
  *	      perf_addr_filters_head::lock
  *
  *    cpu_hotplug_lock
@@ -2321,10 +2320,7 @@
 		if (state != PERF_EVENT_STATE_OFF &&
 		    !event->pending_work &&
 		    !task_work_add(current, &event->pending_task, TWA_RESUME)) {
-<<<<<<< HEAD
-=======
 			WARN_ON_ONCE(!atomic_long_inc_not_zero(&event->refcount));
->>>>>>> fadb08b3
 			event->pending_work = 1;
 		} else {
 			local_dec(&event->ctx->nr_pending);
@@ -5013,35 +5009,9 @@
 static void perf_addr_filters_splice(struct perf_event *event,
 				       struct list_head *head);
 
-static void perf_pending_task_sync(struct perf_event *event)
-{
-	struct callback_head *head = &event->pending_task;
-
-	if (!event->pending_work)
-		return;
-	/*
-	 * If the task is queued to the current task's queue, we
-	 * obviously can't wait for it to complete. Simply cancel it.
-	 */
-	if (task_work_cancel(current, head)) {
-		event->pending_work = 0;
-		local_dec(&event->ctx->nr_pending);
-		return;
-	}
-
-	/*
-	 * All accesses related to the event are within the same
-	 * non-preemptible section in perf_pending_task(). The RCU
-	 * grace period before the event is freed will make sure all
-	 * those accesses are complete by then.
-	 */
-	rcuwait_wait_event(&event->pending_work_wait, !event->pending_work, TASK_UNINTERRUPTIBLE);
-}
-
 static void _free_event(struct perf_event *event)
 {
 	irq_work_sync(&event->pending_irq);
-	perf_pending_task_sync(event);
 
 	unaccount_event(event);
 
@@ -6191,11 +6161,12 @@
 		event->pmu->event_unmapped(event, vma->vm_mm);
 
 	/*
-	 * The AUX buffer is strictly a sub-buffer, serialize using aux_mutex
-	 * to avoid complications.
+	 * rb->aux_mmap_count will always drop before rb->mmap_count and
+	 * event->mmap_count, so it is ok to use event->mmap_mutex to
+	 * serialize with perf_mmap here.
 	 */
 	if (rb_has_aux(rb) && vma->vm_pgoff == rb->aux_pgoff &&
-	    atomic_dec_and_mutex_lock(&rb->aux_mmap_count, &rb->aux_mutex)) {
+	    atomic_dec_and_mutex_lock(&rb->aux_mmap_count, &event->mmap_mutex)) {
 		/*
 		 * Stop all AUX events that are writing to this buffer,
 		 * so that we can free its AUX pages and corresponding PMU
@@ -6212,7 +6183,7 @@
 		rb_free_aux(rb);
 		WARN_ON_ONCE(refcount_read(&rb->aux_refcount));
 
-		mutex_unlock(&rb->aux_mutex);
+		mutex_unlock(&event->mmap_mutex);
 	}
 
 	if (atomic_dec_and_test(&rb->mmap_count))
@@ -6300,7 +6271,6 @@
 	struct perf_event *event = file->private_data;
 	unsigned long user_locked, user_lock_limit;
 	struct user_struct *user = current_user();
-	struct mutex *aux_mutex = NULL;
 	struct perf_buffer *rb = NULL;
 	unsigned long locked, lock_limit;
 	unsigned long vma_size;
@@ -6349,9 +6319,6 @@
 		if (!rb)
 			goto aux_unlock;
 
-		aux_mutex = &rb->aux_mutex;
-		mutex_lock(aux_mutex);
-
 		aux_offset = READ_ONCE(rb->user_page->aux_offset);
 		aux_size = READ_ONCE(rb->user_page->aux_size);
 
@@ -6502,8 +6469,6 @@
 		atomic_dec(&rb->mmap_count);
 	}
 aux_unlock:
-	if (aux_mutex)
-		mutex_unlock(aux_mutex);
 	mutex_unlock(&event->mmap_mutex);
 
 	/*
@@ -6677,27 +6642,23 @@
 	int rctx;
 
 	/*
-	 * All accesses to the event must belong to the same implicit RCU read-side
-	 * critical section as the ->pending_work reset. See comment in
-	 * perf_pending_task_sync().
-	 */
-	preempt_disable_notrace();
-	/*
 	 * If we 'fail' here, that's OK, it means recursion is already disabled
 	 * and we won't recurse 'further'.
 	 */
+	preempt_disable_notrace();
 	rctx = perf_swevent_get_recursion_context();
 
 	if (event->pending_work) {
 		event->pending_work = 0;
 		perf_sigtrap(event);
 		local_dec(&event->ctx->nr_pending);
-		rcuwait_wake_up(&event->pending_work_wait);
 	}
 
 	if (rctx >= 0)
 		perf_swevent_put_recursion_context(rctx);
 	preempt_enable_notrace();
+
+	put_event(event);
 }
 
 #ifdef CONFIG_GUEST_PERF_EVENTS
@@ -11806,7 +11767,6 @@
 	init_waitqueue_head(&event->waitq);
 	init_irq_work(&event->pending_irq, perf_pending_irq);
 	init_task_work(&event->pending_task, perf_pending_task);
-	rcuwait_init(&event->pending_work_wait);
 
 	mutex_init(&event->mmap_mutex);
 	raw_spin_lock_init(&event->addr_filters.lock);
