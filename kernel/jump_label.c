// SPDX-License-Identifier: GPL-2.0-only
/*
 * jump label support
 *
 * Copyright (C) 2009 Jason Baron <jbaron@redhat.com>
 * Copyright (C) 2011 Peter Zijlstra
 *
 */
#include <linux/memory.h>
#include <linux/uaccess.h>
#include <linux/module.h>
#include <linux/list.h>
#include <linux/slab.h>
#include <linux/sort.h>
#include <linux/err.h>
#include <linux/static_key.h>
#include <linux/jump_label_ratelimit.h>
#include <linux/bug.h>
#include <linux/cpu.h>
#include <asm/sections.h>

/* mutex to protect coming/going of the jump_label table */
static DEFINE_MUTEX(jump_label_mutex);

void jump_label_lock(void)
{
	mutex_lock(&jump_label_mutex);
}

void jump_label_unlock(void)
{
	mutex_unlock(&jump_label_mutex);
}

static int jump_label_cmp(const void *a, const void *b)
{
	const struct jump_entry *jea = a;
	const struct jump_entry *jeb = b;

	/*
	 * Entrires are sorted by key.
	 */
	if (jump_entry_key(jea) < jump_entry_key(jeb))
		return -1;

	if (jump_entry_key(jea) > jump_entry_key(jeb))
		return 1;

	/*
	 * In the batching mode, entries should also be sorted by the code
	 * inside the already sorted list of entries, enabling a bsearch in
	 * the vector.
	 */
	if (jump_entry_code(jea) < jump_entry_code(jeb))
		return -1;

	if (jump_entry_code(jea) > jump_entry_code(jeb))
		return 1;

	return 0;
}

static void jump_label_swap(void *a, void *b, int size)
{
	long delta = (unsigned long)a - (unsigned long)b;
	struct jump_entry *jea = a;
	struct jump_entry *jeb = b;
	struct jump_entry tmp = *jea;

	jea->code	= jeb->code - delta;
	jea->target	= jeb->target - delta;
	jea->key	= jeb->key - delta;

	jeb->code	= tmp.code + delta;
	jeb->target	= tmp.target + delta;
	jeb->key	= tmp.key + delta;
}

static void
jump_label_sort_entries(struct jump_entry *start, struct jump_entry *stop)
{
	unsigned long size;
	void *swapfn = NULL;

	if (IS_ENABLED(CONFIG_HAVE_ARCH_JUMP_LABEL_RELATIVE))
		swapfn = jump_label_swap;

	size = (((unsigned long)stop - (unsigned long)start)
					/ sizeof(struct jump_entry));
	sort(start, size, sizeof(struct jump_entry), jump_label_cmp, swapfn);
}

static void jump_label_update(struct static_key *key);

/*
 * There are similar definitions for the !CONFIG_JUMP_LABEL case in jump_label.h.
 * The use of 'atomic_read()' requires atomic.h and its problematic for some
 * kernel headers such as kernel.h and others. Since static_key_count() is not
 * used in the branch statements as it is for the !CONFIG_JUMP_LABEL case its ok
 * to have it be a function here. Similarly, for 'static_key_enable()' and
 * 'static_key_disable()', which require bug.h. This should allow jump_label.h
 * to be included from most/all places for CONFIG_JUMP_LABEL.
 */
int static_key_count(struct static_key *key)
{
	/*
	 * -1 means the first static_key_slow_inc() is in progress.
	 *  static_key_enabled() must return true, so return 1 here.
	 */
	int n = atomic_read(&key->enabled);

	return n >= 0 ? n : 1;
}
EXPORT_SYMBOL_GPL(static_key_count);

void static_key_slow_inc_cpuslocked(struct static_key *key)
{
	STATIC_KEY_CHECK_USE(key);
	lockdep_assert_cpus_held();

	/*
	 * Careful if we get concurrent static_key_slow_inc() calls;
	 * later calls must wait for the first one to _finish_ the
	 * jump_label_update() process.  At the same time, however,
	 * the jump_label_update() call below wants to see
	 * static_key_enabled(&key) for jumps to be updated properly.
	 *
	 * So give a special meaning to negative key->enabled: it sends
	 * static_key_slow_inc() down the slow path, and it is non-zero
	 * so it counts as "enabled" in jump_label_update().  Note that
	 * atomic_inc_unless_negative() checks >= 0, so roll our own.
	 */
	for (int v = atomic_read(&key->enabled); v > 0; )
		if (likely(atomic_try_cmpxchg(&key->enabled, &v, v + 1)))
			return;

	jump_label_lock();
	if (atomic_read(&key->enabled) == 0) {
		atomic_set(&key->enabled, -1);
		jump_label_update(key);
		/*
		 * Ensure that if the above cmpxchg loop observes our positive
		 * value, it must also observe all the text changes.
		 */
		atomic_set_release(&key->enabled, 1);
	} else {
		atomic_inc(&key->enabled);
	}
	jump_label_unlock();
}

void static_key_slow_inc(struct static_key *key)
{
	cpus_read_lock();
	static_key_slow_inc_cpuslocked(key);
	cpus_read_unlock();
}
EXPORT_SYMBOL_GPL(static_key_slow_inc);

void static_key_enable_cpuslocked(struct static_key *key)
{
	STATIC_KEY_CHECK_USE(key);
	lockdep_assert_cpus_held();

	if (atomic_read(&key->enabled) > 0) {
		WARN_ON_ONCE(atomic_read(&key->enabled) != 1);
		return;
	}

	jump_label_lock();
	if (atomic_read(&key->enabled) == 0) {
		atomic_set(&key->enabled, -1);
		jump_label_update(key);
		/*
		 * See static_key_slow_inc().
		 */
		atomic_set_release(&key->enabled, 1);
	}
	jump_label_unlock();
}
EXPORT_SYMBOL_GPL(static_key_enable_cpuslocked);

void static_key_enable(struct static_key *key)
{
	cpus_read_lock();
	static_key_enable_cpuslocked(key);
	cpus_read_unlock();
}
EXPORT_SYMBOL_GPL(static_key_enable);

void static_key_disable_cpuslocked(struct static_key *key)
{
	STATIC_KEY_CHECK_USE(key);
	lockdep_assert_cpus_held();

	if (atomic_read(&key->enabled) != 1) {
		WARN_ON_ONCE(atomic_read(&key->enabled) != 0);
		return;
	}

	jump_label_lock();
	if (atomic_cmpxchg(&key->enabled, 1, 0) == 1)
		jump_label_update(key);
	jump_label_unlock();
}
EXPORT_SYMBOL_GPL(static_key_disable_cpuslocked);

void static_key_disable(struct static_key *key)
{
	cpus_read_lock();
	static_key_disable_cpuslocked(key);
	cpus_read_unlock();
}
EXPORT_SYMBOL_GPL(static_key_disable);

static bool static_key_slow_try_dec(struct static_key *key)
{
	int val;

	val = atomic_fetch_add_unless(&key->enabled, -1, 1);
	if (val == 1)
		return false;

	/*
	 * The negative count check is valid even when a negative
	 * key->enabled is in use by static_key_slow_inc(); a
	 * __static_key_slow_dec() before the first static_key_slow_inc()
	 * returns is unbalanced, because all other static_key_slow_inc()
	 * instances block while the update is in progress.
	 */
	WARN(val < 0, "jump label: negative count!\n");
	return true;
}

static void __static_key_slow_dec_cpuslocked(struct static_key *key)
{
	lockdep_assert_cpus_held();

	if (static_key_slow_try_dec(key))
		return;

<<<<<<< HEAD
	jump_label_lock();
	if (atomic_dec_and_test(&key->enabled))
=======
	guard(mutex)(&jump_label_mutex);
	if (atomic_cmpxchg(&key->enabled, 1, 0) == 1)
>>>>>>> 117ac406
		jump_label_update(key);
	jump_label_unlock();
}

static void __static_key_slow_dec(struct static_key *key)
{
	cpus_read_lock();
	__static_key_slow_dec_cpuslocked(key);
	cpus_read_unlock();
}

void jump_label_update_timeout(struct work_struct *work)
{
	struct static_key_deferred *key =
		container_of(work, struct static_key_deferred, work.work);
	__static_key_slow_dec(&key->key);
}
EXPORT_SYMBOL_GPL(jump_label_update_timeout);

void static_key_slow_dec(struct static_key *key)
{
	STATIC_KEY_CHECK_USE(key);
	__static_key_slow_dec(key);
}
EXPORT_SYMBOL_GPL(static_key_slow_dec);

void static_key_slow_dec_cpuslocked(struct static_key *key)
{
	STATIC_KEY_CHECK_USE(key);
	__static_key_slow_dec_cpuslocked(key);
}

void __static_key_slow_dec_deferred(struct static_key *key,
				    struct delayed_work *work,
				    unsigned long timeout)
{
	STATIC_KEY_CHECK_USE(key);

	if (static_key_slow_try_dec(key))
		return;

	schedule_delayed_work(work, timeout);
}
EXPORT_SYMBOL_GPL(__static_key_slow_dec_deferred);

void __static_key_deferred_flush(void *key, struct delayed_work *work)
{
	STATIC_KEY_CHECK_USE(key);
	flush_delayed_work(work);
}
EXPORT_SYMBOL_GPL(__static_key_deferred_flush);

void jump_label_rate_limit(struct static_key_deferred *key,
		unsigned long rl)
{
	STATIC_KEY_CHECK_USE(key);
	key->timeout = rl;
	INIT_DELAYED_WORK(&key->work, jump_label_update_timeout);
}
EXPORT_SYMBOL_GPL(jump_label_rate_limit);

static int addr_conflict(struct jump_entry *entry, void *start, void *end)
{
	if (jump_entry_code(entry) <= (unsigned long)end &&
	    jump_entry_code(entry) + jump_entry_size(entry) > (unsigned long)start)
		return 1;

	return 0;
}

static int __jump_label_text_reserved(struct jump_entry *iter_start,
		struct jump_entry *iter_stop, void *start, void *end, bool init)
{
	struct jump_entry *iter;

	iter = iter_start;
	while (iter < iter_stop) {
		if (init || !jump_entry_is_init(iter)) {
			if (addr_conflict(iter, start, end))
				return 1;
		}
		iter++;
	}

	return 0;
}

#ifndef arch_jump_label_transform_static
static void arch_jump_label_transform_static(struct jump_entry *entry,
					     enum jump_label_type type)
{
	/* nothing to do on most architectures */
}
#endif

static inline struct jump_entry *static_key_entries(struct static_key *key)
{
	WARN_ON_ONCE(key->type & JUMP_TYPE_LINKED);
	return (struct jump_entry *)(key->type & ~JUMP_TYPE_MASK);
}

static inline bool static_key_type(struct static_key *key)
{
	return key->type & JUMP_TYPE_TRUE;
}

static inline bool static_key_linked(struct static_key *key)
{
	return key->type & JUMP_TYPE_LINKED;
}

static inline void static_key_clear_linked(struct static_key *key)
{
	key->type &= ~JUMP_TYPE_LINKED;
}

static inline void static_key_set_linked(struct static_key *key)
{
	key->type |= JUMP_TYPE_LINKED;
}

/***
 * A 'struct static_key' uses a union such that it either points directly
 * to a table of 'struct jump_entry' or to a linked list of modules which in
 * turn point to 'struct jump_entry' tables.
 *
 * The two lower bits of the pointer are used to keep track of which pointer
 * type is in use and to store the initial branch direction, we use an access
 * function which preserves these bits.
 */
static void static_key_set_entries(struct static_key *key,
				   struct jump_entry *entries)
{
	unsigned long type;

	WARN_ON_ONCE((unsigned long)entries & JUMP_TYPE_MASK);
	type = key->type & JUMP_TYPE_MASK;
	key->entries = entries;
	key->type |= type;
}

static enum jump_label_type jump_label_type(struct jump_entry *entry)
{
	struct static_key *key = jump_entry_key(entry);
	bool enabled = static_key_enabled(key);
	bool branch = jump_entry_is_branch(entry);

	/* See the comment in linux/jump_label.h */
	return enabled ^ branch;
}

static bool jump_label_can_update(struct jump_entry *entry, bool init)
{
	/*
	 * Cannot update code that was in an init text area.
	 */
	if (!init && jump_entry_is_init(entry))
		return false;

	if (!kernel_text_address(jump_entry_code(entry))) {
		/*
		 * This skips patching built-in __exit, which
		 * is part of init_section_contains() but is
		 * not part of kernel_text_address().
		 *
		 * Skipping built-in __exit is fine since it
		 * will never be executed.
		 */
		WARN_ONCE(!jump_entry_is_init(entry),
			  "can't patch jump_label at %pS",
			  (void *)jump_entry_code(entry));
		return false;
	}

	return true;
}

#ifndef HAVE_JUMP_LABEL_BATCH
static void __jump_label_update(struct static_key *key,
				struct jump_entry *entry,
				struct jump_entry *stop,
				bool init)
{
	for (; (entry < stop) && (jump_entry_key(entry) == key); entry++) {
		if (jump_label_can_update(entry, init))
			arch_jump_label_transform(entry, jump_label_type(entry));
	}
}
#else
static void __jump_label_update(struct static_key *key,
				struct jump_entry *entry,
				struct jump_entry *stop,
				bool init)
{
	for (; (entry < stop) && (jump_entry_key(entry) == key); entry++) {

		if (!jump_label_can_update(entry, init))
			continue;

		if (!arch_jump_label_transform_queue(entry, jump_label_type(entry))) {
			/*
			 * Queue is full: Apply the current queue and try again.
			 */
			arch_jump_label_transform_apply();
			BUG_ON(!arch_jump_label_transform_queue(entry, jump_label_type(entry)));
		}
	}
	arch_jump_label_transform_apply();
}
#endif

void __init jump_label_init(void)
{
	struct jump_entry *iter_start = __start___jump_table;
	struct jump_entry *iter_stop = __stop___jump_table;
	struct static_key *key = NULL;
	struct jump_entry *iter;

	/*
	 * Since we are initializing the static_key.enabled field with
	 * with the 'raw' int values (to avoid pulling in atomic.h) in
	 * jump_label.h, let's make sure that is safe. There are only two
	 * cases to check since we initialize to 0 or 1.
	 */
	BUILD_BUG_ON((int)ATOMIC_INIT(0) != 0);
	BUILD_BUG_ON((int)ATOMIC_INIT(1) != 1);

	if (static_key_initialized)
		return;

	cpus_read_lock();
	jump_label_lock();
	jump_label_sort_entries(iter_start, iter_stop);

	for (iter = iter_start; iter < iter_stop; iter++) {
		struct static_key *iterk;
		bool in_init;

		/* rewrite NOPs */
		if (jump_label_type(iter) == JUMP_LABEL_NOP)
			arch_jump_label_transform_static(iter, JUMP_LABEL_NOP);

		in_init = init_section_contains((void *)jump_entry_code(iter), 1);
		jump_entry_set_init(iter, in_init);

		iterk = jump_entry_key(iter);
		if (iterk == key)
			continue;

		key = iterk;
		static_key_set_entries(key, iter);
	}
	static_key_initialized = true;
	jump_label_unlock();
	cpus_read_unlock();
}

#ifdef CONFIG_MODULES

enum jump_label_type jump_label_init_type(struct jump_entry *entry)
{
	struct static_key *key = jump_entry_key(entry);
	bool type = static_key_type(key);
	bool branch = jump_entry_is_branch(entry);

	/* See the comment in linux/jump_label.h */
	return type ^ branch;
}

struct static_key_mod {
	struct static_key_mod *next;
	struct jump_entry *entries;
	struct module *mod;
};

static inline struct static_key_mod *static_key_mod(struct static_key *key)
{
	WARN_ON_ONCE(!static_key_linked(key));
	return (struct static_key_mod *)(key->type & ~JUMP_TYPE_MASK);
}

/***
 * key->type and key->next are the same via union.
 * This sets key->next and preserves the type bits.
 *
 * See additional comments above static_key_set_entries().
 */
static void static_key_set_mod(struct static_key *key,
			       struct static_key_mod *mod)
{
	unsigned long type;

	WARN_ON_ONCE((unsigned long)mod & JUMP_TYPE_MASK);
	type = key->type & JUMP_TYPE_MASK;
	key->next = mod;
	key->type |= type;
}

static int __jump_label_mod_text_reserved(void *start, void *end)
{
	struct module *mod;
	int ret;

	preempt_disable();
	mod = __module_text_address((unsigned long)start);
	WARN_ON_ONCE(__module_text_address((unsigned long)end) != mod);
	if (!try_module_get(mod))
		mod = NULL;
	preempt_enable();

	if (!mod)
		return 0;

	ret = __jump_label_text_reserved(mod->jump_entries,
				mod->jump_entries + mod->num_jump_entries,
				start, end, mod->state == MODULE_STATE_COMING);

	module_put(mod);

	return ret;
}

static void __jump_label_mod_update(struct static_key *key)
{
	struct static_key_mod *mod;

	for (mod = static_key_mod(key); mod; mod = mod->next) {
		struct jump_entry *stop;
		struct module *m;

		/*
		 * NULL if the static_key is defined in a module
		 * that does not use it
		 */
		if (!mod->entries)
			continue;

		m = mod->mod;
		if (!m)
			stop = __stop___jump_table;
		else
			stop = m->jump_entries + m->num_jump_entries;
		__jump_label_update(key, mod->entries, stop,
				    m && m->state == MODULE_STATE_COMING);
	}
}

static int jump_label_add_module(struct module *mod)
{
	struct jump_entry *iter_start = mod->jump_entries;
	struct jump_entry *iter_stop = iter_start + mod->num_jump_entries;
	struct jump_entry *iter;
	struct static_key *key = NULL;
	struct static_key_mod *jlm, *jlm2;

	/* if the module doesn't have jump label entries, just return */
	if (iter_start == iter_stop)
		return 0;

	jump_label_sort_entries(iter_start, iter_stop);

	for (iter = iter_start; iter < iter_stop; iter++) {
		struct static_key *iterk;
		bool in_init;

		in_init = within_module_init(jump_entry_code(iter), mod);
		jump_entry_set_init(iter, in_init);

		iterk = jump_entry_key(iter);
		if (iterk == key)
			continue;

		key = iterk;
		if (within_module((unsigned long)key, mod)) {
			static_key_set_entries(key, iter);
			continue;
		}
		jlm = kzalloc(sizeof(struct static_key_mod), GFP_KERNEL);
		if (!jlm)
			return -ENOMEM;
		if (!static_key_linked(key)) {
			jlm2 = kzalloc(sizeof(struct static_key_mod),
				       GFP_KERNEL);
			if (!jlm2) {
				kfree(jlm);
				return -ENOMEM;
			}
			preempt_disable();
			jlm2->mod = __module_address((unsigned long)key);
			preempt_enable();
			jlm2->entries = static_key_entries(key);
			jlm2->next = NULL;
			static_key_set_mod(key, jlm2);
			static_key_set_linked(key);
		}
		jlm->mod = mod;
		jlm->entries = iter;
		jlm->next = static_key_mod(key);
		static_key_set_mod(key, jlm);
		static_key_set_linked(key);

		/* Only update if we've changed from our initial state */
		if (jump_label_type(iter) != jump_label_init_type(iter))
			__jump_label_update(key, iter, iter_stop, true);
	}

	return 0;
}

static void jump_label_del_module(struct module *mod)
{
	struct jump_entry *iter_start = mod->jump_entries;
	struct jump_entry *iter_stop = iter_start + mod->num_jump_entries;
	struct jump_entry *iter;
	struct static_key *key = NULL;
	struct static_key_mod *jlm, **prev;

	for (iter = iter_start; iter < iter_stop; iter++) {
		if (jump_entry_key(iter) == key)
			continue;

		key = jump_entry_key(iter);

		if (within_module((unsigned long)key, mod))
			continue;

		/* No memory during module load */
		if (WARN_ON(!static_key_linked(key)))
			continue;

		prev = &key->next;
		jlm = static_key_mod(key);

		while (jlm && jlm->mod != mod) {
			prev = &jlm->next;
			jlm = jlm->next;
		}

		/* No memory during module load */
		if (WARN_ON(!jlm))
			continue;

		if (prev == &key->next)
			static_key_set_mod(key, jlm->next);
		else
			*prev = jlm->next;

		kfree(jlm);

		jlm = static_key_mod(key);
		/* if only one etry is left, fold it back into the static_key */
		if (jlm->next == NULL) {
			static_key_set_entries(key, jlm->entries);
			static_key_clear_linked(key);
			kfree(jlm);
		}
	}
}

static int
jump_label_module_notify(struct notifier_block *self, unsigned long val,
			 void *data)
{
	struct module *mod = data;
	int ret = 0;

	cpus_read_lock();
	jump_label_lock();

	switch (val) {
	case MODULE_STATE_COMING:
		ret = jump_label_add_module(mod);
		if (ret) {
			WARN(1, "Failed to allocate memory: jump_label may not work properly.\n");
			jump_label_del_module(mod);
		}
		break;
	case MODULE_STATE_GOING:
		jump_label_del_module(mod);
		break;
	}

	jump_label_unlock();
	cpus_read_unlock();

	return notifier_from_errno(ret);
}

static struct notifier_block jump_label_module_nb = {
	.notifier_call = jump_label_module_notify,
	.priority = 1, /* higher than tracepoints */
};

static __init int jump_label_init_module(void)
{
	return register_module_notifier(&jump_label_module_nb);
}
early_initcall(jump_label_init_module);

#endif /* CONFIG_MODULES */

/***
 * jump_label_text_reserved - check if addr range is reserved
 * @start: start text addr
 * @end: end text addr
 *
 * checks if the text addr located between @start and @end
 * overlaps with any of the jump label patch addresses. Code
 * that wants to modify kernel text should first verify that
 * it does not overlap with any of the jump label addresses.
 * Caller must hold jump_label_mutex.
 *
 * returns 1 if there is an overlap, 0 otherwise
 */
int jump_label_text_reserved(void *start, void *end)
{
	bool init = system_state < SYSTEM_RUNNING;
	int ret = __jump_label_text_reserved(__start___jump_table,
			__stop___jump_table, start, end, init);

	if (ret)
		return ret;

#ifdef CONFIG_MODULES
	ret = __jump_label_mod_text_reserved(start, end);
#endif
	return ret;
}

static void jump_label_update(struct static_key *key)
{
	struct jump_entry *stop = __stop___jump_table;
	bool init = system_state < SYSTEM_RUNNING;
	struct jump_entry *entry;
#ifdef CONFIG_MODULES
	struct module *mod;

	if (static_key_linked(key)) {
		__jump_label_mod_update(key);
		return;
	}

	preempt_disable();
	mod = __module_address((unsigned long)key);
	if (mod) {
		stop = mod->jump_entries + mod->num_jump_entries;
		init = mod->state == MODULE_STATE_COMING;
	}
	preempt_enable();
#endif
	entry = static_key_entries(key);
	/* if there are no users, entry can be NULL */
	if (entry)
		__jump_label_update(key, entry, stop, init);
}

#ifdef CONFIG_STATIC_KEYS_SELFTEST
static DEFINE_STATIC_KEY_TRUE(sk_true);
static DEFINE_STATIC_KEY_FALSE(sk_false);

static __init int jump_label_test(void)
{
	int i;

	for (i = 0; i < 2; i++) {
		WARN_ON(static_key_enabled(&sk_true.key) != true);
		WARN_ON(static_key_enabled(&sk_false.key) != false);

		WARN_ON(!static_branch_likely(&sk_true));
		WARN_ON(!static_branch_unlikely(&sk_true));
		WARN_ON(static_branch_likely(&sk_false));
		WARN_ON(static_branch_unlikely(&sk_false));

		static_branch_disable(&sk_true);
		static_branch_enable(&sk_false);

		WARN_ON(static_key_enabled(&sk_true.key) == true);
		WARN_ON(static_key_enabled(&sk_false.key) == false);

		WARN_ON(static_branch_likely(&sk_true));
		WARN_ON(static_branch_unlikely(&sk_true));
		WARN_ON(!static_branch_likely(&sk_false));
		WARN_ON(!static_branch_unlikely(&sk_false));

		static_branch_enable(&sk_true);
		static_branch_disable(&sk_false);
	}

	return 0;
}
early_initcall(jump_label_test);
#endif /* STATIC_KEYS_SELFTEST */<|MERGE_RESOLUTION|>--- conflicted
+++ resolved
@@ -239,13 +239,8 @@
 	if (static_key_slow_try_dec(key))
 		return;
 
-<<<<<<< HEAD
 	jump_label_lock();
 	if (atomic_dec_and_test(&key->enabled))
-=======
-	guard(mutex)(&jump_label_mutex);
-	if (atomic_cmpxchg(&key->enabled, 1, 0) == 1)
->>>>>>> 117ac406
 		jump_label_update(key);
 	jump_label_unlock();
 }
