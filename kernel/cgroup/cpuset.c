--- conflicted
+++ resolved
@@ -21,14 +21,9 @@
  *  License.  See the file COPYING in the main directory of the Linux
  *  distribution for more details.
  */
-<<<<<<< HEAD
-#include "cgroup-internal.h"
-
-=======
 #ifndef __GENKSYMS__
 #include "cgroup-internal.h"
 #endif
->>>>>>> fadb08b3
 #include <linux/cpu.h>
 #include <linux/cpumask.h>
 #include <linux/cpuset.h>
