--- conflicted
+++ resolved
@@ -2,11 +2,7 @@
 /*
  * Simple CPU accounting cgroup controller
  */
-<<<<<<< HEAD
 #include <linux/cpufreq_times.h>
-#include "sched.h"
-=======
->>>>>>> 3fe2f744
 
 #ifdef CONFIG_IRQ_TIME_ACCOUNTING
 
