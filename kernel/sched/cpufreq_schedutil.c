// SPDX-License-Identifier: GPL-2.0
/*
 * CPUFreq governor based on scheduler-provided CPU utilization data.
 *
 * Copyright (C) 2016, Intel Corporation
 * Author: Rafael J. Wysocki <rafael.j.wysocki@intel.com>
 */

#define pr_fmt(fmt) KBUILD_MODNAME ": " fmt

#include "sched.h"

#include <linux/sched/cpufreq.h>
#include <trace/events/power.h>
#include <trace/hooks/sched.h>

#define IOWAIT_BOOST_MIN	(SCHED_CAPACITY_SCALE / 8)

struct sugov_tunables {
	struct gov_attr_set	attr_set;
	unsigned int		rate_limit_us;
};

struct sugov_policy {
	struct cpufreq_policy	*policy;

	struct sugov_tunables	*tunables;
	struct list_head	tunables_hook;

	raw_spinlock_t		update_lock;	/* For shared policies */
	u64			last_freq_update_time;
	s64			freq_update_delay_ns;
	unsigned int		next_freq;
	unsigned int		cached_raw_freq;

	/* The next fields are only needed if fast switch cannot be used: */
	struct			irq_work irq_work;
	struct			kthread_work work;
	struct			mutex work_lock;
	struct			kthread_worker worker;
	struct task_struct	*thread;
	bool			work_in_progress;

	bool			limits_changed;
	bool			need_freq_update;
};

struct sugov_cpu {
	struct update_util_data	update_util;
	struct sugov_policy	*sg_policy;
	unsigned int		cpu;

	bool			iowait_boost_pending;
	unsigned int		iowait_boost;
	u64			last_update;

	unsigned long		bw_dl;
	unsigned long		max;

	/* The field below is for single-CPU policies only: */
#ifdef CONFIG_NO_HZ_COMMON
	unsigned long		saved_idle_calls;
#endif
};

static DEFINE_PER_CPU(struct sugov_cpu, sugov_cpu);

/************************ Governor internals ***********************/

static bool sugov_should_update_freq(struct sugov_policy *sg_policy, u64 time)
{
	s64 delta_ns;

	/*
	 * Since cpufreq_update_util() is called with rq->lock held for
	 * the @target_cpu, our per-CPU data is fully serialized.
	 *
	 * However, drivers cannot in general deal with cross-CPU
	 * requests, so while get_next_freq() will work, our
	 * sugov_update_commit() call may not for the fast switching platforms.
	 *
	 * Hence stop here for remote requests if they aren't supported
	 * by the hardware, as calculating the frequency is pointless if
	 * we cannot in fact act on it.
	 *
	 * This is needed on the slow switching platforms too to prevent CPUs
	 * going offline from leaving stale IRQ work items behind.
	 */
	if (!cpufreq_this_cpu_can_update(sg_policy->policy))
		return false;

	if (unlikely(sg_policy->limits_changed)) {
		sg_policy->limits_changed = false;
		sg_policy->need_freq_update = true;
		return true;
	}

	delta_ns = time - sg_policy->last_freq_update_time;

	return delta_ns >= sg_policy->freq_update_delay_ns;
}

static bool sugov_update_next_freq(struct sugov_policy *sg_policy, u64 time,
				   unsigned int next_freq)
{
	bool should_update = true;
<<<<<<< HEAD

	if (sg_policy->next_freq == next_freq)
=======
	if (!sg_policy->need_freq_update) {
		if (sg_policy->next_freq == next_freq)
			return false;
	} else {
		sg_policy->need_freq_update = cpufreq_driver_test_flags(CPUFREQ_NEED_UPDATE_LIMITS);
	}

	trace_android_rvh_set_sugov_update(sg_policy, next_freq, &should_update);
	if (!should_update)
>>>>>>> d44b1a48
		return false;

	trace_android_rvh_set_sugov_update(sg_policy, next_freq, &should_update);
	if (!should_update)
		return false;

	sg_policy->next_freq = next_freq;
	sg_policy->last_freq_update_time = time;

	return true;
}

static void sugov_fast_switch(struct sugov_policy *sg_policy, u64 time,
			      unsigned int next_freq)
{
	if (sugov_update_next_freq(sg_policy, time, next_freq))
		cpufreq_driver_fast_switch(sg_policy->policy, next_freq);
}

static void sugov_deferred_update(struct sugov_policy *sg_policy, u64 time,
				  unsigned int next_freq)
{
	if (!sugov_update_next_freq(sg_policy, time, next_freq))
		return;

	if (!sg_policy->work_in_progress) {
		sg_policy->work_in_progress = true;
		irq_work_queue(&sg_policy->irq_work);
	}
}

/**
 * get_next_freq - Compute a new frequency for a given cpufreq policy.
 * @sg_policy: schedutil policy object to compute the new frequency for.
 * @util: Current CPU utilization.
 * @max: CPU capacity.
 *
 * If the utilization is frequency-invariant, choose the new frequency to be
 * proportional to it, that is
 *
 * next_freq = C * max_freq * util / max
 *
 * Otherwise, approximate the would-be frequency-invariant utilization by
 * util_raw * (curr_freq / max_freq) which leads to
 *
 * next_freq = C * curr_freq * util_raw / max
 *
 * Take C = 1.25 for the frequency tipping point at (util / max) = 0.8.
 *
 * The lowest driver-supported frequency which is equal or greater than the raw
 * next_freq (as calculated above) is returned, subject to policy min/max and
 * cpufreq driver limitations.
 */
static unsigned int get_next_freq(struct sugov_policy *sg_policy,
				  unsigned long util, unsigned long max)
{
	struct cpufreq_policy *policy = sg_policy->policy;
	unsigned int freq = arch_scale_freq_invariant() ?
				policy->cpuinfo.max_freq : policy->cur;

	freq = map_util_freq(util, freq, max);
	trace_sugov_next_freq_tp(policy->cpu, util, max, freq);

	if (freq == sg_policy->cached_raw_freq && !sg_policy->need_freq_update)
		return sg_policy->next_freq;

	sg_policy->cached_raw_freq = freq;
	return cpufreq_driver_resolve_freq(policy, freq);
}

/*
 * This function computes an effective utilization for the given CPU, to be
 * used for frequency selection given the linear relation: f = u * f_max.
 *
 * The scheduler tracks the following metrics:
 *
 *   cpu_util_{cfs,rt,dl,irq}()
 *   cpu_bw_dl()
 *
 * Where the cfs,rt and dl util numbers are tracked with the same metric and
 * synchronized windows and are thus directly comparable.
 *
 * The cfs,rt,dl utilization are the running times measured with rq->clock_task
 * which excludes things like IRQ and steal-time. These latter are then accrued
 * in the irq utilization.
 *
 * The DL bandwidth number otoh is not a measured metric but a value computed
 * based on the task model parameters and gives the minimal utilization
 * required to meet deadlines.
 */
unsigned long schedutil_cpu_util(int cpu, unsigned long util_cfs,
				 unsigned long max, enum schedutil_type type,
				 struct task_struct *p)
{
	unsigned long dl_util, util, irq;
	struct rq *rq = cpu_rq(cpu);

	if (!uclamp_is_used() &&
	    type == FREQUENCY_UTIL && rt_rq_is_runnable(&rq->rt)) {
		return max;
	}

	/*
	 * Early check to see if IRQ/steal time saturates the CPU, can be
	 * because of inaccuracies in how we track these -- see
	 * update_irq_load_avg().
	 */
	irq = cpu_util_irq(rq);
	if (unlikely(irq >= max))
		return max;

	/*
	 * Because the time spend on RT/DL tasks is visible as 'lost' time to
	 * CFS tasks and we use the same metric to track the effective
	 * utilization (PELT windows are synchronized) we can directly add them
	 * to obtain the CPU's actual utilization.
	 *
	 * CFS and RT utilization can be boosted or capped, depending on
	 * utilization clamp constraints requested by currently RUNNABLE
	 * tasks.
	 * When there are no CFS RUNNABLE tasks, clamps are released and
	 * frequency will be gracefully reduced with the utilization decay.
	 */
	util = util_cfs + cpu_util_rt(rq);
	if (type == FREQUENCY_UTIL)
		util = uclamp_rq_util_with(rq, util, p);

	dl_util = cpu_util_dl(rq);

	/*
	 * For frequency selection we do not make cpu_util_dl() a permanent part
	 * of this sum because we want to use cpu_bw_dl() later on, but we need
	 * to check if the CFS+RT+DL sum is saturated (ie. no idle time) such
	 * that we select f_max when there is no idle time.
	 *
	 * NOTE: numerical errors or stop class might cause us to not quite hit
	 * saturation when we should -- something for later.
	 */
	if (util + dl_util >= max)
		return max;

	/*
	 * OTOH, for energy computation we need the estimated running time, so
	 * include util_dl and ignore dl_bw.
	 */
	if (type == ENERGY_UTIL)
		util += dl_util;

	/*
	 * There is still idle time; further improve the number by using the
	 * irq metric. Because IRQ/steal time is hidden from the task clock we
	 * need to scale the task numbers:
	 *
	 *              max - irq
	 *   U' = irq + --------- * U
	 *                 max
	 */
	util = scale_irq_capacity(util, irq, max);
	util += irq;

	/*
	 * Bandwidth required by DEADLINE must always be granted while, for
	 * FAIR and RT, we use blocked utilization of IDLE CPUs as a mechanism
	 * to gracefully reduce the frequency when no tasks show up for longer
	 * periods of time.
	 *
	 * Ideally we would like to set bw_dl as min/guaranteed freq and util +
	 * bw_dl as requested freq. However, cpufreq is not yet ready for such
	 * an interface. So, we only do the latter for now.
	 */
	if (type == FREQUENCY_UTIL)
		util += cpu_bw_dl(rq);

	return min(max, util);
}
EXPORT_SYMBOL_GPL(schedutil_cpu_util);

static unsigned long sugov_get_util(struct sugov_cpu *sg_cpu)
{
	struct rq *rq = cpu_rq(sg_cpu->cpu);
	unsigned long util = cpu_util_cfs(rq);
	unsigned long max = arch_scale_cpu_capacity(sg_cpu->cpu);

	sg_cpu->max = max;
	sg_cpu->bw_dl = cpu_bw_dl(rq);

	return schedutil_cpu_util(sg_cpu->cpu, util, max, FREQUENCY_UTIL, NULL);
}

/**
 * sugov_iowait_reset() - Reset the IO boost status of a CPU.
 * @sg_cpu: the sugov data for the CPU to boost
 * @time: the update time from the caller
 * @set_iowait_boost: true if an IO boost has been requested
 *
 * The IO wait boost of a task is disabled after a tick since the last update
 * of a CPU. If a new IO wait boost is requested after more then a tick, then
 * we enable the boost starting from IOWAIT_BOOST_MIN, which improves energy
 * efficiency by ignoring sporadic wakeups from IO.
 */
static bool sugov_iowait_reset(struct sugov_cpu *sg_cpu, u64 time,
			       bool set_iowait_boost)
{
	s64 delta_ns = time - sg_cpu->last_update;

	/* Reset boost only if a tick has elapsed since last request */
	if (delta_ns <= TICK_NSEC)
		return false;

	sg_cpu->iowait_boost = set_iowait_boost ? IOWAIT_BOOST_MIN : 0;
	sg_cpu->iowait_boost_pending = set_iowait_boost;

	return true;
}

/**
 * sugov_iowait_boost() - Updates the IO boost status of a CPU.
 * @sg_cpu: the sugov data for the CPU to boost
 * @time: the update time from the caller
 * @flags: SCHED_CPUFREQ_IOWAIT if the task is waking up after an IO wait
 *
 * Each time a task wakes up after an IO operation, the CPU utilization can be
 * boosted to a certain utilization which doubles at each "frequent and
 * successive" wakeup from IO, ranging from IOWAIT_BOOST_MIN to the utilization
 * of the maximum OPP.
 *
 * To keep doubling, an IO boost has to be requested at least once per tick,
 * otherwise we restart from the utilization of the minimum OPP.
 */
static void sugov_iowait_boost(struct sugov_cpu *sg_cpu, u64 time,
			       unsigned int flags)
{
	bool set_iowait_boost = flags & SCHED_CPUFREQ_IOWAIT;

	/* Reset boost if the CPU appears to have been idle enough */
	if (sg_cpu->iowait_boost &&
	    sugov_iowait_reset(sg_cpu, time, set_iowait_boost))
		return;

	/* Boost only tasks waking up after IO */
	if (!set_iowait_boost)
		return;

	/* Ensure boost doubles only one time at each request */
	if (sg_cpu->iowait_boost_pending)
		return;
	sg_cpu->iowait_boost_pending = true;

	/* Double the boost at each request */
	if (sg_cpu->iowait_boost) {
		sg_cpu->iowait_boost =
			min_t(unsigned int, sg_cpu->iowait_boost << 1, SCHED_CAPACITY_SCALE);
		return;
	}

	/* First wakeup after IO: start with minimum boost */
	sg_cpu->iowait_boost = IOWAIT_BOOST_MIN;
}

/**
 * sugov_iowait_apply() - Apply the IO boost to a CPU.
 * @sg_cpu: the sugov data for the cpu to boost
 * @time: the update time from the caller
 * @util: the utilization to (eventually) boost
 * @max: the maximum value the utilization can be boosted to
 *
 * A CPU running a task which woken up after an IO operation can have its
 * utilization boosted to speed up the completion of those IO operations.
 * The IO boost value is increased each time a task wakes up from IO, in
 * sugov_iowait_apply(), and it's instead decreased by this function,
 * each time an increase has not been requested (!iowait_boost_pending).
 *
 * A CPU which also appears to have been idle for at least one tick has also
 * its IO boost utilization reset.
 *
 * This mechanism is designed to boost high frequently IO waiting tasks, while
 * being more conservative on tasks which does sporadic IO operations.
 */
static unsigned long sugov_iowait_apply(struct sugov_cpu *sg_cpu, u64 time,
					unsigned long util, unsigned long max)
{
	unsigned long boost;

	/* No boost currently required */
	if (!sg_cpu->iowait_boost)
		return util;

	/* Reset boost if the CPU appears to have been idle enough */
	if (sugov_iowait_reset(sg_cpu, time, false))
		return util;

	if (!sg_cpu->iowait_boost_pending) {
		/*
		 * No boost pending; reduce the boost value.
		 */
		sg_cpu->iowait_boost >>= 1;
		if (sg_cpu->iowait_boost < IOWAIT_BOOST_MIN) {
			sg_cpu->iowait_boost = 0;
			return util;
		}
	}

	sg_cpu->iowait_boost_pending = false;

	/*
	 * @util is already in capacity scale; convert iowait_boost
	 * into the same scale so we can compare.
	 */
	boost = (sg_cpu->iowait_boost * max) >> SCHED_CAPACITY_SHIFT;
	return max(boost, util);
}

#ifdef CONFIG_NO_HZ_COMMON
static bool sugov_cpu_is_busy(struct sugov_cpu *sg_cpu)
{
	unsigned long idle_calls = tick_nohz_get_idle_calls_cpu(sg_cpu->cpu);
	bool ret = idle_calls == sg_cpu->saved_idle_calls;

	sg_cpu->saved_idle_calls = idle_calls;
	return ret;
}
#else
static inline bool sugov_cpu_is_busy(struct sugov_cpu *sg_cpu) { return false; }
#endif /* CONFIG_NO_HZ_COMMON */

/*
 * Make sugov_should_update_freq() ignore the rate limit when DL
 * has increased the utilization.
 */
static inline void ignore_dl_rate_limit(struct sugov_cpu *sg_cpu, struct sugov_policy *sg_policy)
{
	if (cpu_bw_dl(cpu_rq(sg_cpu->cpu)) > sg_cpu->bw_dl)
		sg_policy->limits_changed = true;
}

static void sugov_update_single(struct update_util_data *hook, u64 time,
				unsigned int flags)
{
	struct sugov_cpu *sg_cpu = container_of(hook, struct sugov_cpu, update_util);
	struct sugov_policy *sg_policy = sg_cpu->sg_policy;
	unsigned long util, max;
	unsigned int next_f;
	unsigned int cached_freq = sg_policy->cached_raw_freq;

	sugov_iowait_boost(sg_cpu, time, flags);
	sg_cpu->last_update = time;

	ignore_dl_rate_limit(sg_cpu, sg_policy);

	if (!sugov_should_update_freq(sg_policy, time))
		return;

	util = sugov_get_util(sg_cpu);
	max = sg_cpu->max;

	trace_sugov_util_update_tp(sg_cpu->cpu, util, max, flags);

	util = sugov_iowait_apply(sg_cpu, time, util, max);
	next_f = get_next_freq(sg_policy, util, max);
	/*
	 * Do not reduce the frequency if the CPU has not been idle
	 * recently, as the reduction is likely to be premature then.
	 */
	if (sugov_cpu_is_busy(sg_cpu) && next_f < sg_policy->next_freq) {
		next_f = sg_policy->next_freq;

		/* Restore cached freq as next_freq has changed */
		sg_policy->cached_raw_freq = cached_freq;
	}

	/*
	 * This code runs under rq->lock for the target CPU, so it won't run
	 * concurrently on two different CPUs for the same target and it is not
	 * necessary to acquire the lock in the fast switch case.
	 */
	if (sg_policy->policy->fast_switch_enabled) {
		sugov_fast_switch(sg_policy, time, next_f);
	} else {
		raw_spin_lock(&sg_policy->update_lock);
		sugov_deferred_update(sg_policy, time, next_f);
		raw_spin_unlock(&sg_policy->update_lock);
	}
}

static unsigned int sugov_next_freq_shared(struct sugov_cpu *sg_cpu, u64 time)
{
	struct sugov_policy *sg_policy = sg_cpu->sg_policy;
	struct cpufreq_policy *policy = sg_policy->policy;
	unsigned long util = 0, max = 1;
	unsigned int j;

	for_each_cpu(j, policy->cpus) {
		struct sugov_cpu *j_sg_cpu = &per_cpu(sugov_cpu, j);
		unsigned long j_util, j_max;

		j_util = sugov_get_util(j_sg_cpu);
		j_max = j_sg_cpu->max;
		j_util = sugov_iowait_apply(j_sg_cpu, time, j_util, j_max);

		if (j_util * max > j_max * util) {
			util = j_util;
			max = j_max;
		}
	}

	return get_next_freq(sg_policy, util, max);
}

static void
sugov_update_shared(struct update_util_data *hook, u64 time, unsigned int flags)
{
	struct sugov_cpu *sg_cpu = container_of(hook, struct sugov_cpu, update_util);
	struct sugov_policy *sg_policy = sg_cpu->sg_policy;
	unsigned long util = sugov_get_util(sg_cpu);
	unsigned int next_f;

	raw_spin_lock(&sg_policy->update_lock);

	sugov_iowait_boost(sg_cpu, time, flags);
	sg_cpu->last_update = time;

	ignore_dl_rate_limit(sg_cpu, sg_policy);

	if (sugov_should_update_freq(sg_policy, time)) {
		next_f = sugov_next_freq_shared(sg_cpu, time);

		trace_sugov_util_update_tp(sg_cpu->cpu, util, sg_cpu->max, flags);

		if (sg_policy->policy->fast_switch_enabled)
			sugov_fast_switch(sg_policy, time, next_f);
		else
			sugov_deferred_update(sg_policy, time, next_f);
	}

	raw_spin_unlock(&sg_policy->update_lock);
}

static void sugov_work(struct kthread_work *work)
{
	struct sugov_policy *sg_policy = container_of(work, struct sugov_policy, work);
	unsigned int freq;
	unsigned long flags;

	/*
	 * Hold sg_policy->update_lock shortly to handle the case where:
	 * incase sg_policy->next_freq is read here, and then updated by
	 * sugov_deferred_update() just before work_in_progress is set to false
	 * here, we may miss queueing the new update.
	 *
	 * Note: If a work was queued after the update_lock is released,
	 * sugov_work() will just be called again by kthread_work code; and the
	 * request will be proceed before the sugov thread sleeps.
	 */
	raw_spin_lock_irqsave(&sg_policy->update_lock, flags);
	freq = sg_policy->next_freq;
	sg_policy->work_in_progress = false;
	raw_spin_unlock_irqrestore(&sg_policy->update_lock, flags);

	mutex_lock(&sg_policy->work_lock);
	__cpufreq_driver_target(sg_policy->policy, freq, CPUFREQ_RELATION_L);
	mutex_unlock(&sg_policy->work_lock);
}

static void sugov_irq_work(struct irq_work *irq_work)
{
	struct sugov_policy *sg_policy;

	sg_policy = container_of(irq_work, struct sugov_policy, irq_work);

	kthread_queue_work(&sg_policy->worker, &sg_policy->work);
}

/************************** sysfs interface ************************/

static struct sugov_tunables *global_tunables;
static DEFINE_MUTEX(global_tunables_lock);

static inline struct sugov_tunables *to_sugov_tunables(struct gov_attr_set *attr_set)
{
	return container_of(attr_set, struct sugov_tunables, attr_set);
}

static ssize_t rate_limit_us_show(struct gov_attr_set *attr_set, char *buf)
{
	struct sugov_tunables *tunables = to_sugov_tunables(attr_set);

	return sprintf(buf, "%u\n", tunables->rate_limit_us);
}

static ssize_t
rate_limit_us_store(struct gov_attr_set *attr_set, const char *buf, size_t count)
{
	struct sugov_tunables *tunables = to_sugov_tunables(attr_set);
	struct sugov_policy *sg_policy;
	unsigned int rate_limit_us;

	if (kstrtouint(buf, 10, &rate_limit_us))
		return -EINVAL;

	tunables->rate_limit_us = rate_limit_us;

	list_for_each_entry(sg_policy, &attr_set->policy_list, tunables_hook)
		sg_policy->freq_update_delay_ns = rate_limit_us * NSEC_PER_USEC;

	return count;
}

static struct governor_attr rate_limit_us = __ATTR_RW(rate_limit_us);

static struct attribute *sugov_attrs[] = {
	&rate_limit_us.attr,
	NULL
};
ATTRIBUTE_GROUPS(sugov);

static struct kobj_type sugov_tunables_ktype = {
	.default_groups = sugov_groups,
	.sysfs_ops = &governor_sysfs_ops,
};

/********************** cpufreq governor interface *********************/

struct cpufreq_governor schedutil_gov;

static struct sugov_policy *sugov_policy_alloc(struct cpufreq_policy *policy)
{
	struct sugov_policy *sg_policy;

	sg_policy = kzalloc(sizeof(*sg_policy), GFP_KERNEL);
	if (!sg_policy)
		return NULL;

	sg_policy->policy = policy;
	raw_spin_lock_init(&sg_policy->update_lock);
	return sg_policy;
}

static void sugov_policy_free(struct sugov_policy *sg_policy)
{
	kfree(sg_policy);
}

static int sugov_kthread_create(struct sugov_policy *sg_policy)
{
	struct task_struct *thread;
	struct sched_attr attr = {
		.size		= sizeof(struct sched_attr),
		.sched_policy	= SCHED_DEADLINE,
		.sched_flags	= SCHED_FLAG_SUGOV,
		.sched_nice	= 0,
		.sched_priority	= 0,
		/*
		 * Fake (unused) bandwidth; workaround to "fix"
		 * priority inheritance.
		 */
		.sched_runtime	=  1000000,
		.sched_deadline = 10000000,
		.sched_period	= 10000000,
	};
	struct cpufreq_policy *policy = sg_policy->policy;
	int ret;

	/* kthread only required for slow path */
	if (policy->fast_switch_enabled)
		return 0;

	trace_android_vh_set_sugov_sched_attr(&attr);
	kthread_init_work(&sg_policy->work, sugov_work);
	kthread_init_worker(&sg_policy->worker);
	thread = kthread_create(kthread_worker_fn, &sg_policy->worker,
				"sugov:%d",
				cpumask_first(policy->related_cpus));
	if (IS_ERR(thread)) {
		pr_err("failed to create sugov thread: %ld\n", PTR_ERR(thread));
		return PTR_ERR(thread);
	}

	ret = sched_setattr_nocheck(thread, &attr);
	if (ret) {
		kthread_stop(thread);
		pr_warn("%s: failed to set SCHED_DEADLINE\n", __func__);
		return ret;
	}

	sg_policy->thread = thread;
	kthread_bind_mask(thread, policy->related_cpus);
	init_irq_work(&sg_policy->irq_work, sugov_irq_work);
	mutex_init(&sg_policy->work_lock);

	wake_up_process(thread);

	return 0;
}

static void sugov_kthread_stop(struct sugov_policy *sg_policy)
{
	/* kthread only required for slow path */
	if (sg_policy->policy->fast_switch_enabled)
		return;

	kthread_flush_worker(&sg_policy->worker);
	kthread_stop(sg_policy->thread);
	mutex_destroy(&sg_policy->work_lock);
}

static struct sugov_tunables *sugov_tunables_alloc(struct sugov_policy *sg_policy)
{
	struct sugov_tunables *tunables;

	tunables = kzalloc(sizeof(*tunables), GFP_KERNEL);
	if (tunables) {
		gov_attr_set_init(&tunables->attr_set, &sg_policy->tunables_hook);
		if (!have_governor_per_policy())
			global_tunables = tunables;
	}
	return tunables;
}

static void sugov_tunables_free(struct sugov_tunables *tunables)
{
	if (!have_governor_per_policy())
		global_tunables = NULL;

	kfree(tunables);
}

static int sugov_init(struct cpufreq_policy *policy)
{
	struct sugov_policy *sg_policy;
	struct sugov_tunables *tunables;
	int ret = 0;

	/* State should be equivalent to EXIT */
	if (policy->governor_data)
		return -EBUSY;

	cpufreq_enable_fast_switch(policy);

	sg_policy = sugov_policy_alloc(policy);
	if (!sg_policy) {
		ret = -ENOMEM;
		goto disable_fast_switch;
	}

	ret = sugov_kthread_create(sg_policy);
	if (ret)
		goto free_sg_policy;

	mutex_lock(&global_tunables_lock);

	if (global_tunables) {
		if (WARN_ON(have_governor_per_policy())) {
			ret = -EINVAL;
			goto stop_kthread;
		}
		policy->governor_data = sg_policy;
		sg_policy->tunables = global_tunables;

		gov_attr_set_get(&global_tunables->attr_set, &sg_policy->tunables_hook);
		goto out;
	}

	tunables = sugov_tunables_alloc(sg_policy);
	if (!tunables) {
		ret = -ENOMEM;
		goto stop_kthread;
	}

	tunables->rate_limit_us = cpufreq_policy_transition_delay_us(policy);

	policy->governor_data = sg_policy;
	sg_policy->tunables = tunables;

	ret = kobject_init_and_add(&tunables->attr_set.kobj, &sugov_tunables_ktype,
				   get_governor_parent_kobj(policy), "%s",
				   schedutil_gov.name);
	if (ret)
		goto fail;

out:
	mutex_unlock(&global_tunables_lock);
	return 0;

fail:
	kobject_put(&tunables->attr_set.kobj);
	policy->governor_data = NULL;
	sugov_tunables_free(tunables);

stop_kthread:
	sugov_kthread_stop(sg_policy);
	mutex_unlock(&global_tunables_lock);

free_sg_policy:
	sugov_policy_free(sg_policy);

disable_fast_switch:
	cpufreq_disable_fast_switch(policy);

	pr_err("initialization failed (error %d)\n", ret);
	return ret;
}

static void sugov_exit(struct cpufreq_policy *policy)
{
	struct sugov_policy *sg_policy = policy->governor_data;
	struct sugov_tunables *tunables = sg_policy->tunables;
	unsigned int count;

	mutex_lock(&global_tunables_lock);

	count = gov_attr_set_put(&tunables->attr_set, &sg_policy->tunables_hook);
	policy->governor_data = NULL;
	if (!count)
		sugov_tunables_free(tunables);

	mutex_unlock(&global_tunables_lock);

	sugov_kthread_stop(sg_policy);
	sugov_policy_free(sg_policy);
	cpufreq_disable_fast_switch(policy);
}

static int sugov_start(struct cpufreq_policy *policy)
{
	struct sugov_policy *sg_policy = policy->governor_data;
	unsigned int cpu;

	sg_policy->freq_update_delay_ns	= sg_policy->tunables->rate_limit_us * NSEC_PER_USEC;
	sg_policy->last_freq_update_time	= 0;
	sg_policy->next_freq			= 0;
	sg_policy->work_in_progress		= false;
	sg_policy->limits_changed		= false;
	sg_policy->cached_raw_freq		= 0;

	sg_policy->need_freq_update = cpufreq_driver_test_flags(CPUFREQ_NEED_UPDATE_LIMITS);

	for_each_cpu(cpu, policy->cpus) {
		struct sugov_cpu *sg_cpu = &per_cpu(sugov_cpu, cpu);

		memset(sg_cpu, 0, sizeof(*sg_cpu));
		sg_cpu->cpu			= cpu;
		sg_cpu->sg_policy		= sg_policy;
	}

	for_each_cpu(cpu, policy->cpus) {
		struct sugov_cpu *sg_cpu = &per_cpu(sugov_cpu, cpu);

		cpufreq_add_update_util_hook(cpu, &sg_cpu->update_util,
					     policy_is_shared(policy) ?
							sugov_update_shared :
							sugov_update_single);
	}
	return 0;
}

static void sugov_stop(struct cpufreq_policy *policy)
{
	struct sugov_policy *sg_policy = policy->governor_data;
	unsigned int cpu;

	for_each_cpu(cpu, policy->cpus)
		cpufreq_remove_update_util_hook(cpu);

	synchronize_rcu();

	if (!policy->fast_switch_enabled) {
		irq_work_sync(&sg_policy->irq_work);
		kthread_cancel_work_sync(&sg_policy->work);
	}
}

static void sugov_limits(struct cpufreq_policy *policy)
{
	struct sugov_policy *sg_policy = policy->governor_data;

	if (!policy->fast_switch_enabled) {
		mutex_lock(&sg_policy->work_lock);
		cpufreq_policy_apply_limits(policy);
		mutex_unlock(&sg_policy->work_lock);
	}

	sg_policy->limits_changed = true;
}

struct cpufreq_governor schedutil_gov = {
	.name			= "schedutil",
	.owner			= THIS_MODULE,
	.flags			= CPUFREQ_GOV_DYNAMIC_SWITCHING,
	.init			= sugov_init,
	.exit			= sugov_exit,
	.start			= sugov_start,
	.stop			= sugov_stop,
	.limits			= sugov_limits,
};

#ifdef CONFIG_CPU_FREQ_DEFAULT_GOV_SCHEDUTIL
struct cpufreq_governor *cpufreq_default_governor(void)
{
	return &schedutil_gov;
}
#endif

cpufreq_governor_init(schedutil_gov);<|MERGE_RESOLUTION|>--- conflicted
+++ resolved
@@ -104,21 +104,12 @@
 				   unsigned int next_freq)
 {
 	bool should_update = true;
-<<<<<<< HEAD
-
-	if (sg_policy->next_freq == next_freq)
-=======
 	if (!sg_policy->need_freq_update) {
 		if (sg_policy->next_freq == next_freq)
 			return false;
 	} else {
 		sg_policy->need_freq_update = cpufreq_driver_test_flags(CPUFREQ_NEED_UPDATE_LIMITS);
 	}
-
-	trace_android_rvh_set_sugov_update(sg_policy, next_freq, &should_update);
-	if (!should_update)
->>>>>>> d44b1a48
-		return false;
 
 	trace_android_rvh_set_sugov_update(sg_policy, next_freq, &should_update);
 	if (!should_update)
