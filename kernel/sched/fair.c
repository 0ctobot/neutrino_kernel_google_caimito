// SPDX-License-Identifier: GPL-2.0
/*
 * Completely Fair Scheduling (CFS) Class (SCHED_NORMAL/SCHED_BATCH)
 *
 *  Copyright (C) 2007 Red Hat, Inc., Ingo Molnar <mingo@redhat.com>
 *
 *  Interactivity improvements by Mike Galbraith
 *  (C) 2007 Mike Galbraith <efault@gmx.de>
 *
 *  Various enhancements by Dmitry Adamushko.
 *  (C) 2007 Dmitry Adamushko <dmitry.adamushko@gmail.com>
 *
 *  Group scheduling enhancements by Srivatsa Vaddagiri
 *  Copyright IBM Corporation, 2007
 *  Author: Srivatsa Vaddagiri <vatsa@linux.vnet.ibm.com>
 *
 *  Scaled math optimizations by Thomas Gleixner
 *  Copyright (C) 2007, Thomas Gleixner <tglx@linutronix.de>
 *
 *  Adaptive scheduling granularity, math enhancements by Peter Zijlstra
 *  Copyright (C) 2007 Red Hat, Inc., Peter Zijlstra
 */
#include <linux/energy_model.h>
#include <linux/mmap_lock.h>
#include <linux/hugetlb_inline.h>
#include <linux/jiffies.h>
#include <linux/mm_api.h>
#include <linux/highmem.h>
#include <linux/spinlock_api.h>
#include <linux/cpumask_api.h>
#include <linux/lockdep_api.h>
#include <linux/softirq.h>
#include <linux/refcount_api.h>
#include <linux/topology.h>
#include <linux/sched/clock.h>
#include <linux/sched/cond_resched.h>
#include <linux/sched/cputime.h>
#include <linux/sched/isolation.h>
#include <linux/sched/nohz.h>

#include <linux/cpuidle.h>
#include <linux/interrupt.h>
#include <linux/memory-tiers.h>
#include <linux/mempolicy.h>
#include <linux/mutex_api.h>
#include <linux/profile.h>
#include <linux/psi.h>
#include <linux/ratelimit.h>
#include <linux/task_work.h>

#include <asm/switch_to.h>

#include <linux/sched/cond_resched.h>

#include "sched.h"
#include "stats.h"
#include "autogroup.h"

#include <trace/hooks/sched.h>

/*
 * Targeted preemption latency for CPU-bound tasks:
 *
 * NOTE: this latency value is not the same as the concept of
 * 'timeslice length' - timeslices in CFS are of variable length
 * and have no persistent notion like in traditional, time-slice
 * based scheduling concepts.
 *
 * (to see the precise effective timeslice length of your workload,
 *  run vmstat and monitor the context-switches (cs) field)
 *
 * (default: 6ms * (1 + ilog(ncpus)), units: nanoseconds)
 */
unsigned int sysctl_sched_latency			= 6000000ULL;
EXPORT_SYMBOL_GPL(sysctl_sched_latency);
static unsigned int normalized_sysctl_sched_latency	= 6000000ULL;

/*
 * The initial- and re-scaling of tunables is configurable
 *
 * Options are:
 *
 *   SCHED_TUNABLESCALING_NONE - unscaled, always *1
 *   SCHED_TUNABLESCALING_LOG - scaled logarithmical, *1+ilog(ncpus)
 *   SCHED_TUNABLESCALING_LINEAR - scaled linear, *ncpus
 *
 * (default SCHED_TUNABLESCALING_LOG = *(1+ilog(ncpus))
 */
unsigned int sysctl_sched_tunable_scaling = SCHED_TUNABLESCALING_LOG;

/*
 * Minimal preemption granularity for CPU-bound tasks:
 *
 * (default: 0.75 msec * (1 + ilog(ncpus)), units: nanoseconds)
 */
unsigned int sysctl_sched_min_granularity			= 750000ULL;
static unsigned int normalized_sysctl_sched_min_granularity	= 750000ULL;

/*
 * Minimal preemption granularity for CPU-bound SCHED_IDLE tasks.
 * Applies only when SCHED_IDLE tasks compete with normal tasks.
 *
 * (default: 0.75 msec)
 */
unsigned int sysctl_sched_idle_min_granularity			= 750000ULL;

/*
 * This value is kept at sysctl_sched_latency/sysctl_sched_min_granularity
 */
static unsigned int sched_nr_latency = 8;

/*
 * After fork, child runs first. If set to 0 (default) then
 * parent will (try to) run first.
 */
unsigned int sysctl_sched_child_runs_first __read_mostly;

/*
 * SCHED_OTHER wake-up granularity.
 *
 * This option delays the preemption effects of decoupled workloads
 * and reduces their over-scheduling. Synchronous workloads will still
 * have immediate wakeup/sleep latencies.
 *
 * (default: 1 msec * (1 + ilog(ncpus)), units: nanoseconds)
 */
unsigned int sysctl_sched_wakeup_granularity			= 1000000UL;
static unsigned int normalized_sysctl_sched_wakeup_granularity	= 1000000UL;

const_debug unsigned int sysctl_sched_migration_cost	= 500000UL;

int sched_thermal_decay_shift;
static int __init setup_sched_thermal_decay_shift(char *str)
{
	int _shift = 0;

	if (kstrtoint(str, 0, &_shift))
		pr_warn("Unable to set scheduler thermal pressure decay shift parameter\n");

	sched_thermal_decay_shift = clamp(_shift, 0, 10);
	return 1;
}
__setup("sched_thermal_decay_shift=", setup_sched_thermal_decay_shift);

#ifdef CONFIG_SMP
/*
 * For asym packing, by default the lower numbered CPU has higher priority.
 */
int __weak arch_asym_cpu_priority(int cpu)
{
	return -cpu;
}

/*
 * The margin used when comparing utilization with CPU capacity.
 *
 * (default: ~20%)
 */
#define fits_capacity(cap, max)	((cap) * 1280 < (max) * 1024)

/*
 * The margin used when comparing CPU capacities.
 * is 'cap1' noticeably greater than 'cap2'
 *
 * (default: ~5%)
 */
#define capacity_greater(cap1, cap2) ((cap1) * 1024 > (cap2) * 1078)
#endif

#ifdef CONFIG_CFS_BANDWIDTH
/*
 * Amount of runtime to allocate from global (tg) to local (per-cfs_rq) pool
 * each time a cfs_rq requests quota.
 *
 * Note: in the case that the slice exceeds the runtime remaining (either due
 * to consumption or the quota being specified to be smaller than the slice)
 * we will always only issue the remaining available time.
 *
 * (default: 5 msec, units: microseconds)
 */
static unsigned int sysctl_sched_cfs_bandwidth_slice		= 5000UL;
#endif

#ifdef CONFIG_SYSCTL
static struct ctl_table sched_fair_sysctls[] = {
	{
		.procname       = "sched_child_runs_first",
		.data           = &sysctl_sched_child_runs_first,
		.maxlen         = sizeof(unsigned int),
		.mode           = 0644,
		.proc_handler   = proc_dointvec,
	},
#ifdef CONFIG_CFS_BANDWIDTH
	{
		.procname       = "sched_cfs_bandwidth_slice_us",
		.data           = &sysctl_sched_cfs_bandwidth_slice,
		.maxlen         = sizeof(unsigned int),
		.mode           = 0644,
		.proc_handler   = proc_dointvec_minmax,
		.extra1         = SYSCTL_ONE,
	},
#endif
	{}
};

static int __init sched_fair_sysctl_init(void)
{
	register_sysctl_init("kernel", sched_fair_sysctls);
	return 0;
}
late_initcall(sched_fair_sysctl_init);
#endif

static inline void update_load_add(struct load_weight *lw, unsigned long inc)
{
	lw->weight += inc;
	lw->inv_weight = 0;
}

static inline void update_load_sub(struct load_weight *lw, unsigned long dec)
{
	lw->weight -= dec;
	lw->inv_weight = 0;
}

static inline void update_load_set(struct load_weight *lw, unsigned long w)
{
	lw->weight = w;
	lw->inv_weight = 0;
}

/*
 * Increase the granularity value when there are more CPUs,
 * because with more CPUs the 'effective latency' as visible
 * to users decreases. But the relationship is not linear,
 * so pick a second-best guess by going with the log2 of the
 * number of CPUs.
 *
 * This idea comes from the SD scheduler of Con Kolivas:
 */
static unsigned int get_update_sysctl_factor(void)
{
	unsigned int cpus = min_t(unsigned int, num_online_cpus(), 8);
	unsigned int factor;

	switch (sysctl_sched_tunable_scaling) {
	case SCHED_TUNABLESCALING_NONE:
		factor = 1;
		break;
	case SCHED_TUNABLESCALING_LINEAR:
		factor = cpus;
		break;
	case SCHED_TUNABLESCALING_LOG:
	default:
		factor = 1 + ilog2(cpus);
		break;
	}

	return factor;
}

static void update_sysctl(void)
{
	unsigned int factor = get_update_sysctl_factor();

#define SET_SYSCTL(name) \
	(sysctl_##name = (factor) * normalized_sysctl_##name)
	SET_SYSCTL(sched_min_granularity);
	SET_SYSCTL(sched_latency);
	SET_SYSCTL(sched_wakeup_granularity);
#undef SET_SYSCTL
}

void __init sched_init_granularity(void)
{
	update_sysctl();
}

#define WMULT_CONST	(~0U)
#define WMULT_SHIFT	32

static void __update_inv_weight(struct load_weight *lw)
{
	unsigned long w;

	if (likely(lw->inv_weight))
		return;

	w = scale_load_down(lw->weight);

	if (BITS_PER_LONG > 32 && unlikely(w >= WMULT_CONST))
		lw->inv_weight = 1;
	else if (unlikely(!w))
		lw->inv_weight = WMULT_CONST;
	else
		lw->inv_weight = WMULT_CONST / w;
}

/*
 * delta_exec * weight / lw.weight
 *   OR
 * (delta_exec * (weight * lw->inv_weight)) >> WMULT_SHIFT
 *
 * Either weight := NICE_0_LOAD and lw \e sched_prio_to_wmult[], in which case
 * we're guaranteed shift stays positive because inv_weight is guaranteed to
 * fit 32 bits, and NICE_0_LOAD gives another 10 bits; therefore shift >= 22.
 *
 * Or, weight =< lw.weight (because lw.weight is the runqueue weight), thus
 * weight/lw.weight <= 1, and therefore our shift will also be positive.
 */
static u64 __calc_delta(u64 delta_exec, unsigned long weight, struct load_weight *lw)
{
	u64 fact = scale_load_down(weight);
	u32 fact_hi = (u32)(fact >> 32);
	int shift = WMULT_SHIFT;
	int fs;

	__update_inv_weight(lw);

	if (unlikely(fact_hi)) {
		fs = fls(fact_hi);
		shift -= fs;
		fact >>= fs;
	}

	fact = mul_u32_u32(fact, lw->inv_weight);

	fact_hi = (u32)(fact >> 32);
	if (fact_hi) {
		fs = fls(fact_hi);
		shift -= fs;
		fact >>= fs;
	}

	return mul_u64_u32_shr(delta_exec, fact, shift);
}


const struct sched_class fair_sched_class;

/**************************************************************
 * CFS operations on generic schedulable entities:
 */

#ifdef CONFIG_FAIR_GROUP_SCHED

/* Walk up scheduling entities hierarchy */
#define for_each_sched_entity(se) \
		for (; se; se = se->parent)

static inline bool list_add_leaf_cfs_rq(struct cfs_rq *cfs_rq)
{
	struct rq *rq = rq_of(cfs_rq);
	int cpu = cpu_of(rq);

	if (cfs_rq->on_list)
		return rq->tmp_alone_branch == &rq->leaf_cfs_rq_list;

	cfs_rq->on_list = 1;

	/*
	 * Ensure we either appear before our parent (if already
	 * enqueued) or force our parent to appear after us when it is
	 * enqueued. The fact that we always enqueue bottom-up
	 * reduces this to two cases and a special case for the root
	 * cfs_rq. Furthermore, it also means that we will always reset
	 * tmp_alone_branch either when the branch is connected
	 * to a tree or when we reach the top of the tree
	 */
	if (cfs_rq->tg->parent &&
	    cfs_rq->tg->parent->cfs_rq[cpu]->on_list) {
		/*
		 * If parent is already on the list, we add the child
		 * just before. Thanks to circular linked property of
		 * the list, this means to put the child at the tail
		 * of the list that starts by parent.
		 */
		list_add_tail_rcu(&cfs_rq->leaf_cfs_rq_list,
			&(cfs_rq->tg->parent->cfs_rq[cpu]->leaf_cfs_rq_list));
		/*
		 * The branch is now connected to its tree so we can
		 * reset tmp_alone_branch to the beginning of the
		 * list.
		 */
		rq->tmp_alone_branch = &rq->leaf_cfs_rq_list;
		return true;
	}

	if (!cfs_rq->tg->parent) {
		/*
		 * cfs rq without parent should be put
		 * at the tail of the list.
		 */
		list_add_tail_rcu(&cfs_rq->leaf_cfs_rq_list,
			&rq->leaf_cfs_rq_list);
		/*
		 * We have reach the top of a tree so we can reset
		 * tmp_alone_branch to the beginning of the list.
		 */
		rq->tmp_alone_branch = &rq->leaf_cfs_rq_list;
		return true;
	}

	/*
	 * The parent has not already been added so we want to
	 * make sure that it will be put after us.
	 * tmp_alone_branch points to the begin of the branch
	 * where we will add parent.
	 */
	list_add_rcu(&cfs_rq->leaf_cfs_rq_list, rq->tmp_alone_branch);
	/*
	 * update tmp_alone_branch to points to the new begin
	 * of the branch
	 */
	rq->tmp_alone_branch = &cfs_rq->leaf_cfs_rq_list;
	return false;
}

static inline void list_del_leaf_cfs_rq(struct cfs_rq *cfs_rq)
{
	if (cfs_rq->on_list) {
		struct rq *rq = rq_of(cfs_rq);

		/*
		 * With cfs_rq being unthrottled/throttled during an enqueue,
		 * it can happen the tmp_alone_branch points the a leaf that
		 * we finally want to del. In this case, tmp_alone_branch moves
		 * to the prev element but it will point to rq->leaf_cfs_rq_list
		 * at the end of the enqueue.
		 */
		if (rq->tmp_alone_branch == &cfs_rq->leaf_cfs_rq_list)
			rq->tmp_alone_branch = cfs_rq->leaf_cfs_rq_list.prev;

		list_del_rcu(&cfs_rq->leaf_cfs_rq_list);
		cfs_rq->on_list = 0;
	}
}

static inline void assert_list_leaf_cfs_rq(struct rq *rq)
{
	SCHED_WARN_ON(rq->tmp_alone_branch != &rq->leaf_cfs_rq_list);
}

/* Iterate thr' all leaf cfs_rq's on a runqueue */
#define for_each_leaf_cfs_rq_safe(rq, cfs_rq, pos)			\
	list_for_each_entry_safe(cfs_rq, pos, &rq->leaf_cfs_rq_list,	\
				 leaf_cfs_rq_list)

/* Do the two (enqueued) entities belong to the same group ? */
static inline struct cfs_rq *
is_same_group(struct sched_entity *se, struct sched_entity *pse)
{
	if (se->cfs_rq == pse->cfs_rq)
		return se->cfs_rq;

	return NULL;
}

static inline struct sched_entity *parent_entity(struct sched_entity *se)
{
	return se->parent;
}

static void
find_matching_se(struct sched_entity **se, struct sched_entity **pse)
{
	int se_depth, pse_depth;

	/*
	 * preemption test can be made between sibling entities who are in the
	 * same cfs_rq i.e who have a common parent. Walk up the hierarchy of
	 * both tasks until we find their ancestors who are siblings of common
	 * parent.
	 */

	/* First walk up until both entities are at same depth */
	se_depth = (*se)->depth;
	pse_depth = (*pse)->depth;

	while (se_depth > pse_depth) {
		se_depth--;
		*se = parent_entity(*se);
	}

	while (pse_depth > se_depth) {
		pse_depth--;
		*pse = parent_entity(*pse);
	}

	while (!is_same_group(*se, *pse)) {
		*se = parent_entity(*se);
		*pse = parent_entity(*pse);
	}
}

static int tg_is_idle(struct task_group *tg)
{
	return tg->idle > 0;
}

static int cfs_rq_is_idle(struct cfs_rq *cfs_rq)
{
	return cfs_rq->idle > 0;
}

static int se_is_idle(struct sched_entity *se)
{
	if (entity_is_task(se))
		return task_has_idle_policy(task_of(se));
	return cfs_rq_is_idle(group_cfs_rq(se));
}

#else	/* !CONFIG_FAIR_GROUP_SCHED */

#define for_each_sched_entity(se) \
		for (; se; se = NULL)

static inline bool list_add_leaf_cfs_rq(struct cfs_rq *cfs_rq)
{
	return true;
}

static inline void list_del_leaf_cfs_rq(struct cfs_rq *cfs_rq)
{
}

static inline void assert_list_leaf_cfs_rq(struct rq *rq)
{
}

#define for_each_leaf_cfs_rq_safe(rq, cfs_rq, pos)	\
		for (cfs_rq = &rq->cfs, pos = NULL; cfs_rq; cfs_rq = pos)

static inline struct sched_entity *parent_entity(struct sched_entity *se)
{
	return NULL;
}

static inline void
find_matching_se(struct sched_entity **se, struct sched_entity **pse)
{
}

static inline int tg_is_idle(struct task_group *tg)
{
	return 0;
}

static int cfs_rq_is_idle(struct cfs_rq *cfs_rq)
{
	return 0;
}

static int se_is_idle(struct sched_entity *se)
{
	return 0;
}

#endif	/* CONFIG_FAIR_GROUP_SCHED */

static __always_inline
void account_cfs_rq_runtime(struct cfs_rq *cfs_rq, u64 delta_exec);

/**************************************************************
 * Scheduling class tree data structure manipulation methods:
 */

static inline u64 max_vruntime(u64 max_vruntime, u64 vruntime)
{
	s64 delta = (s64)(vruntime - max_vruntime);
	if (delta > 0)
		max_vruntime = vruntime;

	return max_vruntime;
}

static inline u64 min_vruntime(u64 min_vruntime, u64 vruntime)
{
	s64 delta = (s64)(vruntime - min_vruntime);
	if (delta < 0)
		min_vruntime = vruntime;

	return min_vruntime;
}

static inline bool entity_before(struct sched_entity *a,
				struct sched_entity *b)
{
	return (s64)(a->vruntime - b->vruntime) < 0;
}

#define __node_2_se(node) \
	rb_entry((node), struct sched_entity, run_node)

static void update_min_vruntime(struct cfs_rq *cfs_rq)
{
	struct sched_entity *curr = cfs_rq->curr;
	struct rb_node *leftmost = rb_first_cached(&cfs_rq->tasks_timeline);

	u64 vruntime = cfs_rq->min_vruntime;

	if (curr) {
		if (curr->on_rq)
			vruntime = curr->vruntime;
		else
			curr = NULL;
	}

	if (leftmost) { /* non-empty tree */
		struct sched_entity *se = __node_2_se(leftmost);

		if (!curr)
			vruntime = se->vruntime;
		else
			vruntime = min_vruntime(vruntime, se->vruntime);
	}

	/* ensure we never gain time by being placed backwards. */
	u64_u32_store(cfs_rq->min_vruntime,
		      max_vruntime(cfs_rq->min_vruntime, vruntime));
}

static inline bool __entity_less(struct rb_node *a, const struct rb_node *b)
{
	return entity_before(__node_2_se(a), __node_2_se(b));
}

/*
 * Enqueue an entity into the rb-tree:
 */
static void __enqueue_entity(struct cfs_rq *cfs_rq, struct sched_entity *se)
{
	trace_android_rvh_enqueue_entity(cfs_rq, se);
	rb_add_cached(&se->run_node, &cfs_rq->tasks_timeline, __entity_less);
}

static void __dequeue_entity(struct cfs_rq *cfs_rq, struct sched_entity *se)
{
	trace_android_rvh_dequeue_entity(cfs_rq, se);
	rb_erase_cached(&se->run_node, &cfs_rq->tasks_timeline);
}

struct sched_entity *__pick_first_entity(struct cfs_rq *cfs_rq)
{
	struct rb_node *left = rb_first_cached(&cfs_rq->tasks_timeline);

	if (!left)
		return NULL;

	return __node_2_se(left);
}

static struct sched_entity *__pick_next_entity(struct sched_entity *se)
{
	struct rb_node *next = rb_next(&se->run_node);

	if (!next)
		return NULL;

	return __node_2_se(next);
}

#ifdef CONFIG_SCHED_DEBUG
struct sched_entity *__pick_last_entity(struct cfs_rq *cfs_rq)
{
	struct rb_node *last = rb_last(&cfs_rq->tasks_timeline.rb_root);

	if (!last)
		return NULL;

	return __node_2_se(last);
}

/**************************************************************
 * Scheduling class statistics methods:
 */

int sched_update_scaling(void)
{
	unsigned int factor = get_update_sysctl_factor();

	sched_nr_latency = DIV_ROUND_UP(sysctl_sched_latency,
					sysctl_sched_min_granularity);

#define WRT_SYSCTL(name) \
	(normalized_sysctl_##name = sysctl_##name / (factor))
	WRT_SYSCTL(sched_min_granularity);
	WRT_SYSCTL(sched_latency);
	WRT_SYSCTL(sched_wakeup_granularity);
#undef WRT_SYSCTL

	return 0;
}
#endif

/*
 * delta /= w
 */
static inline u64 calc_delta_fair(u64 delta, struct sched_entity *se)
{
	if (unlikely(se->load.weight != NICE_0_LOAD))
		delta = __calc_delta(delta, NICE_0_LOAD, &se->load);

	return delta;
}

/*
 * The idea is to set a period in which each task runs once.
 *
 * When there are too many tasks (sched_nr_latency) we have to stretch
 * this period because otherwise the slices get too small.
 *
 * p = (nr <= nl) ? l : l*nr/nl
 */
static u64 __sched_period(unsigned long nr_running)
{
	if (unlikely(nr_running > sched_nr_latency))
		return nr_running * sysctl_sched_min_granularity;
	else
		return sysctl_sched_latency;
}

static bool sched_idle_cfs_rq(struct cfs_rq *cfs_rq);

/*
 * We calculate the wall-time slice from the period by taking a part
 * proportional to the weight.
 *
 * s = p*P[w/rw]
 */
static u64 sched_slice(struct cfs_rq *cfs_rq, struct sched_entity *se)
{
	unsigned int nr_running = cfs_rq->nr_running;
	struct sched_entity *init_se = se;
	unsigned int min_gran;
	u64 slice;

	if (sched_feat(ALT_PERIOD))
		nr_running = rq_of(cfs_rq)->cfs.h_nr_running;

	slice = __sched_period(nr_running + !se->on_rq);

	for_each_sched_entity(se) {
		struct load_weight *load;
		struct load_weight lw;
		struct cfs_rq *qcfs_rq;

		qcfs_rq = cfs_rq_of(se);
		load = &qcfs_rq->load;

		if (unlikely(!se->on_rq)) {
			lw = qcfs_rq->load;

			update_load_add(&lw, se->load.weight);
			load = &lw;
		}
		slice = __calc_delta(slice, se->load.weight, load);
	}

	if (sched_feat(BASE_SLICE)) {
		if (se_is_idle(init_se) && !sched_idle_cfs_rq(cfs_rq))
			min_gran = sysctl_sched_idle_min_granularity;
		else
			min_gran = sysctl_sched_min_granularity;

		slice = max_t(u64, slice, min_gran);
	}

	return slice;
}

/*
 * We calculate the vruntime slice of a to-be-inserted task.
 *
 * vs = s/w
 */
static u64 sched_vslice(struct cfs_rq *cfs_rq, struct sched_entity *se)
{
	return calc_delta_fair(sched_slice(cfs_rq, se), se);
}

#include "pelt.h"
#ifdef CONFIG_SMP

static int select_idle_sibling(struct task_struct *p, int prev_cpu, int cpu);
static unsigned long task_h_load(struct task_struct *p);
static unsigned long capacity_of(int cpu);

/* Give new sched_entity start runnable values to heavy its load in infant time */
void init_entity_runnable_average(struct sched_entity *se)
{
	struct sched_avg *sa = &se->avg;

	memset(sa, 0, sizeof(*sa));

	/*
	 * Tasks are initialized with full load to be seen as heavy tasks until
	 * they get a chance to stabilize to their real load level.
	 * Group entities are initialized with zero load to reflect the fact that
	 * nothing has been attached to the task group yet.
	 */
	if (entity_is_task(se))
		sa->load_avg = scale_load_down(se->load.weight);

	/* when this task enqueue'ed, it will contribute to its cfs_rq's load_avg */
}

/*
 * With new tasks being created, their initial util_avgs are extrapolated
 * based on the cfs_rq's current util_avg:
 *
 *   util_avg = cfs_rq->util_avg / (cfs_rq->load_avg + 1) * se.load.weight
 *
 * However, in many cases, the above util_avg does not give a desired
 * value. Moreover, the sum of the util_avgs may be divergent, such
 * as when the series is a harmonic series.
 *
 * To solve this problem, we also cap the util_avg of successive tasks to
 * only 1/2 of the left utilization budget:
 *
 *   util_avg_cap = (cpu_scale - cfs_rq->avg.util_avg) / 2^n
 *
 * where n denotes the nth task and cpu_scale the CPU capacity.
 *
 * For example, for a CPU with 1024 of capacity, a simplest series from
 * the beginning would be like:
 *
 *  task  util_avg: 512, 256, 128,  64,  32,   16,    8, ...
 * cfs_rq util_avg: 512, 768, 896, 960, 992, 1008, 1016, ...
 *
 * Finally, that extrapolated util_avg is clamped to the cap (util_avg_cap)
 * if util_avg > util_avg_cap.
 */
void post_init_entity_util_avg(struct task_struct *p)
{
	struct sched_entity *se = &p->se;
	struct cfs_rq *cfs_rq = cfs_rq_of(se);
	struct sched_avg *sa = &se->avg;
	long cpu_scale = arch_scale_cpu_capacity(cpu_of(rq_of(cfs_rq)));
	long cap = (long)(cpu_scale - cfs_rq->avg.util_avg) / 2;

	if (p->sched_class != &fair_sched_class) {
		/*
		 * For !fair tasks do:
		 *
		update_cfs_rq_load_avg(now, cfs_rq);
		attach_entity_load_avg(cfs_rq, se);
		switched_from_fair(rq, p);
		 *
		 * such that the next switched_to_fair() has the
		 * expected state.
		 */
		se->avg.last_update_time = cfs_rq_clock_pelt(cfs_rq);
		return;
	}

	if (cap > 0) {
		if (cfs_rq->avg.util_avg != 0) {
			sa->util_avg  = cfs_rq->avg.util_avg * se->load.weight;
			sa->util_avg /= (cfs_rq->avg.load_avg + 1);

			if (sa->util_avg > cap)
				sa->util_avg = cap;
		} else {
			sa->util_avg = cap;
		}
	}

	sa->runnable_avg = sa->util_avg;
}

#else /* !CONFIG_SMP */
void init_entity_runnable_average(struct sched_entity *se)
{
}
void post_init_entity_util_avg(struct task_struct *p)
{
}
static void update_tg_load_avg(struct cfs_rq *cfs_rq)
{
}
#endif /* CONFIG_SMP */

/*
 * Update the current task's runtime statistics.
 */
static void update_curr(struct cfs_rq *cfs_rq)
{
	struct sched_entity *curr = cfs_rq->curr;
	u64 now = rq_clock_task(rq_of(cfs_rq));
	u64 delta_exec;

	if (unlikely(!curr))
		return;

	delta_exec = now - curr->exec_start;
	if (unlikely((s64)delta_exec <= 0))
		return;

	curr->exec_start = now;

	if (schedstat_enabled()) {
		struct sched_statistics *stats;

		stats = __schedstats_from_se(curr);
		__schedstat_set(stats->exec_max,
				max(delta_exec, stats->exec_max));
	}

	curr->sum_exec_runtime += delta_exec;
	schedstat_add(cfs_rq->exec_clock, delta_exec);

	curr->vruntime += calc_delta_fair(delta_exec, curr);
	update_min_vruntime(cfs_rq);

	if (entity_is_task(curr)) {
		struct task_struct *curtask = task_of(curr);

		trace_sched_stat_runtime(curtask, delta_exec, curr->vruntime);
		cgroup_account_cputime(curtask, delta_exec);
		account_group_exec_runtime(curtask, delta_exec);
	}

	account_cfs_rq_runtime(cfs_rq, delta_exec);
}

static void update_curr_fair(struct rq *rq)
{
	update_curr(cfs_rq_of(&rq->curr->se));
}

static inline void
update_stats_wait_start_fair(struct cfs_rq *cfs_rq, struct sched_entity *se)
{
	struct sched_statistics *stats;
	struct task_struct *p = NULL;

	if (!schedstat_enabled())
		return;

	stats = __schedstats_from_se(se);

	if (entity_is_task(se))
		p = task_of(se);

	__update_stats_wait_start(rq_of(cfs_rq), p, stats);
}

static inline void
update_stats_wait_end_fair(struct cfs_rq *cfs_rq, struct sched_entity *se)
{
	struct sched_statistics *stats;
	struct task_struct *p = NULL;

	if (!schedstat_enabled())
		return;

	stats = __schedstats_from_se(se);

	/*
	 * When the sched_schedstat changes from 0 to 1, some sched se
	 * maybe already in the runqueue, the se->statistics.wait_start
	 * will be 0.So it will let the delta wrong. We need to avoid this
	 * scenario.
	 */
	if (unlikely(!schedstat_val(stats->wait_start)))
		return;

	if (entity_is_task(se))
		p = task_of(se);

	__update_stats_wait_end(rq_of(cfs_rq), p, stats);
}

static inline void
update_stats_enqueue_sleeper_fair(struct cfs_rq *cfs_rq, struct sched_entity *se)
{
	struct sched_statistics *stats;
	struct task_struct *tsk = NULL;

	if (!schedstat_enabled())
		return;

	stats = __schedstats_from_se(se);

	if (entity_is_task(se))
		tsk = task_of(se);

	__update_stats_enqueue_sleeper(rq_of(cfs_rq), tsk, stats);
}

/*
 * Task is being enqueued - update stats:
 */
static inline void
update_stats_enqueue_fair(struct cfs_rq *cfs_rq, struct sched_entity *se, int flags)
{
	if (!schedstat_enabled())
		return;

	/*
	 * Are we enqueueing a waiting task? (for current tasks
	 * a dequeue/enqueue event is a NOP)
	 */
	if (se != cfs_rq->curr)
		update_stats_wait_start_fair(cfs_rq, se);

	if (flags & ENQUEUE_WAKEUP)
		update_stats_enqueue_sleeper_fair(cfs_rq, se);
}

static inline void
update_stats_dequeue_fair(struct cfs_rq *cfs_rq, struct sched_entity *se, int flags)
{

	if (!schedstat_enabled())
		return;

	/*
	 * Mark the end of the wait period if dequeueing a
	 * waiting task:
	 */
	if (se != cfs_rq->curr)
		update_stats_wait_end_fair(cfs_rq, se);

	if ((flags & DEQUEUE_SLEEP) && entity_is_task(se)) {
		struct task_struct *tsk = task_of(se);
		unsigned int state;

		/* XXX racy against TTWU */
		state = READ_ONCE(tsk->__state);
		if (state & TASK_INTERRUPTIBLE)
			__schedstat_set(tsk->stats.sleep_start,
				      rq_clock(rq_of(cfs_rq)));
		if (state & TASK_UNINTERRUPTIBLE)
			__schedstat_set(tsk->stats.block_start,
				      rq_clock(rq_of(cfs_rq)));
	}
}

/*
 * We are picking a new current task - update its stats:
 */
static inline void
update_stats_curr_start(struct cfs_rq *cfs_rq, struct sched_entity *se)
{
	/*
	 * We are starting a new run period:
	 */
	se->exec_start = rq_clock_task(rq_of(cfs_rq));
}

/**************************************************
 * Scheduling class queueing methods:
 */

#ifdef CONFIG_NUMA
#define NUMA_IMBALANCE_MIN 2

static inline long
adjust_numa_imbalance(int imbalance, int dst_running, int imb_numa_nr)
{
	/*
	 * Allow a NUMA imbalance if busy CPUs is less than the maximum
	 * threshold. Above this threshold, individual tasks may be contending
	 * for both memory bandwidth and any shared HT resources.  This is an
	 * approximation as the number of running tasks may not be related to
	 * the number of busy CPUs due to sched_setaffinity.
	 */
	if (dst_running > imb_numa_nr)
		return imbalance;

	/*
	 * Allow a small imbalance based on a simple pair of communicating
	 * tasks that remain local when the destination is lightly loaded.
	 */
	if (imbalance <= NUMA_IMBALANCE_MIN)
		return 0;

	return imbalance;
}
#endif /* CONFIG_NUMA */

#ifdef CONFIG_NUMA_BALANCING
/*
 * Approximate time to scan a full NUMA task in ms. The task scan period is
 * calculated based on the tasks virtual memory size and
 * numa_balancing_scan_size.
 */
unsigned int sysctl_numa_balancing_scan_period_min = 1000;
unsigned int sysctl_numa_balancing_scan_period_max = 60000;

/* Portion of address space to scan in MB */
unsigned int sysctl_numa_balancing_scan_size = 256;

/* Scan @scan_size MB every @scan_period after an initial @scan_delay in ms */
unsigned int sysctl_numa_balancing_scan_delay = 1000;

/* The page with hint page fault latency < threshold in ms is considered hot */
unsigned int sysctl_numa_balancing_hot_threshold = MSEC_PER_SEC;

/* Restrict the NUMA promotion throughput (MB/s) for each target node. */
unsigned int sysctl_numa_balancing_promote_rate_limit = 65536;

struct numa_group {
	refcount_t refcount;

	spinlock_t lock; /* nr_tasks, tasks */
	int nr_tasks;
	pid_t gid;
	int active_nodes;

	struct rcu_head rcu;
	unsigned long total_faults;
	unsigned long max_faults_cpu;
	/*
	 * faults[] array is split into two regions: faults_mem and faults_cpu.
	 *
	 * Faults_cpu is used to decide whether memory should move
	 * towards the CPU. As a consequence, these stats are weighted
	 * more by CPU use than by memory faults.
	 */
	unsigned long faults[];
};

/*
 * For functions that can be called in multiple contexts that permit reading
 * ->numa_group (see struct task_struct for locking rules).
 */
static struct numa_group *deref_task_numa_group(struct task_struct *p)
{
	return rcu_dereference_check(p->numa_group, p == current ||
		(lockdep_is_held(__rq_lockp(task_rq(p))) && !READ_ONCE(p->on_cpu)));
}

static struct numa_group *deref_curr_numa_group(struct task_struct *p)
{
	return rcu_dereference_protected(p->numa_group, p == current);
}

static inline unsigned long group_faults_priv(struct numa_group *ng);
static inline unsigned long group_faults_shared(struct numa_group *ng);

static unsigned int task_nr_scan_windows(struct task_struct *p)
{
	unsigned long rss = 0;
	unsigned long nr_scan_pages;

	/*
	 * Calculations based on RSS as non-present and empty pages are skipped
	 * by the PTE scanner and NUMA hinting faults should be trapped based
	 * on resident pages
	 */
	nr_scan_pages = sysctl_numa_balancing_scan_size << (20 - PAGE_SHIFT);
	rss = get_mm_rss(p->mm);
	if (!rss)
		rss = nr_scan_pages;

	rss = round_up(rss, nr_scan_pages);
	return rss / nr_scan_pages;
}

/* For sanity's sake, never scan more PTEs than MAX_SCAN_WINDOW MB/sec. */
#define MAX_SCAN_WINDOW 2560

static unsigned int task_scan_min(struct task_struct *p)
{
	unsigned int scan_size = READ_ONCE(sysctl_numa_balancing_scan_size);
	unsigned int scan, floor;
	unsigned int windows = 1;

	if (scan_size < MAX_SCAN_WINDOW)
		windows = MAX_SCAN_WINDOW / scan_size;
	floor = 1000 / windows;

	scan = sysctl_numa_balancing_scan_period_min / task_nr_scan_windows(p);
	return max_t(unsigned int, floor, scan);
}

static unsigned int task_scan_start(struct task_struct *p)
{
	unsigned long smin = task_scan_min(p);
	unsigned long period = smin;
	struct numa_group *ng;

	/* Scale the maximum scan period with the amount of shared memory. */
	rcu_read_lock();
	ng = rcu_dereference(p->numa_group);
	if (ng) {
		unsigned long shared = group_faults_shared(ng);
		unsigned long private = group_faults_priv(ng);

		period *= refcount_read(&ng->refcount);
		period *= shared + 1;
		period /= private + shared + 1;
	}
	rcu_read_unlock();

	return max(smin, period);
}

static unsigned int task_scan_max(struct task_struct *p)
{
	unsigned long smin = task_scan_min(p);
	unsigned long smax;
	struct numa_group *ng;

	/* Watch for min being lower than max due to floor calculations */
	smax = sysctl_numa_balancing_scan_period_max / task_nr_scan_windows(p);

	/* Scale the maximum scan period with the amount of shared memory. */
	ng = deref_curr_numa_group(p);
	if (ng) {
		unsigned long shared = group_faults_shared(ng);
		unsigned long private = group_faults_priv(ng);
		unsigned long period = smax;

		period *= refcount_read(&ng->refcount);
		period *= shared + 1;
		period /= private + shared + 1;

		smax = max(smax, period);
	}

	return max(smin, smax);
}

static void account_numa_enqueue(struct rq *rq, struct task_struct *p)
{
	rq->nr_numa_running += (p->numa_preferred_nid != NUMA_NO_NODE);
	rq->nr_preferred_running += (p->numa_preferred_nid == task_node(p));
}

static void account_numa_dequeue(struct rq *rq, struct task_struct *p)
{
	rq->nr_numa_running -= (p->numa_preferred_nid != NUMA_NO_NODE);
	rq->nr_preferred_running -= (p->numa_preferred_nid == task_node(p));
}

/* Shared or private faults. */
#define NR_NUMA_HINT_FAULT_TYPES 2

/* Memory and CPU locality */
#define NR_NUMA_HINT_FAULT_STATS (NR_NUMA_HINT_FAULT_TYPES * 2)

/* Averaged statistics, and temporary buffers. */
#define NR_NUMA_HINT_FAULT_BUCKETS (NR_NUMA_HINT_FAULT_STATS * 2)

pid_t task_numa_group_id(struct task_struct *p)
{
	struct numa_group *ng;
	pid_t gid = 0;

	rcu_read_lock();
	ng = rcu_dereference(p->numa_group);
	if (ng)
		gid = ng->gid;
	rcu_read_unlock();

	return gid;
}

/*
 * The averaged statistics, shared & private, memory & CPU,
 * occupy the first half of the array. The second half of the
 * array is for current counters, which are averaged into the
 * first set by task_numa_placement.
 */
static inline int task_faults_idx(enum numa_faults_stats s, int nid, int priv)
{
	return NR_NUMA_HINT_FAULT_TYPES * (s * nr_node_ids + nid) + priv;
}

static inline unsigned long task_faults(struct task_struct *p, int nid)
{
	if (!p->numa_faults)
		return 0;

	return p->numa_faults[task_faults_idx(NUMA_MEM, nid, 0)] +
		p->numa_faults[task_faults_idx(NUMA_MEM, nid, 1)];
}

static inline unsigned long group_faults(struct task_struct *p, int nid)
{
	struct numa_group *ng = deref_task_numa_group(p);

	if (!ng)
		return 0;

	return ng->faults[task_faults_idx(NUMA_MEM, nid, 0)] +
		ng->faults[task_faults_idx(NUMA_MEM, nid, 1)];
}

static inline unsigned long group_faults_cpu(struct numa_group *group, int nid)
{
	return group->faults[task_faults_idx(NUMA_CPU, nid, 0)] +
		group->faults[task_faults_idx(NUMA_CPU, nid, 1)];
}

static inline unsigned long group_faults_priv(struct numa_group *ng)
{
	unsigned long faults = 0;
	int node;

	for_each_online_node(node) {
		faults += ng->faults[task_faults_idx(NUMA_MEM, node, 1)];
	}

	return faults;
}

static inline unsigned long group_faults_shared(struct numa_group *ng)
{
	unsigned long faults = 0;
	int node;

	for_each_online_node(node) {
		faults += ng->faults[task_faults_idx(NUMA_MEM, node, 0)];
	}

	return faults;
}

/*
 * A node triggering more than 1/3 as many NUMA faults as the maximum is
 * considered part of a numa group's pseudo-interleaving set. Migrations
 * between these nodes are slowed down, to allow things to settle down.
 */
#define ACTIVE_NODE_FRACTION 3

static bool numa_is_active_node(int nid, struct numa_group *ng)
{
	return group_faults_cpu(ng, nid) * ACTIVE_NODE_FRACTION > ng->max_faults_cpu;
}

/* Handle placement on systems where not all nodes are directly connected. */
static unsigned long score_nearby_nodes(struct task_struct *p, int nid,
					int lim_dist, bool task)
{
	unsigned long score = 0;
	int node, max_dist;

	/*
	 * All nodes are directly connected, and the same distance
	 * from each other. No need for fancy placement algorithms.
	 */
	if (sched_numa_topology_type == NUMA_DIRECT)
		return 0;

	/* sched_max_numa_distance may be changed in parallel. */
	max_dist = READ_ONCE(sched_max_numa_distance);
	/*
	 * This code is called for each node, introducing N^2 complexity,
	 * which should be ok given the number of nodes rarely exceeds 8.
	 */
	for_each_online_node(node) {
		unsigned long faults;
		int dist = node_distance(nid, node);

		/*
		 * The furthest away nodes in the system are not interesting
		 * for placement; nid was already counted.
		 */
		if (dist >= max_dist || node == nid)
			continue;

		/*
		 * On systems with a backplane NUMA topology, compare groups
		 * of nodes, and move tasks towards the group with the most
		 * memory accesses. When comparing two nodes at distance
		 * "hoplimit", only nodes closer by than "hoplimit" are part
		 * of each group. Skip other nodes.
		 */
		if (sched_numa_topology_type == NUMA_BACKPLANE && dist >= lim_dist)
			continue;

		/* Add up the faults from nearby nodes. */
		if (task)
			faults = task_faults(p, node);
		else
			faults = group_faults(p, node);

		/*
		 * On systems with a glueless mesh NUMA topology, there are
		 * no fixed "groups of nodes". Instead, nodes that are not
		 * directly connected bounce traffic through intermediate
		 * nodes; a numa_group can occupy any set of nodes.
		 * The further away a node is, the less the faults count.
		 * This seems to result in good task placement.
		 */
		if (sched_numa_topology_type == NUMA_GLUELESS_MESH) {
			faults *= (max_dist - dist);
			faults /= (max_dist - LOCAL_DISTANCE);
		}

		score += faults;
	}

	return score;
}

/*
 * These return the fraction of accesses done by a particular task, or
 * task group, on a particular numa node.  The group weight is given a
 * larger multiplier, in order to group tasks together that are almost
 * evenly spread out between numa nodes.
 */
static inline unsigned long task_weight(struct task_struct *p, int nid,
					int dist)
{
	unsigned long faults, total_faults;

	if (!p->numa_faults)
		return 0;

	total_faults = p->total_numa_faults;

	if (!total_faults)
		return 0;

	faults = task_faults(p, nid);
	faults += score_nearby_nodes(p, nid, dist, true);

	return 1000 * faults / total_faults;
}

static inline unsigned long group_weight(struct task_struct *p, int nid,
					 int dist)
{
	struct numa_group *ng = deref_task_numa_group(p);
	unsigned long faults, total_faults;

	if (!ng)
		return 0;

	total_faults = ng->total_faults;

	if (!total_faults)
		return 0;

	faults = group_faults(p, nid);
	faults += score_nearby_nodes(p, nid, dist, false);

	return 1000 * faults / total_faults;
}

/*
 * If memory tiering mode is enabled, cpupid of slow memory page is
 * used to record scan time instead of CPU and PID.  When tiering mode
 * is disabled at run time, the scan time (in cpupid) will be
 * interpreted as CPU and PID.  So CPU needs to be checked to avoid to
 * access out of array bound.
 */
static inline bool cpupid_valid(int cpupid)
{
	return cpupid_to_cpu(cpupid) < nr_cpu_ids;
}

/*
 * For memory tiering mode, if there are enough free pages (more than
 * enough watermark defined here) in fast memory node, to take full
 * advantage of fast memory capacity, all recently accessed slow
 * memory pages will be migrated to fast memory node without
 * considering hot threshold.
 */
static bool pgdat_free_space_enough(struct pglist_data *pgdat)
{
	int z;
	unsigned long enough_wmark;

	enough_wmark = max(1UL * 1024 * 1024 * 1024 >> PAGE_SHIFT,
			   pgdat->node_present_pages >> 4);
	for (z = pgdat->nr_zones - 1; z >= 0; z--) {
		struct zone *zone = pgdat->node_zones + z;

		if (!populated_zone(zone))
			continue;

		if (zone_watermark_ok(zone, 0,
				      wmark_pages(zone, WMARK_PROMO) + enough_wmark,
				      ZONE_MOVABLE, 0))
			return true;
	}
	return false;
}

/*
 * For memory tiering mode, when page tables are scanned, the scan
 * time will be recorded in struct page in addition to make page
 * PROT_NONE for slow memory page.  So when the page is accessed, in
 * hint page fault handler, the hint page fault latency is calculated
 * via,
 *
 *	hint page fault latency = hint page fault time - scan time
 *
 * The smaller the hint page fault latency, the higher the possibility
 * for the page to be hot.
 */
static int numa_hint_fault_latency(struct page *page)
{
	int last_time, time;

	time = jiffies_to_msecs(jiffies);
	last_time = xchg_page_access_time(page, time);

	return (time - last_time) & PAGE_ACCESS_TIME_MASK;
}

/*
 * For memory tiering mode, too high promotion/demotion throughput may
 * hurt application latency.  So we provide a mechanism to rate limit
 * the number of pages that are tried to be promoted.
 */
static bool numa_promotion_rate_limit(struct pglist_data *pgdat,
				      unsigned long rate_limit, int nr)
{
	unsigned long nr_cand;
	unsigned int now, start;

	now = jiffies_to_msecs(jiffies);
	mod_node_page_state(pgdat, PGPROMOTE_CANDIDATE, nr);
	nr_cand = node_page_state(pgdat, PGPROMOTE_CANDIDATE);
	start = pgdat->nbp_rl_start;
	if (now - start > MSEC_PER_SEC &&
	    cmpxchg(&pgdat->nbp_rl_start, start, now) == start)
		pgdat->nbp_rl_nr_cand = nr_cand;
	if (nr_cand - pgdat->nbp_rl_nr_cand >= rate_limit)
		return true;
	return false;
}

#define NUMA_MIGRATION_ADJUST_STEPS	16

static void numa_promotion_adjust_threshold(struct pglist_data *pgdat,
					    unsigned long rate_limit,
					    unsigned int ref_th)
{
	unsigned int now, start, th_period, unit_th, th;
	unsigned long nr_cand, ref_cand, diff_cand;

	now = jiffies_to_msecs(jiffies);
	th_period = sysctl_numa_balancing_scan_period_max;
	start = pgdat->nbp_th_start;
	if (now - start > th_period &&
	    cmpxchg(&pgdat->nbp_th_start, start, now) == start) {
		ref_cand = rate_limit *
			sysctl_numa_balancing_scan_period_max / MSEC_PER_SEC;
		nr_cand = node_page_state(pgdat, PGPROMOTE_CANDIDATE);
		diff_cand = nr_cand - pgdat->nbp_th_nr_cand;
		unit_th = ref_th * 2 / NUMA_MIGRATION_ADJUST_STEPS;
		th = pgdat->nbp_threshold ? : ref_th;
		if (diff_cand > ref_cand * 11 / 10)
			th = max(th - unit_th, unit_th);
		else if (diff_cand < ref_cand * 9 / 10)
			th = min(th + unit_th, ref_th * 2);
		pgdat->nbp_th_nr_cand = nr_cand;
		pgdat->nbp_threshold = th;
	}
}

bool should_numa_migrate_memory(struct task_struct *p, struct page * page,
				int src_nid, int dst_cpu)
{
	struct numa_group *ng = deref_curr_numa_group(p);
	int dst_nid = cpu_to_node(dst_cpu);
	int last_cpupid, this_cpupid;

	/*
	 * The pages in slow memory node should be migrated according
	 * to hot/cold instead of private/shared.
	 */
	if (sysctl_numa_balancing_mode & NUMA_BALANCING_MEMORY_TIERING &&
	    !node_is_toptier(src_nid)) {
		struct pglist_data *pgdat;
		unsigned long rate_limit;
		unsigned int latency, th, def_th;

		pgdat = NODE_DATA(dst_nid);
		if (pgdat_free_space_enough(pgdat)) {
			/* workload changed, reset hot threshold */
			pgdat->nbp_threshold = 0;
			return true;
		}

		def_th = sysctl_numa_balancing_hot_threshold;
		rate_limit = sysctl_numa_balancing_promote_rate_limit << \
			(20 - PAGE_SHIFT);
		numa_promotion_adjust_threshold(pgdat, rate_limit, def_th);

		th = pgdat->nbp_threshold ? : def_th;
		latency = numa_hint_fault_latency(page);
		if (latency >= th)
			return false;

		return !numa_promotion_rate_limit(pgdat, rate_limit,
						  thp_nr_pages(page));
	}

	this_cpupid = cpu_pid_to_cpupid(dst_cpu, current->pid);
	last_cpupid = page_cpupid_xchg_last(page, this_cpupid);

	if (!(sysctl_numa_balancing_mode & NUMA_BALANCING_MEMORY_TIERING) &&
	    !node_is_toptier(src_nid) && !cpupid_valid(last_cpupid))
		return false;

	/*
	 * Allow first faults or private faults to migrate immediately early in
	 * the lifetime of a task. The magic number 4 is based on waiting for
	 * two full passes of the "multi-stage node selection" test that is
	 * executed below.
	 */
	if ((p->numa_preferred_nid == NUMA_NO_NODE || p->numa_scan_seq <= 4) &&
	    (cpupid_pid_unset(last_cpupid) || cpupid_match_pid(p, last_cpupid)))
		return true;

	/*
	 * Multi-stage node selection is used in conjunction with a periodic
	 * migration fault to build a temporal task<->page relation. By using
	 * a two-stage filter we remove short/unlikely relations.
	 *
	 * Using P(p) ~ n_p / n_t as per frequentist probability, we can equate
	 * a task's usage of a particular page (n_p) per total usage of this
	 * page (n_t) (in a given time-span) to a probability.
	 *
	 * Our periodic faults will sample this probability and getting the
	 * same result twice in a row, given these samples are fully
	 * independent, is then given by P(n)^2, provided our sample period
	 * is sufficiently short compared to the usage pattern.
	 *
	 * This quadric squishes small probabilities, making it less likely we
	 * act on an unlikely task<->page relation.
	 */
	if (!cpupid_pid_unset(last_cpupid) &&
				cpupid_to_nid(last_cpupid) != dst_nid)
		return false;

	/* Always allow migrate on private faults */
	if (cpupid_match_pid(p, last_cpupid))
		return true;

	/* A shared fault, but p->numa_group has not been set up yet. */
	if (!ng)
		return true;

	/*
	 * Destination node is much more heavily used than the source
	 * node? Allow migration.
	 */
	if (group_faults_cpu(ng, dst_nid) > group_faults_cpu(ng, src_nid) *
					ACTIVE_NODE_FRACTION)
		return true;

	/*
	 * Distribute memory according to CPU & memory use on each node,
	 * with 3/4 hysteresis to avoid unnecessary memory migrations:
	 *
	 * faults_cpu(dst)   3   faults_cpu(src)
	 * --------------- * - > ---------------
	 * faults_mem(dst)   4   faults_mem(src)
	 */
	return group_faults_cpu(ng, dst_nid) * group_faults(p, src_nid) * 3 >
	       group_faults_cpu(ng, src_nid) * group_faults(p, dst_nid) * 4;
}

/*
 * 'numa_type' describes the node at the moment of load balancing.
 */
enum numa_type {
	/* The node has spare capacity that can be used to run more tasks.  */
	node_has_spare = 0,
	/*
	 * The node is fully used and the tasks don't compete for more CPU
	 * cycles. Nevertheless, some tasks might wait before running.
	 */
	node_fully_busy,
	/*
	 * The node is overloaded and can't provide expected CPU cycles to all
	 * tasks.
	 */
	node_overloaded
};

/* Cached statistics for all CPUs within a node */
struct numa_stats {
	unsigned long load;
	unsigned long runnable;
	unsigned long util;
	/* Total compute capacity of CPUs on a node */
	unsigned long compute_capacity;
	unsigned int nr_running;
	unsigned int weight;
	enum numa_type node_type;
	int idle_cpu;
};

static inline bool is_core_idle(int cpu)
{
#ifdef CONFIG_SCHED_SMT
	int sibling;

	for_each_cpu(sibling, cpu_smt_mask(cpu)) {
		if (cpu == sibling)
			continue;

		if (!idle_cpu(sibling))
			return false;
	}
#endif

	return true;
}

struct task_numa_env {
	struct task_struct *p;

	int src_cpu, src_nid;
	int dst_cpu, dst_nid;
	int imb_numa_nr;

	struct numa_stats src_stats, dst_stats;

	int imbalance_pct;
	int dist;

	struct task_struct *best_task;
	long best_imp;
	int best_cpu;
};

static unsigned long cpu_load(struct rq *rq);
static unsigned long cpu_runnable(struct rq *rq);

static inline enum
numa_type numa_classify(unsigned int imbalance_pct,
			 struct numa_stats *ns)
{
	if ((ns->nr_running > ns->weight) &&
	    (((ns->compute_capacity * 100) < (ns->util * imbalance_pct)) ||
	     ((ns->compute_capacity * imbalance_pct) < (ns->runnable * 100))))
		return node_overloaded;

	if ((ns->nr_running < ns->weight) ||
	    (((ns->compute_capacity * 100) > (ns->util * imbalance_pct)) &&
	     ((ns->compute_capacity * imbalance_pct) > (ns->runnable * 100))))
		return node_has_spare;

	return node_fully_busy;
}

#ifdef CONFIG_SCHED_SMT
/* Forward declarations of select_idle_sibling helpers */
static inline bool test_idle_cores(int cpu);
static inline int numa_idle_core(int idle_core, int cpu)
{
	if (!static_branch_likely(&sched_smt_present) ||
	    idle_core >= 0 || !test_idle_cores(cpu))
		return idle_core;

	/*
	 * Prefer cores instead of packing HT siblings
	 * and triggering future load balancing.
	 */
	if (is_core_idle(cpu))
		idle_core = cpu;

	return idle_core;
}
#else
static inline int numa_idle_core(int idle_core, int cpu)
{
	return idle_core;
}
#endif

/*
 * Gather all necessary information to make NUMA balancing placement
 * decisions that are compatible with standard load balancer. This
 * borrows code and logic from update_sg_lb_stats but sharing a
 * common implementation is impractical.
 */
static void update_numa_stats(struct task_numa_env *env,
			      struct numa_stats *ns, int nid,
			      bool find_idle)
{
	int cpu, idle_core = -1;

	memset(ns, 0, sizeof(*ns));
	ns->idle_cpu = -1;

	rcu_read_lock();
	for_each_cpu(cpu, cpumask_of_node(nid)) {
		struct rq *rq = cpu_rq(cpu);

		ns->load += cpu_load(rq);
		ns->runnable += cpu_runnable(rq);
		ns->util += cpu_util_cfs(cpu);
		ns->nr_running += rq->cfs.h_nr_running;
		ns->compute_capacity += capacity_of(cpu);

		if (find_idle && !rq->nr_running && idle_cpu(cpu)) {
			if (READ_ONCE(rq->numa_migrate_on) ||
			    !cpumask_test_cpu(cpu, env->p->cpus_ptr))
				continue;

			if (ns->idle_cpu == -1)
				ns->idle_cpu = cpu;

			idle_core = numa_idle_core(idle_core, cpu);
		}
	}
	rcu_read_unlock();

	ns->weight = cpumask_weight(cpumask_of_node(nid));

	ns->node_type = numa_classify(env->imbalance_pct, ns);

	if (idle_core >= 0)
		ns->idle_cpu = idle_core;
}

static void task_numa_assign(struct task_numa_env *env,
			     struct task_struct *p, long imp)
{
	struct rq *rq = cpu_rq(env->dst_cpu);

	/* Check if run-queue part of active NUMA balance. */
	if (env->best_cpu != env->dst_cpu && xchg(&rq->numa_migrate_on, 1)) {
		int cpu;
		int start = env->dst_cpu;

		/* Find alternative idle CPU. */
		for_each_cpu_wrap(cpu, cpumask_of_node(env->dst_nid), start) {
			if (cpu == env->best_cpu || !idle_cpu(cpu) ||
			    !cpumask_test_cpu(cpu, env->p->cpus_ptr)) {
				continue;
			}

			env->dst_cpu = cpu;
			rq = cpu_rq(env->dst_cpu);
			if (!xchg(&rq->numa_migrate_on, 1))
				goto assign;
		}

		/* Failed to find an alternative idle CPU */
		return;
	}

assign:
	/*
	 * Clear previous best_cpu/rq numa-migrate flag, since task now
	 * found a better CPU to move/swap.
	 */
	if (env->best_cpu != -1 && env->best_cpu != env->dst_cpu) {
		rq = cpu_rq(env->best_cpu);
		WRITE_ONCE(rq->numa_migrate_on, 0);
	}

	if (env->best_task)
		put_task_struct(env->best_task);
	if (p)
		get_task_struct(p);

	env->best_task = p;
	env->best_imp = imp;
	env->best_cpu = env->dst_cpu;
}

static bool load_too_imbalanced(long src_load, long dst_load,
				struct task_numa_env *env)
{
	long imb, old_imb;
	long orig_src_load, orig_dst_load;
	long src_capacity, dst_capacity;

	/*
	 * The load is corrected for the CPU capacity available on each node.
	 *
	 * src_load        dst_load
	 * ------------ vs ---------
	 * src_capacity    dst_capacity
	 */
	src_capacity = env->src_stats.compute_capacity;
	dst_capacity = env->dst_stats.compute_capacity;

	imb = abs(dst_load * src_capacity - src_load * dst_capacity);

	orig_src_load = env->src_stats.load;
	orig_dst_load = env->dst_stats.load;

	old_imb = abs(orig_dst_load * src_capacity - orig_src_load * dst_capacity);

	/* Would this change make things worse? */
	return (imb > old_imb);
}

/*
 * Maximum NUMA importance can be 1998 (2*999);
 * SMALLIMP @ 30 would be close to 1998/64.
 * Used to deter task migration.
 */
#define SMALLIMP	30

/*
 * This checks if the overall compute and NUMA accesses of the system would
 * be improved if the source tasks was migrated to the target dst_cpu taking
 * into account that it might be best if task running on the dst_cpu should
 * be exchanged with the source task
 */
static bool task_numa_compare(struct task_numa_env *env,
			      long taskimp, long groupimp, bool maymove)
{
	struct numa_group *cur_ng, *p_ng = deref_curr_numa_group(env->p);
	struct rq *dst_rq = cpu_rq(env->dst_cpu);
	long imp = p_ng ? groupimp : taskimp;
	struct task_struct *cur;
	long src_load, dst_load;
	int dist = env->dist;
	long moveimp = imp;
	long load;
	bool stopsearch = false;

	if (READ_ONCE(dst_rq->numa_migrate_on))
		return false;

	rcu_read_lock();
	cur = rcu_dereference(dst_rq->curr);
	if (cur && ((cur->flags & PF_EXITING) || is_idle_task(cur)))
		cur = NULL;

	/*
	 * Because we have preemption enabled we can get migrated around and
	 * end try selecting ourselves (current == env->p) as a swap candidate.
	 */
	if (cur == env->p) {
		stopsearch = true;
		goto unlock;
	}

	if (!cur) {
		if (maymove && moveimp >= env->best_imp)
			goto assign;
		else
			goto unlock;
	}

	/* Skip this swap candidate if cannot move to the source cpu. */
	if (!cpumask_test_cpu(env->src_cpu, cur->cpus_ptr))
		goto unlock;

	/*
	 * Skip this swap candidate if it is not moving to its preferred
	 * node and the best task is.
	 */
	if (env->best_task &&
	    env->best_task->numa_preferred_nid == env->src_nid &&
	    cur->numa_preferred_nid != env->src_nid) {
		goto unlock;
	}

	/*
	 * "imp" is the fault differential for the source task between the
	 * source and destination node. Calculate the total differential for
	 * the source task and potential destination task. The more negative
	 * the value is, the more remote accesses that would be expected to
	 * be incurred if the tasks were swapped.
	 *
	 * If dst and source tasks are in the same NUMA group, or not
	 * in any group then look only at task weights.
	 */
	cur_ng = rcu_dereference(cur->numa_group);
	if (cur_ng == p_ng) {
		/*
		 * Do not swap within a group or between tasks that have
		 * no group if there is spare capacity. Swapping does
		 * not address the load imbalance and helps one task at
		 * the cost of punishing another.
		 */
		if (env->dst_stats.node_type == node_has_spare)
			goto unlock;

		imp = taskimp + task_weight(cur, env->src_nid, dist) -
		      task_weight(cur, env->dst_nid, dist);
		/*
		 * Add some hysteresis to prevent swapping the
		 * tasks within a group over tiny differences.
		 */
		if (cur_ng)
			imp -= imp / 16;
	} else {
		/*
		 * Compare the group weights. If a task is all by itself
		 * (not part of a group), use the task weight instead.
		 */
		if (cur_ng && p_ng)
			imp += group_weight(cur, env->src_nid, dist) -
			       group_weight(cur, env->dst_nid, dist);
		else
			imp += task_weight(cur, env->src_nid, dist) -
			       task_weight(cur, env->dst_nid, dist);
	}

	/* Discourage picking a task already on its preferred node */
	if (cur->numa_preferred_nid == env->dst_nid)
		imp -= imp / 16;

	/*
	 * Encourage picking a task that moves to its preferred node.
	 * This potentially makes imp larger than it's maximum of
	 * 1998 (see SMALLIMP and task_weight for why) but in this
	 * case, it does not matter.
	 */
	if (cur->numa_preferred_nid == env->src_nid)
		imp += imp / 8;

	if (maymove && moveimp > imp && moveimp > env->best_imp) {
		imp = moveimp;
		cur = NULL;
		goto assign;
	}

	/*
	 * Prefer swapping with a task moving to its preferred node over a
	 * task that is not.
	 */
	if (env->best_task && cur->numa_preferred_nid == env->src_nid &&
	    env->best_task->numa_preferred_nid != env->src_nid) {
		goto assign;
	}

	/*
	 * If the NUMA importance is less than SMALLIMP,
	 * task migration might only result in ping pong
	 * of tasks and also hurt performance due to cache
	 * misses.
	 */
	if (imp < SMALLIMP || imp <= env->best_imp + SMALLIMP / 2)
		goto unlock;

	/*
	 * In the overloaded case, try and keep the load balanced.
	 */
	load = task_h_load(env->p) - task_h_load(cur);
	if (!load)
		goto assign;

	dst_load = env->dst_stats.load + load;
	src_load = env->src_stats.load - load;

	if (load_too_imbalanced(src_load, dst_load, env))
		goto unlock;

assign:
	/* Evaluate an idle CPU for a task numa move. */
	if (!cur) {
		int cpu = env->dst_stats.idle_cpu;

		/* Nothing cached so current CPU went idle since the search. */
		if (cpu < 0)
			cpu = env->dst_cpu;

		/*
		 * If the CPU is no longer truly idle and the previous best CPU
		 * is, keep using it.
		 */
		if (!idle_cpu(cpu) && env->best_cpu >= 0 &&
		    idle_cpu(env->best_cpu)) {
			cpu = env->best_cpu;
		}

		env->dst_cpu = cpu;
	}

	task_numa_assign(env, cur, imp);

	/*
	 * If a move to idle is allowed because there is capacity or load
	 * balance improves then stop the search. While a better swap
	 * candidate may exist, a search is not free.
	 */
	if (maymove && !cur && env->best_cpu >= 0 && idle_cpu(env->best_cpu))
		stopsearch = true;

	/*
	 * If a swap candidate must be identified and the current best task
	 * moves its preferred node then stop the search.
	 */
	if (!maymove && env->best_task &&
	    env->best_task->numa_preferred_nid == env->src_nid) {
		stopsearch = true;
	}
unlock:
	rcu_read_unlock();

	return stopsearch;
}

static void task_numa_find_cpu(struct task_numa_env *env,
				long taskimp, long groupimp)
{
	bool maymove = false;
	int cpu;

	/*
	 * If dst node has spare capacity, then check if there is an
	 * imbalance that would be overruled by the load balancer.
	 */
	if (env->dst_stats.node_type == node_has_spare) {
		unsigned int imbalance;
		int src_running, dst_running;

		/*
		 * Would movement cause an imbalance? Note that if src has
		 * more running tasks that the imbalance is ignored as the
		 * move improves the imbalance from the perspective of the
		 * CPU load balancer.
		 * */
		src_running = env->src_stats.nr_running - 1;
		dst_running = env->dst_stats.nr_running + 1;
		imbalance = max(0, dst_running - src_running);
		imbalance = adjust_numa_imbalance(imbalance, dst_running,
						  env->imb_numa_nr);

		/* Use idle CPU if there is no imbalance */
		if (!imbalance) {
			maymove = true;
			if (env->dst_stats.idle_cpu >= 0) {
				env->dst_cpu = env->dst_stats.idle_cpu;
				task_numa_assign(env, NULL, 0);
				return;
			}
		}
	} else {
		long src_load, dst_load, load;
		/*
		 * If the improvement from just moving env->p direction is better
		 * than swapping tasks around, check if a move is possible.
		 */
		load = task_h_load(env->p);
		dst_load = env->dst_stats.load + load;
		src_load = env->src_stats.load - load;
		maymove = !load_too_imbalanced(src_load, dst_load, env);
	}

	for_each_cpu(cpu, cpumask_of_node(env->dst_nid)) {
		/* Skip this CPU if the source task cannot migrate */
		if (!cpumask_test_cpu(cpu, env->p->cpus_ptr))
			continue;

		env->dst_cpu = cpu;
		if (task_numa_compare(env, taskimp, groupimp, maymove))
			break;
	}
}

static int task_numa_migrate(struct task_struct *p)
{
	struct task_numa_env env = {
		.p = p,

		.src_cpu = task_cpu(p),
		.src_nid = task_node(p),

		.imbalance_pct = 112,

		.best_task = NULL,
		.best_imp = 0,
		.best_cpu = -1,
	};
	unsigned long taskweight, groupweight;
	struct sched_domain *sd;
	long taskimp, groupimp;
	struct numa_group *ng;
	struct rq *best_rq;
	int nid, ret, dist;

	/*
	 * Pick the lowest SD_NUMA domain, as that would have the smallest
	 * imbalance and would be the first to start moving tasks about.
	 *
	 * And we want to avoid any moving of tasks about, as that would create
	 * random movement of tasks -- counter the numa conditions we're trying
	 * to satisfy here.
	 */
	rcu_read_lock();
	sd = rcu_dereference(per_cpu(sd_numa, env.src_cpu));
	if (sd) {
		env.imbalance_pct = 100 + (sd->imbalance_pct - 100) / 2;
		env.imb_numa_nr = sd->imb_numa_nr;
	}
	rcu_read_unlock();

	/*
	 * Cpusets can break the scheduler domain tree into smaller
	 * balance domains, some of which do not cross NUMA boundaries.
	 * Tasks that are "trapped" in such domains cannot be migrated
	 * elsewhere, so there is no point in (re)trying.
	 */
	if (unlikely(!sd)) {
		sched_setnuma(p, task_node(p));
		return -EINVAL;
	}

	env.dst_nid = p->numa_preferred_nid;
	dist = env.dist = node_distance(env.src_nid, env.dst_nid);
	taskweight = task_weight(p, env.src_nid, dist);
	groupweight = group_weight(p, env.src_nid, dist);
	update_numa_stats(&env, &env.src_stats, env.src_nid, false);
	taskimp = task_weight(p, env.dst_nid, dist) - taskweight;
	groupimp = group_weight(p, env.dst_nid, dist) - groupweight;
	update_numa_stats(&env, &env.dst_stats, env.dst_nid, true);

	/* Try to find a spot on the preferred nid. */
	task_numa_find_cpu(&env, taskimp, groupimp);

	/*
	 * Look at other nodes in these cases:
	 * - there is no space available on the preferred_nid
	 * - the task is part of a numa_group that is interleaved across
	 *   multiple NUMA nodes; in order to better consolidate the group,
	 *   we need to check other locations.
	 */
	ng = deref_curr_numa_group(p);
	if (env.best_cpu == -1 || (ng && ng->active_nodes > 1)) {
		for_each_node_state(nid, N_CPU) {
			if (nid == env.src_nid || nid == p->numa_preferred_nid)
				continue;

			dist = node_distance(env.src_nid, env.dst_nid);
			if (sched_numa_topology_type == NUMA_BACKPLANE &&
						dist != env.dist) {
				taskweight = task_weight(p, env.src_nid, dist);
				groupweight = group_weight(p, env.src_nid, dist);
			}

			/* Only consider nodes where both task and groups benefit */
			taskimp = task_weight(p, nid, dist) - taskweight;
			groupimp = group_weight(p, nid, dist) - groupweight;
			if (taskimp < 0 && groupimp < 0)
				continue;

			env.dist = dist;
			env.dst_nid = nid;
			update_numa_stats(&env, &env.dst_stats, env.dst_nid, true);
			task_numa_find_cpu(&env, taskimp, groupimp);
		}
	}

	/*
	 * If the task is part of a workload that spans multiple NUMA nodes,
	 * and is migrating into one of the workload's active nodes, remember
	 * this node as the task's preferred numa node, so the workload can
	 * settle down.
	 * A task that migrated to a second choice node will be better off
	 * trying for a better one later. Do not set the preferred node here.
	 */
	if (ng) {
		if (env.best_cpu == -1)
			nid = env.src_nid;
		else
			nid = cpu_to_node(env.best_cpu);

		if (nid != p->numa_preferred_nid)
			sched_setnuma(p, nid);
	}

	/* No better CPU than the current one was found. */
	if (env.best_cpu == -1) {
		trace_sched_stick_numa(p, env.src_cpu, NULL, -1);
		return -EAGAIN;
	}

	best_rq = cpu_rq(env.best_cpu);
	if (env.best_task == NULL) {
		ret = migrate_task_to(p, env.best_cpu);
		WRITE_ONCE(best_rq->numa_migrate_on, 0);
		if (ret != 0)
			trace_sched_stick_numa(p, env.src_cpu, NULL, env.best_cpu);
		return ret;
	}

	ret = migrate_swap(p, env.best_task, env.best_cpu, env.src_cpu);
	WRITE_ONCE(best_rq->numa_migrate_on, 0);

	if (ret != 0)
		trace_sched_stick_numa(p, env.src_cpu, env.best_task, env.best_cpu);
	put_task_struct(env.best_task);
	return ret;
}

/* Attempt to migrate a task to a CPU on the preferred node. */
static void numa_migrate_preferred(struct task_struct *p)
{
	unsigned long interval = HZ;

	/* This task has no NUMA fault statistics yet */
	if (unlikely(p->numa_preferred_nid == NUMA_NO_NODE || !p->numa_faults))
		return;

	/* Periodically retry migrating the task to the preferred node */
	interval = min(interval, msecs_to_jiffies(p->numa_scan_period) / 16);
	p->numa_migrate_retry = jiffies + interval;

	/* Success if task is already running on preferred CPU */
	if (task_node(p) == p->numa_preferred_nid)
		return;

	/* Otherwise, try migrate to a CPU on the preferred node */
	task_numa_migrate(p);
}

/*
 * Find out how many nodes the workload is actively running on. Do this by
 * tracking the nodes from which NUMA hinting faults are triggered. This can
 * be different from the set of nodes where the workload's memory is currently
 * located.
 */
static void numa_group_count_active_nodes(struct numa_group *numa_group)
{
	unsigned long faults, max_faults = 0;
	int nid, active_nodes = 0;

	for_each_node_state(nid, N_CPU) {
		faults = group_faults_cpu(numa_group, nid);
		if (faults > max_faults)
			max_faults = faults;
	}

	for_each_node_state(nid, N_CPU) {
		faults = group_faults_cpu(numa_group, nid);
		if (faults * ACTIVE_NODE_FRACTION > max_faults)
			active_nodes++;
	}

	numa_group->max_faults_cpu = max_faults;
	numa_group->active_nodes = active_nodes;
}

/*
 * When adapting the scan rate, the period is divided into NUMA_PERIOD_SLOTS
 * increments. The more local the fault statistics are, the higher the scan
 * period will be for the next scan window. If local/(local+remote) ratio is
 * below NUMA_PERIOD_THRESHOLD (where range of ratio is 1..NUMA_PERIOD_SLOTS)
 * the scan period will decrease. Aim for 70% local accesses.
 */
#define NUMA_PERIOD_SLOTS 10
#define NUMA_PERIOD_THRESHOLD 7

/*
 * Increase the scan period (slow down scanning) if the majority of
 * our memory is already on our local node, or if the majority of
 * the page accesses are shared with other processes.
 * Otherwise, decrease the scan period.
 */
static void update_task_scan_period(struct task_struct *p,
			unsigned long shared, unsigned long private)
{
	unsigned int period_slot;
	int lr_ratio, ps_ratio;
	int diff;

	unsigned long remote = p->numa_faults_locality[0];
	unsigned long local = p->numa_faults_locality[1];

	/*
	 * If there were no record hinting faults then either the task is
	 * completely idle or all activity is in areas that are not of interest
	 * to automatic numa balancing. Related to that, if there were failed
	 * migration then it implies we are migrating too quickly or the local
	 * node is overloaded. In either case, scan slower
	 */
	if (local + shared == 0 || p->numa_faults_locality[2]) {
		p->numa_scan_period = min(p->numa_scan_period_max,
			p->numa_scan_period << 1);

		p->mm->numa_next_scan = jiffies +
			msecs_to_jiffies(p->numa_scan_period);

		return;
	}

	/*
	 * Prepare to scale scan period relative to the current period.
	 *	 == NUMA_PERIOD_THRESHOLD scan period stays the same
	 *       <  NUMA_PERIOD_THRESHOLD scan period decreases (scan faster)
	 *	 >= NUMA_PERIOD_THRESHOLD scan period increases (scan slower)
	 */
	period_slot = DIV_ROUND_UP(p->numa_scan_period, NUMA_PERIOD_SLOTS);
	lr_ratio = (local * NUMA_PERIOD_SLOTS) / (local + remote);
	ps_ratio = (private * NUMA_PERIOD_SLOTS) / (private + shared);

	if (ps_ratio >= NUMA_PERIOD_THRESHOLD) {
		/*
		 * Most memory accesses are local. There is no need to
		 * do fast NUMA scanning, since memory is already local.
		 */
		int slot = ps_ratio - NUMA_PERIOD_THRESHOLD;
		if (!slot)
			slot = 1;
		diff = slot * period_slot;
	} else if (lr_ratio >= NUMA_PERIOD_THRESHOLD) {
		/*
		 * Most memory accesses are shared with other tasks.
		 * There is no point in continuing fast NUMA scanning,
		 * since other tasks may just move the memory elsewhere.
		 */
		int slot = lr_ratio - NUMA_PERIOD_THRESHOLD;
		if (!slot)
			slot = 1;
		diff = slot * period_slot;
	} else {
		/*
		 * Private memory faults exceed (SLOTS-THRESHOLD)/SLOTS,
		 * yet they are not on the local NUMA node. Speed up
		 * NUMA scanning to get the memory moved over.
		 */
		int ratio = max(lr_ratio, ps_ratio);
		diff = -(NUMA_PERIOD_THRESHOLD - ratio) * period_slot;
	}

	p->numa_scan_period = clamp(p->numa_scan_period + diff,
			task_scan_min(p), task_scan_max(p));
	memset(p->numa_faults_locality, 0, sizeof(p->numa_faults_locality));
}

/*
 * Get the fraction of time the task has been running since the last
 * NUMA placement cycle. The scheduler keeps similar statistics, but
 * decays those on a 32ms period, which is orders of magnitude off
 * from the dozens-of-seconds NUMA balancing period. Use the scheduler
 * stats only if the task is so new there are no NUMA statistics yet.
 */
static u64 numa_get_avg_runtime(struct task_struct *p, u64 *period)
{
	u64 runtime, delta, now;
	/* Use the start of this time slice to avoid calculations. */
	now = p->se.exec_start;
	runtime = p->se.sum_exec_runtime;

	if (p->last_task_numa_placement) {
		delta = runtime - p->last_sum_exec_runtime;
		*period = now - p->last_task_numa_placement;

		/* Avoid time going backwards, prevent potential divide error: */
		if (unlikely((s64)*period < 0))
			*period = 0;
	} else {
		delta = p->se.avg.load_sum;
		*period = LOAD_AVG_MAX;
	}

	p->last_sum_exec_runtime = runtime;
	p->last_task_numa_placement = now;

	return delta;
}

/*
 * Determine the preferred nid for a task in a numa_group. This needs to
 * be done in a way that produces consistent results with group_weight,
 * otherwise workloads might not converge.
 */
static int preferred_group_nid(struct task_struct *p, int nid)
{
	nodemask_t nodes;
	int dist;

	/* Direct connections between all NUMA nodes. */
	if (sched_numa_topology_type == NUMA_DIRECT)
		return nid;

	/*
	 * On a system with glueless mesh NUMA topology, group_weight
	 * scores nodes according to the number of NUMA hinting faults on
	 * both the node itself, and on nearby nodes.
	 */
	if (sched_numa_topology_type == NUMA_GLUELESS_MESH) {
		unsigned long score, max_score = 0;
		int node, max_node = nid;

		dist = sched_max_numa_distance;

		for_each_node_state(node, N_CPU) {
			score = group_weight(p, node, dist);
			if (score > max_score) {
				max_score = score;
				max_node = node;
			}
		}
		return max_node;
	}

	/*
	 * Finding the preferred nid in a system with NUMA backplane
	 * interconnect topology is more involved. The goal is to locate
	 * tasks from numa_groups near each other in the system, and
	 * untangle workloads from different sides of the system. This requires
	 * searching down the hierarchy of node groups, recursively searching
	 * inside the highest scoring group of nodes. The nodemask tricks
	 * keep the complexity of the search down.
	 */
	nodes = node_states[N_CPU];
	for (dist = sched_max_numa_distance; dist > LOCAL_DISTANCE; dist--) {
		unsigned long max_faults = 0;
		nodemask_t max_group = NODE_MASK_NONE;
		int a, b;

		/* Are there nodes at this distance from each other? */
		if (!find_numa_distance(dist))
			continue;

		for_each_node_mask(a, nodes) {
			unsigned long faults = 0;
			nodemask_t this_group;
			nodes_clear(this_group);

			/* Sum group's NUMA faults; includes a==b case. */
			for_each_node_mask(b, nodes) {
				if (node_distance(a, b) < dist) {
					faults += group_faults(p, b);
					node_set(b, this_group);
					node_clear(b, nodes);
				}
			}

			/* Remember the top group. */
			if (faults > max_faults) {
				max_faults = faults;
				max_group = this_group;
				/*
				 * subtle: at the smallest distance there is
				 * just one node left in each "group", the
				 * winner is the preferred nid.
				 */
				nid = a;
			}
		}
		/* Next round, evaluate the nodes within max_group. */
		if (!max_faults)
			break;
		nodes = max_group;
	}
	return nid;
}

static void task_numa_placement(struct task_struct *p)
{
	int seq, nid, max_nid = NUMA_NO_NODE;
	unsigned long max_faults = 0;
	unsigned long fault_types[2] = { 0, 0 };
	unsigned long total_faults;
	u64 runtime, period;
	spinlock_t *group_lock = NULL;
	struct numa_group *ng;

	/*
	 * The p->mm->numa_scan_seq field gets updated without
	 * exclusive access. Use READ_ONCE() here to ensure
	 * that the field is read in a single access:
	 */
	seq = READ_ONCE(p->mm->numa_scan_seq);
	if (p->numa_scan_seq == seq)
		return;
	p->numa_scan_seq = seq;
	p->numa_scan_period_max = task_scan_max(p);

	total_faults = p->numa_faults_locality[0] +
		       p->numa_faults_locality[1];
	runtime = numa_get_avg_runtime(p, &period);

	/* If the task is part of a group prevent parallel updates to group stats */
	ng = deref_curr_numa_group(p);
	if (ng) {
		group_lock = &ng->lock;
		spin_lock_irq(group_lock);
	}

	/* Find the node with the highest number of faults */
	for_each_online_node(nid) {
		/* Keep track of the offsets in numa_faults array */
		int mem_idx, membuf_idx, cpu_idx, cpubuf_idx;
		unsigned long faults = 0, group_faults = 0;
		int priv;

		for (priv = 0; priv < NR_NUMA_HINT_FAULT_TYPES; priv++) {
			long diff, f_diff, f_weight;

			mem_idx = task_faults_idx(NUMA_MEM, nid, priv);
			membuf_idx = task_faults_idx(NUMA_MEMBUF, nid, priv);
			cpu_idx = task_faults_idx(NUMA_CPU, nid, priv);
			cpubuf_idx = task_faults_idx(NUMA_CPUBUF, nid, priv);

			/* Decay existing window, copy faults since last scan */
			diff = p->numa_faults[membuf_idx] - p->numa_faults[mem_idx] / 2;
			fault_types[priv] += p->numa_faults[membuf_idx];
			p->numa_faults[membuf_idx] = 0;

			/*
			 * Normalize the faults_from, so all tasks in a group
			 * count according to CPU use, instead of by the raw
			 * number of faults. Tasks with little runtime have
			 * little over-all impact on throughput, and thus their
			 * faults are less important.
			 */
			f_weight = div64_u64(runtime << 16, period + 1);
			f_weight = (f_weight * p->numa_faults[cpubuf_idx]) /
				   (total_faults + 1);
			f_diff = f_weight - p->numa_faults[cpu_idx] / 2;
			p->numa_faults[cpubuf_idx] = 0;

			p->numa_faults[mem_idx] += diff;
			p->numa_faults[cpu_idx] += f_diff;
			faults += p->numa_faults[mem_idx];
			p->total_numa_faults += diff;
			if (ng) {
				/*
				 * safe because we can only change our own group
				 *
				 * mem_idx represents the offset for a given
				 * nid and priv in a specific region because it
				 * is at the beginning of the numa_faults array.
				 */
				ng->faults[mem_idx] += diff;
				ng->faults[cpu_idx] += f_diff;
				ng->total_faults += diff;
				group_faults += ng->faults[mem_idx];
			}
		}

		if (!ng) {
			if (faults > max_faults) {
				max_faults = faults;
				max_nid = nid;
			}
		} else if (group_faults > max_faults) {
			max_faults = group_faults;
			max_nid = nid;
		}
	}

	/* Cannot migrate task to CPU-less node */
	if (max_nid != NUMA_NO_NODE && !node_state(max_nid, N_CPU)) {
		int near_nid = max_nid;
		int distance, near_distance = INT_MAX;

		for_each_node_state(nid, N_CPU) {
			distance = node_distance(max_nid, nid);
			if (distance < near_distance) {
				near_nid = nid;
				near_distance = distance;
			}
		}
		max_nid = near_nid;
	}

	if (ng) {
		numa_group_count_active_nodes(ng);
		spin_unlock_irq(group_lock);
		max_nid = preferred_group_nid(p, max_nid);
	}

	if (max_faults) {
		/* Set the new preferred node */
		if (max_nid != p->numa_preferred_nid)
			sched_setnuma(p, max_nid);
	}

	update_task_scan_period(p, fault_types[0], fault_types[1]);
}

static inline int get_numa_group(struct numa_group *grp)
{
	return refcount_inc_not_zero(&grp->refcount);
}

static inline void put_numa_group(struct numa_group *grp)
{
	if (refcount_dec_and_test(&grp->refcount))
		kfree_rcu(grp, rcu);
}

static void task_numa_group(struct task_struct *p, int cpupid, int flags,
			int *priv)
{
	struct numa_group *grp, *my_grp;
	struct task_struct *tsk;
	bool join = false;
	int cpu = cpupid_to_cpu(cpupid);
	int i;

	if (unlikely(!deref_curr_numa_group(p))) {
		unsigned int size = sizeof(struct numa_group) +
				    NR_NUMA_HINT_FAULT_STATS *
				    nr_node_ids * sizeof(unsigned long);

		grp = kzalloc(size, GFP_KERNEL | __GFP_NOWARN);
		if (!grp)
			return;

		refcount_set(&grp->refcount, 1);
		grp->active_nodes = 1;
		grp->max_faults_cpu = 0;
		spin_lock_init(&grp->lock);
		grp->gid = p->pid;

		for (i = 0; i < NR_NUMA_HINT_FAULT_STATS * nr_node_ids; i++)
			grp->faults[i] = p->numa_faults[i];

		grp->total_faults = p->total_numa_faults;

		grp->nr_tasks++;
		rcu_assign_pointer(p->numa_group, grp);
	}

	rcu_read_lock();
	tsk = READ_ONCE(cpu_rq(cpu)->curr);

	if (!cpupid_match_pid(tsk, cpupid))
		goto no_join;

	grp = rcu_dereference(tsk->numa_group);
	if (!grp)
		goto no_join;

	my_grp = deref_curr_numa_group(p);
	if (grp == my_grp)
		goto no_join;

	/*
	 * Only join the other group if its bigger; if we're the bigger group,
	 * the other task will join us.
	 */
	if (my_grp->nr_tasks > grp->nr_tasks)
		goto no_join;

	/*
	 * Tie-break on the grp address.
	 */
	if (my_grp->nr_tasks == grp->nr_tasks && my_grp > grp)
		goto no_join;

	/* Always join threads in the same process. */
	if (tsk->mm == current->mm)
		join = true;

	/* Simple filter to avoid false positives due to PID collisions */
	if (flags & TNF_SHARED)
		join = true;

	/* Update priv based on whether false sharing was detected */
	*priv = !join;

	if (join && !get_numa_group(grp))
		goto no_join;

	rcu_read_unlock();

	if (!join)
		return;

	WARN_ON_ONCE(irqs_disabled());
	double_lock_irq(&my_grp->lock, &grp->lock);

	for (i = 0; i < NR_NUMA_HINT_FAULT_STATS * nr_node_ids; i++) {
		my_grp->faults[i] -= p->numa_faults[i];
		grp->faults[i] += p->numa_faults[i];
	}
	my_grp->total_faults -= p->total_numa_faults;
	grp->total_faults += p->total_numa_faults;

	my_grp->nr_tasks--;
	grp->nr_tasks++;

	spin_unlock(&my_grp->lock);
	spin_unlock_irq(&grp->lock);

	rcu_assign_pointer(p->numa_group, grp);

	put_numa_group(my_grp);
	return;

no_join:
	rcu_read_unlock();
	return;
}

/*
 * Get rid of NUMA statistics associated with a task (either current or dead).
 * If @final is set, the task is dead and has reached refcount zero, so we can
 * safely free all relevant data structures. Otherwise, there might be
 * concurrent reads from places like load balancing and procfs, and we should
 * reset the data back to default state without freeing ->numa_faults.
 */
void task_numa_free(struct task_struct *p, bool final)
{
	/* safe: p either is current or is being freed by current */
	struct numa_group *grp = rcu_dereference_raw(p->numa_group);
	unsigned long *numa_faults = p->numa_faults;
	unsigned long flags;
	int i;

	if (!numa_faults)
		return;

	if (grp) {
		spin_lock_irqsave(&grp->lock, flags);
		for (i = 0; i < NR_NUMA_HINT_FAULT_STATS * nr_node_ids; i++)
			grp->faults[i] -= p->numa_faults[i];
		grp->total_faults -= p->total_numa_faults;

		grp->nr_tasks--;
		spin_unlock_irqrestore(&grp->lock, flags);
		RCU_INIT_POINTER(p->numa_group, NULL);
		put_numa_group(grp);
	}

	if (final) {
		p->numa_faults = NULL;
		kfree(numa_faults);
	} else {
		p->total_numa_faults = 0;
		for (i = 0; i < NR_NUMA_HINT_FAULT_STATS * nr_node_ids; i++)
			numa_faults[i] = 0;
	}
}

/*
 * Got a PROT_NONE fault for a page on @node.
 */
void task_numa_fault(int last_cpupid, int mem_node, int pages, int flags)
{
	struct task_struct *p = current;
	bool migrated = flags & TNF_MIGRATED;
	int cpu_node = task_node(current);
	int local = !!(flags & TNF_FAULT_LOCAL);
	struct numa_group *ng;
	int priv;

	if (!static_branch_likely(&sched_numa_balancing))
		return;

	/* for example, ksmd faulting in a user's mm */
	if (!p->mm)
		return;

	/*
	 * NUMA faults statistics are unnecessary for the slow memory
	 * node for memory tiering mode.
	 */
	if (!node_is_toptier(mem_node) &&
	    (sysctl_numa_balancing_mode & NUMA_BALANCING_MEMORY_TIERING ||
	     !cpupid_valid(last_cpupid)))
		return;

	/* Allocate buffer to track faults on a per-node basis */
	if (unlikely(!p->numa_faults)) {
		int size = sizeof(*p->numa_faults) *
			   NR_NUMA_HINT_FAULT_BUCKETS * nr_node_ids;

		p->numa_faults = kzalloc(size, GFP_KERNEL|__GFP_NOWARN);
		if (!p->numa_faults)
			return;

		p->total_numa_faults = 0;
		memset(p->numa_faults_locality, 0, sizeof(p->numa_faults_locality));
	}

	/*
	 * First accesses are treated as private, otherwise consider accesses
	 * to be private if the accessing pid has not changed
	 */
	if (unlikely(last_cpupid == (-1 & LAST_CPUPID_MASK))) {
		priv = 1;
	} else {
		priv = cpupid_match_pid(p, last_cpupid);
		if (!priv && !(flags & TNF_NO_GROUP))
			task_numa_group(p, last_cpupid, flags, &priv);
	}

	/*
	 * If a workload spans multiple NUMA nodes, a shared fault that
	 * occurs wholly within the set of nodes that the workload is
	 * actively using should be counted as local. This allows the
	 * scan rate to slow down when a workload has settled down.
	 */
	ng = deref_curr_numa_group(p);
	if (!priv && !local && ng && ng->active_nodes > 1 &&
				numa_is_active_node(cpu_node, ng) &&
				numa_is_active_node(mem_node, ng))
		local = 1;

	/*
	 * Retry to migrate task to preferred node periodically, in case it
	 * previously failed, or the scheduler moved us.
	 */
	if (time_after(jiffies, p->numa_migrate_retry)) {
		task_numa_placement(p);
		numa_migrate_preferred(p);
	}

	if (migrated)
		p->numa_pages_migrated += pages;
	if (flags & TNF_MIGRATE_FAIL)
		p->numa_faults_locality[2] += pages;

	p->numa_faults[task_faults_idx(NUMA_MEMBUF, mem_node, priv)] += pages;
	p->numa_faults[task_faults_idx(NUMA_CPUBUF, cpu_node, priv)] += pages;
	p->numa_faults_locality[local] += pages;
}

static void reset_ptenuma_scan(struct task_struct *p)
{
	/*
	 * We only did a read acquisition of the mmap sem, so
	 * p->mm->numa_scan_seq is written to without exclusive access
	 * and the update is not guaranteed to be atomic. That's not
	 * much of an issue though, since this is just used for
	 * statistical sampling. Use READ_ONCE/WRITE_ONCE, which are not
	 * expensive, to avoid any form of compiler optimizations:
	 */
	WRITE_ONCE(p->mm->numa_scan_seq, READ_ONCE(p->mm->numa_scan_seq) + 1);
	p->mm->numa_scan_offset = 0;
}

/*
 * The expensive part of numa migration is done from task_work context.
 * Triggered from task_tick_numa().
 */
static void task_numa_work(struct callback_head *work)
{
	unsigned long migrate, next_scan, now = jiffies;
	struct task_struct *p = current;
	struct mm_struct *mm = p->mm;
	u64 runtime = p->se.sum_exec_runtime;
	MA_STATE(mas, &mm->mm_mt, 0, 0);
	struct vm_area_struct *vma;
	unsigned long start, end;
	unsigned long nr_pte_updates = 0;
	long pages, virtpages;

	SCHED_WARN_ON(p != container_of(work, struct task_struct, numa_work));

	work->next = work;
	/*
	 * Who cares about NUMA placement when they're dying.
	 *
	 * NOTE: make sure not to dereference p->mm before this check,
	 * exit_task_work() happens _after_ exit_mm() so we could be called
	 * without p->mm even though we still had it when we enqueued this
	 * work.
	 */
	if (p->flags & PF_EXITING)
		return;

	if (!mm->numa_next_scan) {
		mm->numa_next_scan = now +
			msecs_to_jiffies(sysctl_numa_balancing_scan_delay);
	}

	/*
	 * Enforce maximal scan/migration frequency..
	 */
	migrate = mm->numa_next_scan;
	if (time_before(now, migrate))
		return;

	if (p->numa_scan_period == 0) {
		p->numa_scan_period_max = task_scan_max(p);
		p->numa_scan_period = task_scan_start(p);
	}

	next_scan = now + msecs_to_jiffies(p->numa_scan_period);
	if (cmpxchg(&mm->numa_next_scan, migrate, next_scan) != migrate)
		return;

	/*
	 * Delay this task enough that another task of this mm will likely win
	 * the next time around.
	 */
	p->node_stamp += 2 * TICK_NSEC;

	start = mm->numa_scan_offset;
	pages = sysctl_numa_balancing_scan_size;
	pages <<= 20 - PAGE_SHIFT; /* MB in pages */
	virtpages = pages * 8;	   /* Scan up to this much virtual space */
	if (!pages)
		return;


	if (!mmap_read_trylock(mm))
		return;
	mas_set(&mas, start);
	vma = mas_find(&mas, ULONG_MAX);
	if (!vma) {
		reset_ptenuma_scan(p);
		start = 0;
		mas_set(&mas, start);
		vma = mas_find(&mas, ULONG_MAX);
	}

	for (; vma; vma = mas_find(&mas, ULONG_MAX)) {
		if (!vma_migratable(vma) || !vma_policy_mof(vma) ||
			is_vm_hugetlb_page(vma) || (vma->vm_flags & VM_MIXEDMAP)) {
			continue;
		}

		/*
		 * Shared library pages mapped by multiple processes are not
		 * migrated as it is expected they are cache replicated. Avoid
		 * hinting faults in read-only file-backed mappings or the vdso
		 * as migrating the pages will be of marginal benefit.
		 */
		if (!vma->vm_mm ||
		    (vma->vm_file && (vma->vm_flags & (VM_READ|VM_WRITE)) == (VM_READ)))
			continue;

		/*
		 * Skip inaccessible VMAs to avoid any confusion between
		 * PROT_NONE and NUMA hinting ptes
		 */
		if (!vma_is_accessible(vma))
			continue;

		do {
			start = max(start, vma->vm_start);
			end = ALIGN(start + (pages << PAGE_SHIFT), HPAGE_SIZE);
			end = min(end, vma->vm_end);
			nr_pte_updates = change_prot_numa(vma, start, end);

			/*
			 * Try to scan sysctl_numa_balancing_size worth of
			 * hpages that have at least one present PTE that
			 * is not already pte-numa. If the VMA contains
			 * areas that are unused or already full of prot_numa
			 * PTEs, scan up to virtpages, to skip through those
			 * areas faster.
			 */
			if (nr_pte_updates)
				pages -= (end - start) >> PAGE_SHIFT;
			virtpages -= (end - start) >> PAGE_SHIFT;

			start = end;
			if (pages <= 0 || virtpages <= 0)
				goto out;

			cond_resched();
		} while (end != vma->vm_end);
	}

out:
	/*
	 * It is possible to reach the end of the VMA list but the last few
	 * VMAs are not guaranteed to the vma_migratable. If they are not, we
	 * would find the !migratable VMA on the next scan but not reset the
	 * scanner to the start so check it now.
	 */
	if (vma)
		mm->numa_scan_offset = start;
	else
		reset_ptenuma_scan(p);
	mmap_read_unlock(mm);

	/*
	 * Make sure tasks use at least 32x as much time to run other code
	 * than they used here, to limit NUMA PTE scanning overhead to 3% max.
	 * Usually update_task_scan_period slows down scanning enough; on an
	 * overloaded system we need to limit overhead on a per task basis.
	 */
	if (unlikely(p->se.sum_exec_runtime != runtime)) {
		u64 diff = p->se.sum_exec_runtime - runtime;
		p->node_stamp += 32 * diff;
	}
}

void init_numa_balancing(unsigned long clone_flags, struct task_struct *p)
{
	int mm_users = 0;
	struct mm_struct *mm = p->mm;

	if (mm) {
		mm_users = atomic_read(&mm->mm_users);
		if (mm_users == 1) {
			mm->numa_next_scan = jiffies + msecs_to_jiffies(sysctl_numa_balancing_scan_delay);
			mm->numa_scan_seq = 0;
		}
	}
	p->node_stamp			= 0;
	p->numa_scan_seq		= mm ? mm->numa_scan_seq : 0;
	p->numa_scan_period		= sysctl_numa_balancing_scan_delay;
	p->numa_migrate_retry		= 0;
	/* Protect against double add, see task_tick_numa and task_numa_work */
	p->numa_work.next		= &p->numa_work;
	p->numa_faults			= NULL;
	p->numa_pages_migrated		= 0;
	p->total_numa_faults		= 0;
	RCU_INIT_POINTER(p->numa_group, NULL);
	p->last_task_numa_placement	= 0;
	p->last_sum_exec_runtime	= 0;

	init_task_work(&p->numa_work, task_numa_work);

	/* New address space, reset the preferred nid */
	if (!(clone_flags & CLONE_VM)) {
		p->numa_preferred_nid = NUMA_NO_NODE;
		return;
	}

	/*
	 * New thread, keep existing numa_preferred_nid which should be copied
	 * already by arch_dup_task_struct but stagger when scans start.
	 */
	if (mm) {
		unsigned int delay;

		delay = min_t(unsigned int, task_scan_max(current),
			current->numa_scan_period * mm_users * NSEC_PER_MSEC);
		delay += 2 * TICK_NSEC;
		p->node_stamp = delay;
	}
}

/*
 * Drive the periodic memory faults..
 */
static void task_tick_numa(struct rq *rq, struct task_struct *curr)
{
	struct callback_head *work = &curr->numa_work;
	u64 period, now;

	/*
	 * We don't care about NUMA placement if we don't have memory.
	 */
	if (!curr->mm || (curr->flags & (PF_EXITING | PF_KTHREAD)) || work->next != work)
		return;

	/*
	 * Using runtime rather than walltime has the dual advantage that
	 * we (mostly) drive the selection from busy threads and that the
	 * task needs to have done some actual work before we bother with
	 * NUMA placement.
	 */
	now = curr->se.sum_exec_runtime;
	period = (u64)curr->numa_scan_period * NSEC_PER_MSEC;

	if (now > curr->node_stamp + period) {
		if (!curr->node_stamp)
			curr->numa_scan_period = task_scan_start(curr);
		curr->node_stamp += period;

		if (!time_before(jiffies, curr->mm->numa_next_scan))
			task_work_add(curr, work, TWA_RESUME);
	}
}

static void update_scan_period(struct task_struct *p, int new_cpu)
{
	int src_nid = cpu_to_node(task_cpu(p));
	int dst_nid = cpu_to_node(new_cpu);

	if (!static_branch_likely(&sched_numa_balancing))
		return;

	if (!p->mm || !p->numa_faults || (p->flags & PF_EXITING))
		return;

	if (src_nid == dst_nid)
		return;

	/*
	 * Allow resets if faults have been trapped before one scan
	 * has completed. This is most likely due to a new task that
	 * is pulled cross-node due to wakeups or load balancing.
	 */
	if (p->numa_scan_seq) {
		/*
		 * Avoid scan adjustments if moving to the preferred
		 * node or if the task was not previously running on
		 * the preferred node.
		 */
		if (dst_nid == p->numa_preferred_nid ||
		    (p->numa_preferred_nid != NUMA_NO_NODE &&
			src_nid != p->numa_preferred_nid))
			return;
	}

	p->numa_scan_period = task_scan_start(p);
}

#else
static void task_tick_numa(struct rq *rq, struct task_struct *curr)
{
}

static inline void account_numa_enqueue(struct rq *rq, struct task_struct *p)
{
}

static inline void account_numa_dequeue(struct rq *rq, struct task_struct *p)
{
}

static inline void update_scan_period(struct task_struct *p, int new_cpu)
{
}

#endif /* CONFIG_NUMA_BALANCING */

static void
account_entity_enqueue(struct cfs_rq *cfs_rq, struct sched_entity *se)
{
	update_load_add(&cfs_rq->load, se->load.weight);
#ifdef CONFIG_SMP
	if (entity_is_task(se)) {
		struct rq *rq = rq_of(cfs_rq);

		account_numa_enqueue(rq, task_of(se));
		list_add(&se->group_node, &rq->cfs_tasks);
	}
#endif
	cfs_rq->nr_running++;
	if (se_is_idle(se))
		cfs_rq->idle_nr_running++;
}

static void
account_entity_dequeue(struct cfs_rq *cfs_rq, struct sched_entity *se)
{
	update_load_sub(&cfs_rq->load, se->load.weight);
#ifdef CONFIG_SMP
	if (entity_is_task(se)) {
		account_numa_dequeue(rq_of(cfs_rq), task_of(se));
		list_del_init(&se->group_node);
	}
#endif
	cfs_rq->nr_running--;
	if (se_is_idle(se))
		cfs_rq->idle_nr_running--;
}

/*
 * Signed add and clamp on underflow.
 *
 * Explicitly do a load-store to ensure the intermediate value never hits
 * memory. This allows lockless observations without ever seeing the negative
 * values.
 */
#define add_positive(_ptr, _val) do {                           \
	typeof(_ptr) ptr = (_ptr);                              \
	typeof(_val) val = (_val);                              \
	typeof(*ptr) res, var = READ_ONCE(*ptr);                \
								\
	res = var + val;                                        \
								\
	if (val < 0 && res > var)                               \
		res = 0;                                        \
								\
	WRITE_ONCE(*ptr, res);                                  \
} while (0)

/*
 * Unsigned subtract and clamp on underflow.
 *
 * Explicitly do a load-store to ensure the intermediate value never hits
 * memory. This allows lockless observations without ever seeing the negative
 * values.
 */
#define sub_positive(_ptr, _val) do {				\
	typeof(_ptr) ptr = (_ptr);				\
	typeof(*ptr) val = (_val);				\
	typeof(*ptr) res, var = READ_ONCE(*ptr);		\
	res = var - val;					\
	if (res > var)						\
		res = 0;					\
	WRITE_ONCE(*ptr, res);					\
} while (0)

/*
 * Remove and clamp on negative, from a local variable.
 *
 * A variant of sub_positive(), which does not use explicit load-store
 * and is thus optimized for local variable updates.
 */
#define lsub_positive(_ptr, _val) do {				\
	typeof(_ptr) ptr = (_ptr);				\
	*ptr -= min_t(typeof(*ptr), *ptr, _val);		\
} while (0)

#ifdef CONFIG_SMP
static inline void
enqueue_load_avg(struct cfs_rq *cfs_rq, struct sched_entity *se)
{
	cfs_rq->avg.load_avg += se->avg.load_avg;
	cfs_rq->avg.load_sum += se_weight(se) * se->avg.load_sum;
}

static inline void
dequeue_load_avg(struct cfs_rq *cfs_rq, struct sched_entity *se)
{
	sub_positive(&cfs_rq->avg.load_avg, se->avg.load_avg);
	sub_positive(&cfs_rq->avg.load_sum, se_weight(se) * se->avg.load_sum);
	/* See update_cfs_rq_load_avg() */
	cfs_rq->avg.load_sum = max_t(u32, cfs_rq->avg.load_sum,
					  cfs_rq->avg.load_avg * PELT_MIN_DIVIDER);
}
#else
static inline void
enqueue_load_avg(struct cfs_rq *cfs_rq, struct sched_entity *se) { }
static inline void
dequeue_load_avg(struct cfs_rq *cfs_rq, struct sched_entity *se) { }
#endif

static void reweight_entity(struct cfs_rq *cfs_rq, struct sched_entity *se,
			    unsigned long weight)
{
	if (se->on_rq) {
		/* commit outstanding execution time */
		if (cfs_rq->curr == se)
			update_curr(cfs_rq);
		update_load_sub(&cfs_rq->load, se->load.weight);
	}
	dequeue_load_avg(cfs_rq, se);

	update_load_set(&se->load, weight);

#ifdef CONFIG_SMP
	do {
		u32 divider = get_pelt_divider(&se->avg);

		se->avg.load_avg = div_u64(se_weight(se) * se->avg.load_sum, divider);
	} while (0);
#endif

	enqueue_load_avg(cfs_rq, se);
	if (se->on_rq)
		update_load_add(&cfs_rq->load, se->load.weight);

}

void reweight_task(struct task_struct *p, int prio)
{
	struct sched_entity *se = &p->se;
	struct cfs_rq *cfs_rq = cfs_rq_of(se);
	struct load_weight *load = &se->load;
	unsigned long weight = scale_load(sched_prio_to_weight[prio]);

	reweight_entity(cfs_rq, se, weight);
	load->inv_weight = sched_prio_to_wmult[prio];
}

static inline int throttled_hierarchy(struct cfs_rq *cfs_rq);

#ifdef CONFIG_FAIR_GROUP_SCHED
#ifdef CONFIG_SMP
/*
 * All this does is approximate the hierarchical proportion which includes that
 * global sum we all love to hate.
 *
 * That is, the weight of a group entity, is the proportional share of the
 * group weight based on the group runqueue weights. That is:
 *
 *                     tg->weight * grq->load.weight
 *   ge->load.weight = -----------------------------               (1)
 *                       \Sum grq->load.weight
 *
 * Now, because computing that sum is prohibitively expensive to compute (been
 * there, done that) we approximate it with this average stuff. The average
 * moves slower and therefore the approximation is cheaper and more stable.
 *
 * So instead of the above, we substitute:
 *
 *   grq->load.weight -> grq->avg.load_avg                         (2)
 *
 * which yields the following:
 *
 *                     tg->weight * grq->avg.load_avg
 *   ge->load.weight = ------------------------------              (3)
 *                             tg->load_avg
 *
 * Where: tg->load_avg ~= \Sum grq->avg.load_avg
 *
 * That is shares_avg, and it is right (given the approximation (2)).
 *
 * The problem with it is that because the average is slow -- it was designed
 * to be exactly that of course -- this leads to transients in boundary
 * conditions. In specific, the case where the group was idle and we start the
 * one task. It takes time for our CPU's grq->avg.load_avg to build up,
 * yielding bad latency etc..
 *
 * Now, in that special case (1) reduces to:
 *
 *                     tg->weight * grq->load.weight
 *   ge->load.weight = ----------------------------- = tg->weight   (4)
 *                         grp->load.weight
 *
 * That is, the sum collapses because all other CPUs are idle; the UP scenario.
 *
 * So what we do is modify our approximation (3) to approach (4) in the (near)
 * UP case, like:
 *
 *   ge->load.weight =
 *
 *              tg->weight * grq->load.weight
 *     ---------------------------------------------------         (5)
 *     tg->load_avg - grq->avg.load_avg + grq->load.weight
 *
 * But because grq->load.weight can drop to 0, resulting in a divide by zero,
 * we need to use grq->avg.load_avg as its lower bound, which then gives:
 *
 *
 *                     tg->weight * grq->load.weight
 *   ge->load.weight = -----------------------------		   (6)
 *                             tg_load_avg'
 *
 * Where:
 *
 *   tg_load_avg' = tg->load_avg - grq->avg.load_avg +
 *                  max(grq->load.weight, grq->avg.load_avg)
 *
 * And that is shares_weight and is icky. In the (near) UP case it approaches
 * (4) while in the normal case it approaches (3). It consistently
 * overestimates the ge->load.weight and therefore:
 *
 *   \Sum ge->load.weight >= tg->weight
 *
 * hence icky!
 */
static long calc_group_shares(struct cfs_rq *cfs_rq)
{
	long tg_weight, tg_shares, load, shares;
	struct task_group *tg = cfs_rq->tg;

	tg_shares = READ_ONCE(tg->shares);

	load = max(scale_load_down(cfs_rq->load.weight), cfs_rq->avg.load_avg);

	tg_weight = atomic_long_read(&tg->load_avg);

	/* Ensure tg_weight >= load */
	tg_weight -= cfs_rq->tg_load_avg_contrib;
	tg_weight += load;

	shares = (tg_shares * load);
	if (tg_weight)
		shares /= tg_weight;

	/*
	 * MIN_SHARES has to be unscaled here to support per-CPU partitioning
	 * of a group with small tg->shares value. It is a floor value which is
	 * assigned as a minimum load.weight to the sched_entity representing
	 * the group on a CPU.
	 *
	 * E.g. on 64-bit for a group with tg->shares of scale_load(15)=15*1024
	 * on an 8-core system with 8 tasks each runnable on one CPU shares has
	 * to be 15*1024*1/8=1920 instead of scale_load(MIN_SHARES)=2*1024. In
	 * case no task is runnable on a CPU MIN_SHARES=2 should be returned
	 * instead of 0.
	 */
	return clamp_t(long, shares, MIN_SHARES, tg_shares);
}
#endif /* CONFIG_SMP */

/*
 * Recomputes the group entity based on the current state of its group
 * runqueue.
 */
static void update_cfs_group(struct sched_entity *se)
{
	struct cfs_rq *gcfs_rq = group_cfs_rq(se);
	long shares;

	if (!gcfs_rq)
		return;

	if (throttled_hierarchy(gcfs_rq))
		return;

#ifndef CONFIG_SMP
	shares = READ_ONCE(gcfs_rq->tg->shares);

	if (likely(se->load.weight == shares))
		return;
#else
	shares   = calc_group_shares(gcfs_rq);
#endif

	reweight_entity(cfs_rq_of(se), se, shares);
}

#else /* CONFIG_FAIR_GROUP_SCHED */
static inline void update_cfs_group(struct sched_entity *se)
{
}
#endif /* CONFIG_FAIR_GROUP_SCHED */

static inline void cfs_rq_util_change(struct cfs_rq *cfs_rq, int flags)
{
	struct rq *rq = rq_of(cfs_rq);

	if (&rq->cfs == cfs_rq) {
		/*
		 * There are a few boundary cases this might miss but it should
		 * get called often enough that that should (hopefully) not be
		 * a real problem.
		 *
		 * It will not get called when we go idle, because the idle
		 * thread is a different class (!fair), nor will the utilization
		 * number include things like RT tasks.
		 *
		 * As is, the util number is not freq-invariant (we'd have to
		 * implement arch_scale_freq_capacity() for that).
		 *
		 * See cpu_util_cfs().
		 */
		cpufreq_update_util(rq, flags);
	}
}

#ifdef CONFIG_SMP
static inline bool load_avg_is_decayed(struct sched_avg *sa)
{
	if (sa->load_sum)
		return false;

	if (sa->util_sum)
		return false;

	if (sa->runnable_sum)
		return false;

	/*
	 * _avg must be null when _sum are null because _avg = _sum / divider
	 * Make sure that rounding and/or propagation of PELT values never
	 * break this.
	 */
	SCHED_WARN_ON(sa->load_avg ||
		      sa->util_avg ||
		      sa->runnable_avg);

	return true;
}

static inline u64 cfs_rq_last_update_time(struct cfs_rq *cfs_rq)
{
	return u64_u32_load_copy(cfs_rq->avg.last_update_time,
				 cfs_rq->last_update_time_copy);
}
#ifdef CONFIG_FAIR_GROUP_SCHED
/*
 * Because list_add_leaf_cfs_rq always places a child cfs_rq on the list
 * immediately before a parent cfs_rq, and cfs_rqs are removed from the list
 * bottom-up, we only have to test whether the cfs_rq before us on the list
 * is our child.
 * If cfs_rq is not on the list, test whether a child needs its to be added to
 * connect a branch to the tree  * (see list_add_leaf_cfs_rq() for details).
 */
static inline bool child_cfs_rq_on_list(struct cfs_rq *cfs_rq)
{
	struct cfs_rq *prev_cfs_rq;
	struct list_head *prev;

	if (cfs_rq->on_list) {
		prev = cfs_rq->leaf_cfs_rq_list.prev;
	} else {
		struct rq *rq = rq_of(cfs_rq);

		prev = rq->tmp_alone_branch;
	}

	prev_cfs_rq = container_of(prev, struct cfs_rq, leaf_cfs_rq_list);

	return (prev_cfs_rq->tg->parent == cfs_rq->tg);
}

static inline bool cfs_rq_is_decayed(struct cfs_rq *cfs_rq)
{
	if (cfs_rq->load.weight)
		return false;

	if (!load_avg_is_decayed(&cfs_rq->avg))
		return false;

	if (child_cfs_rq_on_list(cfs_rq))
		return false;

	return true;
}

/**
 * update_tg_load_avg - update the tg's load avg
 * @cfs_rq: the cfs_rq whose avg changed
 *
 * This function 'ensures': tg->load_avg := \Sum tg->cfs_rq[]->avg.load.
 * However, because tg->load_avg is a global value there are performance
 * considerations.
 *
 * In order to avoid having to look at the other cfs_rq's, we use a
 * differential update where we store the last value we propagated. This in
 * turn allows skipping updates if the differential is 'small'.
 *
 * Updating tg's load_avg is necessary before update_cfs_share().
 */
static inline void update_tg_load_avg(struct cfs_rq *cfs_rq)
{
	long delta = cfs_rq->avg.load_avg - cfs_rq->tg_load_avg_contrib;

	/*
	 * No need to update load_avg for root_task_group as it is not used.
	 */
	if (cfs_rq->tg == &root_task_group)
		return;

	if (abs(delta) > cfs_rq->tg_load_avg_contrib / 64) {
		atomic_long_add(delta, &cfs_rq->tg->load_avg);
		cfs_rq->tg_load_avg_contrib = cfs_rq->avg.load_avg;
	}
}

/*
 * Called within set_task_rq() right before setting a task's CPU. The
 * caller only guarantees p->pi_lock is held; no other assumptions,
 * including the state of rq->lock, should be made.
 */
void set_task_rq_fair(struct sched_entity *se,
		      struct cfs_rq *prev, struct cfs_rq *next)
{
	u64 p_last_update_time;
	u64 n_last_update_time;

	if (!sched_feat(ATTACH_AGE_LOAD))
		return;

	/*
	 * We are supposed to update the task to "current" time, then its up to
	 * date and ready to go to new CPU/cfs_rq. But we have difficulty in
	 * getting what current time is, so simply throw away the out-of-date
	 * time. This will result in the wakee task is less decayed, but giving
	 * the wakee more load sounds not bad.
	 */
	if (!(se->avg.last_update_time && prev))
		return;

	p_last_update_time = cfs_rq_last_update_time(prev);
	n_last_update_time = cfs_rq_last_update_time(next);

	__update_load_avg_blocked_se(p_last_update_time, se);
	se->avg.last_update_time = n_last_update_time;
}

/*
 * When on migration a sched_entity joins/leaves the PELT hierarchy, we need to
 * propagate its contribution. The key to this propagation is the invariant
 * that for each group:
 *
 *   ge->avg == grq->avg						(1)
 *
 * _IFF_ we look at the pure running and runnable sums. Because they
 * represent the very same entity, just at different points in the hierarchy.
 *
 * Per the above update_tg_cfs_util() and update_tg_cfs_runnable() are trivial
 * and simply copies the running/runnable sum over (but still wrong, because
 * the group entity and group rq do not have their PELT windows aligned).
 *
 * However, update_tg_cfs_load() is more complex. So we have:
 *
 *   ge->avg.load_avg = ge->load.weight * ge->avg.runnable_avg		(2)
 *
 * And since, like util, the runnable part should be directly transferable,
 * the following would _appear_ to be the straight forward approach:
 *
 *   grq->avg.load_avg = grq->load.weight * grq->avg.runnable_avg	(3)
 *
 * And per (1) we have:
 *
 *   ge->avg.runnable_avg == grq->avg.runnable_avg
 *
 * Which gives:
 *
 *                      ge->load.weight * grq->avg.load_avg
 *   ge->avg.load_avg = -----------------------------------		(4)
 *                               grq->load.weight
 *
 * Except that is wrong!
 *
 * Because while for entities historical weight is not important and we
 * really only care about our future and therefore can consider a pure
 * runnable sum, runqueues can NOT do this.
 *
 * We specifically want runqueues to have a load_avg that includes
 * historical weights. Those represent the blocked load, the load we expect
 * to (shortly) return to us. This only works by keeping the weights as
 * integral part of the sum. We therefore cannot decompose as per (3).
 *
 * Another reason this doesn't work is that runnable isn't a 0-sum entity.
 * Imagine a rq with 2 tasks that each are runnable 2/3 of the time. Then the
 * rq itself is runnable anywhere between 2/3 and 1 depending on how the
 * runnable section of these tasks overlap (or not). If they were to perfectly
 * align the rq as a whole would be runnable 2/3 of the time. If however we
 * always have at least 1 runnable task, the rq as a whole is always runnable.
 *
 * So we'll have to approximate.. :/
 *
 * Given the constraint:
 *
 *   ge->avg.running_sum <= ge->avg.runnable_sum <= LOAD_AVG_MAX
 *
 * We can construct a rule that adds runnable to a rq by assuming minimal
 * overlap.
 *
 * On removal, we'll assume each task is equally runnable; which yields:
 *
 *   grq->avg.runnable_sum = grq->avg.load_sum / grq->load.weight
 *
 * XXX: only do this for the part of runnable > running ?
 *
 */
static inline void
update_tg_cfs_util(struct cfs_rq *cfs_rq, struct sched_entity *se, struct cfs_rq *gcfs_rq)
{
	long delta_sum, delta_avg = gcfs_rq->avg.util_avg - se->avg.util_avg;
	u32 new_sum, divider;

	/* Nothing to update */
	if (!delta_avg)
		return;

	/*
	 * cfs_rq->avg.period_contrib can be used for both cfs_rq and se.
	 * See ___update_load_avg() for details.
	 */
	divider = get_pelt_divider(&cfs_rq->avg);


	/* Set new sched_entity's utilization */
	se->avg.util_avg = gcfs_rq->avg.util_avg;
	new_sum = se->avg.util_avg * divider;
	delta_sum = (long)new_sum - (long)se->avg.util_sum;
	se->avg.util_sum = new_sum;

	/* Update parent cfs_rq utilization */
	add_positive(&cfs_rq->avg.util_avg, delta_avg);
	add_positive(&cfs_rq->avg.util_sum, delta_sum);

	/* See update_cfs_rq_load_avg() */
	cfs_rq->avg.util_sum = max_t(u32, cfs_rq->avg.util_sum,
					  cfs_rq->avg.util_avg * PELT_MIN_DIVIDER);
}

static inline void
update_tg_cfs_runnable(struct cfs_rq *cfs_rq, struct sched_entity *se, struct cfs_rq *gcfs_rq)
{
	long delta_sum, delta_avg = gcfs_rq->avg.runnable_avg - se->avg.runnable_avg;
	u32 new_sum, divider;

	/* Nothing to update */
	if (!delta_avg)
		return;

	/*
	 * cfs_rq->avg.period_contrib can be used for both cfs_rq and se.
	 * See ___update_load_avg() for details.
	 */
	divider = get_pelt_divider(&cfs_rq->avg);

	/* Set new sched_entity's runnable */
	se->avg.runnable_avg = gcfs_rq->avg.runnable_avg;
	new_sum = se->avg.runnable_avg * divider;
	delta_sum = (long)new_sum - (long)se->avg.runnable_sum;
	se->avg.runnable_sum = new_sum;

	/* Update parent cfs_rq runnable */
	add_positive(&cfs_rq->avg.runnable_avg, delta_avg);
	add_positive(&cfs_rq->avg.runnable_sum, delta_sum);
	/* See update_cfs_rq_load_avg() */
	cfs_rq->avg.runnable_sum = max_t(u32, cfs_rq->avg.runnable_sum,
					      cfs_rq->avg.runnable_avg * PELT_MIN_DIVIDER);
}

static inline void
update_tg_cfs_load(struct cfs_rq *cfs_rq, struct sched_entity *se, struct cfs_rq *gcfs_rq)
{
	long delta_avg, running_sum, runnable_sum = gcfs_rq->prop_runnable_sum;
	unsigned long load_avg;
	u64 load_sum = 0;
	s64 delta_sum;
	u32 divider;

	if (!runnable_sum)
		return;

	gcfs_rq->prop_runnable_sum = 0;

	/*
	 * cfs_rq->avg.period_contrib can be used for both cfs_rq and se.
	 * See ___update_load_avg() for details.
	 */
	divider = get_pelt_divider(&cfs_rq->avg);

	if (runnable_sum >= 0) {
		/*
		 * Add runnable; clip at LOAD_AVG_MAX. Reflects that until
		 * the CPU is saturated running == runnable.
		 */
		runnable_sum += se->avg.load_sum;
		runnable_sum = min_t(long, runnable_sum, divider);
	} else {
		/*
		 * Estimate the new unweighted runnable_sum of the gcfs_rq by
		 * assuming all tasks are equally runnable.
		 */
		if (scale_load_down(gcfs_rq->load.weight)) {
			load_sum = div_u64(gcfs_rq->avg.load_sum,
				scale_load_down(gcfs_rq->load.weight));
		}

		/* But make sure to not inflate se's runnable */
		runnable_sum = min(se->avg.load_sum, load_sum);
	}

	/*
	 * runnable_sum can't be lower than running_sum
	 * Rescale running sum to be in the same range as runnable sum
	 * running_sum is in [0 : LOAD_AVG_MAX <<  SCHED_CAPACITY_SHIFT]
	 * runnable_sum is in [0 : LOAD_AVG_MAX]
	 */
	running_sum = se->avg.util_sum >> SCHED_CAPACITY_SHIFT;
	runnable_sum = max(runnable_sum, running_sum);

	load_sum = se_weight(se) * runnable_sum;
	load_avg = div_u64(load_sum, divider);

	delta_avg = load_avg - se->avg.load_avg;
	if (!delta_avg)
		return;

	delta_sum = load_sum - (s64)se_weight(se) * se->avg.load_sum;

	se->avg.load_sum = runnable_sum;
	se->avg.load_avg = load_avg;
	add_positive(&cfs_rq->avg.load_avg, delta_avg);
	add_positive(&cfs_rq->avg.load_sum, delta_sum);
	/* See update_cfs_rq_load_avg() */
	cfs_rq->avg.load_sum = max_t(u32, cfs_rq->avg.load_sum,
					  cfs_rq->avg.load_avg * PELT_MIN_DIVIDER);
}

static inline void add_tg_cfs_propagate(struct cfs_rq *cfs_rq, long runnable_sum)
{
	cfs_rq->propagate = 1;
	cfs_rq->prop_runnable_sum += runnable_sum;
}

/* Update task and its cfs_rq load average */
static inline int propagate_entity_load_avg(struct sched_entity *se)
{
	struct cfs_rq *cfs_rq, *gcfs_rq;

	if (entity_is_task(se))
		return 0;

	gcfs_rq = group_cfs_rq(se);
	if (!gcfs_rq->propagate)
		return 0;

	gcfs_rq->propagate = 0;

	cfs_rq = cfs_rq_of(se);

	add_tg_cfs_propagate(cfs_rq, gcfs_rq->prop_runnable_sum);

	update_tg_cfs_util(cfs_rq, se, gcfs_rq);
	update_tg_cfs_runnable(cfs_rq, se, gcfs_rq);
	update_tg_cfs_load(cfs_rq, se, gcfs_rq);

	trace_pelt_cfs_tp(cfs_rq);
	trace_pelt_se_tp(se);

	return 1;
}

/*
 * Check if we need to update the load and the utilization of a blocked
 * group_entity:
 */
static inline bool skip_blocked_update(struct sched_entity *se)
{
	struct cfs_rq *gcfs_rq = group_cfs_rq(se);

	/*
	 * If sched_entity still have not zero load or utilization, we have to
	 * decay it:
	 */
	if (se->avg.load_avg || se->avg.util_avg)
		return false;

	/*
	 * If there is a pending propagation, we have to update the load and
	 * the utilization of the sched_entity:
	 */
	if (gcfs_rq->propagate)
		return false;

	/*
	 * Otherwise, the load and the utilization of the sched_entity is
	 * already zero and there is no pending propagation, so it will be a
	 * waste of time to try to decay it:
	 */
	return true;
}

#else /* CONFIG_FAIR_GROUP_SCHED */

static inline void update_tg_load_avg(struct cfs_rq *cfs_rq) {}

static inline int propagate_entity_load_avg(struct sched_entity *se)
{
	return 0;
}

static inline void add_tg_cfs_propagate(struct cfs_rq *cfs_rq, long runnable_sum) {}

#endif /* CONFIG_FAIR_GROUP_SCHED */

#ifdef CONFIG_NO_HZ_COMMON
static inline void migrate_se_pelt_lag(struct sched_entity *se)
{
	u64 throttled = 0, now, lut;
	struct cfs_rq *cfs_rq;
	struct rq *rq;
	bool is_idle;

	if (load_avg_is_decayed(&se->avg))
		return;

	cfs_rq = cfs_rq_of(se);
	rq = rq_of(cfs_rq);

	rcu_read_lock();
	is_idle = is_idle_task(rcu_dereference(rq->curr));
	rcu_read_unlock();

	/*
	 * The lag estimation comes with a cost we don't want to pay all the
	 * time. Hence, limiting to the case where the source CPU is idle and
	 * we know we are at the greatest risk to have an outdated clock.
	 */
	if (!is_idle)
		return;

	/*
	 * Estimated "now" is: last_update_time + cfs_idle_lag + rq_idle_lag, where:
	 *
	 *   last_update_time (the cfs_rq's last_update_time)
	 *	= cfs_rq_clock_pelt()@cfs_rq_idle
	 *      = rq_clock_pelt()@cfs_rq_idle
	 *        - cfs->throttled_clock_pelt_time@cfs_rq_idle
	 *
	 *   cfs_idle_lag (delta between rq's update and cfs_rq's update)
	 *      = rq_clock_pelt()@rq_idle - rq_clock_pelt()@cfs_rq_idle
	 *
	 *   rq_idle_lag (delta between now and rq's update)
	 *      = sched_clock_cpu() - rq_clock()@rq_idle
	 *
	 * We can then write:
	 *
	 *    now = rq_clock_pelt()@rq_idle - cfs->throttled_clock_pelt_time +
	 *          sched_clock_cpu() - rq_clock()@rq_idle
	 * Where:
	 *      rq_clock_pelt()@rq_idle is rq->clock_pelt_idle
	 *      rq_clock()@rq_idle      is rq->clock_idle
	 *      cfs->throttled_clock_pelt_time@cfs_rq_idle
	 *                              is cfs_rq->throttled_pelt_idle
	 */

#ifdef CONFIG_CFS_BANDWIDTH
	throttled = u64_u32_load(cfs_rq->throttled_pelt_idle);
	/* The clock has been stopped for throttling */
	if (throttled == U64_MAX)
		return;
#endif
	now = u64_u32_load(rq->clock_pelt_idle);
	/*
	 * Paired with _update_idle_rq_clock_pelt(). It ensures at the worst case
	 * is observed the old clock_pelt_idle value and the new clock_idle,
	 * which lead to an underestimation. The opposite would lead to an
	 * overestimation.
	 */
	smp_rmb();
	lut = cfs_rq_last_update_time(cfs_rq);

	now -= throttled;
	if (now < lut)
		/*
		 * cfs_rq->avg.last_update_time is more recent than our
		 * estimation, let's use it.
		 */
		now = lut;
	else
		now += sched_clock_cpu(cpu_of(rq)) - u64_u32_load(rq->clock_idle);

	__update_load_avg_blocked_se(now, se);
}
#else
static void migrate_se_pelt_lag(struct sched_entity *se) {}
#endif

/**
 * update_cfs_rq_load_avg - update the cfs_rq's load/util averages
 * @now: current time, as per cfs_rq_clock_pelt()
 * @cfs_rq: cfs_rq to update
 *
 * The cfs_rq avg is the direct sum of all its entities (blocked and runnable)
 * avg. The immediate corollary is that all (fair) tasks must be attached.
 *
 * cfs_rq->avg is used for task_h_load() and update_cfs_share() for example.
 *
 * Return: true if the load decayed or we removed load.
 *
 * Since both these conditions indicate a changed cfs_rq->avg.load we should
 * call update_tg_load_avg() when this function returns true.
 */
static inline int
update_cfs_rq_load_avg(u64 now, struct cfs_rq *cfs_rq)
{
	unsigned long removed_load = 0, removed_util = 0, removed_runnable = 0;
	struct sched_avg *sa = &cfs_rq->avg;
	int decayed = 0;

	if (cfs_rq->removed.nr) {
		unsigned long r;
		u32 divider = get_pelt_divider(&cfs_rq->avg);

		raw_spin_lock(&cfs_rq->removed.lock);
		swap(cfs_rq->removed.util_avg, removed_util);
		swap(cfs_rq->removed.load_avg, removed_load);
		swap(cfs_rq->removed.runnable_avg, removed_runnable);
		cfs_rq->removed.nr = 0;
		raw_spin_unlock(&cfs_rq->removed.lock);

		r = removed_load;
		sub_positive(&sa->load_avg, r);
		sub_positive(&sa->load_sum, r * divider);
		/* See sa->util_sum below */
		sa->load_sum = max_t(u32, sa->load_sum, sa->load_avg * PELT_MIN_DIVIDER);

		r = removed_util;
		sub_positive(&sa->util_avg, r);
		sub_positive(&sa->util_sum, r * divider);
		/*
		 * Because of rounding, se->util_sum might ends up being +1 more than
		 * cfs->util_sum. Although this is not a problem by itself, detaching
		 * a lot of tasks with the rounding problem between 2 updates of
		 * util_avg (~1ms) can make cfs->util_sum becoming null whereas
		 * cfs_util_avg is not.
		 * Check that util_sum is still above its lower bound for the new
		 * util_avg. Given that period_contrib might have moved since the last
		 * sync, we are only sure that util_sum must be above or equal to
		 *    util_avg * minimum possible divider
		 */
		sa->util_sum = max_t(u32, sa->util_sum, sa->util_avg * PELT_MIN_DIVIDER);

		r = removed_runnable;
		sub_positive(&sa->runnable_avg, r);
		sub_positive(&sa->runnable_sum, r * divider);
		/* See sa->util_sum above */
		sa->runnable_sum = max_t(u32, sa->runnable_sum,
					      sa->runnable_avg * PELT_MIN_DIVIDER);

		/*
		 * removed_runnable is the unweighted version of removed_load so we
		 * can use it to estimate removed_load_sum.
		 */
		add_tg_cfs_propagate(cfs_rq,
			-(long)(removed_runnable * divider) >> SCHED_CAPACITY_SHIFT);

		decayed = 1;
	}

	decayed |= __update_load_avg_cfs_rq(now, cfs_rq);
	u64_u32_store_copy(sa->last_update_time,
			   cfs_rq->last_update_time_copy,
			   sa->last_update_time);
	return decayed;
}

/**
 * attach_entity_load_avg - attach this entity to its cfs_rq load avg
 * @cfs_rq: cfs_rq to attach to
 * @se: sched_entity to attach
 *
 * Must call update_cfs_rq_load_avg() before this, since we rely on
 * cfs_rq->avg.last_update_time being current.
 */
static void attach_entity_load_avg(struct cfs_rq *cfs_rq, struct sched_entity *se)
{
	/*
	 * cfs_rq->avg.period_contrib can be used for both cfs_rq and se.
	 * See ___update_load_avg() for details.
	 */
	u32 divider = get_pelt_divider(&cfs_rq->avg);

	/*
	 * When we attach the @se to the @cfs_rq, we must align the decay
	 * window because without that, really weird and wonderful things can
	 * happen.
	 *
	 * XXX illustrate
	 */
	se->avg.last_update_time = cfs_rq->avg.last_update_time;
	se->avg.period_contrib = cfs_rq->avg.period_contrib;

	/*
	 * Hell(o) Nasty stuff.. we need to recompute _sum based on the new
	 * period_contrib. This isn't strictly correct, but since we're
	 * entirely outside of the PELT hierarchy, nobody cares if we truncate
	 * _sum a little.
	 */
	se->avg.util_sum = se->avg.util_avg * divider;

	se->avg.runnable_sum = se->avg.runnable_avg * divider;

	se->avg.load_sum = se->avg.load_avg * divider;
	if (se_weight(se) < se->avg.load_sum)
		se->avg.load_sum = div_u64(se->avg.load_sum, se_weight(se));
	else
		se->avg.load_sum = 1;

	enqueue_load_avg(cfs_rq, se);
	cfs_rq->avg.util_avg += se->avg.util_avg;
	cfs_rq->avg.util_sum += se->avg.util_sum;
	cfs_rq->avg.runnable_avg += se->avg.runnable_avg;
	cfs_rq->avg.runnable_sum += se->avg.runnable_sum;

	add_tg_cfs_propagate(cfs_rq, se->avg.load_sum);

	cfs_rq_util_change(cfs_rq, 0);

	trace_pelt_cfs_tp(cfs_rq);
}

/**
 * detach_entity_load_avg - detach this entity from its cfs_rq load avg
 * @cfs_rq: cfs_rq to detach from
 * @se: sched_entity to detach
 *
 * Must call update_cfs_rq_load_avg() before this, since we rely on
 * cfs_rq->avg.last_update_time being current.
 */
static void detach_entity_load_avg(struct cfs_rq *cfs_rq, struct sched_entity *se)
{
	dequeue_load_avg(cfs_rq, se);
	sub_positive(&cfs_rq->avg.util_avg, se->avg.util_avg);
	sub_positive(&cfs_rq->avg.util_sum, se->avg.util_sum);
	/* See update_cfs_rq_load_avg() */
	cfs_rq->avg.util_sum = max_t(u32, cfs_rq->avg.util_sum,
					  cfs_rq->avg.util_avg * PELT_MIN_DIVIDER);

	sub_positive(&cfs_rq->avg.runnable_avg, se->avg.runnable_avg);
	sub_positive(&cfs_rq->avg.runnable_sum, se->avg.runnable_sum);
	/* See update_cfs_rq_load_avg() */
	cfs_rq->avg.runnable_sum = max_t(u32, cfs_rq->avg.runnable_sum,
					      cfs_rq->avg.runnable_avg * PELT_MIN_DIVIDER);

	add_tg_cfs_propagate(cfs_rq, -se->avg.load_sum);

	cfs_rq_util_change(cfs_rq, 0);

	trace_pelt_cfs_tp(cfs_rq);
}

/*
 * Optional action to be done while updating the load average
 */
#define UPDATE_TG	0x1
#define SKIP_AGE_LOAD	0x2
#define DO_ATTACH	0x4
#define DO_DETACH	0x8

/* Update task and its cfs_rq load average */
static inline void update_load_avg(struct cfs_rq *cfs_rq, struct sched_entity *se, int flags)
{
	u64 now = cfs_rq_clock_pelt(cfs_rq);
	int decayed;

	/*
	 * Track task load average for carrying it to new CPU after migrated, and
	 * track group sched_entity load average for task_h_load calc in migration
	 */
	if (se->avg.last_update_time && !(flags & SKIP_AGE_LOAD))
		__update_load_avg_se(now, cfs_rq, se);

	decayed  = update_cfs_rq_load_avg(now, cfs_rq);
	decayed |= propagate_entity_load_avg(se);

	if (!se->avg.last_update_time && (flags & DO_ATTACH)) {

		/*
		 * DO_ATTACH means we're here from enqueue_entity().
		 * !last_update_time means we've passed through
		 * migrate_task_rq_fair() indicating we migrated.
		 *
		 * IOW we're enqueueing a task on a new CPU.
		 */
		attach_entity_load_avg(cfs_rq, se);
		update_tg_load_avg(cfs_rq);

	} else if (flags & DO_DETACH) {
		/*
		 * DO_DETACH means we're here from dequeue_entity()
		 * and we are migrating task out of the CPU.
		 */
		detach_entity_load_avg(cfs_rq, se);
		update_tg_load_avg(cfs_rq);
	} else if (decayed) {
		cfs_rq_util_change(cfs_rq, 0);

		if (flags & UPDATE_TG)
			update_tg_load_avg(cfs_rq);
	}
}

/*
 * Synchronize entity load avg of dequeued entity without locking
 * the previous rq.
 */
static void sync_entity_load_avg(struct sched_entity *se)
{
	struct cfs_rq *cfs_rq = cfs_rq_of(se);
	u64 last_update_time;

	last_update_time = cfs_rq_last_update_time(cfs_rq);
	__update_load_avg_blocked_se(last_update_time, se);
}

/*
 * Task first catches up with cfs_rq, and then subtract
 * itself from the cfs_rq (task must be off the queue now).
 */
static void remove_entity_load_avg(struct sched_entity *se)
{
	struct cfs_rq *cfs_rq = cfs_rq_of(se);
	unsigned long flags;

	/*
	 * tasks cannot exit without having gone through wake_up_new_task() ->
	 * enqueue_task_fair() which will have added things to the cfs_rq,
	 * so we can remove unconditionally.
	 */

	sync_entity_load_avg(se);

	raw_spin_lock_irqsave(&cfs_rq->removed.lock, flags);
	++cfs_rq->removed.nr;
	cfs_rq->removed.util_avg	+= se->avg.util_avg;
	cfs_rq->removed.load_avg	+= se->avg.load_avg;
	cfs_rq->removed.runnable_avg	+= se->avg.runnable_avg;
	raw_spin_unlock_irqrestore(&cfs_rq->removed.lock, flags);
}

static inline unsigned long cfs_rq_runnable_avg(struct cfs_rq *cfs_rq)
{
	return cfs_rq->avg.runnable_avg;
}

static inline unsigned long cfs_rq_load_avg(struct cfs_rq *cfs_rq)
{
	return cfs_rq->avg.load_avg;
}

static int newidle_balance(struct rq *this_rq, struct rq_flags *rf);

static inline unsigned long task_util(struct task_struct *p)
{
	return READ_ONCE(p->se.avg.util_avg);
}

static inline unsigned long _task_util_est(struct task_struct *p)
{
	struct util_est ue = READ_ONCE(p->se.avg.util_est);

	return max(ue.ewma, (ue.enqueued & ~UTIL_AVG_UNCHANGED));
}

static inline unsigned long task_util_est(struct task_struct *p)
{
	return max(task_util(p), _task_util_est(p));
}

#ifdef CONFIG_UCLAMP_TASK
static inline unsigned long uclamp_task_util(struct task_struct *p,
					     unsigned long uclamp_min,
					     unsigned long uclamp_max)
{
	return clamp(task_util_est(p), uclamp_min, uclamp_max);
}
#else
static inline unsigned long uclamp_task_util(struct task_struct *p,
					     unsigned long uclamp_min,
					     unsigned long uclamp_max)
{
	return task_util_est(p);
}
#endif

static inline void util_est_enqueue(struct cfs_rq *cfs_rq,
				    struct task_struct *p)
{
	unsigned int enqueued;

	if (!sched_feat(UTIL_EST))
		return;

	/* Update root cfs_rq's estimated utilization */
	enqueued  = cfs_rq->avg.util_est.enqueued;
	enqueued += _task_util_est(p);
	WRITE_ONCE(cfs_rq->avg.util_est.enqueued, enqueued);

	trace_sched_util_est_cfs_tp(cfs_rq);
}

static inline void util_est_dequeue(struct cfs_rq *cfs_rq,
				    struct task_struct *p)
{
	unsigned int enqueued;

	if (!sched_feat(UTIL_EST))
		return;

	/* Update root cfs_rq's estimated utilization */
	enqueued  = cfs_rq->avg.util_est.enqueued;
	enqueued -= min_t(unsigned int, enqueued, _task_util_est(p));
	WRITE_ONCE(cfs_rq->avg.util_est.enqueued, enqueued);

	trace_sched_util_est_cfs_tp(cfs_rq);
}

#define UTIL_EST_MARGIN (SCHED_CAPACITY_SCALE / 100)

/*
 * Check if a (signed) value is within a specified (unsigned) margin,
 * based on the observation that:
 *
 *     abs(x) < y := (unsigned)(x + y - 1) < (2 * y - 1)
 *
 * NOTE: this only works when value + margin < INT_MAX.
 */
static inline bool within_margin(int value, int margin)
{
	return ((unsigned int)(value + margin - 1) < (2 * margin - 1));
}

static inline void util_est_update(struct cfs_rq *cfs_rq,
				   struct task_struct *p,
				   bool task_sleep)
{
	long last_ewma_diff, last_enqueued_diff;
	struct util_est ue;
	int ret = 0;

	trace_android_rvh_util_est_update(cfs_rq, p, task_sleep, &ret);
	if (ret)
		return;

	if (!sched_feat(UTIL_EST))
		return;

	/*
	 * Skip update of task's estimated utilization when the task has not
	 * yet completed an activation, e.g. being migrated.
	 */
	if (!task_sleep)
		return;

	/*
	 * If the PELT values haven't changed since enqueue time,
	 * skip the util_est update.
	 */
	ue = p->se.avg.util_est;
	if (ue.enqueued & UTIL_AVG_UNCHANGED)
		return;

	last_enqueued_diff = ue.enqueued;

	/*
	 * Reset EWMA on utilization increases, the moving average is used only
	 * to smooth utilization decreases.
	 */
	ue.enqueued = task_util(p);
	if (sched_feat(UTIL_EST_FASTUP)) {
		if (ue.ewma < ue.enqueued) {
			ue.ewma = ue.enqueued;
			goto done;
		}
	}

	/*
	 * Skip update of task's estimated utilization when its members are
	 * already ~1% close to its last activation value.
	 */
	last_ewma_diff = ue.enqueued - ue.ewma;
	last_enqueued_diff -= ue.enqueued;
	if (within_margin(last_ewma_diff, UTIL_EST_MARGIN)) {
		if (!within_margin(last_enqueued_diff, UTIL_EST_MARGIN))
			goto done;

		return;
	}

	/*
	 * To avoid overestimation of actual task utilization, skip updates if
	 * we cannot grant there is idle time in this CPU.
	 */
	if (task_util(p) > capacity_orig_of(cpu_of(rq_of(cfs_rq))))
		return;

	/*
	 * Update Task's estimated utilization
	 *
	 * When *p completes an activation we can consolidate another sample
	 * of the task size. This is done by storing the current PELT value
	 * as ue.enqueued and by using this value to update the Exponential
	 * Weighted Moving Average (EWMA):
	 *
	 *  ewma(t) = w *  task_util(p) + (1-w) * ewma(t-1)
	 *          = w *  task_util(p) +         ewma(t-1)  - w * ewma(t-1)
	 *          = w * (task_util(p) -         ewma(t-1)) +     ewma(t-1)
	 *          = w * (      last_ewma_diff            ) +     ewma(t-1)
	 *          = w * (last_ewma_diff  +  ewma(t-1) / w)
	 *
	 * Where 'w' is the weight of new samples, which is configured to be
	 * 0.25, thus making w=1/4 ( >>= UTIL_EST_WEIGHT_SHIFT)
	 */
	ue.ewma <<= UTIL_EST_WEIGHT_SHIFT;
	ue.ewma  += last_ewma_diff;
	ue.ewma >>= UTIL_EST_WEIGHT_SHIFT;
done:
	ue.enqueued |= UTIL_AVG_UNCHANGED;
	WRITE_ONCE(p->se.avg.util_est, ue);

	trace_sched_util_est_se_tp(&p->se);
}

static inline int util_fits_cpu(unsigned long util,
				unsigned long uclamp_min,
				unsigned long uclamp_max,
				int cpu)
{
	unsigned long capacity_orig, capacity_orig_thermal;
	unsigned long capacity = capacity_of(cpu);
	bool fits, uclamp_max_fits;

	/*
	 * Check if the real util fits without any uclamp boost/cap applied.
	 */
	fits = fits_capacity(util, capacity);

	if (!uclamp_is_used())
		return fits;

	/*
	 * We must use capacity_orig_of() for comparing against uclamp_min and
	 * uclamp_max. We only care about capacity pressure (by using
	 * capacity_of()) for comparing against the real util.
	 *
	 * If a task is boosted to 1024 for example, we don't want a tiny
	 * pressure to skew the check whether it fits a CPU or not.
	 *
	 * Similarly if a task is capped to capacity_orig_of(little_cpu), it
	 * should fit a little cpu even if there's some pressure.
	 *
	 * Only exception is for thermal pressure since it has a direct impact
	 * on available OPP of the system.
	 *
	 * We honour it for uclamp_min only as a drop in performance level
	 * could result in not getting the requested minimum performance level.
	 *
	 * For uclamp_max, we can tolerate a drop in performance level as the
	 * goal is to cap the task. So it's okay if it's getting less.
	 *
	 * In case of capacity inversion, which is not handled yet, we should
	 * honour the inverted capacity for both uclamp_min and uclamp_max all
	 * the time.
	 */
	capacity_orig = capacity_orig_of(cpu);
	capacity_orig_thermal = capacity_orig - arch_scale_thermal_pressure(cpu);

	/*
	 * We want to force a task to fit a cpu as implied by uclamp_max.
	 * But we do have some corner cases to cater for..
	 *
	 *
	 *                                 C=z
	 *   |                             ___
	 *   |                  C=y       |   |
	 *   |_ _ _ _ _ _ _ _ _ ___ _ _ _ | _ | _ _ _ _ _  uclamp_max
	 *   |      C=x        |   |      |   |
	 *   |      ___        |   |      |   |
	 *   |     |   |       |   |      |   |    (util somewhere in this region)
	 *   |     |   |       |   |      |   |
	 *   |     |   |       |   |      |   |
	 *   +----------------------------------------
	 *         cpu0        cpu1       cpu2
	 *
	 *   In the above example if a task is capped to a specific performance
	 *   point, y, then when:
	 *
	 *   * util = 80% of x then it does not fit on cpu0 and should migrate
	 *     to cpu1
	 *   * util = 80% of y then it is forced to fit on cpu1 to honour
	 *     uclamp_max request.
	 *
	 *   which is what we're enforcing here. A task always fits if
	 *   uclamp_max <= capacity_orig. But when uclamp_max > capacity_orig,
	 *   the normal upmigration rules should withhold still.
	 *
	 *   Only exception is when we are on max capacity, then we need to be
	 *   careful not to block overutilized state. This is so because:
	 *
	 *     1. There's no concept of capping at max_capacity! We can't go
	 *        beyond this performance level anyway.
	 *     2. The system is being saturated when we're operating near
	 *        max capacity, it doesn't make sense to block overutilized.
	 */
	uclamp_max_fits = (capacity_orig == SCHED_CAPACITY_SCALE) && (uclamp_max == SCHED_CAPACITY_SCALE);
	uclamp_max_fits = !uclamp_max_fits && (uclamp_max <= capacity_orig);
	fits = fits || uclamp_max_fits;

	/*
	 *
	 *                                 C=z
	 *   |                             ___       (region a, capped, util >= uclamp_max)
	 *   |                  C=y       |   |
	 *   |_ _ _ _ _ _ _ _ _ ___ _ _ _ | _ | _ _ _ _ _ uclamp_max
	 *   |      C=x        |   |      |   |
	 *   |      ___        |   |      |   |      (region b, uclamp_min <= util <= uclamp_max)
	 *   |_ _ _|_ _|_ _ _ _| _ | _ _ _| _ | _ _ _ _ _ uclamp_min
	 *   |     |   |       |   |      |   |
	 *   |     |   |       |   |      |   |      (region c, boosted, util < uclamp_min)
	 *   +----------------------------------------
	 *         cpu0        cpu1       cpu2
	 *
	 * a) If util > uclamp_max, then we're capped, we don't care about
	 *    actual fitness value here. We only care if uclamp_max fits
	 *    capacity without taking margin/pressure into account.
	 *    See comment above.
	 *
	 * b) If uclamp_min <= util <= uclamp_max, then the normal
	 *    fits_capacity() rules apply. Except we need to ensure that we
	 *    enforce we remain within uclamp_max, see comment above.
	 *
	 * c) If util < uclamp_min, then we are boosted. Same as (b) but we
	 *    need to take into account the boosted value fits the CPU without
	 *    taking margin/pressure into account.
	 *
	 * Cases (a) and (b) are handled in the 'fits' variable already. We
	 * just need to consider an extra check for case (c) after ensuring we
	 * handle the case uclamp_min > uclamp_max.
	 */
	uclamp_min = min(uclamp_min, uclamp_max);
	if (util < uclamp_min && capacity_orig != SCHED_CAPACITY_SCALE)
		fits = fits && (uclamp_min <= capacity_orig_thermal);

	return fits;
}

static inline int task_fits_cpu(struct task_struct *p, int cpu)
{
	unsigned long uclamp_min = uclamp_eff_value(p, UCLAMP_MIN);
	unsigned long uclamp_max = uclamp_eff_value(p, UCLAMP_MAX);
	unsigned long util = task_util_est(p);
	return util_fits_cpu(util, uclamp_min, uclamp_max, cpu);
}

static inline void update_misfit_status(struct task_struct *p, struct rq *rq)
{
	bool need_update = true;

	trace_android_rvh_update_misfit_status(p, rq, &need_update);
	if (!sched_asym_cpucap_active() || !need_update)
		return;

	if (!p || p->nr_cpus_allowed == 1) {
		rq->misfit_task_load = 0;
		return;
	}

	if (task_fits_cpu(p, cpu_of(rq))) {
		rq->misfit_task_load = 0;
		return;
	}

	/*
	 * Make sure that misfit_task_load will not be null even if
	 * task_h_load() returns 0.
	 */
	rq->misfit_task_load = max_t(unsigned long, task_h_load(p), 1);
}

#else /* CONFIG_SMP */

static inline bool cfs_rq_is_decayed(struct cfs_rq *cfs_rq)
{
	return true;
}

#define UPDATE_TG	0x0
#define SKIP_AGE_LOAD	0x0
#define DO_ATTACH	0x0
#define DO_DETACH	0x0

static inline void update_load_avg(struct cfs_rq *cfs_rq, struct sched_entity *se, int not_used1)
{
	cfs_rq_util_change(cfs_rq, 0);
}

static inline void remove_entity_load_avg(struct sched_entity *se) {}

static inline void
attach_entity_load_avg(struct cfs_rq *cfs_rq, struct sched_entity *se) {}
static inline void
detach_entity_load_avg(struct cfs_rq *cfs_rq, struct sched_entity *se) {}

static inline int newidle_balance(struct rq *rq, struct rq_flags *rf)
{
	return 0;
}

static inline void
util_est_enqueue(struct cfs_rq *cfs_rq, struct task_struct *p) {}

static inline void
util_est_dequeue(struct cfs_rq *cfs_rq, struct task_struct *p) {}

static inline void
util_est_update(struct cfs_rq *cfs_rq, struct task_struct *p,
		bool task_sleep) {}
static inline void update_misfit_status(struct task_struct *p, struct rq *rq) {}

#endif /* CONFIG_SMP */

static void check_spread(struct cfs_rq *cfs_rq, struct sched_entity *se)
{
#ifdef CONFIG_SCHED_DEBUG
	s64 d = se->vruntime - cfs_rq->min_vruntime;

	if (d < 0)
		d = -d;

	if (d > 3*sysctl_sched_latency)
		schedstat_inc(cfs_rq->nr_spread_over);
#endif
}

static inline bool entity_is_long_sleeper(struct sched_entity *se)
{
	struct cfs_rq *cfs_rq;
	u64 sleep_time;

	if (se->exec_start == 0)
		return false;

	cfs_rq = cfs_rq_of(se);

	sleep_time = rq_clock_task(rq_of(cfs_rq));

	/* Happen while migrating because of clock task divergence */
	if (sleep_time <= se->exec_start)
		return false;

	sleep_time -= se->exec_start;
	if (sleep_time > ((1ULL << 63) / scale_load_down(NICE_0_LOAD)))
		return true;

	return false;
}

static void
place_entity(struct cfs_rq *cfs_rq, struct sched_entity *se, int initial)
{
	u64 vruntime = cfs_rq->min_vruntime;

	/*
	 * The 'current' period is already promised to the current tasks,
	 * however the extra weight of the new task will slow them down a
	 * little, place the new task so that it fits in the slot that
	 * stays open at the end.
	 */
	if (initial && sched_feat(START_DEBIT))
		vruntime += sched_vslice(cfs_rq, se);

	/* sleeps up to a single latency don't count. */
	if (!initial) {
		unsigned long thresh;

		if (se_is_idle(se))
			thresh = sysctl_sched_min_granularity;
		else
			thresh = sysctl_sched_latency;

		/*
		 * Halve their sleep time's effect, to allow
		 * for a gentler effect of sleepers:
		 */
		if (sched_feat(GENTLE_FAIR_SLEEPERS))
			thresh >>= 1;

		vruntime -= thresh;
	}

<<<<<<< HEAD
	/* ensure we never gain time by being placed backwards. */
	se->vruntime = max_vruntime(se->vruntime, vruntime);
	trace_android_rvh_place_entity(cfs_rq, se, initial, &vruntime);
=======
	/*
	 * Pull vruntime of the entity being placed to the base level of
	 * cfs_rq, to prevent boosting it if placed backwards.
	 * However, min_vruntime can advance much faster than real time, with
	 * the extreme being when an entity with the minimal weight always runs
	 * on the cfs_rq. If the waking entity slept for a long time, its
	 * vruntime difference from min_vruntime may overflow s64 and their
	 * comparison may get inversed, so ignore the entity's original
	 * vruntime in that case.
	 * The maximal vruntime speedup is given by the ratio of normal to
	 * minimal weight: scale_load_down(NICE_0_LOAD) / MIN_SHARES.
	 * When placing a migrated waking entity, its exec_start has been set
	 * from a different rq. In order to take into account a possible
	 * divergence between new and prev rq's clocks task because of irq and
	 * stolen time, we take an additional margin.
	 * So, cutting off on the sleep time of
	 *     2^63 / scale_load_down(NICE_0_LOAD) ~ 104 days
	 * should be safe.
	 */
	if (entity_is_long_sleeper(se))
		se->vruntime = vruntime;
	else
		se->vruntime = max_vruntime(se->vruntime, vruntime);
>>>>>>> 3b29299e
}

static void check_enqueue_throttle(struct cfs_rq *cfs_rq);

static inline bool cfs_bandwidth_used(void);

/*
 * MIGRATION
 *
 *	dequeue
 *	  update_curr()
 *	    update_min_vruntime()
 *	  vruntime -= min_vruntime
 *
 *	enqueue
 *	  update_curr()
 *	    update_min_vruntime()
 *	  vruntime += min_vruntime
 *
 * this way the vruntime transition between RQs is done when both
 * min_vruntime are up-to-date.
 *
 * WAKEUP (remote)
 *
 *	->migrate_task_rq_fair() (p->state == TASK_WAKING)
 *	  vruntime -= min_vruntime
 *
 *	enqueue
 *	  update_curr()
 *	    update_min_vruntime()
 *	  vruntime += min_vruntime
 *
 * this way we don't have the most up-to-date min_vruntime on the originating
 * CPU and an up-to-date min_vruntime on the destination CPU.
 */

static void
enqueue_entity(struct cfs_rq *cfs_rq, struct sched_entity *se, int flags)
{
	bool renorm = !(flags & ENQUEUE_WAKEUP) || (flags & ENQUEUE_MIGRATED);
	bool curr = cfs_rq->curr == se;

	/*
	 * If we're the current task, we must renormalise before calling
	 * update_curr().
	 */
	if (renorm && curr)
		se->vruntime += cfs_rq->min_vruntime;

	update_curr(cfs_rq);

	/*
	 * Otherwise, renormalise after, such that we're placed at the current
	 * moment in time, instead of some random moment in the past. Being
	 * placed in the past could significantly boost this task to the
	 * fairness detriment of existing tasks.
	 */
	if (renorm && !curr)
		se->vruntime += cfs_rq->min_vruntime;

	/*
	 * When enqueuing a sched_entity, we must:
	 *   - Update loads to have both entity and cfs_rq synced with now.
	 *   - For group_entity, update its runnable_weight to reflect the new
	 *     h_nr_running of its group cfs_rq.
	 *   - For group_entity, update its weight to reflect the new share of
	 *     its group cfs_rq
	 *   - Add its new weight to cfs_rq->load.weight
	 */
	update_load_avg(cfs_rq, se, UPDATE_TG | DO_ATTACH);
	se_update_runnable(se);
	update_cfs_group(se);
	account_entity_enqueue(cfs_rq, se);

	if (flags & ENQUEUE_WAKEUP)
		place_entity(cfs_rq, se, 0);
	/* Entity has migrated, no longer consider this task hot */
	if (flags & ENQUEUE_MIGRATED)
		se->exec_start = 0;

	check_schedstat_required();
	update_stats_enqueue_fair(cfs_rq, se, flags);
	check_spread(cfs_rq, se);
	if (!curr)
		__enqueue_entity(cfs_rq, se);
	se->on_rq = 1;

	if (cfs_rq->nr_running == 1) {
		check_enqueue_throttle(cfs_rq);
		if (!throttled_hierarchy(cfs_rq))
			list_add_leaf_cfs_rq(cfs_rq);
	}
}

static void __clear_buddies_last(struct sched_entity *se)
{
	for_each_sched_entity(se) {
		struct cfs_rq *cfs_rq = cfs_rq_of(se);
		if (cfs_rq->last != se)
			break;

		cfs_rq->last = NULL;
	}
}

static void __clear_buddies_next(struct sched_entity *se)
{
	for_each_sched_entity(se) {
		struct cfs_rq *cfs_rq = cfs_rq_of(se);
		if (cfs_rq->next != se)
			break;

		cfs_rq->next = NULL;
	}
}

static void __clear_buddies_skip(struct sched_entity *se)
{
	for_each_sched_entity(se) {
		struct cfs_rq *cfs_rq = cfs_rq_of(se);
		if (cfs_rq->skip != se)
			break;

		cfs_rq->skip = NULL;
	}
}

static void clear_buddies(struct cfs_rq *cfs_rq, struct sched_entity *se)
{
	if (cfs_rq->last == se)
		__clear_buddies_last(se);

	if (cfs_rq->next == se)
		__clear_buddies_next(se);

	if (cfs_rq->skip == se)
		__clear_buddies_skip(se);
}

static __always_inline void return_cfs_rq_runtime(struct cfs_rq *cfs_rq);

static void
dequeue_entity(struct cfs_rq *cfs_rq, struct sched_entity *se, int flags)
{
	int action = UPDATE_TG;

	if (entity_is_task(se) && task_on_rq_migrating(task_of(se)))
		action |= DO_DETACH;

	/*
	 * Update run-time statistics of the 'current'.
	 */
	update_curr(cfs_rq);

	/*
	 * When dequeuing a sched_entity, we must:
	 *   - Update loads to have both entity and cfs_rq synced with now.
	 *   - For group_entity, update its runnable_weight to reflect the new
	 *     h_nr_running of its group cfs_rq.
	 *   - Subtract its previous weight from cfs_rq->load.weight.
	 *   - For group entity, update its weight to reflect the new share
	 *     of its group cfs_rq.
	 */
	update_load_avg(cfs_rq, se, action);
	se_update_runnable(se);

	update_stats_dequeue_fair(cfs_rq, se, flags);

	clear_buddies(cfs_rq, se);

	if (se != cfs_rq->curr)
		__dequeue_entity(cfs_rq, se);
	se->on_rq = 0;
	account_entity_dequeue(cfs_rq, se);

	/*
	 * Normalize after update_curr(); which will also have moved
	 * min_vruntime if @se is the one holding it back. But before doing
	 * update_min_vruntime() again, which will discount @se's position and
	 * can move min_vruntime forward still more.
	 */
	if (!(flags & DEQUEUE_SLEEP))
		se->vruntime -= cfs_rq->min_vruntime;

	/* return excess runtime on last dequeue */
	return_cfs_rq_runtime(cfs_rq);

	update_cfs_group(se);

	/*
	 * Now advance min_vruntime if @se was the entity holding it back,
	 * except when: DEQUEUE_SAVE && !DEQUEUE_MOVE, in this case we'll be
	 * put back on, and if we advance min_vruntime, we'll be placed back
	 * further than we started -- ie. we'll be penalized.
	 */
	if ((flags & (DEQUEUE_SAVE | DEQUEUE_MOVE)) != DEQUEUE_SAVE)
		update_min_vruntime(cfs_rq);

	if (cfs_rq->nr_running == 0)
		update_idle_cfs_rq_clock_pelt(cfs_rq);
}

/*
 * Preempt the current task with a newly woken task if needed:
 */
static void
check_preempt_tick(struct cfs_rq *cfs_rq, struct sched_entity *curr)
{
	unsigned long ideal_runtime, delta_exec;
	struct sched_entity *se;
	s64 delta;
	bool skip_preempt = false;

	ideal_runtime = sched_slice(cfs_rq, curr);
	delta_exec = curr->sum_exec_runtime - curr->prev_sum_exec_runtime;
	trace_android_rvh_check_preempt_tick(current, &ideal_runtime, &skip_preempt,
			delta_exec, cfs_rq, curr, sysctl_sched_min_granularity);
	if (skip_preempt)
		return;
	if (delta_exec > ideal_runtime) {
		resched_curr(rq_of(cfs_rq));
		/*
		 * The current task ran long enough, ensure it doesn't get
		 * re-elected due to buddy favours.
		 */
		clear_buddies(cfs_rq, curr);
		return;
	}

	/*
	 * Ensure that a task that missed wakeup preemption by a
	 * narrow margin doesn't have to wait for a full slice.
	 * This also mitigates buddy induced latencies under load.
	 */
	if (delta_exec < sysctl_sched_min_granularity)
		return;

	se = __pick_first_entity(cfs_rq);
	delta = curr->vruntime - se->vruntime;

	if (delta < 0)
		return;

	if (delta > ideal_runtime)
		resched_curr(rq_of(cfs_rq));
}

void set_next_entity(struct cfs_rq *cfs_rq, struct sched_entity *se)
{
	clear_buddies(cfs_rq, se);

	/* 'current' is not kept within the tree. */
	if (se->on_rq) {
		/*
		 * Any task has to be enqueued before it get to execute on
		 * a CPU. So account for the time it spent waiting on the
		 * runqueue.
		 */
		update_stats_wait_end_fair(cfs_rq, se);
		__dequeue_entity(cfs_rq, se);
		update_load_avg(cfs_rq, se, UPDATE_TG);
	}

	update_stats_curr_start(cfs_rq, se);
	cfs_rq->curr = se;

	/*
	 * Track our maximum slice length, if the CPU's load is at
	 * least twice that of our own weight (i.e. dont track it
	 * when there are only lesser-weight tasks around):
	 */
	if (schedstat_enabled() &&
	    rq_of(cfs_rq)->cfs.load.weight >= 2*se->load.weight) {
		struct sched_statistics *stats;

		stats = __schedstats_from_se(se);
		__schedstat_set(stats->slice_max,
				max((u64)stats->slice_max,
				    se->sum_exec_runtime - se->prev_sum_exec_runtime));
	}

	se->prev_sum_exec_runtime = se->sum_exec_runtime;
}
EXPORT_SYMBOL_GPL(set_next_entity);

static int
wakeup_preempt_entity(struct sched_entity *curr, struct sched_entity *se);

/*
 * Pick the next process, keeping these things in mind, in this order:
 * 1) keep things fair between processes/task groups
 * 2) pick the "next" process, since someone really wants that to run
 * 3) pick the "last" process, for cache locality
 * 4) do not run the "skip" process, if something else is available
 */
static struct sched_entity *
pick_next_entity(struct cfs_rq *cfs_rq, struct sched_entity *curr)
{
	struct sched_entity *left = __pick_first_entity(cfs_rq);
	struct sched_entity *se = NULL;

	trace_android_rvh_pick_next_entity(cfs_rq, curr, &se);
	if (se)
		goto done;

	/*
	 * If curr is set we have to see if its left of the leftmost entity
	 * still in the tree, provided there was anything in the tree at all.
	 */
	if (!left || (curr && entity_before(curr, left)))
		left = curr;

	se = left; /* ideally we run the leftmost entity */

	/*
	 * Avoid running the skip buddy, if running something else can
	 * be done without getting too unfair.
	 */
	if (cfs_rq->skip && cfs_rq->skip == se) {
		struct sched_entity *second;

		if (se == curr) {
			second = __pick_first_entity(cfs_rq);
		} else {
			second = __pick_next_entity(se);
			if (!second || (curr && entity_before(curr, second)))
				second = curr;
		}

		if (second && wakeup_preempt_entity(second, left) < 1)
			se = second;
	}

	if (cfs_rq->next && wakeup_preempt_entity(cfs_rq->next, left) < 1) {
		/*
		 * Someone really wants this to run. If it's not unfair, run it.
		 */
		se = cfs_rq->next;
	} else if (cfs_rq->last && wakeup_preempt_entity(cfs_rq->last, left) < 1) {
		/*
		 * Prefer last buddy, try to return the CPU to a preempted task.
		 */
		se = cfs_rq->last;
	}

done:
	return se;
}

static bool check_cfs_rq_runtime(struct cfs_rq *cfs_rq);

static void put_prev_entity(struct cfs_rq *cfs_rq, struct sched_entity *prev)
{
	/*
	 * If still on the runqueue then deactivate_task()
	 * was not called and update_curr() has to be done:
	 */
	if (prev->on_rq)
		update_curr(cfs_rq);

	/* throttle cfs_rqs exceeding runtime */
	check_cfs_rq_runtime(cfs_rq);

	check_spread(cfs_rq, prev);

	if (prev->on_rq) {
		update_stats_wait_start_fair(cfs_rq, prev);
		/* Put 'current' back into the tree. */
		__enqueue_entity(cfs_rq, prev);
		/* in !on_rq case, update occurred at dequeue */
		update_load_avg(cfs_rq, prev, 0);
	}
	cfs_rq->curr = NULL;
}

static void
entity_tick(struct cfs_rq *cfs_rq, struct sched_entity *curr, int queued)
{
	/*
	 * Update run-time statistics of the 'current'.
	 */
	update_curr(cfs_rq);

	/*
	 * Ensure that runnable average is periodically updated.
	 */
	update_load_avg(cfs_rq, curr, UPDATE_TG);
	update_cfs_group(curr);

#ifdef CONFIG_SCHED_HRTICK
	/*
	 * queued ticks are scheduled to match the slice, so don't bother
	 * validating it and just reschedule.
	 */
	if (queued) {
		resched_curr(rq_of(cfs_rq));
		return;
	}
	/*
	 * don't let the period tick interfere with the hrtick preemption
	 */
	if (!sched_feat(DOUBLE_TICK) &&
			hrtimer_active(&rq_of(cfs_rq)->hrtick_timer))
		return;
#endif

	if (cfs_rq->nr_running > 1)
		check_preempt_tick(cfs_rq, curr);
	trace_android_rvh_entity_tick(cfs_rq, curr);
}


/**************************************************
 * CFS bandwidth control machinery
 */

#ifdef CONFIG_CFS_BANDWIDTH

#ifdef CONFIG_JUMP_LABEL
static struct static_key __cfs_bandwidth_used;

static inline bool cfs_bandwidth_used(void)
{
	return static_key_false(&__cfs_bandwidth_used);
}

void cfs_bandwidth_usage_inc(void)
{
	static_key_slow_inc_cpuslocked(&__cfs_bandwidth_used);
}

void cfs_bandwidth_usage_dec(void)
{
	static_key_slow_dec_cpuslocked(&__cfs_bandwidth_used);
}
#else /* CONFIG_JUMP_LABEL */
static bool cfs_bandwidth_used(void)
{
	return true;
}

void cfs_bandwidth_usage_inc(void) {}
void cfs_bandwidth_usage_dec(void) {}
#endif /* CONFIG_JUMP_LABEL */

/*
 * default period for cfs group bandwidth.
 * default: 0.1s, units: nanoseconds
 */
static inline u64 default_cfs_period(void)
{
	return 100000000ULL;
}

static inline u64 sched_cfs_bandwidth_slice(void)
{
	return (u64)sysctl_sched_cfs_bandwidth_slice * NSEC_PER_USEC;
}

/*
 * Replenish runtime according to assigned quota. We use sched_clock_cpu
 * directly instead of rq->clock to avoid adding additional synchronization
 * around rq->lock.
 *
 * requires cfs_b->lock
 */
void __refill_cfs_bandwidth_runtime(struct cfs_bandwidth *cfs_b)
{
	s64 runtime;

	if (unlikely(cfs_b->quota == RUNTIME_INF))
		return;

	cfs_b->runtime += cfs_b->quota;
	runtime = cfs_b->runtime_snap - cfs_b->runtime;
	if (runtime > 0) {
		cfs_b->burst_time += runtime;
		cfs_b->nr_burst++;
	}

	cfs_b->runtime = min(cfs_b->runtime, cfs_b->quota + cfs_b->burst);
	cfs_b->runtime_snap = cfs_b->runtime;
}

static inline struct cfs_bandwidth *tg_cfs_bandwidth(struct task_group *tg)
{
	return &tg->cfs_bandwidth;
}

/* returns 0 on failure to allocate runtime */
static int __assign_cfs_rq_runtime(struct cfs_bandwidth *cfs_b,
				   struct cfs_rq *cfs_rq, u64 target_runtime)
{
	u64 min_amount, amount = 0;

	lockdep_assert_held(&cfs_b->lock);

	/* note: this is a positive sum as runtime_remaining <= 0 */
	min_amount = target_runtime - cfs_rq->runtime_remaining;

	if (cfs_b->quota == RUNTIME_INF)
		amount = min_amount;
	else {
		start_cfs_bandwidth(cfs_b);

		if (cfs_b->runtime > 0) {
			amount = min(cfs_b->runtime, min_amount);
			cfs_b->runtime -= amount;
			cfs_b->idle = 0;
		}
	}

	cfs_rq->runtime_remaining += amount;

	return cfs_rq->runtime_remaining > 0;
}

/* returns 0 on failure to allocate runtime */
static int assign_cfs_rq_runtime(struct cfs_rq *cfs_rq)
{
	struct cfs_bandwidth *cfs_b = tg_cfs_bandwidth(cfs_rq->tg);
	int ret;

	raw_spin_lock(&cfs_b->lock);
	ret = __assign_cfs_rq_runtime(cfs_b, cfs_rq, sched_cfs_bandwidth_slice());
	raw_spin_unlock(&cfs_b->lock);

	return ret;
}

static void __account_cfs_rq_runtime(struct cfs_rq *cfs_rq, u64 delta_exec)
{
	/* dock delta_exec before expiring quota (as it could span periods) */
	cfs_rq->runtime_remaining -= delta_exec;

	if (likely(cfs_rq->runtime_remaining > 0))
		return;

	if (cfs_rq->throttled)
		return;
	/*
	 * if we're unable to extend our runtime we resched so that the active
	 * hierarchy can be throttled
	 */
	if (!assign_cfs_rq_runtime(cfs_rq) && likely(cfs_rq->curr))
		resched_curr(rq_of(cfs_rq));
}

static __always_inline
void account_cfs_rq_runtime(struct cfs_rq *cfs_rq, u64 delta_exec)
{
	if (!cfs_bandwidth_used() || !cfs_rq->runtime_enabled)
		return;

	__account_cfs_rq_runtime(cfs_rq, delta_exec);
}

static inline int cfs_rq_throttled(struct cfs_rq *cfs_rq)
{
	return cfs_bandwidth_used() && cfs_rq->throttled;
}

/* check whether cfs_rq, or any parent, is throttled */
static inline int throttled_hierarchy(struct cfs_rq *cfs_rq)
{
	return cfs_bandwidth_used() && cfs_rq->throttle_count;
}

/*
 * Ensure that neither of the group entities corresponding to src_cpu or
 * dest_cpu are members of a throttled hierarchy when performing group
 * load-balance operations.
 */
static inline int throttled_lb_pair(struct task_group *tg,
				    int src_cpu, int dest_cpu)
{
	struct cfs_rq *src_cfs_rq, *dest_cfs_rq;

	src_cfs_rq = tg->cfs_rq[src_cpu];
	dest_cfs_rq = tg->cfs_rq[dest_cpu];

	return throttled_hierarchy(src_cfs_rq) ||
	       throttled_hierarchy(dest_cfs_rq);
}

static int tg_unthrottle_up(struct task_group *tg, void *data)
{
	struct rq *rq = data;
	struct cfs_rq *cfs_rq = tg->cfs_rq[cpu_of(rq)];

	cfs_rq->throttle_count--;
	if (!cfs_rq->throttle_count) {
		cfs_rq->throttled_clock_pelt_time += rq_clock_pelt(rq) -
					     cfs_rq->throttled_clock_pelt;

		/* Add cfs_rq with load or one or more already running entities to the list */
		if (!cfs_rq_is_decayed(cfs_rq))
			list_add_leaf_cfs_rq(cfs_rq);
	}

	return 0;
}

static int tg_throttle_down(struct task_group *tg, void *data)
{
	struct rq *rq = data;
	struct cfs_rq *cfs_rq = tg->cfs_rq[cpu_of(rq)];

	/* group is entering throttled state, stop time */
	if (!cfs_rq->throttle_count) {
		cfs_rq->throttled_clock_pelt = rq_clock_pelt(rq);
		list_del_leaf_cfs_rq(cfs_rq);
	}
	cfs_rq->throttle_count++;

	return 0;
}

static bool throttle_cfs_rq(struct cfs_rq *cfs_rq)
{
	struct rq *rq = rq_of(cfs_rq);
	struct cfs_bandwidth *cfs_b = tg_cfs_bandwidth(cfs_rq->tg);
	struct sched_entity *se;
	long task_delta, idle_task_delta, dequeue = 1;

	raw_spin_lock(&cfs_b->lock);
	/* This will start the period timer if necessary */
	if (__assign_cfs_rq_runtime(cfs_b, cfs_rq, 1)) {
		/*
		 * We have raced with bandwidth becoming available, and if we
		 * actually throttled the timer might not unthrottle us for an
		 * entire period. We additionally needed to make sure that any
		 * subsequent check_cfs_rq_runtime calls agree not to throttle
		 * us, as we may commit to do cfs put_prev+pick_next, so we ask
		 * for 1ns of runtime rather than just check cfs_b.
		 */
		dequeue = 0;
	} else {
		list_add_tail_rcu(&cfs_rq->throttled_list,
				  &cfs_b->throttled_cfs_rq);
	}
	raw_spin_unlock(&cfs_b->lock);

	if (!dequeue)
		return false;  /* Throttle no longer required. */

	se = cfs_rq->tg->se[cpu_of(rq_of(cfs_rq))];

	/* freeze hierarchy runnable averages while throttled */
	rcu_read_lock();
	walk_tg_tree_from(cfs_rq->tg, tg_throttle_down, tg_nop, (void *)rq);
	rcu_read_unlock();

	task_delta = cfs_rq->h_nr_running;
	idle_task_delta = cfs_rq->idle_h_nr_running;
	for_each_sched_entity(se) {
		struct cfs_rq *qcfs_rq = cfs_rq_of(se);
		/* throttled entity or throttle-on-deactivate */
		if (!se->on_rq)
			goto done;

		dequeue_entity(qcfs_rq, se, DEQUEUE_SLEEP);

		if (cfs_rq_is_idle(group_cfs_rq(se)))
			idle_task_delta = cfs_rq->h_nr_running;

		qcfs_rq->h_nr_running -= task_delta;
		qcfs_rq->idle_h_nr_running -= idle_task_delta;

		if (qcfs_rq->load.weight) {
			/* Avoid re-evaluating load for this entity: */
			se = parent_entity(se);
			break;
		}
	}

	for_each_sched_entity(se) {
		struct cfs_rq *qcfs_rq = cfs_rq_of(se);
		/* throttled entity or throttle-on-deactivate */
		if (!se->on_rq)
			goto done;

		update_load_avg(qcfs_rq, se, 0);
		se_update_runnable(se);

		if (cfs_rq_is_idle(group_cfs_rq(se)))
			idle_task_delta = cfs_rq->h_nr_running;

		qcfs_rq->h_nr_running -= task_delta;
		qcfs_rq->idle_h_nr_running -= idle_task_delta;
	}

	/* At this point se is NULL and we are at root level*/
	sub_nr_running(rq, task_delta);

done:
	/*
	 * Note: distribution will already see us throttled via the
	 * throttled-list.  rq->lock protects completion.
	 */
	cfs_rq->throttled = 1;
	cfs_rq->throttled_clock = rq_clock(rq);
	return true;
}

void unthrottle_cfs_rq(struct cfs_rq *cfs_rq)
{
	struct rq *rq = rq_of(cfs_rq);
	struct cfs_bandwidth *cfs_b = tg_cfs_bandwidth(cfs_rq->tg);
	struct sched_entity *se;
	long task_delta, idle_task_delta;

	se = cfs_rq->tg->se[cpu_of(rq)];

	cfs_rq->throttled = 0;

	update_rq_clock(rq);

	raw_spin_lock(&cfs_b->lock);
	cfs_b->throttled_time += rq_clock(rq) - cfs_rq->throttled_clock;
	list_del_rcu(&cfs_rq->throttled_list);
	raw_spin_unlock(&cfs_b->lock);

	/* update hierarchical throttle state */
	walk_tg_tree_from(cfs_rq->tg, tg_nop, tg_unthrottle_up, (void *)rq);

	if (!cfs_rq->load.weight) {
		if (!cfs_rq->on_list)
			return;
		/*
		 * Nothing to run but something to decay (on_list)?
		 * Complete the branch.
		 */
		for_each_sched_entity(se) {
			if (list_add_leaf_cfs_rq(cfs_rq_of(se)))
				break;
		}
		goto unthrottle_throttle;
	}

	task_delta = cfs_rq->h_nr_running;
	idle_task_delta = cfs_rq->idle_h_nr_running;
	for_each_sched_entity(se) {
		struct cfs_rq *qcfs_rq = cfs_rq_of(se);

		if (se->on_rq)
			break;
		enqueue_entity(qcfs_rq, se, ENQUEUE_WAKEUP);

		if (cfs_rq_is_idle(group_cfs_rq(se)))
			idle_task_delta = cfs_rq->h_nr_running;

		qcfs_rq->h_nr_running += task_delta;
		qcfs_rq->idle_h_nr_running += idle_task_delta;

		/* end evaluation on encountering a throttled cfs_rq */
		if (cfs_rq_throttled(qcfs_rq))
			goto unthrottle_throttle;
	}

	for_each_sched_entity(se) {
		struct cfs_rq *qcfs_rq = cfs_rq_of(se);

		update_load_avg(qcfs_rq, se, UPDATE_TG);
		se_update_runnable(se);

		if (cfs_rq_is_idle(group_cfs_rq(se)))
			idle_task_delta = cfs_rq->h_nr_running;

		qcfs_rq->h_nr_running += task_delta;
		qcfs_rq->idle_h_nr_running += idle_task_delta;

		/* end evaluation on encountering a throttled cfs_rq */
		if (cfs_rq_throttled(qcfs_rq))
			goto unthrottle_throttle;
	}

	/* At this point se is NULL and we are at root level*/
	add_nr_running(rq, task_delta);

unthrottle_throttle:
	assert_list_leaf_cfs_rq(rq);

	/* Determine whether we need to wake up potentially idle CPU: */
	if (rq->curr == rq->idle && rq->cfs.nr_running)
		resched_curr(rq);
}

static void distribute_cfs_runtime(struct cfs_bandwidth *cfs_b)
{
	struct cfs_rq *cfs_rq;
	u64 runtime, remaining = 1;

	rcu_read_lock();
	list_for_each_entry_rcu(cfs_rq, &cfs_b->throttled_cfs_rq,
				throttled_list) {
		struct rq *rq = rq_of(cfs_rq);
		struct rq_flags rf;

		rq_lock_irqsave(rq, &rf);
		if (!cfs_rq_throttled(cfs_rq))
			goto next;

		/* By the above check, this should never be true */
		SCHED_WARN_ON(cfs_rq->runtime_remaining > 0);

		raw_spin_lock(&cfs_b->lock);
		runtime = -cfs_rq->runtime_remaining + 1;
		if (runtime > cfs_b->runtime)
			runtime = cfs_b->runtime;
		cfs_b->runtime -= runtime;
		remaining = cfs_b->runtime;
		raw_spin_unlock(&cfs_b->lock);

		cfs_rq->runtime_remaining += runtime;

		/* we check whether we're throttled above */
		if (cfs_rq->runtime_remaining > 0)
			unthrottle_cfs_rq(cfs_rq);

next:
		rq_unlock_irqrestore(rq, &rf);

		if (!remaining)
			break;
	}
	rcu_read_unlock();
}

/*
 * Responsible for refilling a task_group's bandwidth and unthrottling its
 * cfs_rqs as appropriate. If there has been no activity within the last
 * period the timer is deactivated until scheduling resumes; cfs_b->idle is
 * used to track this state.
 */
static int do_sched_cfs_period_timer(struct cfs_bandwidth *cfs_b, int overrun, unsigned long flags)
{
	int throttled;

	/* no need to continue the timer with no bandwidth constraint */
	if (cfs_b->quota == RUNTIME_INF)
		goto out_deactivate;

	throttled = !list_empty(&cfs_b->throttled_cfs_rq);
	cfs_b->nr_periods += overrun;

	/* Refill extra burst quota even if cfs_b->idle */
	__refill_cfs_bandwidth_runtime(cfs_b);

	/*
	 * idle depends on !throttled (for the case of a large deficit), and if
	 * we're going inactive then everything else can be deferred
	 */
	if (cfs_b->idle && !throttled)
		goto out_deactivate;

	if (!throttled) {
		/* mark as potentially idle for the upcoming period */
		cfs_b->idle = 1;
		return 0;
	}

	/* account preceding periods in which throttling occurred */
	cfs_b->nr_throttled += overrun;

	/*
	 * This check is repeated as we release cfs_b->lock while we unthrottle.
	 */
	while (throttled && cfs_b->runtime > 0) {
		raw_spin_unlock_irqrestore(&cfs_b->lock, flags);
		/* we can't nest cfs_b->lock while distributing bandwidth */
		distribute_cfs_runtime(cfs_b);
		raw_spin_lock_irqsave(&cfs_b->lock, flags);

		throttled = !list_empty(&cfs_b->throttled_cfs_rq);
	}

	/*
	 * While we are ensured activity in the period following an
	 * unthrottle, this also covers the case in which the new bandwidth is
	 * insufficient to cover the existing bandwidth deficit.  (Forcing the
	 * timer to remain active while there are any throttled entities.)
	 */
	cfs_b->idle = 0;

	return 0;

out_deactivate:
	return 1;
}

/* a cfs_rq won't donate quota below this amount */
static const u64 min_cfs_rq_runtime = 1 * NSEC_PER_MSEC;
/* minimum remaining period time to redistribute slack quota */
static const u64 min_bandwidth_expiration = 2 * NSEC_PER_MSEC;
/* how long we wait to gather additional slack before distributing */
static const u64 cfs_bandwidth_slack_period = 5 * NSEC_PER_MSEC;

/*
 * Are we near the end of the current quota period?
 *
 * Requires cfs_b->lock for hrtimer_expires_remaining to be safe against the
 * hrtimer base being cleared by hrtimer_start. In the case of
 * migrate_hrtimers, base is never cleared, so we are fine.
 */
static int runtime_refresh_within(struct cfs_bandwidth *cfs_b, u64 min_expire)
{
	struct hrtimer *refresh_timer = &cfs_b->period_timer;
	s64 remaining;

	/* if the call-back is running a quota refresh is already occurring */
	if (hrtimer_callback_running(refresh_timer))
		return 1;

	/* is a quota refresh about to occur? */
	remaining = ktime_to_ns(hrtimer_expires_remaining(refresh_timer));
	if (remaining < (s64)min_expire)
		return 1;

	return 0;
}

static void start_cfs_slack_bandwidth(struct cfs_bandwidth *cfs_b)
{
	u64 min_left = cfs_bandwidth_slack_period + min_bandwidth_expiration;

	/* if there's a quota refresh soon don't bother with slack */
	if (runtime_refresh_within(cfs_b, min_left))
		return;

	/* don't push forwards an existing deferred unthrottle */
	if (cfs_b->slack_started)
		return;
	cfs_b->slack_started = true;

	hrtimer_start(&cfs_b->slack_timer,
			ns_to_ktime(cfs_bandwidth_slack_period),
			HRTIMER_MODE_REL);
}

/* we know any runtime found here is valid as update_curr() precedes return */
static void __return_cfs_rq_runtime(struct cfs_rq *cfs_rq)
{
	struct cfs_bandwidth *cfs_b = tg_cfs_bandwidth(cfs_rq->tg);
	s64 slack_runtime = cfs_rq->runtime_remaining - min_cfs_rq_runtime;

	if (slack_runtime <= 0)
		return;

	raw_spin_lock(&cfs_b->lock);
	if (cfs_b->quota != RUNTIME_INF) {
		cfs_b->runtime += slack_runtime;

		/* we are under rq->lock, defer unthrottling using a timer */
		if (cfs_b->runtime > sched_cfs_bandwidth_slice() &&
		    !list_empty(&cfs_b->throttled_cfs_rq))
			start_cfs_slack_bandwidth(cfs_b);
	}
	raw_spin_unlock(&cfs_b->lock);

	/* even if it's not valid for return we don't want to try again */
	cfs_rq->runtime_remaining -= slack_runtime;
}

static __always_inline void return_cfs_rq_runtime(struct cfs_rq *cfs_rq)
{
	if (!cfs_bandwidth_used())
		return;

	if (!cfs_rq->runtime_enabled || cfs_rq->nr_running)
		return;

	__return_cfs_rq_runtime(cfs_rq);
}

/*
 * This is done with a timer (instead of inline with bandwidth return) since
 * it's necessary to juggle rq->locks to unthrottle their respective cfs_rqs.
 */
static void do_sched_cfs_slack_timer(struct cfs_bandwidth *cfs_b)
{
	u64 runtime = 0, slice = sched_cfs_bandwidth_slice();
	unsigned long flags;

	/* confirm we're still not at a refresh boundary */
	raw_spin_lock_irqsave(&cfs_b->lock, flags);
	cfs_b->slack_started = false;

	if (runtime_refresh_within(cfs_b, min_bandwidth_expiration)) {
		raw_spin_unlock_irqrestore(&cfs_b->lock, flags);
		return;
	}

	if (cfs_b->quota != RUNTIME_INF && cfs_b->runtime > slice)
		runtime = cfs_b->runtime;

	raw_spin_unlock_irqrestore(&cfs_b->lock, flags);

	if (!runtime)
		return;

	distribute_cfs_runtime(cfs_b);
}

/*
 * When a group wakes up we want to make sure that its quota is not already
 * expired/exceeded, otherwise it may be allowed to steal additional ticks of
 * runtime as update_curr() throttling can not trigger until it's on-rq.
 */
static void check_enqueue_throttle(struct cfs_rq *cfs_rq)
{
	if (!cfs_bandwidth_used())
		return;

	/* an active group must be handled by the update_curr()->put() path */
	if (!cfs_rq->runtime_enabled || cfs_rq->curr)
		return;

	/* ensure the group is not already throttled */
	if (cfs_rq_throttled(cfs_rq))
		return;

	/* update runtime allocation */
	account_cfs_rq_runtime(cfs_rq, 0);
	if (cfs_rq->runtime_remaining <= 0)
		throttle_cfs_rq(cfs_rq);
}

static void sync_throttle(struct task_group *tg, int cpu)
{
	struct cfs_rq *pcfs_rq, *cfs_rq;

	if (!cfs_bandwidth_used())
		return;

	if (!tg->parent)
		return;

	cfs_rq = tg->cfs_rq[cpu];
	pcfs_rq = tg->parent->cfs_rq[cpu];

	cfs_rq->throttle_count = pcfs_rq->throttle_count;
	cfs_rq->throttled_clock_pelt = rq_clock_pelt(cpu_rq(cpu));
}

/* conditionally throttle active cfs_rq's from put_prev_entity() */
static bool check_cfs_rq_runtime(struct cfs_rq *cfs_rq)
{
	if (!cfs_bandwidth_used())
		return false;

	if (likely(!cfs_rq->runtime_enabled || cfs_rq->runtime_remaining > 0))
		return false;

	/*
	 * it's possible for a throttled entity to be forced into a running
	 * state (e.g. set_curr_task), in this case we're finished.
	 */
	if (cfs_rq_throttled(cfs_rq))
		return true;

	return throttle_cfs_rq(cfs_rq);
}

static enum hrtimer_restart sched_cfs_slack_timer(struct hrtimer *timer)
{
	struct cfs_bandwidth *cfs_b =
		container_of(timer, struct cfs_bandwidth, slack_timer);

	do_sched_cfs_slack_timer(cfs_b);

	return HRTIMER_NORESTART;
}

extern const u64 max_cfs_quota_period;

static enum hrtimer_restart sched_cfs_period_timer(struct hrtimer *timer)
{
	struct cfs_bandwidth *cfs_b =
		container_of(timer, struct cfs_bandwidth, period_timer);
	unsigned long flags;
	int overrun;
	int idle = 0;
	int count = 0;

	raw_spin_lock_irqsave(&cfs_b->lock, flags);
	for (;;) {
		overrun = hrtimer_forward_now(timer, cfs_b->period);
		if (!overrun)
			break;

		idle = do_sched_cfs_period_timer(cfs_b, overrun, flags);

		if (++count > 3) {
			u64 new, old = ktime_to_ns(cfs_b->period);

			/*
			 * Grow period by a factor of 2 to avoid losing precision.
			 * Precision loss in the quota/period ratio can cause __cfs_schedulable
			 * to fail.
			 */
			new = old * 2;
			if (new < max_cfs_quota_period) {
				cfs_b->period = ns_to_ktime(new);
				cfs_b->quota *= 2;
				cfs_b->burst *= 2;

				pr_warn_ratelimited(
	"cfs_period_timer[cpu%d]: period too short, scaling up (new cfs_period_us = %lld, cfs_quota_us = %lld)\n",
					smp_processor_id(),
					div_u64(new, NSEC_PER_USEC),
					div_u64(cfs_b->quota, NSEC_PER_USEC));
			} else {
				pr_warn_ratelimited(
	"cfs_period_timer[cpu%d]: period too short, but cannot scale up without losing precision (cfs_period_us = %lld, cfs_quota_us = %lld)\n",
					smp_processor_id(),
					div_u64(old, NSEC_PER_USEC),
					div_u64(cfs_b->quota, NSEC_PER_USEC));
			}

			/* reset count so we don't come right back in here */
			count = 0;
		}
	}
	if (idle)
		cfs_b->period_active = 0;
	raw_spin_unlock_irqrestore(&cfs_b->lock, flags);

	return idle ? HRTIMER_NORESTART : HRTIMER_RESTART;
}

void init_cfs_bandwidth(struct cfs_bandwidth *cfs_b)
{
	raw_spin_lock_init(&cfs_b->lock);
	cfs_b->runtime = 0;
	cfs_b->quota = RUNTIME_INF;
	cfs_b->period = ns_to_ktime(default_cfs_period());
	cfs_b->burst = 0;

	INIT_LIST_HEAD(&cfs_b->throttled_cfs_rq);
	hrtimer_init(&cfs_b->period_timer, CLOCK_MONOTONIC, HRTIMER_MODE_ABS_PINNED);
	cfs_b->period_timer.function = sched_cfs_period_timer;
	hrtimer_init(&cfs_b->slack_timer, CLOCK_MONOTONIC, HRTIMER_MODE_REL);
	cfs_b->slack_timer.function = sched_cfs_slack_timer;
	cfs_b->slack_started = false;
}

static void init_cfs_rq_runtime(struct cfs_rq *cfs_rq)
{
	cfs_rq->runtime_enabled = 0;
	INIT_LIST_HEAD(&cfs_rq->throttled_list);
}

void start_cfs_bandwidth(struct cfs_bandwidth *cfs_b)
{
	lockdep_assert_held(&cfs_b->lock);

	if (cfs_b->period_active)
		return;

	cfs_b->period_active = 1;
	hrtimer_forward_now(&cfs_b->period_timer, cfs_b->period);
	hrtimer_start_expires(&cfs_b->period_timer, HRTIMER_MODE_ABS_PINNED);
}

static void destroy_cfs_bandwidth(struct cfs_bandwidth *cfs_b)
{
	/* init_cfs_bandwidth() was not called */
	if (!cfs_b->throttled_cfs_rq.next)
		return;

	hrtimer_cancel(&cfs_b->period_timer);
	hrtimer_cancel(&cfs_b->slack_timer);
}

/*
 * Both these CPU hotplug callbacks race against unregister_fair_sched_group()
 *
 * The race is harmless, since modifying bandwidth settings of unhooked group
 * bits doesn't do much.
 */

/* cpu online callback */
static void __maybe_unused update_runtime_enabled(struct rq *rq)
{
	struct task_group *tg;

	lockdep_assert_rq_held(rq);

	rcu_read_lock();
	list_for_each_entry_rcu(tg, &task_groups, list) {
		struct cfs_bandwidth *cfs_b = &tg->cfs_bandwidth;
		struct cfs_rq *cfs_rq = tg->cfs_rq[cpu_of(rq)];

		raw_spin_lock(&cfs_b->lock);
		cfs_rq->runtime_enabled = cfs_b->quota != RUNTIME_INF;
		raw_spin_unlock(&cfs_b->lock);
	}
	rcu_read_unlock();
}

/* cpu offline callback */
static void __maybe_unused unthrottle_offline_cfs_rqs(struct rq *rq)
{
	struct task_group *tg;

	lockdep_assert_rq_held(rq);

	rcu_read_lock();
	list_for_each_entry_rcu(tg, &task_groups, list) {
		struct cfs_rq *cfs_rq = tg->cfs_rq[cpu_of(rq)];

		if (!cfs_rq->runtime_enabled)
			continue;

		/*
		 * clock_task is not advancing so we just need to make sure
		 * there's some valid quota amount
		 */
		cfs_rq->runtime_remaining = 1;
		/*
		 * Offline rq is schedulable till CPU is completely disabled
		 * in take_cpu_down(), so we prevent new cfs throttling here.
		 */
		cfs_rq->runtime_enabled = 0;

		if (cfs_rq_throttled(cfs_rq))
			unthrottle_cfs_rq(cfs_rq);
	}
	rcu_read_unlock();
}

#else /* CONFIG_CFS_BANDWIDTH */

static inline bool cfs_bandwidth_used(void)
{
	return false;
}

static void account_cfs_rq_runtime(struct cfs_rq *cfs_rq, u64 delta_exec) {}
static bool check_cfs_rq_runtime(struct cfs_rq *cfs_rq) { return false; }
static void check_enqueue_throttle(struct cfs_rq *cfs_rq) {}
static inline void sync_throttle(struct task_group *tg, int cpu) {}
static __always_inline void return_cfs_rq_runtime(struct cfs_rq *cfs_rq) {}

static inline int cfs_rq_throttled(struct cfs_rq *cfs_rq)
{
	return 0;
}

static inline int throttled_hierarchy(struct cfs_rq *cfs_rq)
{
	return 0;
}

static inline int throttled_lb_pair(struct task_group *tg,
				    int src_cpu, int dest_cpu)
{
	return 0;
}

void init_cfs_bandwidth(struct cfs_bandwidth *cfs_b) {}

#ifdef CONFIG_FAIR_GROUP_SCHED
static void init_cfs_rq_runtime(struct cfs_rq *cfs_rq) {}
#endif

static inline struct cfs_bandwidth *tg_cfs_bandwidth(struct task_group *tg)
{
	return NULL;
}
static inline void destroy_cfs_bandwidth(struct cfs_bandwidth *cfs_b) {}
static inline void update_runtime_enabled(struct rq *rq) {}
static inline void unthrottle_offline_cfs_rqs(struct rq *rq) {}

#endif /* CONFIG_CFS_BANDWIDTH */

/**************************************************
 * CFS operations on tasks:
 */

#ifdef CONFIG_SCHED_HRTICK
static void hrtick_start_fair(struct rq *rq, struct task_struct *p)
{
	struct sched_entity *se = &p->se;
	struct cfs_rq *cfs_rq = cfs_rq_of(se);

	SCHED_WARN_ON(task_rq(p) != rq);

	if (rq->cfs.h_nr_running > 1) {
		u64 slice = sched_slice(cfs_rq, se);
		u64 ran = se->sum_exec_runtime - se->prev_sum_exec_runtime;
		s64 delta = slice - ran;

		if (delta < 0) {
			if (task_current(rq, p))
				resched_curr(rq);
			return;
		}
		hrtick_start(rq, delta);
	}
}

/*
 * called from enqueue/dequeue and updates the hrtick when the
 * current task is from our class and nr_running is low enough
 * to matter.
 */
static void hrtick_update(struct rq *rq)
{
	struct task_struct *curr = rq->curr;

	if (!hrtick_enabled_fair(rq) || curr->sched_class != &fair_sched_class)
		return;

	if (cfs_rq_of(&curr->se)->nr_running < sched_nr_latency)
		hrtick_start_fair(rq, curr);
}
#else /* !CONFIG_SCHED_HRTICK */
static inline void
hrtick_start_fair(struct rq *rq, struct task_struct *p)
{
}

static inline void hrtick_update(struct rq *rq)
{
}
#endif

#ifdef CONFIG_SMP
static inline bool cpu_overutilized(int cpu)
{
	unsigned long rq_util_min = uclamp_rq_get(cpu_rq(cpu), UCLAMP_MIN);
	unsigned long rq_util_max = uclamp_rq_get(cpu_rq(cpu), UCLAMP_MAX);
	int overutilized = -1;

	trace_android_rvh_cpu_overutilized(cpu, &overutilized);
	if (overutilized != -1)
		return overutilized;

	return !util_fits_cpu(cpu_util_cfs(cpu), rq_util_min, rq_util_max, cpu);
}

static inline void update_overutilized_status(struct rq *rq)
{
	if (!READ_ONCE(rq->rd->overutilized) && cpu_overutilized(rq->cpu)) {
		WRITE_ONCE(rq->rd->overutilized, SG_OVERUTILIZED);
		trace_sched_overutilized_tp(rq->rd, SG_OVERUTILIZED);
	}
}
#else
static inline void update_overutilized_status(struct rq *rq) { }
#endif

/* Runqueue only has SCHED_IDLE tasks enqueued */
static int sched_idle_rq(struct rq *rq)
{
	return unlikely(rq->nr_running == rq->cfs.idle_h_nr_running &&
			rq->nr_running);
}

/*
 * Returns true if cfs_rq only has SCHED_IDLE entities enqueued. Note the use
 * of idle_nr_running, which does not consider idle descendants of normal
 * entities.
 */
static bool sched_idle_cfs_rq(struct cfs_rq *cfs_rq)
{
	return cfs_rq->nr_running &&
		cfs_rq->nr_running == cfs_rq->idle_nr_running;
}

#ifdef CONFIG_SMP
static int sched_idle_cpu(int cpu)
{
	return sched_idle_rq(cpu_rq(cpu));
}
#endif

/*
 * The enqueue_task method is called before nr_running is
 * increased. Here we update the fair scheduling stats and
 * then put the task into the rbtree:
 */
static void
enqueue_task_fair(struct rq *rq, struct task_struct *p, int flags)
{
	struct cfs_rq *cfs_rq;
	struct sched_entity *se = &p->se;
	int idle_h_nr_running = task_has_idle_policy(p);
	int task_new = !(flags & ENQUEUE_WAKEUP);

	/*
	 * The code below (indirectly) updates schedutil which looks at
	 * the cfs_rq utilization to select a frequency.
	 * Let's add the task's estimated utilization to the cfs_rq's
	 * estimated utilization, before we update schedutil.
	 */
	util_est_enqueue(&rq->cfs, p);

	/*
	 * If in_iowait is set, the code below may not trigger any cpufreq
	 * utilization updates, so do it here explicitly with the IOWAIT flag
	 * passed.
	 */
	if (p->in_iowait)
		cpufreq_update_util(rq, SCHED_CPUFREQ_IOWAIT);

	for_each_sched_entity(se) {
		if (se->on_rq)
			break;
		cfs_rq = cfs_rq_of(se);
		enqueue_entity(cfs_rq, se, flags);

		cfs_rq->h_nr_running++;
		cfs_rq->idle_h_nr_running += idle_h_nr_running;

		if (cfs_rq_is_idle(cfs_rq))
			idle_h_nr_running = 1;

		/* end evaluation on encountering a throttled cfs_rq */
		if (cfs_rq_throttled(cfs_rq))
			goto enqueue_throttle;

		flags = ENQUEUE_WAKEUP;
	}

	trace_android_rvh_enqueue_task_fair(rq, p, flags);
	for_each_sched_entity(se) {
		cfs_rq = cfs_rq_of(se);

		update_load_avg(cfs_rq, se, UPDATE_TG);
		se_update_runnable(se);
		update_cfs_group(se);

		cfs_rq->h_nr_running++;
		cfs_rq->idle_h_nr_running += idle_h_nr_running;

		if (cfs_rq_is_idle(cfs_rq))
			idle_h_nr_running = 1;

		/* end evaluation on encountering a throttled cfs_rq */
		if (cfs_rq_throttled(cfs_rq))
			goto enqueue_throttle;
	}

	/* At this point se is NULL and we are at root level*/
	add_nr_running(rq, 1);

	/*
	 * Since new tasks are assigned an initial util_avg equal to
	 * half of the spare capacity of their CPU, tiny tasks have the
	 * ability to cross the overutilized threshold, which will
	 * result in the load balancer ruining all the task placement
	 * done by EAS. As a way to mitigate that effect, do not account
	 * for the first enqueue operation of new tasks during the
	 * overutilized flag detection.
	 *
	 * A better way of solving this problem would be to wait for
	 * the PELT signals of tasks to converge before taking them
	 * into account, but that is not straightforward to implement,
	 * and the following generally works well enough in practice.
	 */
	if (!task_new)
		update_overutilized_status(rq);

enqueue_throttle:
	assert_list_leaf_cfs_rq(rq);

	hrtick_update(rq);
}

static void set_next_buddy(struct sched_entity *se);

/*
 * The dequeue_task method is called before nr_running is
 * decreased. We remove the task from the rbtree and
 * update the fair scheduling stats:
 */
static void dequeue_task_fair(struct rq *rq, struct task_struct *p, int flags)
{
	struct cfs_rq *cfs_rq;
	struct sched_entity *se = &p->se;
	int task_sleep = flags & DEQUEUE_SLEEP;
	int idle_h_nr_running = task_has_idle_policy(p);
	bool was_sched_idle = sched_idle_rq(rq);

	util_est_dequeue(&rq->cfs, p);

	for_each_sched_entity(se) {
		cfs_rq = cfs_rq_of(se);
		dequeue_entity(cfs_rq, se, flags);

		cfs_rq->h_nr_running--;
		cfs_rq->idle_h_nr_running -= idle_h_nr_running;

		if (cfs_rq_is_idle(cfs_rq))
			idle_h_nr_running = 1;

		/* end evaluation on encountering a throttled cfs_rq */
		if (cfs_rq_throttled(cfs_rq))
			goto dequeue_throttle;

		/* Don't dequeue parent if it has other entities besides us */
		if (cfs_rq->load.weight) {
			/* Avoid re-evaluating load for this entity: */
			se = parent_entity(se);
			/*
			 * Bias pick_next to pick a task from this cfs_rq, as
			 * p is sleeping when it is within its sched_slice.
			 */
			if (task_sleep && se && !throttled_hierarchy(cfs_rq))
				set_next_buddy(se);
			break;
		}
		flags |= DEQUEUE_SLEEP;
	}

	trace_android_rvh_dequeue_task_fair(rq, p, flags);
	for_each_sched_entity(se) {
		cfs_rq = cfs_rq_of(se);

		update_load_avg(cfs_rq, se, UPDATE_TG);
		se_update_runnable(se);
		update_cfs_group(se);

		cfs_rq->h_nr_running--;
		cfs_rq->idle_h_nr_running -= idle_h_nr_running;

		if (cfs_rq_is_idle(cfs_rq))
			idle_h_nr_running = 1;

		/* end evaluation on encountering a throttled cfs_rq */
		if (cfs_rq_throttled(cfs_rq))
			goto dequeue_throttle;

	}

	/* At this point se is NULL and we are at root level*/
	sub_nr_running(rq, 1);

	/* balance early to pull high priority tasks */
	if (unlikely(!was_sched_idle && sched_idle_rq(rq)))
		rq->next_balance = jiffies;

dequeue_throttle:
	util_est_update(&rq->cfs, p, task_sleep);
	hrtick_update(rq);
}

#ifdef CONFIG_SMP

/* Working cpumask for: load_balance, load_balance_newidle. */
static DEFINE_PER_CPU(cpumask_var_t, load_balance_mask);
static DEFINE_PER_CPU(cpumask_var_t, select_rq_mask);

#ifdef CONFIG_NO_HZ_COMMON

static struct {
	cpumask_var_t idle_cpus_mask;
	atomic_t nr_cpus;
	int has_blocked;		/* Idle CPUS has blocked load */
	int needs_update;		/* Newly idle CPUs need their next_balance collated */
	unsigned long next_balance;     /* in jiffy units */
	unsigned long next_blocked;	/* Next update of blocked load in jiffies */
} nohz ____cacheline_aligned;

#endif /* CONFIG_NO_HZ_COMMON */

static unsigned long cpu_load(struct rq *rq)
{
	return cfs_rq_load_avg(&rq->cfs);
}

/*
 * cpu_load_without - compute CPU load without any contributions from *p
 * @cpu: the CPU which load is requested
 * @p: the task which load should be discounted
 *
 * The load of a CPU is defined by the load of tasks currently enqueued on that
 * CPU as well as tasks which are currently sleeping after an execution on that
 * CPU.
 *
 * This method returns the load of the specified CPU by discounting the load of
 * the specified task, whenever the task is currently contributing to the CPU
 * load.
 */
static unsigned long cpu_load_without(struct rq *rq, struct task_struct *p)
{
	struct cfs_rq *cfs_rq;
	unsigned int load;

	/* Task has no contribution or is new */
	if (cpu_of(rq) != task_cpu(p) || !READ_ONCE(p->se.avg.last_update_time))
		return cpu_load(rq);

	cfs_rq = &rq->cfs;
	load = READ_ONCE(cfs_rq->avg.load_avg);

	/* Discount task's util from CPU's util */
	lsub_positive(&load, task_h_load(p));

	return load;
}

static unsigned long cpu_runnable(struct rq *rq)
{
	return cfs_rq_runnable_avg(&rq->cfs);
}

static unsigned long cpu_runnable_without(struct rq *rq, struct task_struct *p)
{
	struct cfs_rq *cfs_rq;
	unsigned int runnable;

	/* Task has no contribution or is new */
	if (cpu_of(rq) != task_cpu(p) || !READ_ONCE(p->se.avg.last_update_time))
		return cpu_runnable(rq);

	cfs_rq = &rq->cfs;
	runnable = READ_ONCE(cfs_rq->avg.runnable_avg);

	/* Discount task's runnable from CPU's runnable */
	lsub_positive(&runnable, p->se.avg.runnable_avg);

	return runnable;
}

static unsigned long capacity_of(int cpu)
{
	return cpu_rq(cpu)->cpu_capacity;
}

static void record_wakee(struct task_struct *p)
{
	/*
	 * Only decay a single time; tasks that have less then 1 wakeup per
	 * jiffy will not have built up many flips.
	 */
	if (time_after(jiffies, current->wakee_flip_decay_ts + HZ)) {
		current->wakee_flips >>= 1;
		current->wakee_flip_decay_ts = jiffies;
	}

	if (current->last_wakee != p) {
		current->last_wakee = p;
		current->wakee_flips++;
	}
}

/*
 * Detect M:N waker/wakee relationships via a switching-frequency heuristic.
 *
 * A waker of many should wake a different task than the one last awakened
 * at a frequency roughly N times higher than one of its wakees.
 *
 * In order to determine whether we should let the load spread vs consolidating
 * to shared cache, we look for a minimum 'flip' frequency of llc_size in one
 * partner, and a factor of lls_size higher frequency in the other.
 *
 * With both conditions met, we can be relatively sure that the relationship is
 * non-monogamous, with partner count exceeding socket size.
 *
 * Waker/wakee being client/server, worker/dispatcher, interrupt source or
 * whatever is irrelevant, spread criteria is apparent partner count exceeds
 * socket size.
 */
static int wake_wide(struct task_struct *p)
{
	unsigned int master = current->wakee_flips;
	unsigned int slave = p->wakee_flips;
	int factor = __this_cpu_read(sd_llc_size);

	if (master < slave)
		swap(master, slave);
	if (slave < factor || master < slave * factor)
		return 0;
	return 1;
}

/*
 * The purpose of wake_affine() is to quickly determine on which CPU we can run
 * soonest. For the purpose of speed we only consider the waking and previous
 * CPU.
 *
 * wake_affine_idle() - only considers 'now', it check if the waking CPU is
 *			cache-affine and is (or	will be) idle.
 *
 * wake_affine_weight() - considers the weight to reflect the average
 *			  scheduling latency of the CPUs. This seems to work
 *			  for the overloaded case.
 */
static int
wake_affine_idle(int this_cpu, int prev_cpu, int sync)
{
	/*
	 * If this_cpu is idle, it implies the wakeup is from interrupt
	 * context. Only allow the move if cache is shared. Otherwise an
	 * interrupt intensive workload could force all tasks onto one
	 * node depending on the IO topology or IRQ affinity settings.
	 *
	 * If the prev_cpu is idle and cache affine then avoid a migration.
	 * There is no guarantee that the cache hot data from an interrupt
	 * is more important than cache hot data on the prev_cpu and from
	 * a cpufreq perspective, it's better to have higher utilisation
	 * on one CPU.
	 */
	if (available_idle_cpu(this_cpu) && cpus_share_cache(this_cpu, prev_cpu))
		return available_idle_cpu(prev_cpu) ? prev_cpu : this_cpu;

	if (sync && cpu_rq(this_cpu)->nr_running == 1)
		return this_cpu;

	if (available_idle_cpu(prev_cpu))
		return prev_cpu;

	return nr_cpumask_bits;
}

static int
wake_affine_weight(struct sched_domain *sd, struct task_struct *p,
		   int this_cpu, int prev_cpu, int sync)
{
	s64 this_eff_load, prev_eff_load;
	unsigned long task_load;

	this_eff_load = cpu_load(cpu_rq(this_cpu));

	if (sync) {
		unsigned long current_load = task_h_load(current);

		if (current_load > this_eff_load)
			return this_cpu;

		this_eff_load -= current_load;
	}

	task_load = task_h_load(p);

	this_eff_load += task_load;
	if (sched_feat(WA_BIAS))
		this_eff_load *= 100;
	this_eff_load *= capacity_of(prev_cpu);

	prev_eff_load = cpu_load(cpu_rq(prev_cpu));
	prev_eff_load -= task_load;
	if (sched_feat(WA_BIAS))
		prev_eff_load *= 100 + (sd->imbalance_pct - 100) / 2;
	prev_eff_load *= capacity_of(this_cpu);

	/*
	 * If sync, adjust the weight of prev_eff_load such that if
	 * prev_eff == this_eff that select_idle_sibling() will consider
	 * stacking the wakee on top of the waker if no other CPU is
	 * idle.
	 */
	if (sync)
		prev_eff_load += 1;

	return this_eff_load < prev_eff_load ? this_cpu : nr_cpumask_bits;
}

static int wake_affine(struct sched_domain *sd, struct task_struct *p,
		       int this_cpu, int prev_cpu, int sync)
{
	int target = nr_cpumask_bits;

	if (sched_feat(WA_IDLE))
		target = wake_affine_idle(this_cpu, prev_cpu, sync);

	if (sched_feat(WA_WEIGHT) && target == nr_cpumask_bits)
		target = wake_affine_weight(sd, p, this_cpu, prev_cpu, sync);

	schedstat_inc(p->stats.nr_wakeups_affine_attempts);
	if (target == nr_cpumask_bits)
		return prev_cpu;

	schedstat_inc(sd->ttwu_move_affine);
	schedstat_inc(p->stats.nr_wakeups_affine);
	return target;
}

static struct sched_group *
find_idlest_group(struct sched_domain *sd, struct task_struct *p, int this_cpu);

/*
 * find_idlest_group_cpu - find the idlest CPU among the CPUs in the group.
 */
static int
find_idlest_group_cpu(struct sched_group *group, struct task_struct *p, int this_cpu)
{
	unsigned long load, min_load = ULONG_MAX;
	unsigned int min_exit_latency = UINT_MAX;
	u64 latest_idle_timestamp = 0;
	int least_loaded_cpu = this_cpu;
	int shallowest_idle_cpu = -1;
	int i;

	/* Check if we have any choice: */
	if (group->group_weight == 1)
		return cpumask_first(sched_group_span(group));

	/* Traverse only the allowed CPUs */
	for_each_cpu_and(i, sched_group_span(group), p->cpus_ptr) {
		struct rq *rq = cpu_rq(i);

		if (!sched_core_cookie_match(rq, p))
			continue;

		if (sched_idle_cpu(i))
			return i;

		if (available_idle_cpu(i)) {
			struct cpuidle_state *idle = idle_get_state(rq);
			if (idle && idle->exit_latency < min_exit_latency) {
				/*
				 * We give priority to a CPU whose idle state
				 * has the smallest exit latency irrespective
				 * of any idle timestamp.
				 */
				min_exit_latency = idle->exit_latency;
				latest_idle_timestamp = rq->idle_stamp;
				shallowest_idle_cpu = i;
			} else if ((!idle || idle->exit_latency == min_exit_latency) &&
				   rq->idle_stamp > latest_idle_timestamp) {
				/*
				 * If equal or no active idle state, then
				 * the most recently idled CPU might have
				 * a warmer cache.
				 */
				latest_idle_timestamp = rq->idle_stamp;
				shallowest_idle_cpu = i;
			}
		} else if (shallowest_idle_cpu == -1) {
			load = cpu_load(cpu_rq(i));
			if (load < min_load) {
				min_load = load;
				least_loaded_cpu = i;
			}
		}
	}

	return shallowest_idle_cpu != -1 ? shallowest_idle_cpu : least_loaded_cpu;
}

static inline int find_idlest_cpu(struct sched_domain *sd, struct task_struct *p,
				  int cpu, int prev_cpu, int sd_flag)
{
	int new_cpu = cpu;

	if (!cpumask_intersects(sched_domain_span(sd), p->cpus_ptr))
		return prev_cpu;

	/*
	 * We need task's util for cpu_util_without, sync it up to
	 * prev_cpu's last_update_time.
	 */
	if (!(sd_flag & SD_BALANCE_FORK))
		sync_entity_load_avg(&p->se);

	while (sd) {
		struct sched_group *group;
		struct sched_domain *tmp;
		int weight;

		if (!(sd->flags & sd_flag)) {
			sd = sd->child;
			continue;
		}

		group = find_idlest_group(sd, p, cpu);
		if (!group) {
			sd = sd->child;
			continue;
		}

		new_cpu = find_idlest_group_cpu(group, p, cpu);
		if (new_cpu == cpu) {
			/* Now try balancing at a lower domain level of 'cpu': */
			sd = sd->child;
			continue;
		}

		/* Now try balancing at a lower domain level of 'new_cpu': */
		cpu = new_cpu;
		weight = sd->span_weight;
		sd = NULL;
		for_each_domain(cpu, tmp) {
			if (weight <= tmp->span_weight)
				break;
			if (tmp->flags & sd_flag)
				sd = tmp;
		}
	}

	return new_cpu;
}

static inline int __select_idle_cpu(int cpu, struct task_struct *p)
{
	if ((available_idle_cpu(cpu) || sched_idle_cpu(cpu)) &&
	    sched_cpu_cookie_match(cpu_rq(cpu), p))
		return cpu;

	return -1;
}

#ifdef CONFIG_SCHED_SMT
DEFINE_STATIC_KEY_FALSE(sched_smt_present);
EXPORT_SYMBOL_GPL(sched_smt_present);

static inline void set_idle_cores(int cpu, int val)
{
	struct sched_domain_shared *sds;

	sds = rcu_dereference(per_cpu(sd_llc_shared, cpu));
	if (sds)
		WRITE_ONCE(sds->has_idle_cores, val);
}

static inline bool test_idle_cores(int cpu)
{
	struct sched_domain_shared *sds;

	sds = rcu_dereference(per_cpu(sd_llc_shared, cpu));
	if (sds)
		return READ_ONCE(sds->has_idle_cores);

	return false;
}

/*
 * Scans the local SMT mask to see if the entire core is idle, and records this
 * information in sd_llc_shared->has_idle_cores.
 *
 * Since SMT siblings share all cache levels, inspecting this limited remote
 * state should be fairly cheap.
 */
void __update_idle_core(struct rq *rq)
{
	int core = cpu_of(rq);
	int cpu;

	rcu_read_lock();
	if (test_idle_cores(core))
		goto unlock;

	for_each_cpu(cpu, cpu_smt_mask(core)) {
		if (cpu == core)
			continue;

		if (!available_idle_cpu(cpu))
			goto unlock;
	}

	set_idle_cores(core, 1);
unlock:
	rcu_read_unlock();
}

/*
 * Scan the entire LLC domain for idle cores; this dynamically switches off if
 * there are no idle cores left in the system; tracked through
 * sd_llc->shared->has_idle_cores and enabled through update_idle_core() above.
 */
static int select_idle_core(struct task_struct *p, int core, struct cpumask *cpus, int *idle_cpu)
{
	bool idle = true;
	int cpu;

	for_each_cpu(cpu, cpu_smt_mask(core)) {
		if (!available_idle_cpu(cpu)) {
			idle = false;
			if (*idle_cpu == -1) {
				if (sched_idle_cpu(cpu) && cpumask_test_cpu(cpu, p->cpus_ptr)) {
					*idle_cpu = cpu;
					break;
				}
				continue;
			}
			break;
		}
		if (*idle_cpu == -1 && cpumask_test_cpu(cpu, p->cpus_ptr))
			*idle_cpu = cpu;
	}

	if (idle)
		return core;

	cpumask_andnot(cpus, cpus, cpu_smt_mask(core));
	return -1;
}

/*
 * Scan the local SMT mask for idle CPUs.
 */
static int select_idle_smt(struct task_struct *p, int target)
{
	int cpu;

	for_each_cpu_and(cpu, cpu_smt_mask(target), p->cpus_ptr) {
		if (cpu == target)
			continue;
		if (available_idle_cpu(cpu) || sched_idle_cpu(cpu))
			return cpu;
	}

	return -1;
}

#else /* CONFIG_SCHED_SMT */

static inline void set_idle_cores(int cpu, int val)
{
}

static inline bool test_idle_cores(int cpu)
{
	return false;
}

static inline int select_idle_core(struct task_struct *p, int core, struct cpumask *cpus, int *idle_cpu)
{
	return __select_idle_cpu(core, p);
}

static inline int select_idle_smt(struct task_struct *p, int target)
{
	return -1;
}

#endif /* CONFIG_SCHED_SMT */

/*
 * Scan the LLC domain for idle CPUs; this is dynamically regulated by
 * comparing the average scan cost (tracked in sd->avg_scan_cost) against the
 * average idle time for this rq (as found in rq->avg_idle).
 */
static int select_idle_cpu(struct task_struct *p, struct sched_domain *sd, bool has_idle_core, int target)
{
	struct cpumask *cpus = this_cpu_cpumask_var_ptr(select_rq_mask);
	int i, cpu, idle_cpu = -1, nr = INT_MAX;
	struct sched_domain_shared *sd_share;
	struct rq *this_rq = this_rq();
	int this = smp_processor_id();
	struct sched_domain *this_sd = NULL;
	u64 time = 0;

	cpumask_and(cpus, sched_domain_span(sd), p->cpus_ptr);

	if (sched_feat(SIS_PROP) && !has_idle_core) {
		u64 avg_cost, avg_idle, span_avg;
		unsigned long now = jiffies;

		this_sd = rcu_dereference(*this_cpu_ptr(&sd_llc));
		if (!this_sd)
			return -1;

		/*
		 * If we're busy, the assumption that the last idle period
		 * predicts the future is flawed; age away the remaining
		 * predicted idle time.
		 */
		if (unlikely(this_rq->wake_stamp < now)) {
			while (this_rq->wake_stamp < now && this_rq->wake_avg_idle) {
				this_rq->wake_stamp++;
				this_rq->wake_avg_idle >>= 1;
			}
		}

		avg_idle = this_rq->wake_avg_idle;
		avg_cost = this_sd->avg_scan_cost + 1;

		span_avg = sd->span_weight * avg_idle;
		if (span_avg > 4*avg_cost)
			nr = div_u64(span_avg, avg_cost);
		else
			nr = 4;

		time = cpu_clock(this);
	}

	if (sched_feat(SIS_UTIL)) {
		sd_share = rcu_dereference(per_cpu(sd_llc_shared, target));
		if (sd_share) {
			/* because !--nr is the condition to stop scan */
			nr = READ_ONCE(sd_share->nr_idle_scan) + 1;
			/* overloaded LLC is unlikely to have idle cpu/core */
			if (nr == 1)
				return -1;
		}
	}

	for_each_cpu_wrap(cpu, cpus, target + 1) {
		if (has_idle_core) {
			i = select_idle_core(p, cpu, cpus, &idle_cpu);
			if ((unsigned int)i < nr_cpumask_bits)
				return i;

		} else {
			if (!--nr)
				return -1;
			idle_cpu = __select_idle_cpu(cpu, p);
			if ((unsigned int)idle_cpu < nr_cpumask_bits)
				break;
		}
	}

	if (has_idle_core)
		set_idle_cores(target, false);

	if (sched_feat(SIS_PROP) && this_sd && !has_idle_core) {
		time = cpu_clock(this) - time;

		/*
		 * Account for the scan cost of wakeups against the average
		 * idle time.
		 */
		this_rq->wake_avg_idle -= min(this_rq->wake_avg_idle, time);

		update_avg(&this_sd->avg_scan_cost, time);
	}

	return idle_cpu;
}

/*
 * Scan the asym_capacity domain for idle CPUs; pick the first idle one on which
 * the task fits. If no CPU is big enough, but there are idle ones, try to
 * maximize capacity.
 */
static int
select_idle_capacity(struct task_struct *p, struct sched_domain *sd, int target)
{
	unsigned long task_util, util_min, util_max, best_cap = 0;
	int cpu, best_cpu = -1;
	struct cpumask *cpus;

	cpus = this_cpu_cpumask_var_ptr(select_rq_mask);
	cpumask_and(cpus, sched_domain_span(sd), p->cpus_ptr);

	task_util = task_util_est(p);
	util_min = uclamp_eff_value(p, UCLAMP_MIN);
	util_max = uclamp_eff_value(p, UCLAMP_MAX);

	for_each_cpu_wrap(cpu, cpus, target) {
		unsigned long cpu_cap = capacity_of(cpu);

		if (!available_idle_cpu(cpu) && !sched_idle_cpu(cpu))
			continue;
		if (util_fits_cpu(task_util, util_min, util_max, cpu))
			return cpu;

		if (cpu_cap > best_cap) {
			best_cap = cpu_cap;
			best_cpu = cpu;
		}
	}

	return best_cpu;
}

static inline bool asym_fits_cpu(unsigned long util,
				 unsigned long util_min,
				 unsigned long util_max,
				 int cpu)
{
	if (sched_asym_cpucap_active())
		return util_fits_cpu(util, util_min, util_max, cpu);

	return true;
}

/*
 * Try and locate an idle core/thread in the LLC cache domain.
 */
static int select_idle_sibling(struct task_struct *p, int prev, int target)
{
	bool has_idle_core = false;
	struct sched_domain *sd;
	unsigned long task_util, util_min, util_max;
	int i, recent_used_cpu;

	/*
	 * On asymmetric system, update task utilization because we will check
	 * that the task fits with cpu's capacity.
	 */
	if (sched_asym_cpucap_active()) {
		sync_entity_load_avg(&p->se);
		task_util = task_util_est(p);
		util_min = uclamp_eff_value(p, UCLAMP_MIN);
		util_max = uclamp_eff_value(p, UCLAMP_MAX);
	}

	/*
	 * per-cpu select_rq_mask usage
	 */
	lockdep_assert_irqs_disabled();

	if ((available_idle_cpu(target) || sched_idle_cpu(target)) &&
	    asym_fits_cpu(task_util, util_min, util_max, target))
		return target;

	/*
	 * If the previous CPU is cache affine and idle, don't be stupid:
	 */
	if (prev != target && cpus_share_cache(prev, target) &&
	    (available_idle_cpu(prev) || sched_idle_cpu(prev)) &&
	    asym_fits_cpu(task_util, util_min, util_max, prev))
		return prev;

	/*
	 * Allow a per-cpu kthread to stack with the wakee if the
	 * kworker thread and the tasks previous CPUs are the same.
	 * The assumption is that the wakee queued work for the
	 * per-cpu kthread that is now complete and the wakeup is
	 * essentially a sync wakeup. An obvious example of this
	 * pattern is IO completions.
	 */
	if (is_per_cpu_kthread(current) &&
	    in_task() &&
	    prev == smp_processor_id() &&
	    this_rq()->nr_running <= 1 &&
	    asym_fits_cpu(task_util, util_min, util_max, prev)) {
		return prev;
	}

	/* Check a recently used CPU as a potential idle candidate: */
	recent_used_cpu = p->recent_used_cpu;
	p->recent_used_cpu = prev;
	if (recent_used_cpu != prev &&
	    recent_used_cpu != target &&
	    cpus_share_cache(recent_used_cpu, target) &&
	    (available_idle_cpu(recent_used_cpu) || sched_idle_cpu(recent_used_cpu)) &&
	    cpumask_test_cpu(p->recent_used_cpu, p->cpus_ptr) &&
	    asym_fits_cpu(task_util, util_min, util_max, recent_used_cpu)) {
		return recent_used_cpu;
	}

	/*
	 * For asymmetric CPU capacity systems, our domain of interest is
	 * sd_asym_cpucapacity rather than sd_llc.
	 */
	if (sched_asym_cpucap_active()) {
		sd = rcu_dereference(per_cpu(sd_asym_cpucapacity, target));
		/*
		 * On an asymmetric CPU capacity system where an exclusive
		 * cpuset defines a symmetric island (i.e. one unique
		 * capacity_orig value through the cpuset), the key will be set
		 * but the CPUs within that cpuset will not have a domain with
		 * SD_ASYM_CPUCAPACITY. These should follow the usual symmetric
		 * capacity path.
		 */
		if (sd) {
			i = select_idle_capacity(p, sd, target);
			return ((unsigned)i < nr_cpumask_bits) ? i : target;
		}
	}

	sd = rcu_dereference(per_cpu(sd_llc, target));
	if (!sd)
		return target;

	if (sched_smt_active()) {
		has_idle_core = test_idle_cores(target);

		if (!has_idle_core && cpus_share_cache(prev, target)) {
			i = select_idle_smt(p, prev);
			if ((unsigned int)i < nr_cpumask_bits)
				return i;
		}
	}

	i = select_idle_cpu(p, sd, has_idle_core, target);
	if ((unsigned)i < nr_cpumask_bits)
		return i;

	return target;
}

/*
 * Predicts what cpu_util(@cpu) would return if @p was removed from @cpu
 * (@dst_cpu = -1) or migrated to @dst_cpu.
 */
static unsigned long cpu_util_next(int cpu, struct task_struct *p, int dst_cpu)
{
	struct cfs_rq *cfs_rq = &cpu_rq(cpu)->cfs;
	unsigned long util = READ_ONCE(cfs_rq->avg.util_avg);

	/*
	 * If @dst_cpu is -1 or @p migrates from @cpu to @dst_cpu remove its
	 * contribution. If @p migrates from another CPU to @cpu add its
	 * contribution. In all the other cases @cpu is not impacted by the
	 * migration so its util_avg is already correct.
	 */
	if (task_cpu(p) == cpu && dst_cpu != cpu)
		lsub_positive(&util, task_util(p));
	else if (task_cpu(p) != cpu && dst_cpu == cpu)
		util += task_util(p);

	if (sched_feat(UTIL_EST)) {
		unsigned long util_est;

		util_est = READ_ONCE(cfs_rq->avg.util_est.enqueued);

		/*
		 * During wake-up @p isn't enqueued yet and doesn't contribute
		 * to any cpu_rq(cpu)->cfs.avg.util_est.enqueued.
		 * If @dst_cpu == @cpu add it to "simulate" cpu_util after @p
		 * has been enqueued.
		 *
		 * During exec (@dst_cpu = -1) @p is enqueued and does
		 * contribute to cpu_rq(cpu)->cfs.util_est.enqueued.
		 * Remove it to "simulate" cpu_util without @p's contribution.
		 *
		 * Despite the task_on_rq_queued(@p) check there is still a
		 * small window for a possible race when an exec
		 * select_task_rq_fair() races with LB's detach_task().
		 *
		 *   detach_task()
		 *     deactivate_task()
		 *       p->on_rq = TASK_ON_RQ_MIGRATING;
		 *       -------------------------------- A
		 *       dequeue_task()                    \
		 *         dequeue_task_fair()              + Race Time
		 *           util_est_dequeue()            /
		 *       -------------------------------- B
		 *
		 * The additional check "current == p" is required to further
		 * reduce the race window.
		 */
		if (dst_cpu == cpu)
			util_est += _task_util_est(p);
		else if (unlikely(task_on_rq_queued(p) || current == p))
			lsub_positive(&util_est, _task_util_est(p));

		util = max(util, util_est);
	}

	return min(util, capacity_orig_of(cpu));
}

/*
 * cpu_util_without: compute cpu utilization without any contributions from *p
 * @cpu: the CPU which utilization is requested
 * @p: the task which utilization should be discounted
 *
 * The utilization of a CPU is defined by the utilization of tasks currently
 * enqueued on that CPU as well as tasks which are currently sleeping after an
 * execution on that CPU.
 *
 * This method returns the utilization of the specified CPU by discounting the
 * utilization of the specified task, whenever the task is currently
 * contributing to the CPU utilization.
 */
static unsigned long cpu_util_without(int cpu, struct task_struct *p)
{
	/* Task has no contribution or is new */
	if (cpu != task_cpu(p) || !READ_ONCE(p->se.avg.last_update_time))
		return cpu_util_cfs(cpu);

	return cpu_util_next(cpu, p, -1);
}

/*
 * energy_env - Utilization landscape for energy estimation.
 * @task_busy_time: Utilization contribution by the task for which we test the
 *                  placement. Given by eenv_task_busy_time().
 * @pd_busy_time:   Utilization of the whole perf domain without the task
 *                  contribution. Given by eenv_pd_busy_time().
 * @cpu_cap:        Maximum CPU capacity for the perf domain.
 * @pd_cap:         Entire perf domain capacity. (pd->nr_cpus * cpu_cap).
 */
struct energy_env {
	unsigned long task_busy_time;
	unsigned long pd_busy_time;
	unsigned long cpu_cap;
	unsigned long pd_cap;
};

/*
 * Compute the task busy time for compute_energy(). This time cannot be
 * injected directly into effective_cpu_util() because of the IRQ scaling.
 * The latter only makes sense with the most recent CPUs where the task has
 * run.
 */
static inline void eenv_task_busy_time(struct energy_env *eenv,
				       struct task_struct *p, int prev_cpu)
{
	unsigned long busy_time, max_cap = arch_scale_cpu_capacity(prev_cpu);
	unsigned long irq = cpu_util_irq(cpu_rq(prev_cpu));

	if (unlikely(irq >= max_cap))
		busy_time = max_cap;
	else
		busy_time = scale_irq_capacity(task_util_est(p), irq, max_cap);

	eenv->task_busy_time = busy_time;
}

/*
 * Compute the perf_domain (PD) busy time for compute_energy(). Based on the
 * utilization for each @pd_cpus, it however doesn't take into account
 * clamping since the ratio (utilization / cpu_capacity) is already enough to
 * scale the EM reported power consumption at the (eventually clamped)
 * cpu_capacity.
 *
 * The contribution of the task @p for which we want to estimate the
 * energy cost is removed (by cpu_util_next()) and must be calculated
 * separately (see eenv_task_busy_time). This ensures:
 *
 *   - A stable PD utilization, no matter which CPU of that PD we want to place
 *     the task on.
 *
 *   - A fair comparison between CPUs as the task contribution (task_util())
 *     will always be the same no matter which CPU utilization we rely on
 *     (util_avg or util_est).
 *
 * Set @eenv busy time for the PD that spans @pd_cpus. This busy time can't
 * exceed @eenv->pd_cap.
 */
static inline void eenv_pd_busy_time(struct energy_env *eenv,
				     struct cpumask *pd_cpus,
				     struct task_struct *p)
{
	unsigned long busy_time = 0;
	int cpu;

	for_each_cpu(cpu, pd_cpus) {
		unsigned long util = cpu_util_next(cpu, p, -1);

		busy_time += effective_cpu_util(cpu, util, ENERGY_UTIL, NULL);
	}

	eenv->pd_busy_time = min(eenv->pd_cap, busy_time);
}

/*
 * Compute the maximum utilization for compute_energy() when the task @p
 * is placed on the cpu @dst_cpu.
 *
 * Returns the maximum utilization among @eenv->cpus. This utilization can't
 * exceed @eenv->cpu_cap.
 */
static inline unsigned long
eenv_pd_max_util(struct energy_env *eenv, struct cpumask *pd_cpus,
		 struct task_struct *p, int dst_cpu)
{
	unsigned long max_util = 0;
	int cpu;

	for_each_cpu(cpu, pd_cpus) {
		struct task_struct *tsk = (cpu == dst_cpu) ? p : NULL;
		unsigned long util = cpu_util_next(cpu, p, dst_cpu);
		unsigned long cpu_util;

		/*
		 * Performance domain frequency: utilization clamping
		 * must be considered since it affects the selection
		 * of the performance domain frequency.
		 * NOTE: in case RT tasks are running, by default the
		 * FREQUENCY_UTIL's utilization can be max OPP.
		 */
		cpu_util = effective_cpu_util(cpu, util, FREQUENCY_UTIL, tsk);
		max_util = max(max_util, cpu_util);
	}

	return min(max_util, eenv->cpu_cap);
}

/*
 * compute_energy(): Use the Energy Model to estimate the energy that @pd would
 * consume for a given utilization landscape @eenv. When @dst_cpu < 0, the task
 * contribution is ignored.
 */
static inline unsigned long
compute_energy(struct energy_env *eenv, struct perf_domain *pd,
	       struct cpumask *pd_cpus, struct task_struct *p, int dst_cpu)
{
	unsigned long max_util = eenv_pd_max_util(eenv, pd_cpus, p, dst_cpu);
	unsigned long busy_time = eenv->pd_busy_time;

	if (dst_cpu >= 0)
		busy_time = min(eenv->pd_cap, busy_time + eenv->task_busy_time);

	return em_cpu_energy(pd->em_pd, max_util, busy_time, eenv->cpu_cap);
}

/*
 * find_energy_efficient_cpu(): Find most energy-efficient target CPU for the
 * waking task. find_energy_efficient_cpu() looks for the CPU with maximum
 * spare capacity in each performance domain and uses it as a potential
 * candidate to execute the task. Then, it uses the Energy Model to figure
 * out which of the CPU candidates is the most energy-efficient.
 *
 * The rationale for this heuristic is as follows. In a performance domain,
 * all the most energy efficient CPU candidates (according to the Energy
 * Model) are those for which we'll request a low frequency. When there are
 * several CPUs for which the frequency request will be the same, we don't
 * have enough data to break the tie between them, because the Energy Model
 * only includes active power costs. With this model, if we assume that
 * frequency requests follow utilization (e.g. using schedutil), the CPU with
 * the maximum spare capacity in a performance domain is guaranteed to be among
 * the best candidates of the performance domain.
 *
 * In practice, it could be preferable from an energy standpoint to pack
 * small tasks on a CPU in order to let other CPUs go in deeper idle states,
 * but that could also hurt our chances to go cluster idle, and we have no
 * ways to tell with the current Energy Model if this is actually a good
 * idea or not. So, find_energy_efficient_cpu() basically favors
 * cluster-packing, and spreading inside a cluster. That should at least be
 * a good thing for latency, and this is consistent with the idea that most
 * of the energy savings of EAS come from the asymmetry of the system, and
 * not so much from breaking the tie between identical CPUs. That's also the
 * reason why EAS is enabled in the topology code only for systems where
 * SD_ASYM_CPUCAPACITY is set.
 *
 * NOTE: Forkees are not accepted in the energy-aware wake-up path because
 * they don't have any useful utilization data yet and it's not possible to
 * forecast their impact on energy consumption. Consequently, they will be
 * placed by find_idlest_cpu() on the least loaded CPU, which might turn out
 * to be energy-inefficient in some use-cases. The alternative would be to
 * bias new tasks towards specific types of CPUs first, or to try to infer
 * their util_avg from the parent task, but those heuristics could hurt
 * other use-cases too. So, until someone finds a better way to solve this,
 * let's keep things simple by re-using the existing slow path.
 */
static int find_energy_efficient_cpu(struct task_struct *p, int prev_cpu, int sync)
{
	struct cpumask *cpus = this_cpu_cpumask_var_ptr(select_rq_mask);
	unsigned long prev_delta = ULONG_MAX, best_delta = ULONG_MAX;
	unsigned long p_util_min = uclamp_is_used() ? uclamp_eff_value(p, UCLAMP_MIN) : 0;
	unsigned long p_util_max = uclamp_is_used() ? uclamp_eff_value(p, UCLAMP_MAX) : 1024;
	struct root_domain *rd = this_rq()->rd;
	int cpu, best_energy_cpu, target = -1;
	struct sched_domain *sd;
	struct perf_domain *pd;
	struct energy_env eenv;
	int new_cpu = INT_MAX;

	trace_android_rvh_find_energy_efficient_cpu(p, prev_cpu, sync, &new_cpu);
	if (new_cpu != INT_MAX)
		return new_cpu;

	sync_entity_load_avg(&p->se);

	rcu_read_lock();
	pd = rcu_dereference(rd->pd);
	if (!pd || READ_ONCE(rd->overutilized))
		goto unlock;

	cpu = smp_processor_id();
	if (sync && cpu_rq(cpu)->nr_running == 1 &&
	    cpumask_test_cpu(cpu, p->cpus_ptr) &&
	    task_fits_cpu(p, cpu)) {
		rcu_read_unlock();
		return cpu;
	}

	/*
	 * Energy-aware wake-up happens on the lowest sched_domain starting
	 * from sd_asym_cpucapacity spanning over this_cpu and prev_cpu.
	 */
	sd = rcu_dereference(*this_cpu_ptr(&sd_asym_cpucapacity));
	while (sd && !cpumask_test_cpu(prev_cpu, sched_domain_span(sd)))
		sd = sd->parent;
	if (!sd)
		goto unlock;

	target = prev_cpu;

	if (!uclamp_task_util(p, p_util_min, p_util_max))
		goto unlock;

	eenv_task_busy_time(&eenv, p, prev_cpu);

	for (; pd; pd = pd->next) {
		unsigned long util_min = p_util_min, util_max = p_util_max;
		unsigned long cpu_cap, cpu_thermal_cap, util;
		unsigned long cur_delta, max_spare_cap = 0;
		unsigned long rq_util_min, rq_util_max;
		unsigned long prev_spare_cap = 0;
		int max_spare_cap_cpu = -1;
		unsigned long base_energy;

		cpumask_and(cpus, perf_domain_span(pd), cpu_online_mask);

		if (cpumask_empty(cpus))
			continue;

		/* Account thermal pressure for the energy estimation */
		cpu = cpumask_first(cpus);
		cpu_thermal_cap = arch_scale_cpu_capacity(cpu);
		cpu_thermal_cap -= arch_scale_thermal_pressure(cpu);

		eenv.cpu_cap = cpu_thermal_cap;
		eenv.pd_cap = 0;

		for_each_cpu(cpu, cpus) {
			struct rq *rq = cpu_rq(cpu);

			eenv.pd_cap += cpu_thermal_cap;

			if (!cpumask_test_cpu(cpu, sched_domain_span(sd)))
				continue;

			if (!cpumask_test_cpu(cpu, p->cpus_ptr))
				continue;

			util = cpu_util_next(cpu, p, cpu);
			cpu_cap = capacity_of(cpu);

			/*
			 * Skip CPUs that cannot satisfy the capacity request.
			 * IOW, placing the task there would make the CPU
			 * overutilized. Take uclamp into account to see how
			 * much capacity we can get out of the CPU; this is
			 * aligned with sched_cpu_util().
			 */
			if (uclamp_is_used() && !uclamp_rq_is_idle(rq)) {
				/*
				 * Open code uclamp_rq_util_with() except for
				 * the clamp() part. Ie: apply max aggregation
				 * only. util_fits_cpu() logic requires to
				 * operate on non clamped util but must use the
				 * max-aggregated uclamp_{min, max}.
				 */
				rq_util_min = uclamp_rq_get(rq, UCLAMP_MIN);
				rq_util_max = uclamp_rq_get(rq, UCLAMP_MAX);

				util_min = max(rq_util_min, p_util_min);
				util_max = max(rq_util_max, p_util_max);
			}
			if (!util_fits_cpu(util, util_min, util_max, cpu))
				continue;

			lsub_positive(&cpu_cap, util);

			if (cpu == prev_cpu) {
				/* Always use prev_cpu as a candidate. */
				prev_spare_cap = cpu_cap;
			} else if (cpu_cap > max_spare_cap) {
				/*
				 * Find the CPU with the maximum spare capacity
				 * among the remaining CPUs in the performance
				 * domain.
				 */
				max_spare_cap = cpu_cap;
				max_spare_cap_cpu = cpu;
			}
		}

		if (max_spare_cap_cpu < 0 && prev_spare_cap == 0)
			continue;

		eenv_pd_busy_time(&eenv, cpus, p);
		/* Compute the 'base' energy of the pd, without @p */
		base_energy = compute_energy(&eenv, pd, cpus, p, -1);

		/* Evaluate the energy impact of using prev_cpu. */
		if (prev_spare_cap > 0) {
			prev_delta = compute_energy(&eenv, pd, cpus, p,
						    prev_cpu);
			/* CPU utilization has changed */
			if (prev_delta < base_energy)
				goto unlock;
			prev_delta -= base_energy;
			best_delta = min(best_delta, prev_delta);
		}

		/* Evaluate the energy impact of using max_spare_cap_cpu. */
		if (max_spare_cap_cpu >= 0 && max_spare_cap > prev_spare_cap) {
			cur_delta = compute_energy(&eenv, pd, cpus, p,
						   max_spare_cap_cpu);
			/* CPU utilization has changed */
			if (cur_delta < base_energy)
				goto unlock;
			cur_delta -= base_energy;
			if (cur_delta < best_delta) {
				best_delta = cur_delta;
				best_energy_cpu = max_spare_cap_cpu;
			}
		}
	}
	rcu_read_unlock();

	if (best_delta < prev_delta)
		target = best_energy_cpu;

	return target;

unlock:
	rcu_read_unlock();

	return target;
}

/*
 * select_task_rq_fair: Select target runqueue for the waking task in domains
 * that have the relevant SD flag set. In practice, this is SD_BALANCE_WAKE,
 * SD_BALANCE_FORK, or SD_BALANCE_EXEC.
 *
 * Balances load by selecting the idlest CPU in the idlest group, or under
 * certain conditions an idle sibling CPU if the domain has SD_WAKE_AFFINE set.
 *
 * Returns the target CPU number.
 */
static int
select_task_rq_fair(struct task_struct *p, int prev_cpu, int wake_flags)
{
	int sync = (wake_flags & WF_SYNC) && !(current->flags & PF_EXITING);
	struct sched_domain *tmp, *sd = NULL;
	int cpu = smp_processor_id();
	int new_cpu = prev_cpu;
	int want_affine = 0;
	int target_cpu = -1;
	/* SD_flags and WF_flags share the first nibble */
	int sd_flag = wake_flags & 0xF;

	if (trace_android_rvh_select_task_rq_fair_enabled() &&
	    !(sd_flag & SD_BALANCE_FORK))
		sync_entity_load_avg(&p->se);
	trace_android_rvh_select_task_rq_fair(p, prev_cpu, sd_flag,
			wake_flags, &target_cpu);
	if (target_cpu >= 0)
		return target_cpu;

	/*
	 * required for stable ->cpus_allowed
	 */
	lockdep_assert_held(&p->pi_lock);
	if (wake_flags & WF_TTWU) {
		record_wakee(p);

		if (sched_energy_enabled()) {
			new_cpu = find_energy_efficient_cpu(p, prev_cpu, sync);
			if (new_cpu >= 0)
				return new_cpu;
			new_cpu = prev_cpu;
		}

		want_affine = !wake_wide(p) && cpumask_test_cpu(cpu, p->cpus_ptr);
	}

	rcu_read_lock();
	for_each_domain(cpu, tmp) {
		/*
		 * If both 'cpu' and 'prev_cpu' are part of this domain,
		 * cpu is a valid SD_WAKE_AFFINE target.
		 */
		if (want_affine && (tmp->flags & SD_WAKE_AFFINE) &&
		    cpumask_test_cpu(prev_cpu, sched_domain_span(tmp))) {
			if (cpu != prev_cpu)
				new_cpu = wake_affine(tmp, p, cpu, prev_cpu, sync);

			sd = NULL; /* Prefer wake_affine over balance flags */
			break;
		}

		/*
		 * Usually only true for WF_EXEC and WF_FORK, as sched_domains
		 * usually do not have SD_BALANCE_WAKE set. That means wakeup
		 * will usually go to the fast path.
		 */
		if (tmp->flags & sd_flag)
			sd = tmp;
		else if (!want_affine)
			break;
	}

	if (unlikely(sd)) {
		/* Slow path */
		new_cpu = find_idlest_cpu(sd, p, cpu, prev_cpu, sd_flag);
	} else if (wake_flags & WF_TTWU) { /* XXX always ? */
		/* Fast path */
		new_cpu = select_idle_sibling(p, prev_cpu, new_cpu);
	}
	rcu_read_unlock();

	return new_cpu;
}

/*
 * Called immediately before a task is migrated to a new CPU; task_cpu(p) and
 * cfs_rq_of(p) references at time of call are still valid and identify the
 * previous CPU. The caller guarantees p->pi_lock or task_rq(p)->lock is held.
 */
static void migrate_task_rq_fair(struct task_struct *p, int new_cpu)
{
	struct sched_entity *se = &p->se;

	/*
	 * As blocked tasks retain absolute vruntime the migration needs to
	 * deal with this by subtracting the old and adding the new
	 * min_vruntime -- the latter is done by enqueue_entity() when placing
	 * the task on the new runqueue.
	 */
	if (READ_ONCE(p->__state) == TASK_WAKING) {
		struct cfs_rq *cfs_rq = cfs_rq_of(se);

		se->vruntime -= u64_u32_load(cfs_rq->min_vruntime);
	}

	if (!task_on_rq_migrating(p)) {
		remove_entity_load_avg(se);

		/*
		 * Here, the task's PELT values have been updated according to
		 * the current rq's clock. But if that clock hasn't been
		 * updated in a while, a substantial idle time will be missed,
		 * leading to an inflation after wake-up on the new rq.
		 *
		 * Estimate the missing time from the cfs_rq last_update_time
		 * and update sched_avg to improve the PELT continuity after
		 * migration.
		 */
		migrate_se_pelt_lag(se);
	}

	/* Tell new CPU we are migrated */
	se->avg.last_update_time = 0;

	update_scan_period(p, new_cpu);
}

static void task_dead_fair(struct task_struct *p)
{
	remove_entity_load_avg(&p->se);
}

static int
balance_fair(struct rq *rq, struct task_struct *prev, struct rq_flags *rf)
{
	if (rq->nr_running)
		return 1;

	return newidle_balance(rq, rf) != 0;
}
#endif /* CONFIG_SMP */

static unsigned long wakeup_gran(struct sched_entity *se)
{
	unsigned long gran = sysctl_sched_wakeup_granularity;

	/*
	 * Since its curr running now, convert the gran from real-time
	 * to virtual-time in his units.
	 *
	 * By using 'se' instead of 'curr' we penalize light tasks, so
	 * they get preempted easier. That is, if 'se' < 'curr' then
	 * the resulting gran will be larger, therefore penalizing the
	 * lighter, if otoh 'se' > 'curr' then the resulting gran will
	 * be smaller, again penalizing the lighter task.
	 *
	 * This is especially important for buddies when the leftmost
	 * task is higher priority than the buddy.
	 */
	return calc_delta_fair(gran, se);
}

/*
 * Should 'se' preempt 'curr'.
 *
 *             |s1
 *        |s2
 *   |s3
 *         g
 *      |<--->|c
 *
 *  w(c, s1) = -1
 *  w(c, s2) =  0
 *  w(c, s3) =  1
 *
 */
static int
wakeup_preempt_entity(struct sched_entity *curr, struct sched_entity *se)
{
	s64 gran, vdiff = curr->vruntime - se->vruntime;

	if (vdiff <= 0)
		return -1;

	gran = wakeup_gran(se);
	if (vdiff > gran)
		return 1;

	return 0;
}

static void set_last_buddy(struct sched_entity *se)
{
	for_each_sched_entity(se) {
		if (SCHED_WARN_ON(!se->on_rq))
			return;
		if (se_is_idle(se))
			return;
		cfs_rq_of(se)->last = se;
	}
}

static void set_next_buddy(struct sched_entity *se)
{
	for_each_sched_entity(se) {
		if (SCHED_WARN_ON(!se->on_rq))
			return;
		if (se_is_idle(se))
			return;
		cfs_rq_of(se)->next = se;
	}
}

static void set_skip_buddy(struct sched_entity *se)
{
	for_each_sched_entity(se)
		cfs_rq_of(se)->skip = se;
}

/*
 * Preempt the current task with a newly woken task if needed:
 */
static void check_preempt_wakeup(struct rq *rq, struct task_struct *p, int wake_flags)
{
	struct task_struct *curr = rq->curr;
	struct sched_entity *se = &curr->se, *pse = &p->se;
	struct cfs_rq *cfs_rq = task_cfs_rq(curr);
	int scale = cfs_rq->nr_running >= sched_nr_latency;
	int next_buddy_marked = 0;
	int cse_is_idle, pse_is_idle;
	bool ignore = false;
	bool preempt = false;

	if (unlikely(se == pse))
		return;
	trace_android_rvh_check_preempt_wakeup_ignore(curr, &ignore);
	if (ignore)
		return;

	/*
	 * This is possible from callers such as attach_tasks(), in which we
	 * unconditionally check_preempt_curr() after an enqueue (which may have
	 * lead to a throttle).  This both saves work and prevents false
	 * next-buddy nomination below.
	 */
	if (unlikely(throttled_hierarchy(cfs_rq_of(pse))))
		return;

	if (sched_feat(NEXT_BUDDY) && scale && !(wake_flags & WF_FORK)) {
		set_next_buddy(pse);
		next_buddy_marked = 1;
	}

	/*
	 * We can come here with TIF_NEED_RESCHED already set from new task
	 * wake up path.
	 *
	 * Note: this also catches the edge-case of curr being in a throttled
	 * group (e.g. via set_curr_task), since update_curr() (in the
	 * enqueue of curr) will have resulted in resched being set.  This
	 * prevents us from potentially nominating it as a false LAST_BUDDY
	 * below.
	 */
	if (test_tsk_need_resched(curr))
		return;

	/* Idle tasks are by definition preempted by non-idle tasks. */
	if (unlikely(task_has_idle_policy(curr)) &&
	    likely(!task_has_idle_policy(p)))
		goto preempt;

	/*
	 * Batch and idle tasks do not preempt non-idle tasks (their preemption
	 * is driven by the tick):
	 */
	if (unlikely(p->policy != SCHED_NORMAL) || !sched_feat(WAKEUP_PREEMPTION))
		return;

	find_matching_se(&se, &pse);
	WARN_ON_ONCE(!pse);

	cse_is_idle = se_is_idle(se);
	pse_is_idle = se_is_idle(pse);

	/*
	 * Preempt an idle group in favor of a non-idle group (and don't preempt
	 * in the inverse case).
	 */
	if (cse_is_idle && !pse_is_idle)
		goto preempt;
	if (cse_is_idle != pse_is_idle)
		return;

	update_curr(cfs_rq_of(se));
	trace_android_rvh_check_preempt_wakeup(rq, p, &preempt, &ignore,
			wake_flags, se, pse, next_buddy_marked, sysctl_sched_wakeup_granularity);
	if (preempt)
		goto preempt;
	if (ignore)
		return;

	if (wakeup_preempt_entity(se, pse) == 1) {
		/*
		 * Bias pick_next to pick the sched entity that is
		 * triggering this preemption.
		 */
		if (!next_buddy_marked)
			set_next_buddy(pse);
		goto preempt;
	}

	return;

preempt:
	resched_curr(rq);
	/*
	 * Only set the backward buddy when the current task is still
	 * on the rq. This can happen when a wakeup gets interleaved
	 * with schedule on the ->pre_schedule() or idle_balance()
	 * point, either of which can * drop the rq lock.
	 *
	 * Also, during early boot the idle thread is in the fair class,
	 * for obvious reasons its a bad idea to schedule back to it.
	 */
	if (unlikely(!se->on_rq || curr == rq->idle))
		return;

	if (sched_feat(LAST_BUDDY) && scale && entity_is_task(se))
		set_last_buddy(se);
}

#ifdef CONFIG_SMP
static struct task_struct *pick_task_fair(struct rq *rq)
{
	struct sched_entity *se;
	struct cfs_rq *cfs_rq;

again:
	cfs_rq = &rq->cfs;
	if (!cfs_rq->nr_running)
		return NULL;

	do {
		struct sched_entity *curr = cfs_rq->curr;

		/* When we pick for a remote RQ, we'll not have done put_prev_entity() */
		if (curr) {
			if (curr->on_rq)
				update_curr(cfs_rq);
			else
				curr = NULL;

			if (unlikely(check_cfs_rq_runtime(cfs_rq)))
				goto again;
		}

		se = pick_next_entity(cfs_rq, curr);
		cfs_rq = group_cfs_rq(se);
	} while (cfs_rq);

	return task_of(se);
}
#endif

struct task_struct *
pick_next_task_fair(struct rq *rq, struct task_struct *prev, struct rq_flags *rf)
{
	struct cfs_rq *cfs_rq = &rq->cfs;
	struct sched_entity *se = NULL;
	struct task_struct *p = NULL;
	int new_tasks;
	bool repick = false;

again:
	if (!sched_fair_runnable(rq))
		goto idle;

#ifdef CONFIG_FAIR_GROUP_SCHED
	if (!prev || prev->sched_class != &fair_sched_class)
		goto simple;

	/*
	 * Because of the set_next_buddy() in dequeue_task_fair() it is rather
	 * likely that a next task is from the same cgroup as the current.
	 *
	 * Therefore attempt to avoid putting and setting the entire cgroup
	 * hierarchy, only change the part that actually changes.
	 */

	do {
		struct sched_entity *curr = cfs_rq->curr;

		/*
		 * Since we got here without doing put_prev_entity() we also
		 * have to consider cfs_rq->curr. If it is still a runnable
		 * entity, update_curr() will update its vruntime, otherwise
		 * forget we've ever seen it.
		 */
		if (curr) {
			if (curr->on_rq)
				update_curr(cfs_rq);
			else
				curr = NULL;

			/*
			 * This call to check_cfs_rq_runtime() will do the
			 * throttle and dequeue its entity in the parent(s).
			 * Therefore the nr_running test will indeed
			 * be correct.
			 */
			if (unlikely(check_cfs_rq_runtime(cfs_rq))) {
				cfs_rq = &rq->cfs;

				if (!cfs_rq->nr_running)
					goto idle;

				goto simple;
			}
		}

		se = pick_next_entity(cfs_rq, curr);
		cfs_rq = group_cfs_rq(se);
	} while (cfs_rq);

	p = task_of(se);
	trace_android_rvh_replace_next_task_fair(rq, &p, &se, &repick, false, prev);
	/*
	 * Since we haven't yet done put_prev_entity and if the selected task
	 * is a different task than we started out with, try and touch the
	 * least amount of cfs_rqs.
	 */
	if (prev != p) {
		struct sched_entity *pse = &prev->se;

		while (!(cfs_rq = is_same_group(se, pse))) {
			int se_depth = se->depth;
			int pse_depth = pse->depth;

			if (se_depth <= pse_depth) {
				put_prev_entity(cfs_rq_of(pse), pse);
				pse = parent_entity(pse);
			}
			if (se_depth >= pse_depth) {
				set_next_entity(cfs_rq_of(se), se);
				se = parent_entity(se);
			}
		}

		put_prev_entity(cfs_rq, pse);
		set_next_entity(cfs_rq, se);
	}

	goto done;
simple:
#endif
	if (prev)
		put_prev_task(rq, prev);

	trace_android_rvh_replace_next_task_fair(rq, &p, &se, &repick, true, prev);
	if (repick)
		goto done;

	do {
		se = pick_next_entity(cfs_rq, NULL);
		set_next_entity(cfs_rq, se);
		cfs_rq = group_cfs_rq(se);
	} while (cfs_rq);

	p = task_of(se);

done: __maybe_unused;
#ifdef CONFIG_SMP
	/*
	 * Move the next running task to the front of
	 * the list, so our cfs_tasks list becomes MRU
	 * one.
	 */
	list_move(&p->se.group_node, &rq->cfs_tasks);
#endif

	if (hrtick_enabled_fair(rq))
		hrtick_start_fair(rq, p);

	update_misfit_status(p, rq);

	return p;

idle:
	if (!rf)
		return NULL;

	new_tasks = newidle_balance(rq, rf);

	/*
	 * Because newidle_balance() releases (and re-acquires) rq->lock, it is
	 * possible for any higher priority task to appear. In that case we
	 * must re-start the pick_next_entity() loop.
	 */
	if (new_tasks < 0)
		return RETRY_TASK;

	if (new_tasks > 0)
		goto again;

	/*
	 * rq is about to be idle, check if we need to update the
	 * lost_idle_time of clock_pelt
	 */
	update_idle_rq_clock_pelt(rq);

	return NULL;
}

static struct task_struct *__pick_next_task_fair(struct rq *rq)
{
	return pick_next_task_fair(rq, NULL, NULL);
}

/*
 * Account for a descheduled task:
 */
static void put_prev_task_fair(struct rq *rq, struct task_struct *prev)
{
	struct sched_entity *se = &prev->se;
	struct cfs_rq *cfs_rq;

	for_each_sched_entity(se) {
		cfs_rq = cfs_rq_of(se);
		put_prev_entity(cfs_rq, se);
	}
}

/*
 * sched_yield() is very simple
 *
 * The magic of dealing with the ->skip buddy is in pick_next_entity.
 */
static void yield_task_fair(struct rq *rq)
{
	struct task_struct *curr = rq->curr;
	struct cfs_rq *cfs_rq = task_cfs_rq(curr);
	struct sched_entity *se = &curr->se;

	/*
	 * Are we the only task in the tree?
	 */
	if (unlikely(rq->nr_running == 1))
		return;

	clear_buddies(cfs_rq, se);

	if (curr->policy != SCHED_BATCH) {
		update_rq_clock(rq);
		/*
		 * Update run-time statistics of the 'current'.
		 */
		update_curr(cfs_rq);
		/*
		 * Tell update_rq_clock() that we've just updated,
		 * so we don't do microscopic update in schedule()
		 * and double the fastpath cost.
		 */
		rq_clock_skip_update(rq);
	}

	set_skip_buddy(se);
}

static bool yield_to_task_fair(struct rq *rq, struct task_struct *p)
{
	struct sched_entity *se = &p->se;

	/* throttled hierarchies are not runnable */
	if (!se->on_rq || throttled_hierarchy(cfs_rq_of(se)))
		return false;

	/* Tell the scheduler that we'd really like pse to run next. */
	set_next_buddy(se);

	yield_task_fair(rq);

	return true;
}

#ifdef CONFIG_SMP
/**************************************************
 * Fair scheduling class load-balancing methods.
 *
 * BASICS
 *
 * The purpose of load-balancing is to achieve the same basic fairness the
 * per-CPU scheduler provides, namely provide a proportional amount of compute
 * time to each task. This is expressed in the following equation:
 *
 *   W_i,n/P_i == W_j,n/P_j for all i,j                               (1)
 *
 * Where W_i,n is the n-th weight average for CPU i. The instantaneous weight
 * W_i,0 is defined as:
 *
 *   W_i,0 = \Sum_j w_i,j                                             (2)
 *
 * Where w_i,j is the weight of the j-th runnable task on CPU i. This weight
 * is derived from the nice value as per sched_prio_to_weight[].
 *
 * The weight average is an exponential decay average of the instantaneous
 * weight:
 *
 *   W'_i,n = (2^n - 1) / 2^n * W_i,n + 1 / 2^n * W_i,0               (3)
 *
 * C_i is the compute capacity of CPU i, typically it is the
 * fraction of 'recent' time available for SCHED_OTHER task execution. But it
 * can also include other factors [XXX].
 *
 * To achieve this balance we define a measure of imbalance which follows
 * directly from (1):
 *
 *   imb_i,j = max{ avg(W/C), W_i/C_i } - min{ avg(W/C), W_j/C_j }    (4)
 *
 * We them move tasks around to minimize the imbalance. In the continuous
 * function space it is obvious this converges, in the discrete case we get
 * a few fun cases generally called infeasible weight scenarios.
 *
 * [XXX expand on:
 *     - infeasible weights;
 *     - local vs global optima in the discrete case. ]
 *
 *
 * SCHED DOMAINS
 *
 * In order to solve the imbalance equation (4), and avoid the obvious O(n^2)
 * for all i,j solution, we create a tree of CPUs that follows the hardware
 * topology where each level pairs two lower groups (or better). This results
 * in O(log n) layers. Furthermore we reduce the number of CPUs going up the
 * tree to only the first of the previous level and we decrease the frequency
 * of load-balance at each level inv. proportional to the number of CPUs in
 * the groups.
 *
 * This yields:
 *
 *     log_2 n     1     n
 *   \Sum       { --- * --- * 2^i } = O(n)                            (5)
 *     i = 0      2^i   2^i
 *                               `- size of each group
 *         |         |     `- number of CPUs doing load-balance
 *         |         `- freq
 *         `- sum over all levels
 *
 * Coupled with a limit on how many tasks we can migrate every balance pass,
 * this makes (5) the runtime complexity of the balancer.
 *
 * An important property here is that each CPU is still (indirectly) connected
 * to every other CPU in at most O(log n) steps:
 *
 * The adjacency matrix of the resulting graph is given by:
 *
 *             log_2 n
 *   A_i,j = \Union     (i % 2^k == 0) && i / 2^(k+1) == j / 2^(k+1)  (6)
 *             k = 0
 *
 * And you'll find that:
 *
 *   A^(log_2 n)_i,j != 0  for all i,j                                (7)
 *
 * Showing there's indeed a path between every CPU in at most O(log n) steps.
 * The task movement gives a factor of O(m), giving a convergence complexity
 * of:
 *
 *   O(nm log n),  n := nr_cpus, m := nr_tasks                        (8)
 *
 *
 * WORK CONSERVING
 *
 * In order to avoid CPUs going idle while there's still work to do, new idle
 * balancing is more aggressive and has the newly idle CPU iterate up the domain
 * tree itself instead of relying on other CPUs to bring it work.
 *
 * This adds some complexity to both (5) and (8) but it reduces the total idle
 * time.
 *
 * [XXX more?]
 *
 *
 * CGROUPS
 *
 * Cgroups make a horror show out of (2), instead of a simple sum we get:
 *
 *                                s_k,i
 *   W_i,0 = \Sum_j \Prod_k w_k * -----                               (9)
 *                                 S_k
 *
 * Where
 *
 *   s_k,i = \Sum_j w_i,j,k  and  S_k = \Sum_i s_k,i                 (10)
 *
 * w_i,j,k is the weight of the j-th runnable task in the k-th cgroup on CPU i.
 *
 * The big problem is S_k, its a global sum needed to compute a local (W_i)
 * property.
 *
 * [XXX write more on how we solve this.. _after_ merging pjt's patches that
 *      rewrite all of this once again.]
 */

unsigned long __read_mostly max_load_balance_interval = HZ/10;
EXPORT_SYMBOL_GPL(max_load_balance_interval);

enum fbq_type { regular, remote, all };

/*
 * 'group_type' describes the group of CPUs at the moment of load balancing.
 *
 * The enum is ordered by pulling priority, with the group with lowest priority
 * first so the group_type can simply be compared when selecting the busiest
 * group. See update_sd_pick_busiest().
 */
enum group_type {
	/* The group has spare capacity that can be used to run more tasks.  */
	group_has_spare = 0,
	/*
	 * The group is fully used and the tasks don't compete for more CPU
	 * cycles. Nevertheless, some tasks might wait before running.
	 */
	group_fully_busy,
	/*
	 * One task doesn't fit with CPU's capacity and must be migrated to a
	 * more powerful CPU.
	 */
	group_misfit_task,
	/*
	 * SD_ASYM_PACKING only: One local CPU with higher capacity is available,
	 * and the task should be migrated to it instead of running on the
	 * current CPU.
	 */
	group_asym_packing,
	/*
	 * The tasks' affinity constraints previously prevented the scheduler
	 * from balancing the load across the system.
	 */
	group_imbalanced,
	/*
	 * The CPU is overloaded and can't provide expected CPU cycles to all
	 * tasks.
	 */
	group_overloaded
};

enum migration_type {
	migrate_load = 0,
	migrate_util,
	migrate_task,
	migrate_misfit
};

#define LBF_ALL_PINNED	0x01
#define LBF_NEED_BREAK	0x02
#define LBF_DST_PINNED  0x04
#define LBF_SOME_PINNED	0x08
#define LBF_ACTIVE_LB	0x10

struct lb_env {
	struct sched_domain	*sd;

	struct rq		*src_rq;
	int			src_cpu;

	int			dst_cpu;
	struct rq		*dst_rq;

	struct cpumask		*dst_grpmask;
	int			new_dst_cpu;
	enum cpu_idle_type	idle;
	long			imbalance;
	/* The set of CPUs under consideration for load-balancing */
	struct cpumask		*cpus;

	unsigned int		flags;

	unsigned int		loop;
	unsigned int		loop_break;
	unsigned int		loop_max;

	enum fbq_type		fbq_type;
	enum migration_type	migration_type;
	struct list_head	tasks;
	struct rq_flags		*src_rq_rf;
};

/*
 * Is this task likely cache-hot:
 */
static int task_hot(struct task_struct *p, struct lb_env *env)
{
	s64 delta;

	lockdep_assert_rq_held(env->src_rq);

	if (p->sched_class != &fair_sched_class)
		return 0;

	if (unlikely(task_has_idle_policy(p)))
		return 0;

	/* SMT siblings share cache */
	if (env->sd->flags & SD_SHARE_CPUCAPACITY)
		return 0;

	/*
	 * Buddy candidates are cache hot:
	 */
	if (sched_feat(CACHE_HOT_BUDDY) && env->dst_rq->nr_running &&
			(&p->se == cfs_rq_of(&p->se)->next ||
			 &p->se == cfs_rq_of(&p->se)->last))
		return 1;

	if (sysctl_sched_migration_cost == -1)
		return 1;

	/*
	 * Don't migrate task if the task's cookie does not match
	 * with the destination CPU's core cookie.
	 */
	if (!sched_core_cookie_match(cpu_rq(env->dst_cpu), p))
		return 1;

	if (sysctl_sched_migration_cost == 0)
		return 0;

	delta = rq_clock_task(env->src_rq) - p->se.exec_start;

	return delta < (s64)sysctl_sched_migration_cost;
}

#ifdef CONFIG_NUMA_BALANCING
/*
 * Returns 1, if task migration degrades locality
 * Returns 0, if task migration improves locality i.e migration preferred.
 * Returns -1, if task migration is not affected by locality.
 */
static int migrate_degrades_locality(struct task_struct *p, struct lb_env *env)
{
	struct numa_group *numa_group = rcu_dereference(p->numa_group);
	unsigned long src_weight, dst_weight;
	int src_nid, dst_nid, dist;

	if (!static_branch_likely(&sched_numa_balancing))
		return -1;

	if (!p->numa_faults || !(env->sd->flags & SD_NUMA))
		return -1;

	src_nid = cpu_to_node(env->src_cpu);
	dst_nid = cpu_to_node(env->dst_cpu);

	if (src_nid == dst_nid)
		return -1;

	/* Migrating away from the preferred node is always bad. */
	if (src_nid == p->numa_preferred_nid) {
		if (env->src_rq->nr_running > env->src_rq->nr_preferred_running)
			return 1;
		else
			return -1;
	}

	/* Encourage migration to the preferred node. */
	if (dst_nid == p->numa_preferred_nid)
		return 0;

	/* Leaving a core idle is often worse than degrading locality. */
	if (env->idle == CPU_IDLE)
		return -1;

	dist = node_distance(src_nid, dst_nid);
	if (numa_group) {
		src_weight = group_weight(p, src_nid, dist);
		dst_weight = group_weight(p, dst_nid, dist);
	} else {
		src_weight = task_weight(p, src_nid, dist);
		dst_weight = task_weight(p, dst_nid, dist);
	}

	return dst_weight < src_weight;
}

#else
static inline int migrate_degrades_locality(struct task_struct *p,
					     struct lb_env *env)
{
	return -1;
}
#endif

/*
 * can_migrate_task - may task p from runqueue rq be migrated to this_cpu?
 */
static
int can_migrate_task(struct task_struct *p, struct lb_env *env)
{
	int tsk_cache_hot;
	int can_migrate = 1;

	lockdep_assert_rq_held(env->src_rq);

	trace_android_rvh_can_migrate_task(p, env->dst_cpu, &can_migrate);
	if (!can_migrate)
		return 0;

	/*
	 * We do not migrate tasks that are:
	 * 1) throttled_lb_pair, or
	 * 2) cannot be migrated to this CPU due to cpus_ptr, or
	 * 3) running (obviously), or
	 * 4) are cache-hot on their current CPU.
	 */
	if (throttled_lb_pair(task_group(p), env->src_cpu, env->dst_cpu))
		return 0;

	/* Disregard pcpu kthreads; they are where they need to be. */
	if (kthread_is_per_cpu(p))
		return 0;

	if (!cpumask_test_cpu(env->dst_cpu, p->cpus_ptr)) {
		int cpu;

		schedstat_inc(p->stats.nr_failed_migrations_affine);

		env->flags |= LBF_SOME_PINNED;

		/*
		 * Remember if this task can be migrated to any other CPU in
		 * our sched_group. We may want to revisit it if we couldn't
		 * meet load balance goals by pulling other tasks on src_cpu.
		 *
		 * Avoid computing new_dst_cpu
		 * - for NEWLY_IDLE
		 * - if we have already computed one in current iteration
		 * - if it's an active balance
		 */
		if (env->idle == CPU_NEWLY_IDLE ||
		    env->flags & (LBF_DST_PINNED | LBF_ACTIVE_LB))
			return 0;

		/* Prevent to re-select dst_cpu via env's CPUs: */
		for_each_cpu_and(cpu, env->dst_grpmask, env->cpus) {
			if (cpumask_test_cpu(cpu, p->cpus_ptr)) {
				env->flags |= LBF_DST_PINNED;
				env->new_dst_cpu = cpu;
				break;
			}
		}

		return 0;
	}

	/* Record that we found at least one task that could run on dst_cpu */
	env->flags &= ~LBF_ALL_PINNED;

	if (task_on_cpu(env->src_rq, p)) {
		schedstat_inc(p->stats.nr_failed_migrations_running);
		return 0;
	}

	/*
	 * Aggressive migration if:
	 * 1) active balance
	 * 2) destination numa is preferred
	 * 3) task is cache cold, or
	 * 4) too many balance attempts have failed.
	 */
	if (env->flags & LBF_ACTIVE_LB)
		return 1;

	tsk_cache_hot = migrate_degrades_locality(p, env);
	if (tsk_cache_hot == -1)
		tsk_cache_hot = task_hot(p, env);

	if (tsk_cache_hot <= 0 ||
	    env->sd->nr_balance_failed > env->sd->cache_nice_tries) {
		if (tsk_cache_hot == 1) {
			schedstat_inc(env->sd->lb_hot_gained[env->idle]);
			schedstat_inc(p->stats.nr_forced_migrations);
		}
		return 1;
	}

	schedstat_inc(p->stats.nr_failed_migrations_hot);
	return 0;
}

/*
 * detach_task() -- detach the task for the migration specified in env
 */
static void detach_task(struct task_struct *p, struct lb_env *env)
{
	int detached = 0;

	lockdep_assert_rq_held(env->src_rq);

	/*
	 * The vendor hook may drop the lock temporarily, so
	 * pass the rq flags to unpin lock. We expect the
	 * rq lock to be held after return.
	 */
	trace_android_rvh_migrate_queued_task(env->src_rq, env->src_rq_rf, p,
					      env->dst_cpu, &detached);
	if (detached)
		return;

	deactivate_task(env->src_rq, p, DEQUEUE_NOCLOCK);
	set_task_cpu(p, env->dst_cpu);
}

/*
 * detach_one_task() -- tries to dequeue exactly one task from env->src_rq, as
 * part of active balancing operations within "domain".
 *
 * Returns a task if successful and NULL otherwise.
 */
static struct task_struct *detach_one_task(struct lb_env *env)
{
	struct task_struct *p;

	lockdep_assert_rq_held(env->src_rq);

	list_for_each_entry_reverse(p,
			&env->src_rq->cfs_tasks, se.group_node) {
		if (!can_migrate_task(p, env))
			continue;

		detach_task(p, env);

		/*
		 * Right now, this is only the second place where
		 * lb_gained[env->idle] is updated (other is detach_tasks)
		 * so we can safely collect stats here rather than
		 * inside detach_tasks().
		 */
		schedstat_inc(env->sd->lb_gained[env->idle]);
		return p;
	}
	return NULL;
}

/*
 * detach_tasks() -- tries to detach up to imbalance load/util/tasks from
 * busiest_rq, as part of a balancing operation within domain "sd".
 *
 * Returns number of detached tasks if successful and 0 otherwise.
 */
static int detach_tasks(struct lb_env *env)
{
	struct list_head *tasks = &env->src_rq->cfs_tasks;
	unsigned long util, load;
	struct task_struct *p;
	int detached = 0;

	lockdep_assert_rq_held(env->src_rq);

	/*
	 * Source run queue has been emptied by another CPU, clear
	 * LBF_ALL_PINNED flag as we will not test any task.
	 */
	if (env->src_rq->nr_running <= 1) {
		env->flags &= ~LBF_ALL_PINNED;
		return 0;
	}

	if (env->imbalance <= 0)
		return 0;

	while (!list_empty(tasks)) {
		/*
		 * We don't want to steal all, otherwise we may be treated likewise,
		 * which could at worst lead to a livelock crash.
		 */
		if (env->idle != CPU_NOT_IDLE && env->src_rq->nr_running <= 1)
			break;

		env->loop++;
		/*
		 * We've more or less seen every task there is, call it quits
		 * unless we haven't found any movable task yet.
		 */
		if (env->loop > env->loop_max &&
		    !(env->flags & LBF_ALL_PINNED))
			break;

		/* take a breather every nr_migrate tasks */
		if (env->loop > env->loop_break) {
			env->loop_break += SCHED_NR_MIGRATE_BREAK;
			env->flags |= LBF_NEED_BREAK;
			break;
		}

		p = list_last_entry(tasks, struct task_struct, se.group_node);

		if (!can_migrate_task(p, env))
			goto next;

		switch (env->migration_type) {
		case migrate_load:
			/*
			 * Depending of the number of CPUs and tasks and the
			 * cgroup hierarchy, task_h_load() can return a null
			 * value. Make sure that env->imbalance decreases
			 * otherwise detach_tasks() will stop only after
			 * detaching up to loop_max tasks.
			 */
			load = max_t(unsigned long, task_h_load(p), 1);

			if (sched_feat(LB_MIN) &&
			    load < 16 && !env->sd->nr_balance_failed)
				goto next;

			/*
			 * Make sure that we don't migrate too much load.
			 * Nevertheless, let relax the constraint if
			 * scheduler fails to find a good waiting task to
			 * migrate.
			 */
			if (shr_bound(load, env->sd->nr_balance_failed) > env->imbalance)
				goto next;

			env->imbalance -= load;
			break;

		case migrate_util:
			util = task_util_est(p);

			if (util > env->imbalance)
				goto next;

			env->imbalance -= util;
			break;

		case migrate_task:
			env->imbalance--;
			break;

		case migrate_misfit:
			/* This is not a misfit task */
			if (task_fits_cpu(p, env->src_cpu))
				goto next;

			env->imbalance = 0;
			break;
		}

		detach_task(p, env);
		list_add(&p->se.group_node, &env->tasks);

		detached++;

#ifdef CONFIG_PREEMPTION
		/*
		 * NEWIDLE balancing is a source of latency, so preemptible
		 * kernels will stop after the first task is detached to minimize
		 * the critical section.
		 */
		if (env->idle == CPU_NEWLY_IDLE)
			break;
#endif

		/*
		 * We only want to steal up to the prescribed amount of
		 * load/util/tasks.
		 */
		if (env->imbalance <= 0)
			break;

		continue;
next:
		list_move(&p->se.group_node, tasks);
	}

	/*
	 * Right now, this is one of only two places we collect this stat
	 * so we can safely collect detach_one_task() stats here rather
	 * than inside detach_one_task().
	 */
	schedstat_add(env->sd->lb_gained[env->idle], detached);

	return detached;
}

/*
 * attach_task() -- attach the task detached by detach_task() to its new rq.
 */
static void attach_task(struct rq *rq, struct task_struct *p)
{
	lockdep_assert_rq_held(rq);

	WARN_ON_ONCE(task_rq(p) != rq);
	activate_task(rq, p, ENQUEUE_NOCLOCK);
	check_preempt_curr(rq, p, 0);
}

/*
 * attach_one_task() -- attaches the task returned from detach_one_task() to
 * its new rq.
 */
static void attach_one_task(struct rq *rq, struct task_struct *p)
{
	struct rq_flags rf;

	rq_lock(rq, &rf);
	update_rq_clock(rq);
	attach_task(rq, p);
	rq_unlock(rq, &rf);
}

/*
 * attach_tasks() -- attaches all tasks detached by detach_tasks() to their
 * new rq.
 */
static void attach_tasks(struct lb_env *env)
{
	struct list_head *tasks = &env->tasks;
	struct task_struct *p;
	struct rq_flags rf;

	rq_lock(env->dst_rq, &rf);
	update_rq_clock(env->dst_rq);

	while (!list_empty(tasks)) {
		p = list_first_entry(tasks, struct task_struct, se.group_node);
		list_del_init(&p->se.group_node);

		attach_task(env->dst_rq, p);
	}

	rq_unlock(env->dst_rq, &rf);
}

#ifdef CONFIG_NO_HZ_COMMON
static inline bool cfs_rq_has_blocked(struct cfs_rq *cfs_rq)
{
	if (cfs_rq->avg.load_avg)
		return true;

	if (cfs_rq->avg.util_avg)
		return true;

	return false;
}

static inline bool others_have_blocked(struct rq *rq)
{
	if (READ_ONCE(rq->avg_rt.util_avg))
		return true;

	if (READ_ONCE(rq->avg_dl.util_avg))
		return true;

	if (thermal_load_avg(rq))
		return true;

#ifdef CONFIG_HAVE_SCHED_AVG_IRQ
	if (READ_ONCE(rq->avg_irq.util_avg))
		return true;
#endif

	return false;
}

static inline void update_blocked_load_tick(struct rq *rq)
{
	WRITE_ONCE(rq->last_blocked_load_update_tick, jiffies);
}

static inline void update_blocked_load_status(struct rq *rq, bool has_blocked)
{
	if (!has_blocked)
		rq->has_blocked_load = 0;
}
#else
static inline bool cfs_rq_has_blocked(struct cfs_rq *cfs_rq) { return false; }
static inline bool others_have_blocked(struct rq *rq) { return false; }
static inline void update_blocked_load_tick(struct rq *rq) {}
static inline void update_blocked_load_status(struct rq *rq, bool has_blocked) {}
#endif

static bool __update_blocked_others(struct rq *rq, bool *done)
{
	const struct sched_class *curr_class;
	u64 now = rq_clock_pelt(rq);
	unsigned long thermal_pressure;
	bool decayed;

	/*
	 * update_load_avg() can call cpufreq_update_util(). Make sure that RT,
	 * DL and IRQ signals have been updated before updating CFS.
	 */
	curr_class = rq->curr->sched_class;

	thermal_pressure = arch_scale_thermal_pressure(cpu_of(rq));

	decayed = update_rt_rq_load_avg(now, rq, curr_class == &rt_sched_class) |
		  update_dl_rq_load_avg(now, rq, curr_class == &dl_sched_class) |
		  update_thermal_load_avg(rq_clock_thermal(rq), rq, thermal_pressure) |
		  update_irq_load_avg(rq, 0);

	if (others_have_blocked(rq))
		*done = false;

	return decayed;
}

#ifdef CONFIG_FAIR_GROUP_SCHED

static bool __update_blocked_fair(struct rq *rq, bool *done)
{
	struct cfs_rq *cfs_rq, *pos;
	bool decayed = false;
	int cpu = cpu_of(rq);

	/*
	 * Iterates the task_group tree in a bottom up fashion, see
	 * list_add_leaf_cfs_rq() for details.
	 */
	for_each_leaf_cfs_rq_safe(rq, cfs_rq, pos) {
		struct sched_entity *se;

		if (update_cfs_rq_load_avg(cfs_rq_clock_pelt(cfs_rq), cfs_rq)) {
			update_tg_load_avg(cfs_rq);

			if (cfs_rq->nr_running == 0)
				update_idle_cfs_rq_clock_pelt(cfs_rq);

			if (cfs_rq == &rq->cfs)
				decayed = true;
		}

		/* Propagate pending load changes to the parent, if any: */
		se = cfs_rq->tg->se[cpu];
		if (se && !skip_blocked_update(se))
			update_load_avg(cfs_rq_of(se), se, UPDATE_TG);

		/*
		 * There can be a lot of idle CPU cgroups.  Don't let fully
		 * decayed cfs_rqs linger on the list.
		 */
		if (cfs_rq_is_decayed(cfs_rq))
			list_del_leaf_cfs_rq(cfs_rq);

		/* Don't need periodic decay once load/util_avg are null */
		if (cfs_rq_has_blocked(cfs_rq))
			*done = false;
	}

	return decayed;
}

/*
 * Compute the hierarchical load factor for cfs_rq and all its ascendants.
 * This needs to be done in a top-down fashion because the load of a child
 * group is a fraction of its parents load.
 */
static void update_cfs_rq_h_load(struct cfs_rq *cfs_rq)
{
	struct rq *rq = rq_of(cfs_rq);
	struct sched_entity *se = cfs_rq->tg->se[cpu_of(rq)];
	unsigned long now = jiffies;
	unsigned long load;

	if (cfs_rq->last_h_load_update == now)
		return;

	WRITE_ONCE(cfs_rq->h_load_next, NULL);
	for_each_sched_entity(se) {
		cfs_rq = cfs_rq_of(se);
		WRITE_ONCE(cfs_rq->h_load_next, se);
		if (cfs_rq->last_h_load_update == now)
			break;
	}

	if (!se) {
		cfs_rq->h_load = cfs_rq_load_avg(cfs_rq);
		cfs_rq->last_h_load_update = now;
	}

	while ((se = READ_ONCE(cfs_rq->h_load_next)) != NULL) {
		load = cfs_rq->h_load;
		load = div64_ul(load * se->avg.load_avg,
			cfs_rq_load_avg(cfs_rq) + 1);
		cfs_rq = group_cfs_rq(se);
		cfs_rq->h_load = load;
		cfs_rq->last_h_load_update = now;
	}
}

static unsigned long task_h_load(struct task_struct *p)
{
	struct cfs_rq *cfs_rq = task_cfs_rq(p);

	update_cfs_rq_h_load(cfs_rq);
	return div64_ul(p->se.avg.load_avg * cfs_rq->h_load,
			cfs_rq_load_avg(cfs_rq) + 1);
}
#else
static bool __update_blocked_fair(struct rq *rq, bool *done)
{
	struct cfs_rq *cfs_rq = &rq->cfs;
	bool decayed;

	decayed = update_cfs_rq_load_avg(cfs_rq_clock_pelt(cfs_rq), cfs_rq);
	if (cfs_rq_has_blocked(cfs_rq))
		*done = false;

	return decayed;
}

static unsigned long task_h_load(struct task_struct *p)
{
	return p->se.avg.load_avg;
}
#endif

static void update_blocked_averages(int cpu)
{
	bool decayed = false, done = true;
	struct rq *rq = cpu_rq(cpu);
	struct rq_flags rf;

	rq_lock_irqsave(rq, &rf);
	update_blocked_load_tick(rq);
	update_rq_clock(rq);

	decayed |= __update_blocked_others(rq, &done);
	decayed |= __update_blocked_fair(rq, &done);

	update_blocked_load_status(rq, !done);
	if (decayed)
		cpufreq_update_util(rq, 0);
	rq_unlock_irqrestore(rq, &rf);
}

/********** Helpers for find_busiest_group ************************/

/*
 * sg_lb_stats - stats of a sched_group required for load_balancing
 */
struct sg_lb_stats {
	unsigned long avg_load; /*Avg load across the CPUs of the group */
	unsigned long group_load; /* Total load over the CPUs of the group */
	unsigned long group_capacity;
	unsigned long group_util; /* Total utilization over the CPUs of the group */
	unsigned long group_runnable; /* Total runnable time over the CPUs of the group */
	unsigned int sum_nr_running; /* Nr of tasks running in the group */
	unsigned int sum_h_nr_running; /* Nr of CFS tasks running in the group */
	unsigned int idle_cpus;
	unsigned int group_weight;
	enum group_type group_type;
	unsigned int group_asym_packing; /* Tasks should be moved to preferred CPU */
	unsigned long group_misfit_task_load; /* A CPU has a task too big for its capacity */
#ifdef CONFIG_NUMA_BALANCING
	unsigned int nr_numa_running;
	unsigned int nr_preferred_running;
#endif
};

/*
 * sd_lb_stats - Structure to store the statistics of a sched_domain
 *		 during load balancing.
 */
struct sd_lb_stats {
	struct sched_group *busiest;	/* Busiest group in this sd */
	struct sched_group *local;	/* Local group in this sd */
	unsigned long total_load;	/* Total load of all groups in sd */
	unsigned long total_capacity;	/* Total capacity of all groups in sd */
	unsigned long avg_load;	/* Average load across all groups in sd */
	unsigned int prefer_sibling; /* tasks should go to sibling first */

	struct sg_lb_stats busiest_stat;/* Statistics of the busiest group */
	struct sg_lb_stats local_stat;	/* Statistics of the local group */
};

static inline void init_sd_lb_stats(struct sd_lb_stats *sds)
{
	/*
	 * Skimp on the clearing to avoid duplicate work. We can avoid clearing
	 * local_stat because update_sg_lb_stats() does a full clear/assignment.
	 * We must however set busiest_stat::group_type and
	 * busiest_stat::idle_cpus to the worst busiest group because
	 * update_sd_pick_busiest() reads these before assignment.
	 */
	*sds = (struct sd_lb_stats){
		.busiest = NULL,
		.local = NULL,
		.total_load = 0UL,
		.total_capacity = 0UL,
		.busiest_stat = {
			.idle_cpus = UINT_MAX,
			.group_type = group_has_spare,
		},
	};
}

static unsigned long scale_rt_capacity(int cpu)
{
	struct rq *rq = cpu_rq(cpu);
	unsigned long max = arch_scale_cpu_capacity(cpu);
	unsigned long used, free;
	unsigned long irq;

	irq = cpu_util_irq(rq);

	if (unlikely(irq >= max))
		return 1;

	/*
	 * avg_rt.util_avg and avg_dl.util_avg track binary signals
	 * (running and not running) with weights 0 and 1024 respectively.
	 * avg_thermal.load_avg tracks thermal pressure and the weighted
	 * average uses the actual delta max capacity(load).
	 */
	used = READ_ONCE(rq->avg_rt.util_avg);
	used += READ_ONCE(rq->avg_dl.util_avg);
	used += thermal_load_avg(rq);

	if (unlikely(used >= max))
		return 1;

	free = max - used;

	return scale_irq_capacity(free, irq, max);
}

static void update_cpu_capacity(struct sched_domain *sd, int cpu)
{
	unsigned long capacity = scale_rt_capacity(cpu);
	struct sched_group *sdg = sd->groups;

	cpu_rq(cpu)->cpu_capacity_orig = arch_scale_cpu_capacity(cpu);

	if (!capacity)
		capacity = 1;

	trace_android_rvh_update_cpu_capacity(cpu, &capacity);
	cpu_rq(cpu)->cpu_capacity = capacity;
	trace_sched_cpu_capacity_tp(cpu_rq(cpu));

	sdg->sgc->capacity = capacity;
	sdg->sgc->min_capacity = capacity;
	sdg->sgc->max_capacity = capacity;
}

void update_group_capacity(struct sched_domain *sd, int cpu)
{
	struct sched_domain *child = sd->child;
	struct sched_group *group, *sdg = sd->groups;
	unsigned long capacity, min_capacity, max_capacity;
	unsigned long interval;

	interval = msecs_to_jiffies(sd->balance_interval);
	interval = clamp(interval, 1UL, max_load_balance_interval);
	sdg->sgc->next_update = jiffies + interval;

	if (!child) {
		update_cpu_capacity(sd, cpu);
		return;
	}

	capacity = 0;
	min_capacity = ULONG_MAX;
	max_capacity = 0;

	if (child->flags & SD_OVERLAP) {
		/*
		 * SD_OVERLAP domains cannot assume that child groups
		 * span the current group.
		 */

		for_each_cpu(cpu, sched_group_span(sdg)) {
			unsigned long cpu_cap = capacity_of(cpu);

			capacity += cpu_cap;
			min_capacity = min(cpu_cap, min_capacity);
			max_capacity = max(cpu_cap, max_capacity);
		}
	} else  {
		/*
		 * !SD_OVERLAP domains can assume that child groups
		 * span the current group.
		 */

		group = child->groups;
		do {
			struct sched_group_capacity *sgc = group->sgc;

			capacity += sgc->capacity;
			min_capacity = min(sgc->min_capacity, min_capacity);
			max_capacity = max(sgc->max_capacity, max_capacity);
			group = group->next;
		} while (group != child->groups);
	}

	sdg->sgc->capacity = capacity;
	sdg->sgc->min_capacity = min_capacity;
	sdg->sgc->max_capacity = max_capacity;
}

/*
 * Check whether the capacity of the rq has been noticeably reduced by side
 * activity. The imbalance_pct is used for the threshold.
 * Return true is the capacity is reduced
 */
static inline int
check_cpu_capacity(struct rq *rq, struct sched_domain *sd)
{
	return ((rq->cpu_capacity * sd->imbalance_pct) <
				(rq->cpu_capacity_orig * 100));
}

/*
 * Check whether a rq has a misfit task and if it looks like we can actually
 * help that task: we can migrate the task to a CPU of higher capacity, or
 * the task's current CPU is heavily pressured.
 */
static inline int check_misfit_status(struct rq *rq, struct sched_domain *sd)
{
	return rq->misfit_task_load &&
		(rq->cpu_capacity_orig < rq->rd->max_cpu_capacity ||
		 check_cpu_capacity(rq, sd));
}

/*
 * Group imbalance indicates (and tries to solve) the problem where balancing
 * groups is inadequate due to ->cpus_ptr constraints.
 *
 * Imagine a situation of two groups of 4 CPUs each and 4 tasks each with a
 * cpumask covering 1 CPU of the first group and 3 CPUs of the second group.
 * Something like:
 *
 *	{ 0 1 2 3 } { 4 5 6 7 }
 *	        *     * * *
 *
 * If we were to balance group-wise we'd place two tasks in the first group and
 * two tasks in the second group. Clearly this is undesired as it will overload
 * cpu 3 and leave one of the CPUs in the second group unused.
 *
 * The current solution to this issue is detecting the skew in the first group
 * by noticing the lower domain failed to reach balance and had difficulty
 * moving tasks due to affinity constraints.
 *
 * When this is so detected; this group becomes a candidate for busiest; see
 * update_sd_pick_busiest(). And calculate_imbalance() and
 * find_busiest_group() avoid some of the usual balance conditions to allow it
 * to create an effective group imbalance.
 *
 * This is a somewhat tricky proposition since the next run might not find the
 * group imbalance and decide the groups need to be balanced again. A most
 * subtle and fragile situation.
 */

static inline int sg_imbalanced(struct sched_group *group)
{
	return group->sgc->imbalance;
}

/*
 * group_has_capacity returns true if the group has spare capacity that could
 * be used by some tasks.
 * We consider that a group has spare capacity if the number of task is
 * smaller than the number of CPUs or if the utilization is lower than the
 * available capacity for CFS tasks.
 * For the latter, we use a threshold to stabilize the state, to take into
 * account the variance of the tasks' load and to return true if the available
 * capacity in meaningful for the load balancer.
 * As an example, an available capacity of 1% can appear but it doesn't make
 * any benefit for the load balance.
 */
static inline bool
group_has_capacity(unsigned int imbalance_pct, struct sg_lb_stats *sgs)
{
	if (sgs->sum_nr_running < sgs->group_weight)
		return true;

	if ((sgs->group_capacity * imbalance_pct) <
			(sgs->group_runnable * 100))
		return false;

	if ((sgs->group_capacity * 100) >
			(sgs->group_util * imbalance_pct))
		return true;

	return false;
}

/*
 *  group_is_overloaded returns true if the group has more tasks than it can
 *  handle.
 *  group_is_overloaded is not equals to !group_has_capacity because a group
 *  with the exact right number of tasks, has no more spare capacity but is not
 *  overloaded so both group_has_capacity and group_is_overloaded return
 *  false.
 */
static inline bool
group_is_overloaded(unsigned int imbalance_pct, struct sg_lb_stats *sgs)
{
	if (sgs->sum_nr_running <= sgs->group_weight)
		return false;

	if ((sgs->group_capacity * 100) <
			(sgs->group_util * imbalance_pct))
		return true;

	if ((sgs->group_capacity * imbalance_pct) <
			(sgs->group_runnable * 100))
		return true;

	return false;
}

static inline enum
group_type group_classify(unsigned int imbalance_pct,
			  struct sched_group *group,
			  struct sg_lb_stats *sgs)
{
	if (group_is_overloaded(imbalance_pct, sgs))
		return group_overloaded;

	if (sg_imbalanced(group))
		return group_imbalanced;

	if (sgs->group_asym_packing)
		return group_asym_packing;

	if (sgs->group_misfit_task_load)
		return group_misfit_task;

	if (!group_has_capacity(imbalance_pct, sgs))
		return group_fully_busy;

	return group_has_spare;
}

/**
 * asym_smt_can_pull_tasks - Check whether the load balancing CPU can pull tasks
 * @dst_cpu:	Destination CPU of the load balancing
 * @sds:	Load-balancing data with statistics of the local group
 * @sgs:	Load-balancing statistics of the candidate busiest group
 * @sg:		The candidate busiest group
 *
 * Check the state of the SMT siblings of both @sds::local and @sg and decide
 * if @dst_cpu can pull tasks.
 *
 * If @dst_cpu does not have SMT siblings, it can pull tasks if two or more of
 * the SMT siblings of @sg are busy. If only one CPU in @sg is busy, pull tasks
 * only if @dst_cpu has higher priority.
 *
 * If both @dst_cpu and @sg have SMT siblings, and @sg has exactly one more
 * busy CPU than @sds::local, let @dst_cpu pull tasks if it has higher priority.
 * Bigger imbalances in the number of busy CPUs will be dealt with in
 * update_sd_pick_busiest().
 *
 * If @sg does not have SMT siblings, only pull tasks if all of the SMT siblings
 * of @dst_cpu are idle and @sg has lower priority.
 *
 * Return: true if @dst_cpu can pull tasks, false otherwise.
 */
static bool asym_smt_can_pull_tasks(int dst_cpu, struct sd_lb_stats *sds,
				    struct sg_lb_stats *sgs,
				    struct sched_group *sg)
{
#ifdef CONFIG_SCHED_SMT
	bool local_is_smt, sg_is_smt;
	int sg_busy_cpus;

	local_is_smt = sds->local->flags & SD_SHARE_CPUCAPACITY;
	sg_is_smt = sg->flags & SD_SHARE_CPUCAPACITY;

	sg_busy_cpus = sgs->group_weight - sgs->idle_cpus;

	if (!local_is_smt) {
		/*
		 * If we are here, @dst_cpu is idle and does not have SMT
		 * siblings. Pull tasks if candidate group has two or more
		 * busy CPUs.
		 */
		if (sg_busy_cpus >= 2) /* implies sg_is_smt */
			return true;

		/*
		 * @dst_cpu does not have SMT siblings. @sg may have SMT
		 * siblings and only one is busy. In such case, @dst_cpu
		 * can help if it has higher priority and is idle (i.e.,
		 * it has no running tasks).
		 */
		return sched_asym_prefer(dst_cpu, sg->asym_prefer_cpu);
	}

	/* @dst_cpu has SMT siblings. */

	if (sg_is_smt) {
		int local_busy_cpus = sds->local->group_weight -
				      sds->local_stat.idle_cpus;
		int busy_cpus_delta = sg_busy_cpus - local_busy_cpus;

		if (busy_cpus_delta == 1)
			return sched_asym_prefer(dst_cpu, sg->asym_prefer_cpu);

		return false;
	}

	/*
	 * @sg does not have SMT siblings. Ensure that @sds::local does not end
	 * up with more than one busy SMT sibling and only pull tasks if there
	 * are not busy CPUs (i.e., no CPU has running tasks).
	 */
	if (!sds->local_stat.sum_nr_running)
		return sched_asym_prefer(dst_cpu, sg->asym_prefer_cpu);

	return false;
#else
	/* Always return false so that callers deal with non-SMT cases. */
	return false;
#endif
}

static inline bool
sched_asym(struct lb_env *env, struct sd_lb_stats *sds,  struct sg_lb_stats *sgs,
	   struct sched_group *group)
{
	/* Only do SMT checks if either local or candidate have SMT siblings */
	if ((sds->local->flags & SD_SHARE_CPUCAPACITY) ||
	    (group->flags & SD_SHARE_CPUCAPACITY))
		return asym_smt_can_pull_tasks(env->dst_cpu, sds, sgs, group);

	return sched_asym_prefer(env->dst_cpu, group->asym_prefer_cpu);
}

static inline bool
sched_reduced_capacity(struct rq *rq, struct sched_domain *sd)
{
	/*
	 * When there is more than 1 task, the group_overloaded case already
	 * takes care of cpu with reduced capacity
	 */
	if (rq->cfs.h_nr_running != 1)
		return false;

	return check_cpu_capacity(rq, sd);
}

/**
 * update_sg_lb_stats - Update sched_group's statistics for load balancing.
 * @env: The load balancing environment.
 * @sds: Load-balancing data with statistics of the local group.
 * @group: sched_group whose statistics are to be updated.
 * @sgs: variable to hold the statistics for this group.
 * @sg_status: Holds flag indicating the status of the sched_group
 */
static inline void update_sg_lb_stats(struct lb_env *env,
				      struct sd_lb_stats *sds,
				      struct sched_group *group,
				      struct sg_lb_stats *sgs,
				      int *sg_status)
{
	int i, nr_running, local_group;

	memset(sgs, 0, sizeof(*sgs));

	local_group = group == sds->local;

	for_each_cpu_and(i, sched_group_span(group), env->cpus) {
		struct rq *rq = cpu_rq(i);
		unsigned long load = cpu_load(rq);

		sgs->group_load += load;
		sgs->group_util += cpu_util_cfs(i);
		sgs->group_runnable += cpu_runnable(rq);
		sgs->sum_h_nr_running += rq->cfs.h_nr_running;

		nr_running = rq->nr_running;
		sgs->sum_nr_running += nr_running;

		if (nr_running > 1)
			*sg_status |= SG_OVERLOAD;

		if (cpu_overutilized(i))
			*sg_status |= SG_OVERUTILIZED;

#ifdef CONFIG_NUMA_BALANCING
		sgs->nr_numa_running += rq->nr_numa_running;
		sgs->nr_preferred_running += rq->nr_preferred_running;
#endif
		/*
		 * No need to call idle_cpu() if nr_running is not 0
		 */
		if (!nr_running && idle_cpu(i)) {
			sgs->idle_cpus++;
			/* Idle cpu can't have misfit task */
			continue;
		}

		if (local_group)
			continue;

		if (env->sd->flags & SD_ASYM_CPUCAPACITY) {
			/* Check for a misfit task on the cpu */
			if (sgs->group_misfit_task_load < rq->misfit_task_load) {
				sgs->group_misfit_task_load = rq->misfit_task_load;
				*sg_status |= SG_OVERLOAD;
			}
		} else if ((env->idle != CPU_NOT_IDLE) &&
			   sched_reduced_capacity(rq, env->sd)) {
			/* Check for a task running on a CPU with reduced capacity */
			if (sgs->group_misfit_task_load < load)
				sgs->group_misfit_task_load = load;
		}
	}

	sgs->group_capacity = group->sgc->capacity;

	sgs->group_weight = group->group_weight;

	/* Check if dst CPU is idle and preferred to this group */
	if (!local_group && env->sd->flags & SD_ASYM_PACKING &&
	    env->idle != CPU_NOT_IDLE && sgs->sum_h_nr_running &&
	    sched_asym(env, sds, sgs, group)) {
		sgs->group_asym_packing = 1;
	}

	sgs->group_type = group_classify(env->sd->imbalance_pct, group, sgs);

	/* Computing avg_load makes sense only when group is overloaded */
	if (sgs->group_type == group_overloaded)
		sgs->avg_load = (sgs->group_load * SCHED_CAPACITY_SCALE) /
				sgs->group_capacity;
}

/**
 * update_sd_pick_busiest - return 1 on busiest group
 * @env: The load balancing environment.
 * @sds: sched_domain statistics
 * @sg: sched_group candidate to be checked for being the busiest
 * @sgs: sched_group statistics
 *
 * Determine if @sg is a busier group than the previously selected
 * busiest group.
 *
 * Return: %true if @sg is a busier group than the previously selected
 * busiest group. %false otherwise.
 */
static bool update_sd_pick_busiest(struct lb_env *env,
				   struct sd_lb_stats *sds,
				   struct sched_group *sg,
				   struct sg_lb_stats *sgs)
{
	struct sg_lb_stats *busiest = &sds->busiest_stat;

	/* Make sure that there is at least one task to pull */
	if (!sgs->sum_h_nr_running)
		return false;

	/*
	 * Don't try to pull misfit tasks we can't help.
	 * We can use max_capacity here as reduction in capacity on some
	 * CPUs in the group should either be possible to resolve
	 * internally or be covered by avg_load imbalance (eventually).
	 */
	if ((env->sd->flags & SD_ASYM_CPUCAPACITY) &&
	    (sgs->group_type == group_misfit_task) &&
	    (!capacity_greater(capacity_of(env->dst_cpu), sg->sgc->max_capacity) ||
	     sds->local_stat.group_type != group_has_spare))
		return false;

	if (sgs->group_type > busiest->group_type)
		return true;

	if (sgs->group_type < busiest->group_type)
		return false;

	/*
	 * The candidate and the current busiest group are the same type of
	 * group. Let check which one is the busiest according to the type.
	 */

	switch (sgs->group_type) {
	case group_overloaded:
		/* Select the overloaded group with highest avg_load. */
		if (sgs->avg_load <= busiest->avg_load)
			return false;
		break;

	case group_imbalanced:
		/*
		 * Select the 1st imbalanced group as we don't have any way to
		 * choose one more than another.
		 */
		return false;

	case group_asym_packing:
		/* Prefer to move from lowest priority CPU's work */
		if (sched_asym_prefer(sg->asym_prefer_cpu, sds->busiest->asym_prefer_cpu))
			return false;
		break;

	case group_misfit_task:
		/*
		 * If we have more than one misfit sg go with the biggest
		 * misfit.
		 */
		if (sgs->group_misfit_task_load < busiest->group_misfit_task_load)
			return false;
		break;

	case group_fully_busy:
		/*
		 * Select the fully busy group with highest avg_load. In
		 * theory, there is no need to pull task from such kind of
		 * group because tasks have all compute capacity that they need
		 * but we can still improve the overall throughput by reducing
		 * contention when accessing shared HW resources.
		 *
		 * XXX for now avg_load is not computed and always 0 so we
		 * select the 1st one.
		 */
		if (sgs->avg_load <= busiest->avg_load)
			return false;
		break;

	case group_has_spare:
		/*
		 * Select not overloaded group with lowest number of idle cpus
		 * and highest number of running tasks. We could also compare
		 * the spare capacity which is more stable but it can end up
		 * that the group has less spare capacity but finally more idle
		 * CPUs which means less opportunity to pull tasks.
		 */
		if (sgs->idle_cpus > busiest->idle_cpus)
			return false;
		else if ((sgs->idle_cpus == busiest->idle_cpus) &&
			 (sgs->sum_nr_running <= busiest->sum_nr_running))
			return false;

		break;
	}

	/*
	 * Candidate sg has no more than one task per CPU and has higher
	 * per-CPU capacity. Migrating tasks to less capable CPUs may harm
	 * throughput. Maximize throughput, power/energy consequences are not
	 * considered.
	 */
	if ((env->sd->flags & SD_ASYM_CPUCAPACITY) &&
	    (sgs->group_type <= group_fully_busy) &&
	    (capacity_greater(sg->sgc->min_capacity, capacity_of(env->dst_cpu))))
		return false;

	return true;
}

#ifdef CONFIG_NUMA_BALANCING
static inline enum fbq_type fbq_classify_group(struct sg_lb_stats *sgs)
{
	if (sgs->sum_h_nr_running > sgs->nr_numa_running)
		return regular;
	if (sgs->sum_h_nr_running > sgs->nr_preferred_running)
		return remote;
	return all;
}

static inline enum fbq_type fbq_classify_rq(struct rq *rq)
{
	if (rq->nr_running > rq->nr_numa_running)
		return regular;
	if (rq->nr_running > rq->nr_preferred_running)
		return remote;
	return all;
}
#else
static inline enum fbq_type fbq_classify_group(struct sg_lb_stats *sgs)
{
	return all;
}

static inline enum fbq_type fbq_classify_rq(struct rq *rq)
{
	return regular;
}
#endif /* CONFIG_NUMA_BALANCING */


struct sg_lb_stats;

/*
 * task_running_on_cpu - return 1 if @p is running on @cpu.
 */

static unsigned int task_running_on_cpu(int cpu, struct task_struct *p)
{
	/* Task has no contribution or is new */
	if (cpu != task_cpu(p) || !READ_ONCE(p->se.avg.last_update_time))
		return 0;

	if (task_on_rq_queued(p))
		return 1;

	return 0;
}

/**
 * idle_cpu_without - would a given CPU be idle without p ?
 * @cpu: the processor on which idleness is tested.
 * @p: task which should be ignored.
 *
 * Return: 1 if the CPU would be idle. 0 otherwise.
 */
static int idle_cpu_without(int cpu, struct task_struct *p)
{
	struct rq *rq = cpu_rq(cpu);

	if (rq->curr != rq->idle && rq->curr != p)
		return 0;

	/*
	 * rq->nr_running can't be used but an updated version without the
	 * impact of p on cpu must be used instead. The updated nr_running
	 * be computed and tested before calling idle_cpu_without().
	 */

#ifdef CONFIG_SMP
	if (rq->ttwu_pending)
		return 0;
#endif

	return 1;
}

/*
 * update_sg_wakeup_stats - Update sched_group's statistics for wakeup.
 * @sd: The sched_domain level to look for idlest group.
 * @group: sched_group whose statistics are to be updated.
 * @sgs: variable to hold the statistics for this group.
 * @p: The task for which we look for the idlest group/CPU.
 */
static inline void update_sg_wakeup_stats(struct sched_domain *sd,
					  struct sched_group *group,
					  struct sg_lb_stats *sgs,
					  struct task_struct *p)
{
	int i, nr_running;

	memset(sgs, 0, sizeof(*sgs));

	/* Assume that task can't fit any CPU of the group */
	if (sd->flags & SD_ASYM_CPUCAPACITY)
		sgs->group_misfit_task_load = 1;

	for_each_cpu(i, sched_group_span(group)) {
		struct rq *rq = cpu_rq(i);
		unsigned int local;

		sgs->group_load += cpu_load_without(rq, p);
		sgs->group_util += cpu_util_without(i, p);
		sgs->group_runnable += cpu_runnable_without(rq, p);
		local = task_running_on_cpu(i, p);
		sgs->sum_h_nr_running += rq->cfs.h_nr_running - local;

		nr_running = rq->nr_running - local;
		sgs->sum_nr_running += nr_running;

		/*
		 * No need to call idle_cpu_without() if nr_running is not 0
		 */
		if (!nr_running && idle_cpu_without(i, p))
			sgs->idle_cpus++;

		/* Check if task fits in the CPU */
		if (sd->flags & SD_ASYM_CPUCAPACITY &&
		    sgs->group_misfit_task_load &&
		    task_fits_cpu(p, i))
			sgs->group_misfit_task_load = 0;

	}

	sgs->group_capacity = group->sgc->capacity;

	sgs->group_weight = group->group_weight;

	sgs->group_type = group_classify(sd->imbalance_pct, group, sgs);

	/*
	 * Computing avg_load makes sense only when group is fully busy or
	 * overloaded
	 */
	if (sgs->group_type == group_fully_busy ||
		sgs->group_type == group_overloaded)
		sgs->avg_load = (sgs->group_load * SCHED_CAPACITY_SCALE) /
				sgs->group_capacity;
}

static bool update_pick_idlest(struct sched_group *idlest,
			       struct sg_lb_stats *idlest_sgs,
			       struct sched_group *group,
			       struct sg_lb_stats *sgs)
{
	if (sgs->group_type < idlest_sgs->group_type)
		return true;

	if (sgs->group_type > idlest_sgs->group_type)
		return false;

	/*
	 * The candidate and the current idlest group are the same type of
	 * group. Let check which one is the idlest according to the type.
	 */

	switch (sgs->group_type) {
	case group_overloaded:
	case group_fully_busy:
		/* Select the group with lowest avg_load. */
		if (idlest_sgs->avg_load <= sgs->avg_load)
			return false;
		break;

	case group_imbalanced:
	case group_asym_packing:
		/* Those types are not used in the slow wakeup path */
		return false;

	case group_misfit_task:
		/* Select group with the highest max capacity */
		if (idlest->sgc->max_capacity >= group->sgc->max_capacity)
			return false;
		break;

	case group_has_spare:
		/* Select group with most idle CPUs */
		if (idlest_sgs->idle_cpus > sgs->idle_cpus)
			return false;

		/* Select group with lowest group_util */
		if (idlest_sgs->idle_cpus == sgs->idle_cpus &&
			idlest_sgs->group_util <= sgs->group_util)
			return false;

		break;
	}

	return true;
}

/*
 * find_idlest_group() finds and returns the least busy CPU group within the
 * domain.
 *
 * Assumes p is allowed on at least one CPU in sd.
 */
static struct sched_group *
find_idlest_group(struct sched_domain *sd, struct task_struct *p, int this_cpu)
{
	struct sched_group *idlest = NULL, *local = NULL, *group = sd->groups;
	struct sg_lb_stats local_sgs, tmp_sgs;
	struct sg_lb_stats *sgs;
	unsigned long imbalance;
	struct sg_lb_stats idlest_sgs = {
			.avg_load = UINT_MAX,
			.group_type = group_overloaded,
	};

	do {
		int local_group;

		/* Skip over this group if it has no CPUs allowed */
		if (!cpumask_intersects(sched_group_span(group),
					p->cpus_ptr))
			continue;

		/* Skip over this group if no cookie matched */
		if (!sched_group_cookie_match(cpu_rq(this_cpu), p, group))
			continue;

		local_group = cpumask_test_cpu(this_cpu,
					       sched_group_span(group));

		if (local_group) {
			sgs = &local_sgs;
			local = group;
		} else {
			sgs = &tmp_sgs;
		}

		update_sg_wakeup_stats(sd, group, sgs, p);

		if (!local_group && update_pick_idlest(idlest, &idlest_sgs, group, sgs)) {
			idlest = group;
			idlest_sgs = *sgs;
		}

	} while (group = group->next, group != sd->groups);


	/* There is no idlest group to push tasks to */
	if (!idlest)
		return NULL;

	/* The local group has been skipped because of CPU affinity */
	if (!local)
		return idlest;

	/*
	 * If the local group is idler than the selected idlest group
	 * don't try and push the task.
	 */
	if (local_sgs.group_type < idlest_sgs.group_type)
		return NULL;

	/*
	 * If the local group is busier than the selected idlest group
	 * try and push the task.
	 */
	if (local_sgs.group_type > idlest_sgs.group_type)
		return idlest;

	switch (local_sgs.group_type) {
	case group_overloaded:
	case group_fully_busy:

		/* Calculate allowed imbalance based on load */
		imbalance = scale_load_down(NICE_0_LOAD) *
				(sd->imbalance_pct-100) / 100;

		/*
		 * When comparing groups across NUMA domains, it's possible for
		 * the local domain to be very lightly loaded relative to the
		 * remote domains but "imbalance" skews the comparison making
		 * remote CPUs look much more favourable. When considering
		 * cross-domain, add imbalance to the load on the remote node
		 * and consider staying local.
		 */

		if ((sd->flags & SD_NUMA) &&
		    ((idlest_sgs.avg_load + imbalance) >= local_sgs.avg_load))
			return NULL;

		/*
		 * If the local group is less loaded than the selected
		 * idlest group don't try and push any tasks.
		 */
		if (idlest_sgs.avg_load >= (local_sgs.avg_load + imbalance))
			return NULL;

		if (100 * local_sgs.avg_load <= sd->imbalance_pct * idlest_sgs.avg_load)
			return NULL;
		break;

	case group_imbalanced:
	case group_asym_packing:
		/* Those type are not used in the slow wakeup path */
		return NULL;

	case group_misfit_task:
		/* Select group with the highest max capacity */
		if (local->sgc->max_capacity >= idlest->sgc->max_capacity)
			return NULL;
		break;

	case group_has_spare:
#ifdef CONFIG_NUMA
		if (sd->flags & SD_NUMA) {
			int imb_numa_nr = sd->imb_numa_nr;
#ifdef CONFIG_NUMA_BALANCING
			int idlest_cpu;
			/*
			 * If there is spare capacity at NUMA, try to select
			 * the preferred node
			 */
			if (cpu_to_node(this_cpu) == p->numa_preferred_nid)
				return NULL;

			idlest_cpu = cpumask_first(sched_group_span(idlest));
			if (cpu_to_node(idlest_cpu) == p->numa_preferred_nid)
				return idlest;
#endif /* CONFIG_NUMA_BALANCING */
			/*
			 * Otherwise, keep the task close to the wakeup source
			 * and improve locality if the number of running tasks
			 * would remain below threshold where an imbalance is
			 * allowed while accounting for the possibility the
			 * task is pinned to a subset of CPUs. If there is a
			 * real need of migration, periodic load balance will
			 * take care of it.
			 */
			if (p->nr_cpus_allowed != NR_CPUS) {
				struct cpumask *cpus = this_cpu_cpumask_var_ptr(select_rq_mask);

				cpumask_and(cpus, sched_group_span(local), p->cpus_ptr);
				imb_numa_nr = min(cpumask_weight(cpus), sd->imb_numa_nr);
			}

			imbalance = abs(local_sgs.idle_cpus - idlest_sgs.idle_cpus);
			if (!adjust_numa_imbalance(imbalance,
						   local_sgs.sum_nr_running + 1,
						   imb_numa_nr)) {
				return NULL;
			}
		}
#endif /* CONFIG_NUMA */

		/*
		 * Select group with highest number of idle CPUs. We could also
		 * compare the utilization which is more stable but it can end
		 * up that the group has less spare capacity but finally more
		 * idle CPUs which means more opportunity to run task.
		 */
		if (local_sgs.idle_cpus >= idlest_sgs.idle_cpus)
			return NULL;
		break;
	}

	return idlest;
}

static void update_idle_cpu_scan(struct lb_env *env,
				 unsigned long sum_util)
{
	struct sched_domain_shared *sd_share;
	int llc_weight, pct;
	u64 x, y, tmp;
	/*
	 * Update the number of CPUs to scan in LLC domain, which could
	 * be used as a hint in select_idle_cpu(). The update of sd_share
	 * could be expensive because it is within a shared cache line.
	 * So the write of this hint only occurs during periodic load
	 * balancing, rather than CPU_NEWLY_IDLE, because the latter
	 * can fire way more frequently than the former.
	 */
	if (!sched_feat(SIS_UTIL) || env->idle == CPU_NEWLY_IDLE)
		return;

	llc_weight = per_cpu(sd_llc_size, env->dst_cpu);
	if (env->sd->span_weight != llc_weight)
		return;

	sd_share = rcu_dereference(per_cpu(sd_llc_shared, env->dst_cpu));
	if (!sd_share)
		return;

	/*
	 * The number of CPUs to search drops as sum_util increases, when
	 * sum_util hits 85% or above, the scan stops.
	 * The reason to choose 85% as the threshold is because this is the
	 * imbalance_pct(117) when a LLC sched group is overloaded.
	 *
	 * let y = SCHED_CAPACITY_SCALE - p * x^2                       [1]
	 * and y'= y / SCHED_CAPACITY_SCALE
	 *
	 * x is the ratio of sum_util compared to the CPU capacity:
	 * x = sum_util / (llc_weight * SCHED_CAPACITY_SCALE)
	 * y' is the ratio of CPUs to be scanned in the LLC domain,
	 * and the number of CPUs to scan is calculated by:
	 *
	 * nr_scan = llc_weight * y'                                    [2]
	 *
	 * When x hits the threshold of overloaded, AKA, when
	 * x = 100 / pct, y drops to 0. According to [1],
	 * p should be SCHED_CAPACITY_SCALE * pct^2 / 10000
	 *
	 * Scale x by SCHED_CAPACITY_SCALE:
	 * x' = sum_util / llc_weight;                                  [3]
	 *
	 * and finally [1] becomes:
	 * y = SCHED_CAPACITY_SCALE -
	 *     x'^2 * pct^2 / (10000 * SCHED_CAPACITY_SCALE)            [4]
	 *
	 */
	/* equation [3] */
	x = sum_util;
	do_div(x, llc_weight);

	/* equation [4] */
	pct = env->sd->imbalance_pct;
	tmp = x * x * pct * pct;
	do_div(tmp, 10000 * SCHED_CAPACITY_SCALE);
	tmp = min_t(long, tmp, SCHED_CAPACITY_SCALE);
	y = SCHED_CAPACITY_SCALE - tmp;

	/* equation [2] */
	y *= llc_weight;
	do_div(y, SCHED_CAPACITY_SCALE);
	if ((int)y != sd_share->nr_idle_scan)
		WRITE_ONCE(sd_share->nr_idle_scan, (int)y);
}

/**
 * update_sd_lb_stats - Update sched_domain's statistics for load balancing.
 * @env: The load balancing environment.
 * @sds: variable to hold the statistics for this sched_domain.
 */

static inline void update_sd_lb_stats(struct lb_env *env, struct sd_lb_stats *sds)
{
	struct sched_domain *child = env->sd->child;
	struct sched_group *sg = env->sd->groups;
	struct sg_lb_stats *local = &sds->local_stat;
	struct sg_lb_stats tmp_sgs;
	unsigned long sum_util = 0;
	int sg_status = 0;

	do {
		struct sg_lb_stats *sgs = &tmp_sgs;
		int local_group;

		local_group = cpumask_test_cpu(env->dst_cpu, sched_group_span(sg));
		if (local_group) {
			sds->local = sg;
			sgs = local;

			if (env->idle != CPU_NEWLY_IDLE ||
			    time_after_eq(jiffies, sg->sgc->next_update))
				update_group_capacity(env->sd, env->dst_cpu);
		}

		update_sg_lb_stats(env, sds, sg, sgs, &sg_status);

		if (local_group)
			goto next_group;


		if (update_sd_pick_busiest(env, sds, sg, sgs)) {
			sds->busiest = sg;
			sds->busiest_stat = *sgs;
		}

next_group:
		/* Now, start updating sd_lb_stats */
		sds->total_load += sgs->group_load;
		sds->total_capacity += sgs->group_capacity;

		sum_util += sgs->group_util;
		sg = sg->next;
	} while (sg != env->sd->groups);

	/* Tag domain that child domain prefers tasks go to siblings first */
	sds->prefer_sibling = child && child->flags & SD_PREFER_SIBLING;


	if (env->sd->flags & SD_NUMA)
		env->fbq_type = fbq_classify_group(&sds->busiest_stat);

	if (!env->sd->parent) {
		struct root_domain *rd = env->dst_rq->rd;

		/* update overload indicator if we are at root domain */
		WRITE_ONCE(rd->overload, sg_status & SG_OVERLOAD);

		/* Update over-utilization (tipping point, U >= 0) indicator */
		WRITE_ONCE(rd->overutilized, sg_status & SG_OVERUTILIZED);
		trace_sched_overutilized_tp(rd, sg_status & SG_OVERUTILIZED);
	} else if (sg_status & SG_OVERUTILIZED) {
		struct root_domain *rd = env->dst_rq->rd;

		WRITE_ONCE(rd->overutilized, SG_OVERUTILIZED);
		trace_sched_overutilized_tp(rd, SG_OVERUTILIZED);
	}

	update_idle_cpu_scan(env, sum_util);
}

/**
 * calculate_imbalance - Calculate the amount of imbalance present within the
 *			 groups of a given sched_domain during load balance.
 * @env: load balance environment
 * @sds: statistics of the sched_domain whose imbalance is to be calculated.
 */
static inline void calculate_imbalance(struct lb_env *env, struct sd_lb_stats *sds)
{
	struct sg_lb_stats *local, *busiest;

	local = &sds->local_stat;
	busiest = &sds->busiest_stat;

	if (busiest->group_type == group_misfit_task) {
		if (env->sd->flags & SD_ASYM_CPUCAPACITY) {
			/* Set imbalance to allow misfit tasks to be balanced. */
			env->migration_type = migrate_misfit;
			env->imbalance = 1;
		} else {
			/*
			 * Set load imbalance to allow moving task from cpu
			 * with reduced capacity.
			 */
			env->migration_type = migrate_load;
			env->imbalance = busiest->group_misfit_task_load;
		}
		return;
	}

	if (busiest->group_type == group_asym_packing) {
		/*
		 * In case of asym capacity, we will try to migrate all load to
		 * the preferred CPU.
		 */
		env->migration_type = migrate_task;
		env->imbalance = busiest->sum_h_nr_running;
		return;
	}

	if (busiest->group_type == group_imbalanced) {
		/*
		 * In the group_imb case we cannot rely on group-wide averages
		 * to ensure CPU-load equilibrium, try to move any task to fix
		 * the imbalance. The next load balance will take care of
		 * balancing back the system.
		 */
		env->migration_type = migrate_task;
		env->imbalance = 1;
		return;
	}

	/*
	 * Try to use spare capacity of local group without overloading it or
	 * emptying busiest.
	 */
	if (local->group_type == group_has_spare) {
		if ((busiest->group_type > group_fully_busy) &&
		    !(env->sd->flags & SD_SHARE_PKG_RESOURCES)) {
			/*
			 * If busiest is overloaded, try to fill spare
			 * capacity. This might end up creating spare capacity
			 * in busiest or busiest still being overloaded but
			 * there is no simple way to directly compute the
			 * amount of load to migrate in order to balance the
			 * system.
			 */
			env->migration_type = migrate_util;
			env->imbalance = max(local->group_capacity, local->group_util) -
					 local->group_util;

			/*
			 * In some cases, the group's utilization is max or even
			 * higher than capacity because of migrations but the
			 * local CPU is (newly) idle. There is at least one
			 * waiting task in this overloaded busiest group. Let's
			 * try to pull it.
			 */
			if (env->idle != CPU_NOT_IDLE && env->imbalance == 0) {
				env->migration_type = migrate_task;
				env->imbalance = 1;
			}

			return;
		}

		if (busiest->group_weight == 1 || sds->prefer_sibling) {
			unsigned int nr_diff = busiest->sum_nr_running;
			/*
			 * When prefer sibling, evenly spread running tasks on
			 * groups.
			 */
			env->migration_type = migrate_task;
			lsub_positive(&nr_diff, local->sum_nr_running);
			env->imbalance = nr_diff;
		} else {

			/*
			 * If there is no overload, we just want to even the number of
			 * idle cpus.
			 */
			env->migration_type = migrate_task;
			env->imbalance = max_t(long, 0,
					       (local->idle_cpus - busiest->idle_cpus));
		}

#ifdef CONFIG_NUMA
		/* Consider allowing a small imbalance between NUMA groups */
		if (env->sd->flags & SD_NUMA) {
			env->imbalance = adjust_numa_imbalance(env->imbalance,
							       local->sum_nr_running + 1,
							       env->sd->imb_numa_nr);
		}
#endif

		/* Number of tasks to move to restore balance */
		env->imbalance >>= 1;

		return;
	}

	/*
	 * Local is fully busy but has to take more load to relieve the
	 * busiest group
	 */
	if (local->group_type < group_overloaded) {
		/*
		 * Local will become overloaded so the avg_load metrics are
		 * finally needed.
		 */

		local->avg_load = (local->group_load * SCHED_CAPACITY_SCALE) /
				  local->group_capacity;

		/*
		 * If the local group is more loaded than the selected
		 * busiest group don't try to pull any tasks.
		 */
		if (local->avg_load >= busiest->avg_load) {
			env->imbalance = 0;
			return;
		}

		sds->avg_load = (sds->total_load * SCHED_CAPACITY_SCALE) /
				sds->total_capacity;
	}

	/*
	 * Both group are or will become overloaded and we're trying to get all
	 * the CPUs to the average_load, so we don't want to push ourselves
	 * above the average load, nor do we wish to reduce the max loaded CPU
	 * below the average load. At the same time, we also don't want to
	 * reduce the group load below the group capacity. Thus we look for
	 * the minimum possible imbalance.
	 */
	env->migration_type = migrate_load;
	env->imbalance = min(
		(busiest->avg_load - sds->avg_load) * busiest->group_capacity,
		(sds->avg_load - local->avg_load) * local->group_capacity
	) / SCHED_CAPACITY_SCALE;
}

/******* find_busiest_group() helpers end here *********************/

/*
 * Decision matrix according to the local and busiest group type:
 *
 * busiest \ local has_spare fully_busy misfit asym imbalanced overloaded
 * has_spare        nr_idle   balanced   N/A    N/A  balanced   balanced
 * fully_busy       nr_idle   nr_idle    N/A    N/A  balanced   balanced
 * misfit_task      force     N/A        N/A    N/A  N/A        N/A
 * asym_packing     force     force      N/A    N/A  force      force
 * imbalanced       force     force      N/A    N/A  force      force
 * overloaded       force     force      N/A    N/A  force      avg_load
 *
 * N/A :      Not Applicable because already filtered while updating
 *            statistics.
 * balanced : The system is balanced for these 2 groups.
 * force :    Calculate the imbalance as load migration is probably needed.
 * avg_load : Only if imbalance is significant enough.
 * nr_idle :  dst_cpu is not busy and the number of idle CPUs is quite
 *            different in groups.
 */

/**
 * find_busiest_group - Returns the busiest group within the sched_domain
 * if there is an imbalance.
 * @env: The load balancing environment.
 *
 * Also calculates the amount of runnable load which should be moved
 * to restore balance.
 *
 * Return:	- The busiest group if imbalance exists.
 */
static struct sched_group *find_busiest_group(struct lb_env *env)
{
	struct sg_lb_stats *local, *busiest;
	struct sd_lb_stats sds;

	init_sd_lb_stats(&sds);

	/*
	 * Compute the various statistics relevant for load balancing at
	 * this level.
	 */
	update_sd_lb_stats(env, &sds);

	if (sched_energy_enabled()) {
		struct root_domain *rd = env->dst_rq->rd;
		int out_balance = 1;

		trace_android_rvh_find_busiest_group(sds.busiest, env->dst_rq,
					&out_balance);
		if (rcu_dereference(rd->pd) && !READ_ONCE(rd->overutilized)
					&& out_balance)
			goto out_balanced;
	}

	local = &sds.local_stat;
	busiest = &sds.busiest_stat;

	/* There is no busy sibling group to pull tasks from */
	if (!sds.busiest)
		goto out_balanced;

	/* Misfit tasks should be dealt with regardless of the avg load */
	if (busiest->group_type == group_misfit_task)
		goto force_balance;

	/* ASYM feature bypasses nice load balance check */
	if (busiest->group_type == group_asym_packing)
		goto force_balance;

	/*
	 * If the busiest group is imbalanced the below checks don't
	 * work because they assume all things are equal, which typically
	 * isn't true due to cpus_ptr constraints and the like.
	 */
	if (busiest->group_type == group_imbalanced)
		goto force_balance;

	/*
	 * If the local group is busier than the selected busiest group
	 * don't try and pull any tasks.
	 */
	if (local->group_type > busiest->group_type)
		goto out_balanced;

	/*
	 * When groups are overloaded, use the avg_load to ensure fairness
	 * between tasks.
	 */
	if (local->group_type == group_overloaded) {
		/*
		 * If the local group is more loaded than the selected
		 * busiest group don't try to pull any tasks.
		 */
		if (local->avg_load >= busiest->avg_load)
			goto out_balanced;

		/* XXX broken for overlapping NUMA groups */
		sds.avg_load = (sds.total_load * SCHED_CAPACITY_SCALE) /
				sds.total_capacity;

		/*
		 * Don't pull any tasks if this group is already above the
		 * domain average load.
		 */
		if (local->avg_load >= sds.avg_load)
			goto out_balanced;

		/*
		 * If the busiest group is more loaded, use imbalance_pct to be
		 * conservative.
		 */
		if (100 * busiest->avg_load <=
				env->sd->imbalance_pct * local->avg_load)
			goto out_balanced;
	}

	/* Try to move all excess tasks to child's sibling domain */
	if (sds.prefer_sibling && local->group_type == group_has_spare &&
	    busiest->sum_nr_running > local->sum_nr_running + 1)
		goto force_balance;

	if (busiest->group_type != group_overloaded) {
		if (env->idle == CPU_NOT_IDLE)
			/*
			 * If the busiest group is not overloaded (and as a
			 * result the local one too) but this CPU is already
			 * busy, let another idle CPU try to pull task.
			 */
			goto out_balanced;

		if (busiest->group_weight > 1 &&
		    local->idle_cpus <= (busiest->idle_cpus + 1))
			/*
			 * If the busiest group is not overloaded
			 * and there is no imbalance between this and busiest
			 * group wrt idle CPUs, it is balanced. The imbalance
			 * becomes significant if the diff is greater than 1
			 * otherwise we might end up to just move the imbalance
			 * on another group. Of course this applies only if
			 * there is more than 1 CPU per group.
			 */
			goto out_balanced;

		if (busiest->sum_h_nr_running == 1)
			/*
			 * busiest doesn't have any tasks waiting to run
			 */
			goto out_balanced;
	}

force_balance:
	/* Looks like there is an imbalance. Compute it */
	calculate_imbalance(env, &sds);
	return env->imbalance ? sds.busiest : NULL;

out_balanced:
	env->imbalance = 0;
	return NULL;
}

/*
 * find_busiest_queue - find the busiest runqueue among the CPUs in the group.
 */
static struct rq *find_busiest_queue(struct lb_env *env,
				     struct sched_group *group)
{
	struct rq *busiest = NULL, *rq;
	unsigned long busiest_util = 0, busiest_load = 0, busiest_capacity = 1;
	unsigned int busiest_nr = 0;
	int i, done = 0;

	trace_android_rvh_find_busiest_queue(env->dst_cpu, group, env->cpus,
					     &busiest, &done);
	if (done)
		return busiest;

	for_each_cpu_and(i, sched_group_span(group), env->cpus) {
		unsigned long capacity, load, util;
		unsigned int nr_running;
		enum fbq_type rt;

		rq = cpu_rq(i);
		rt = fbq_classify_rq(rq);

		/*
		 * We classify groups/runqueues into three groups:
		 *  - regular: there are !numa tasks
		 *  - remote:  there are numa tasks that run on the 'wrong' node
		 *  - all:     there is no distinction
		 *
		 * In order to avoid migrating ideally placed numa tasks,
		 * ignore those when there's better options.
		 *
		 * If we ignore the actual busiest queue to migrate another
		 * task, the next balance pass can still reduce the busiest
		 * queue by moving tasks around inside the node.
		 *
		 * If we cannot move enough load due to this classification
		 * the next pass will adjust the group classification and
		 * allow migration of more tasks.
		 *
		 * Both cases only affect the total convergence complexity.
		 */
		if (rt > env->fbq_type)
			continue;

		nr_running = rq->cfs.h_nr_running;
		if (!nr_running)
			continue;

		capacity = capacity_of(i);

		/*
		 * For ASYM_CPUCAPACITY domains, don't pick a CPU that could
		 * eventually lead to active_balancing high->low capacity.
		 * Higher per-CPU capacity is considered better than balancing
		 * average load.
		 */
		if (env->sd->flags & SD_ASYM_CPUCAPACITY &&
		    !capacity_greater(capacity_of(env->dst_cpu), capacity) &&
		    nr_running == 1)
			continue;

		/* Make sure we only pull tasks from a CPU of lower priority */
		if ((env->sd->flags & SD_ASYM_PACKING) &&
		    sched_asym_prefer(i, env->dst_cpu) &&
		    nr_running == 1)
			continue;

		switch (env->migration_type) {
		case migrate_load:
			/*
			 * When comparing with load imbalance, use cpu_load()
			 * which is not scaled with the CPU capacity.
			 */
			load = cpu_load(rq);

			if (nr_running == 1 && load > env->imbalance &&
			    !check_cpu_capacity(rq, env->sd))
				break;

			/*
			 * For the load comparisons with the other CPUs,
			 * consider the cpu_load() scaled with the CPU
			 * capacity, so that the load can be moved away
			 * from the CPU that is potentially running at a
			 * lower capacity.
			 *
			 * Thus we're looking for max(load_i / capacity_i),
			 * crosswise multiplication to rid ourselves of the
			 * division works out to:
			 * load_i * capacity_j > load_j * capacity_i;
			 * where j is our previous maximum.
			 */
			if (load * busiest_capacity > busiest_load * capacity) {
				busiest_load = load;
				busiest_capacity = capacity;
				busiest = rq;
			}
			break;

		case migrate_util:
			util = cpu_util_cfs(i);

			/*
			 * Don't try to pull utilization from a CPU with one
			 * running task. Whatever its utilization, we will fail
			 * detach the task.
			 */
			if (nr_running <= 1)
				continue;

			if (busiest_util < util) {
				busiest_util = util;
				busiest = rq;
			}
			break;

		case migrate_task:
			if (busiest_nr < nr_running) {
				busiest_nr = nr_running;
				busiest = rq;
			}
			break;

		case migrate_misfit:
			/*
			 * For ASYM_CPUCAPACITY domains with misfit tasks we
			 * simply seek the "biggest" misfit task.
			 */
			if (rq->misfit_task_load > busiest_load) {
				busiest_load = rq->misfit_task_load;
				busiest = rq;
			}

			break;

		}
	}

	return busiest;
}

/*
 * Max backoff if we encounter pinned tasks. Pretty arbitrary value, but
 * so long as it is large enough.
 */
#define MAX_PINNED_INTERVAL	512

static inline bool
asym_active_balance(struct lb_env *env)
{
	/*
	 * ASYM_PACKING needs to force migrate tasks from busy but
	 * lower priority CPUs in order to pack all tasks in the
	 * highest priority CPUs.
	 */
	return env->idle != CPU_NOT_IDLE && (env->sd->flags & SD_ASYM_PACKING) &&
	       sched_asym_prefer(env->dst_cpu, env->src_cpu);
}

static inline bool
imbalanced_active_balance(struct lb_env *env)
{
	struct sched_domain *sd = env->sd;

	/*
	 * The imbalanced case includes the case of pinned tasks preventing a fair
	 * distribution of the load on the system but also the even distribution of the
	 * threads on a system with spare capacity
	 */
	if ((env->migration_type == migrate_task) &&
	    (sd->nr_balance_failed > sd->cache_nice_tries+2))
		return 1;

	return 0;
}

static int need_active_balance(struct lb_env *env)
{
	struct sched_domain *sd = env->sd;

	if (asym_active_balance(env))
		return 1;

	if (imbalanced_active_balance(env))
		return 1;

	/*
	 * The dst_cpu is idle and the src_cpu CPU has only 1 CFS task.
	 * It's worth migrating the task if the src_cpu's capacity is reduced
	 * because of other sched_class or IRQs if more capacity stays
	 * available on dst_cpu.
	 */
	if ((env->idle != CPU_NOT_IDLE) &&
	    (env->src_rq->cfs.h_nr_running == 1)) {
		if ((check_cpu_capacity(env->src_rq, sd)) &&
		    (capacity_of(env->src_cpu)*sd->imbalance_pct < capacity_of(env->dst_cpu)*100))
			return 1;
	}

	if (env->migration_type == migrate_misfit)
		return 1;

	return 0;
}

static int active_load_balance_cpu_stop(void *data);

static int should_we_balance(struct lb_env *env)
{
	struct sched_group *sg = env->sd->groups;
	int cpu;

	/*
	 * Ensure the balancing environment is consistent; can happen
	 * when the softirq triggers 'during' hotplug.
	 */
	if (!cpumask_test_cpu(env->dst_cpu, env->cpus))
		return 0;

	/*
	 * In the newly idle case, we will allow all the CPUs
	 * to do the newly idle load balance.
	 *
	 * However, we bail out if we already have tasks or a wakeup pending,
	 * to optimize wakeup latency.
	 */
	if (env->idle == CPU_NEWLY_IDLE) {
		if (env->dst_rq->nr_running > 0 || env->dst_rq->ttwu_pending)
			return 0;
		return 1;
	}

	/* Try to find first idle CPU */
	for_each_cpu_and(cpu, group_balance_mask(sg), env->cpus) {
		if (!idle_cpu(cpu))
			continue;

		/* Are we the first idle CPU? */
		return cpu == env->dst_cpu;
	}

	/* Are we the first CPU of this group ? */
	return group_balance_cpu(sg) == env->dst_cpu;
}

/*
 * Check this_cpu to ensure it is balanced within domain. Attempt to move
 * tasks if there is an imbalance.
 */
static int load_balance(int this_cpu, struct rq *this_rq,
			struct sched_domain *sd, enum cpu_idle_type idle,
			int *continue_balancing)
{
	int ld_moved, cur_ld_moved, active_balance = 0;
	struct sched_domain *sd_parent = sd->parent;
	struct sched_group *group;
	struct rq *busiest;
	struct rq_flags rf;
	struct cpumask *cpus = this_cpu_cpumask_var_ptr(load_balance_mask);
	struct lb_env env = {
		.sd		= sd,
		.dst_cpu	= this_cpu,
		.dst_rq		= this_rq,
		.dst_grpmask    = sched_group_span(sd->groups),
		.idle		= idle,
		.loop_break	= SCHED_NR_MIGRATE_BREAK,
		.cpus		= cpus,
		.fbq_type	= all,
		.tasks		= LIST_HEAD_INIT(env.tasks),
	};

	cpumask_and(cpus, sched_domain_span(sd), cpu_active_mask);

	schedstat_inc(sd->lb_count[idle]);

redo:
	if (!should_we_balance(&env)) {
		*continue_balancing = 0;
		goto out_balanced;
	}

	group = find_busiest_group(&env);
	if (!group) {
		schedstat_inc(sd->lb_nobusyg[idle]);
		goto out_balanced;
	}

	busiest = find_busiest_queue(&env, group);
	if (!busiest) {
		schedstat_inc(sd->lb_nobusyq[idle]);
		goto out_balanced;
	}

	WARN_ON_ONCE(busiest == env.dst_rq);

	schedstat_add(sd->lb_imbalance[idle], env.imbalance);

	env.src_cpu = busiest->cpu;
	env.src_rq = busiest;

	ld_moved = 0;
	/* Clear this flag as soon as we find a pullable task */
	env.flags |= LBF_ALL_PINNED;
	if (busiest->nr_running > 1) {
		/*
		 * Attempt to move tasks. If find_busiest_group has found
		 * an imbalance but busiest->nr_running <= 1, the group is
		 * still unbalanced. ld_moved simply stays zero, so it is
		 * correctly treated as an imbalance.
		 */
		env.loop_max  = min(sysctl_sched_nr_migrate, busiest->nr_running);

more_balance:
		rq_lock_irqsave(busiest, &rf);
		env.src_rq_rf = &rf;
		update_rq_clock(busiest);

		/*
		 * cur_ld_moved - load moved in current iteration
		 * ld_moved     - cumulative load moved across iterations
		 */
		cur_ld_moved = detach_tasks(&env);

		/*
		 * We've detached some tasks from busiest_rq. Every
		 * task is masked "TASK_ON_RQ_MIGRATING", so we can safely
		 * unlock busiest->lock, and we are able to be sure
		 * that nobody can manipulate the tasks in parallel.
		 * See task_rq_lock() family for the details.
		 */

		rq_unlock(busiest, &rf);

		if (cur_ld_moved) {
			attach_tasks(&env);
			ld_moved += cur_ld_moved;
		}

		local_irq_restore(rf.flags);

		if (env.flags & LBF_NEED_BREAK) {
			env.flags &= ~LBF_NEED_BREAK;
			/* Stop if we tried all running tasks */
			if (env.loop < busiest->nr_running)
				goto more_balance;
		}

		/*
		 * Revisit (affine) tasks on src_cpu that couldn't be moved to
		 * us and move them to an alternate dst_cpu in our sched_group
		 * where they can run. The upper limit on how many times we
		 * iterate on same src_cpu is dependent on number of CPUs in our
		 * sched_group.
		 *
		 * This changes load balance semantics a bit on who can move
		 * load to a given_cpu. In addition to the given_cpu itself
		 * (or a ilb_cpu acting on its behalf where given_cpu is
		 * nohz-idle), we now have balance_cpu in a position to move
		 * load to given_cpu. In rare situations, this may cause
		 * conflicts (balance_cpu and given_cpu/ilb_cpu deciding
		 * _independently_ and at _same_ time to move some load to
		 * given_cpu) causing excess load to be moved to given_cpu.
		 * This however should not happen so much in practice and
		 * moreover subsequent load balance cycles should correct the
		 * excess load moved.
		 */
		if ((env.flags & LBF_DST_PINNED) && env.imbalance > 0) {

			/* Prevent to re-select dst_cpu via env's CPUs */
			__cpumask_clear_cpu(env.dst_cpu, env.cpus);

			env.dst_rq	 = cpu_rq(env.new_dst_cpu);
			env.dst_cpu	 = env.new_dst_cpu;
			env.flags	&= ~LBF_DST_PINNED;
			env.loop	 = 0;
			env.loop_break	 = SCHED_NR_MIGRATE_BREAK;

			/*
			 * Go back to "more_balance" rather than "redo" since we
			 * need to continue with same src_cpu.
			 */
			goto more_balance;
		}

		/*
		 * We failed to reach balance because of affinity.
		 */
		if (sd_parent) {
			int *group_imbalance = &sd_parent->groups->sgc->imbalance;

			if ((env.flags & LBF_SOME_PINNED) && env.imbalance > 0)
				*group_imbalance = 1;
		}

		/* All tasks on this runqueue were pinned by CPU affinity */
		if (unlikely(env.flags & LBF_ALL_PINNED)) {
			__cpumask_clear_cpu(cpu_of(busiest), cpus);
			/*
			 * Attempting to continue load balancing at the current
			 * sched_domain level only makes sense if there are
			 * active CPUs remaining as possible busiest CPUs to
			 * pull load from which are not contained within the
			 * destination group that is receiving any migrated
			 * load.
			 */
			if (!cpumask_subset(cpus, env.dst_grpmask)) {
				env.loop = 0;
				env.loop_break = SCHED_NR_MIGRATE_BREAK;
				goto redo;
			}
			goto out_all_pinned;
		}
	}

	if (!ld_moved) {
		schedstat_inc(sd->lb_failed[idle]);
		/*
		 * Increment the failure counter only on periodic balance.
		 * We do not want newidle balance, which can be very
		 * frequent, pollute the failure counter causing
		 * excessive cache_hot migrations and active balances.
		 */
		if (idle != CPU_NEWLY_IDLE)
			sd->nr_balance_failed++;

		if (need_active_balance(&env)) {
			unsigned long flags;

			raw_spin_rq_lock_irqsave(busiest, flags);

			/*
			 * Don't kick the active_load_balance_cpu_stop,
			 * if the curr task on busiest CPU can't be
			 * moved to this_cpu:
			 */
			if (!cpumask_test_cpu(this_cpu, busiest->curr->cpus_ptr)) {
				raw_spin_rq_unlock_irqrestore(busiest, flags);
				goto out_one_pinned;
			}

			/* Record that we found at least one task that could run on this_cpu */
			env.flags &= ~LBF_ALL_PINNED;

			/*
			 * ->active_balance synchronizes accesses to
			 * ->active_balance_work.  Once set, it's cleared
			 * only after active load balance is finished.
			 */
			if (!busiest->active_balance) {
				busiest->active_balance = 1;
				busiest->push_cpu = this_cpu;
				active_balance = 1;
			}
			raw_spin_rq_unlock_irqrestore(busiest, flags);

			if (active_balance) {
				stop_one_cpu_nowait(cpu_of(busiest),
					active_load_balance_cpu_stop, busiest,
					&busiest->active_balance_work);
			}
		}
	} else {
		sd->nr_balance_failed = 0;
	}

	if (likely(!active_balance) || need_active_balance(&env)) {
		/* We were unbalanced, so reset the balancing interval */
		sd->balance_interval = sd->min_interval;
	}

	goto out;

out_balanced:
	/*
	 * We reach balance although we may have faced some affinity
	 * constraints. Clear the imbalance flag only if other tasks got
	 * a chance to move and fix the imbalance.
	 */
	if (sd_parent && !(env.flags & LBF_ALL_PINNED)) {
		int *group_imbalance = &sd_parent->groups->sgc->imbalance;

		if (*group_imbalance)
			*group_imbalance = 0;
	}

out_all_pinned:
	/*
	 * We reach balance because all tasks are pinned at this level so
	 * we can't migrate them. Let the imbalance flag set so parent level
	 * can try to migrate them.
	 */
	schedstat_inc(sd->lb_balanced[idle]);

	sd->nr_balance_failed = 0;

out_one_pinned:
	ld_moved = 0;

	/*
	 * newidle_balance() disregards balance intervals, so we could
	 * repeatedly reach this code, which would lead to balance_interval
	 * skyrocketing in a short amount of time. Skip the balance_interval
	 * increase logic to avoid that.
	 */
	if (env.idle == CPU_NEWLY_IDLE)
		goto out;

	/* tune up the balancing interval */
	if ((env.flags & LBF_ALL_PINNED &&
	     sd->balance_interval < MAX_PINNED_INTERVAL) ||
	    sd->balance_interval < sd->max_interval)
		sd->balance_interval *= 2;
out:
	return ld_moved;
}

static inline unsigned long
get_sd_balance_interval(struct sched_domain *sd, int cpu_busy)
{
	unsigned long interval = sd->balance_interval;

	if (cpu_busy)
		interval *= sd->busy_factor;

	/* scale ms to jiffies */
	interval = msecs_to_jiffies(interval);

	/*
	 * Reduce likelihood of busy balancing at higher domains racing with
	 * balancing at lower domains by preventing their balancing periods
	 * from being multiples of each other.
	 */
	if (cpu_busy)
		interval -= 1;

	interval = clamp(interval, 1UL, max_load_balance_interval);

	return interval;
}

static inline void
update_next_balance(struct sched_domain *sd, unsigned long *next_balance)
{
	unsigned long interval, next;

	/* used by idle balance, so cpu_busy = 0 */
	interval = get_sd_balance_interval(sd, 0);
	next = sd->last_balance + interval;

	if (time_after(*next_balance, next))
		*next_balance = next;
}

/*
 * active_load_balance_cpu_stop is run by the CPU stopper. It pushes
 * running tasks off the busiest CPU onto idle CPUs. It requires at
 * least 1 task to be running on each physical CPU where possible, and
 * avoids physical / logical imbalances.
 */
static int active_load_balance_cpu_stop(void *data)
{
	struct rq *busiest_rq = data;
	int busiest_cpu = cpu_of(busiest_rq);
	int target_cpu = busiest_rq->push_cpu;
	struct rq *target_rq = cpu_rq(target_cpu);
	struct sched_domain *sd;
	struct task_struct *p = NULL;
	struct rq_flags rf;

	rq_lock_irq(busiest_rq, &rf);
	/*
	 * Between queueing the stop-work and running it is a hole in which
	 * CPUs can become inactive. We should not move tasks from or to
	 * inactive CPUs.
	 */
	if (!cpu_active(busiest_cpu) || !cpu_active(target_cpu))
		goto out_unlock;

	/* Make sure the requested CPU hasn't gone down in the meantime: */
	if (unlikely(busiest_cpu != smp_processor_id() ||
		     !busiest_rq->active_balance))
		goto out_unlock;

	/* Is there any task to move? */
	if (busiest_rq->nr_running <= 1)
		goto out_unlock;

	/*
	 * This condition is "impossible", if it occurs
	 * we need to fix it. Originally reported by
	 * Bjorn Helgaas on a 128-CPU setup.
	 */
	WARN_ON_ONCE(busiest_rq == target_rq);

	/* Search for an sd spanning us and the target CPU. */
	rcu_read_lock();
	for_each_domain(target_cpu, sd) {
		if (cpumask_test_cpu(busiest_cpu, sched_domain_span(sd)))
			break;
	}

	if (likely(sd)) {
		struct lb_env env = {
			.sd		= sd,
			.dst_cpu	= target_cpu,
			.dst_rq		= target_rq,
			.src_cpu	= busiest_rq->cpu,
			.src_rq		= busiest_rq,
			.idle		= CPU_IDLE,
			.flags		= LBF_ACTIVE_LB,
			.src_rq_rf	= &rf,
		};

		schedstat_inc(sd->alb_count);
		update_rq_clock(busiest_rq);

		p = detach_one_task(&env);
		if (p) {
			schedstat_inc(sd->alb_pushed);
			/* Active balancing done, reset the failure counter. */
			sd->nr_balance_failed = 0;
		} else {
			schedstat_inc(sd->alb_failed);
		}
	}
	rcu_read_unlock();
out_unlock:
	busiest_rq->active_balance = 0;
	rq_unlock(busiest_rq, &rf);

	if (p)
		attach_one_task(target_rq, p);

	local_irq_enable();

	return 0;
}

static DEFINE_SPINLOCK(balancing);

/*
 * Scale the max load_balance interval with the number of CPUs in the system.
 * This trades load-balance latency on larger machines for less cross talk.
 */
void update_max_interval(void)
{
	max_load_balance_interval = HZ*num_online_cpus()/10;
}

static inline bool update_newidle_cost(struct sched_domain *sd, u64 cost)
{
	if (cost > sd->max_newidle_lb_cost) {
		/*
		 * Track max cost of a domain to make sure to not delay the
		 * next wakeup on the CPU.
		 */
		sd->max_newidle_lb_cost = cost;
		sd->last_decay_max_lb_cost = jiffies;
	} else if (time_after(jiffies, sd->last_decay_max_lb_cost + HZ)) {
		/*
		 * Decay the newidle max times by ~1% per second to ensure that
		 * it is not outdated and the current max cost is actually
		 * shorter.
		 */
		sd->max_newidle_lb_cost = (sd->max_newidle_lb_cost * 253) / 256;
		sd->last_decay_max_lb_cost = jiffies;

		return true;
	}

	return false;
}

/*
 * It checks each scheduling domain to see if it is due to be balanced,
 * and initiates a balancing operation if so.
 *
 * Balancing parameters are set up in init_sched_domains.
 */
static void rebalance_domains(struct rq *rq, enum cpu_idle_type idle)
{
	int continue_balancing = 1;
	int cpu = rq->cpu;
	int busy = idle != CPU_IDLE && !sched_idle_cpu(cpu);
	unsigned long interval;
	struct sched_domain *sd;
	/* Earliest time when we have to do rebalance again */
	unsigned long next_balance = jiffies + 60*HZ;
	int update_next_balance = 0;
	int need_serialize, need_decay = 0;
	u64 max_cost = 0;

	trace_android_rvh_sched_rebalance_domains(rq, &continue_balancing);
	if (!continue_balancing)
		return;

	rcu_read_lock();
	for_each_domain(cpu, sd) {
		/*
		 * Decay the newidle max times here because this is a regular
		 * visit to all the domains.
		 */
		need_decay = update_newidle_cost(sd, 0);
		max_cost += sd->max_newidle_lb_cost;

		/*
		 * Stop the load balance at this level. There is another
		 * CPU in our sched group which is doing load balancing more
		 * actively.
		 */
		if (!continue_balancing) {
			if (need_decay)
				continue;
			break;
		}

		interval = get_sd_balance_interval(sd, busy);

		need_serialize = sd->flags & SD_SERIALIZE;
		if (need_serialize) {
			if (!spin_trylock(&balancing))
				goto out;
		}

		if (time_after_eq(jiffies, sd->last_balance + interval)) {
			if (load_balance(cpu, rq, sd, idle, &continue_balancing)) {
				/*
				 * The LBF_DST_PINNED logic could have changed
				 * env->dst_cpu, so we can't know our idle
				 * state even if we migrated tasks. Update it.
				 */
				idle = idle_cpu(cpu) ? CPU_IDLE : CPU_NOT_IDLE;
				busy = idle != CPU_IDLE && !sched_idle_cpu(cpu);
			}
			sd->last_balance = jiffies;
			interval = get_sd_balance_interval(sd, busy);
		}
		if (need_serialize)
			spin_unlock(&balancing);
out:
		if (time_after(next_balance, sd->last_balance + interval)) {
			next_balance = sd->last_balance + interval;
			update_next_balance = 1;
		}
	}
	if (need_decay) {
		/*
		 * Ensure the rq-wide value also decays but keep it at a
		 * reasonable floor to avoid funnies with rq->avg_idle.
		 */
		rq->max_idle_balance_cost =
			max((u64)sysctl_sched_migration_cost, max_cost);
	}
	rcu_read_unlock();

	/*
	 * next_balance will be updated only when there is a need.
	 * When the cpu is attached to null domain for ex, it will not be
	 * updated.
	 */
	if (likely(update_next_balance))
		rq->next_balance = next_balance;

}

static inline int on_null_domain(struct rq *rq)
{
	return unlikely(!rcu_dereference_sched(rq->sd));
}

#ifdef CONFIG_NO_HZ_COMMON
/*
 * idle load balancing details
 * - When one of the busy CPUs notice that there may be an idle rebalancing
 *   needed, they will kick the idle load balancer, which then does idle
 *   load balancing for all the idle CPUs.
 * - HK_TYPE_MISC CPUs are used for this task, because HK_TYPE_SCHED not set
 *   anywhere yet.
 */

static inline int find_new_ilb(void)
{
	int ilb = -1;
	const struct cpumask *hk_mask;

	trace_android_rvh_find_new_ilb(nohz.idle_cpus_mask, &ilb);
	if (ilb >= 0)
		return ilb;

	hk_mask = housekeeping_cpumask(HK_TYPE_MISC);

	for_each_cpu_and(ilb, nohz.idle_cpus_mask, hk_mask) {

		if (ilb == smp_processor_id())
			continue;

		if (idle_cpu(ilb))
			return ilb;
	}

	return nr_cpu_ids;
}

/*
 * Kick a CPU to do the nohz balancing, if it is time for it. We pick any
 * idle CPU in the HK_TYPE_MISC housekeeping set (if there is one).
 */
static void kick_ilb(unsigned int flags)
{
	int ilb_cpu;

	/*
	 * Increase nohz.next_balance only when if full ilb is triggered but
	 * not if we only update stats.
	 */
	if (flags & NOHZ_BALANCE_KICK)
		nohz.next_balance = jiffies+1;

	ilb_cpu = find_new_ilb();

	if (ilb_cpu >= nr_cpu_ids)
		return;

	/*
	 * Access to rq::nohz_csd is serialized by NOHZ_KICK_MASK; he who sets
	 * the first flag owns it; cleared by nohz_csd_func().
	 */
	flags = atomic_fetch_or(flags, nohz_flags(ilb_cpu));
	if (flags & NOHZ_KICK_MASK)
		return;

	/*
	 * This way we generate an IPI on the target CPU which
	 * is idle. And the softirq performing nohz idle load balance
	 * will be run before returning from the IPI.
	 */
	smp_call_function_single_async(ilb_cpu, &cpu_rq(ilb_cpu)->nohz_csd);
}

/*
 * Current decision point for kicking the idle load balancer in the presence
 * of idle CPUs in the system.
 */
static void nohz_balancer_kick(struct rq *rq)
{
	unsigned long now = jiffies;
	struct sched_domain_shared *sds;
	struct sched_domain *sd;
	int nr_busy, i, cpu = rq->cpu;
	unsigned int flags = 0;
	int done = 0;

	if (unlikely(rq->idle_balance))
		return;

	/*
	 * We may be recently in ticked or tickless idle mode. At the first
	 * busy tick after returning from idle, we will update the busy stats.
	 */
	nohz_balance_exit_idle(rq);

	/*
	 * None are in tickless mode and hence no need for NOHZ idle load
	 * balancing.
	 */
	if (likely(!atomic_read(&nohz.nr_cpus)))
		return;

	if (READ_ONCE(nohz.has_blocked) &&
	    time_after(now, READ_ONCE(nohz.next_blocked)))
		flags = NOHZ_STATS_KICK;

	if (time_before(now, nohz.next_balance))
		goto out;

	trace_android_rvh_sched_nohz_balancer_kick(rq, &flags, &done);
	if (done)
		goto out;

	if (rq->nr_running >= 2) {
		flags = NOHZ_STATS_KICK | NOHZ_BALANCE_KICK;
		goto out;
	}

	rcu_read_lock();

	sd = rcu_dereference(rq->sd);
	if (sd) {
		/*
		 * If there's a CFS task and the current CPU has reduced
		 * capacity; kick the ILB to see if there's a better CPU to run
		 * on.
		 */
		if (rq->cfs.h_nr_running >= 1 && check_cpu_capacity(rq, sd)) {
			flags = NOHZ_STATS_KICK | NOHZ_BALANCE_KICK;
			goto unlock;
		}
	}

	sd = rcu_dereference(per_cpu(sd_asym_packing, cpu));
	if (sd) {
		/*
		 * When ASYM_PACKING; see if there's a more preferred CPU
		 * currently idle; in which case, kick the ILB to move tasks
		 * around.
		 */
		for_each_cpu_and(i, sched_domain_span(sd), nohz.idle_cpus_mask) {
			if (sched_asym_prefer(i, cpu)) {
				flags = NOHZ_STATS_KICK | NOHZ_BALANCE_KICK;
				goto unlock;
			}
		}
	}

	sd = rcu_dereference(per_cpu(sd_asym_cpucapacity, cpu));
	if (sd) {
		/*
		 * When ASYM_CPUCAPACITY; see if there's a higher capacity CPU
		 * to run the misfit task on.
		 */
		if (check_misfit_status(rq, sd)) {
			flags = NOHZ_STATS_KICK | NOHZ_BALANCE_KICK;
			goto unlock;
		}

		/*
		 * For asymmetric systems, we do not want to nicely balance
		 * cache use, instead we want to embrace asymmetry and only
		 * ensure tasks have enough CPU capacity.
		 *
		 * Skip the LLC logic because it's not relevant in that case.
		 */
		goto unlock;
	}

	sds = rcu_dereference(per_cpu(sd_llc_shared, cpu));
	if (sds) {
		/*
		 * If there is an imbalance between LLC domains (IOW we could
		 * increase the overall cache use), we need some less-loaded LLC
		 * domain to pull some load. Likewise, we may need to spread
		 * load within the current LLC domain (e.g. packed SMT cores but
		 * other CPUs are idle). We can't really know from here how busy
		 * the others are - so just get a nohz balance going if it looks
		 * like this LLC domain has tasks we could move.
		 */
		nr_busy = atomic_read(&sds->nr_busy_cpus);
		if (nr_busy > 1) {
			flags = NOHZ_STATS_KICK | NOHZ_BALANCE_KICK;
			goto unlock;
		}
	}
unlock:
	rcu_read_unlock();
out:
	if (READ_ONCE(nohz.needs_update))
		flags |= NOHZ_NEXT_KICK;

	if (flags)
		kick_ilb(flags);
}

static void set_cpu_sd_state_busy(int cpu)
{
	struct sched_domain *sd;

	rcu_read_lock();
	sd = rcu_dereference(per_cpu(sd_llc, cpu));

	if (!sd || !sd->nohz_idle)
		goto unlock;
	sd->nohz_idle = 0;

	atomic_inc(&sd->shared->nr_busy_cpus);
unlock:
	rcu_read_unlock();
}

void nohz_balance_exit_idle(struct rq *rq)
{
	SCHED_WARN_ON(rq != this_rq());

	if (likely(!rq->nohz_tick_stopped))
		return;

	rq->nohz_tick_stopped = 0;
	cpumask_clear_cpu(rq->cpu, nohz.idle_cpus_mask);
	atomic_dec(&nohz.nr_cpus);

	set_cpu_sd_state_busy(rq->cpu);
}

static void set_cpu_sd_state_idle(int cpu)
{
	struct sched_domain *sd;

	rcu_read_lock();
	sd = rcu_dereference(per_cpu(sd_llc, cpu));

	if (!sd || sd->nohz_idle)
		goto unlock;
	sd->nohz_idle = 1;

	atomic_dec(&sd->shared->nr_busy_cpus);
unlock:
	rcu_read_unlock();
}

/*
 * This routine will record that the CPU is going idle with tick stopped.
 * This info will be used in performing idle load balancing in the future.
 */
void nohz_balance_enter_idle(int cpu)
{
	struct rq *rq = cpu_rq(cpu);

	SCHED_WARN_ON(cpu != smp_processor_id());

	/* If this CPU is going down, then nothing needs to be done: */
	if (!cpu_active(cpu))
		return;

	/* Spare idle load balancing on CPUs that don't want to be disturbed: */
	if (!housekeeping_cpu(cpu, HK_TYPE_SCHED))
		return;

	/*
	 * Can be set safely without rq->lock held
	 * If a clear happens, it will have evaluated last additions because
	 * rq->lock is held during the check and the clear
	 */
	rq->has_blocked_load = 1;

	/*
	 * The tick is still stopped but load could have been added in the
	 * meantime. We set the nohz.has_blocked flag to trig a check of the
	 * *_avg. The CPU is already part of nohz.idle_cpus_mask so the clear
	 * of nohz.has_blocked can only happen after checking the new load
	 */
	if (rq->nohz_tick_stopped)
		goto out;

	/* If we're a completely isolated CPU, we don't play: */
	if (on_null_domain(rq))
		return;

	rq->nohz_tick_stopped = 1;

	cpumask_set_cpu(cpu, nohz.idle_cpus_mask);
	atomic_inc(&nohz.nr_cpus);

	/*
	 * Ensures that if nohz_idle_balance() fails to observe our
	 * @idle_cpus_mask store, it must observe the @has_blocked
	 * and @needs_update stores.
	 */
	smp_mb__after_atomic();

	set_cpu_sd_state_idle(cpu);

	WRITE_ONCE(nohz.needs_update, 1);
out:
	/*
	 * Each time a cpu enter idle, we assume that it has blocked load and
	 * enable the periodic update of the load of idle cpus
	 */
	WRITE_ONCE(nohz.has_blocked, 1);
}

static bool update_nohz_stats(struct rq *rq)
{
	unsigned int cpu = rq->cpu;

	if (!rq->has_blocked_load)
		return false;

	if (!cpumask_test_cpu(cpu, nohz.idle_cpus_mask))
		return false;

	if (!time_after(jiffies, READ_ONCE(rq->last_blocked_load_update_tick)))
		return true;

	update_blocked_averages(cpu);

	return rq->has_blocked_load;
}

/*
 * Internal function that runs load balance for all idle cpus. The load balance
 * can be a simple update of blocked load or a complete load balance with
 * tasks movement depending of flags.
 */
static void _nohz_idle_balance(struct rq *this_rq, unsigned int flags)
{
	/* Earliest time when we have to do rebalance again */
	unsigned long now = jiffies;
	unsigned long next_balance = now + 60*HZ;
	bool has_blocked_load = false;
	int update_next_balance = 0;
	int this_cpu = this_rq->cpu;
	int balance_cpu;
	struct rq *rq;

	SCHED_WARN_ON((flags & NOHZ_KICK_MASK) == NOHZ_BALANCE_KICK);

	/*
	 * We assume there will be no idle load after this update and clear
	 * the has_blocked flag. If a cpu enters idle in the mean time, it will
	 * set the has_blocked flag and trigger another update of idle load.
	 * Because a cpu that becomes idle, is added to idle_cpus_mask before
	 * setting the flag, we are sure to not clear the state and not
	 * check the load of an idle cpu.
	 *
	 * Same applies to idle_cpus_mask vs needs_update.
	 */
	if (flags & NOHZ_STATS_KICK)
		WRITE_ONCE(nohz.has_blocked, 0);
	if (flags & NOHZ_NEXT_KICK)
		WRITE_ONCE(nohz.needs_update, 0);

	/*
	 * Ensures that if we miss the CPU, we must see the has_blocked
	 * store from nohz_balance_enter_idle().
	 */
	smp_mb();

	/*
	 * Start with the next CPU after this_cpu so we will end with this_cpu and let a
	 * chance for other idle cpu to pull load.
	 */
	for_each_cpu_wrap(balance_cpu,  nohz.idle_cpus_mask, this_cpu+1) {
		if (!idle_cpu(balance_cpu))
			continue;

		/*
		 * If this CPU gets work to do, stop the load balancing
		 * work being done for other CPUs. Next load
		 * balancing owner will pick it up.
		 */
		if (need_resched()) {
			if (flags & NOHZ_STATS_KICK)
				has_blocked_load = true;
			if (flags & NOHZ_NEXT_KICK)
				WRITE_ONCE(nohz.needs_update, 1);
			goto abort;
		}

		rq = cpu_rq(balance_cpu);

		if (flags & NOHZ_STATS_KICK)
			has_blocked_load |= update_nohz_stats(rq);

		/*
		 * If time for next balance is due,
		 * do the balance.
		 */
		if (time_after_eq(jiffies, rq->next_balance)) {
			struct rq_flags rf;

			rq_lock_irqsave(rq, &rf);
			update_rq_clock(rq);
			rq_unlock_irqrestore(rq, &rf);

			if (flags & NOHZ_BALANCE_KICK)
				rebalance_domains(rq, CPU_IDLE);
		}

		if (time_after(next_balance, rq->next_balance)) {
			next_balance = rq->next_balance;
			update_next_balance = 1;
		}
	}

	/*
	 * next_balance will be updated only when there is a need.
	 * When the CPU is attached to null domain for ex, it will not be
	 * updated.
	 */
	if (likely(update_next_balance))
		nohz.next_balance = next_balance;

	if (flags & NOHZ_STATS_KICK)
		WRITE_ONCE(nohz.next_blocked,
			   now + msecs_to_jiffies(LOAD_AVG_PERIOD));

abort:
	/* There is still blocked load, enable periodic update */
	if (has_blocked_load)
		WRITE_ONCE(nohz.has_blocked, 1);
}

/*
 * In CONFIG_NO_HZ_COMMON case, the idle balance kickee will do the
 * rebalancing for all the cpus for whom scheduler ticks are stopped.
 */
static bool nohz_idle_balance(struct rq *this_rq, enum cpu_idle_type idle)
{
	unsigned int flags = this_rq->nohz_idle_balance;

	if (!flags)
		return false;

	this_rq->nohz_idle_balance = 0;

	if (idle != CPU_IDLE)
		return false;

	_nohz_idle_balance(this_rq, flags);

	return true;
}

/*
 * Check if we need to run the ILB for updating blocked load before entering
 * idle state.
 */
void nohz_run_idle_balance(int cpu)
{
	unsigned int flags;

	flags = atomic_fetch_andnot(NOHZ_NEWILB_KICK, nohz_flags(cpu));

	/*
	 * Update the blocked load only if no SCHED_SOFTIRQ is about to happen
	 * (ie NOHZ_STATS_KICK set) and will do the same.
	 */
	if ((flags == NOHZ_NEWILB_KICK) && !need_resched())
		_nohz_idle_balance(cpu_rq(cpu), NOHZ_STATS_KICK);
}

static void nohz_newidle_balance(struct rq *this_rq)
{
	int this_cpu = this_rq->cpu;

	/*
	 * This CPU doesn't want to be disturbed by scheduler
	 * housekeeping
	 */
	if (!housekeeping_cpu(this_cpu, HK_TYPE_SCHED))
		return;

	/* Will wake up very soon. No time for doing anything else*/
	if (this_rq->avg_idle < sysctl_sched_migration_cost)
		return;

	/* Don't need to update blocked load of idle CPUs*/
	if (!READ_ONCE(nohz.has_blocked) ||
	    time_before(jiffies, READ_ONCE(nohz.next_blocked)))
		return;

	/*
	 * Set the need to trigger ILB in order to update blocked load
	 * before entering idle state.
	 */
	atomic_or(NOHZ_NEWILB_KICK, nohz_flags(this_cpu));
}

#else /* !CONFIG_NO_HZ_COMMON */
static inline void nohz_balancer_kick(struct rq *rq) { }

static inline bool nohz_idle_balance(struct rq *this_rq, enum cpu_idle_type idle)
{
	return false;
}

static inline void nohz_newidle_balance(struct rq *this_rq) { }
#endif /* CONFIG_NO_HZ_COMMON */

/*
 * newidle_balance is called by schedule() if this_cpu is about to become
 * idle. Attempts to pull tasks from other CPUs.
 *
 * Returns:
 *   < 0 - we released the lock and there are !fair tasks present
 *     0 - failed, no new tasks
 *   > 0 - success, new (fair) tasks present
 */
static int newidle_balance(struct rq *this_rq, struct rq_flags *rf)
{
	unsigned long next_balance = jiffies + HZ;
	int this_cpu = this_rq->cpu;
	u64 t0, t1, curr_cost = 0;
	struct sched_domain *sd;
	int pulled_task = 0;
	int done = 0;

	trace_android_rvh_sched_newidle_balance(this_rq, rf, &pulled_task, &done);
	if (done)
		return pulled_task;

	update_misfit_status(NULL, this_rq);

	/*
	 * There is a task waiting to run. No need to search for one.
	 * Return 0; the task will be enqueued when switching to idle.
	 */
	if (this_rq->ttwu_pending)
		return 0;

	/*
	 * We must set idle_stamp _before_ calling idle_balance(), such that we
	 * measure the duration of idle_balance() as idle time.
	 */
	this_rq->idle_stamp = rq_clock(this_rq);

	/*
	 * Do not pull tasks towards !active CPUs...
	 */
	if (!cpu_active(this_cpu))
		return 0;

	/*
	 * This is OK, because current is on_cpu, which avoids it being picked
	 * for load-balance and preemption/IRQs are still disabled avoiding
	 * further scheduler activity on it and we're being very careful to
	 * re-start the picking loop.
	 */
	rq_unpin_lock(this_rq, rf);

	rcu_read_lock();
	sd = rcu_dereference_check_sched_domain(this_rq->sd);

	if (!READ_ONCE(this_rq->rd->overload) ||
	    (sd && this_rq->avg_idle < sd->max_newidle_lb_cost)) {

		if (sd)
			update_next_balance(sd, &next_balance);
		rcu_read_unlock();

		goto out;
	}
	rcu_read_unlock();

	raw_spin_rq_unlock(this_rq);

	t0 = sched_clock_cpu(this_cpu);
	update_blocked_averages(this_cpu);

	rcu_read_lock();
	for_each_domain(this_cpu, sd) {
		int continue_balancing = 1;
		u64 domain_cost;

		update_next_balance(sd, &next_balance);

		if (this_rq->avg_idle < curr_cost + sd->max_newidle_lb_cost)
			break;

		if (sd->flags & SD_BALANCE_NEWIDLE) {

			pulled_task = load_balance(this_cpu, this_rq,
						   sd, CPU_NEWLY_IDLE,
						   &continue_balancing);

			t1 = sched_clock_cpu(this_cpu);
			domain_cost = t1 - t0;
			update_newidle_cost(sd, domain_cost);

			curr_cost += domain_cost;
			t0 = t1;
		}

		/*
		 * Stop searching for tasks to pull if there are
		 * now runnable tasks on this rq.
		 */
		if (pulled_task || this_rq->nr_running > 0 ||
		    this_rq->ttwu_pending)
			break;
	}
	rcu_read_unlock();

	raw_spin_rq_lock(this_rq);

	if (curr_cost > this_rq->max_idle_balance_cost)
		this_rq->max_idle_balance_cost = curr_cost;

	/*
	 * While browsing the domains, we released the rq lock, a task could
	 * have been enqueued in the meantime. Since we're not going idle,
	 * pretend we pulled a task.
	 */
	if (this_rq->cfs.h_nr_running && !pulled_task)
		pulled_task = 1;

	/* Is there a task of a high priority class? */
	if (this_rq->nr_running != this_rq->cfs.h_nr_running)
		pulled_task = -1;

out:
	/* Move the next balance forward */
	if (time_after(this_rq->next_balance, next_balance))
		this_rq->next_balance = next_balance;

	if (pulled_task)
		this_rq->idle_stamp = 0;
	else
		nohz_newidle_balance(this_rq);

	rq_repin_lock(this_rq, rf);

	return pulled_task;
}

/*
 * run_rebalance_domains is triggered when needed from the scheduler tick.
 * Also triggered for nohz idle balancing (with nohz_balancing_kick set).
 */
static __latent_entropy void run_rebalance_domains(struct softirq_action *h)
{
	struct rq *this_rq = this_rq();
	enum cpu_idle_type idle = this_rq->idle_balance ?
						CPU_IDLE : CPU_NOT_IDLE;

	/*
	 * If this CPU has a pending nohz_balance_kick, then do the
	 * balancing on behalf of the other idle CPUs whose ticks are
	 * stopped. Do nohz_idle_balance *before* rebalance_domains to
	 * give the idle CPUs a chance to load balance. Else we may
	 * load balance only within the local sched_domain hierarchy
	 * and abort nohz_idle_balance altogether if we pull some load.
	 */
	if (nohz_idle_balance(this_rq, idle))
		return;

	/* normal load balance */
	update_blocked_averages(this_rq->cpu);
	rebalance_domains(this_rq, idle);
}

/*
 * Trigger the SCHED_SOFTIRQ if it is time to do periodic load balancing.
 */
void trigger_load_balance(struct rq *rq)
{
	/*
	 * Don't need to rebalance while attached to NULL domain or
	 * runqueue CPU is not active
	 */
	if (unlikely(on_null_domain(rq) || !cpu_active(cpu_of(rq))))
		return;

	if (time_after_eq(jiffies, rq->next_balance))
		raise_softirq(SCHED_SOFTIRQ);

	nohz_balancer_kick(rq);
}

static void rq_online_fair(struct rq *rq)
{
	update_sysctl();

	update_runtime_enabled(rq);
}

static void rq_offline_fair(struct rq *rq)
{
	update_sysctl();

	/* Ensure any throttled groups are reachable by pick_next_task */
	unthrottle_offline_cfs_rqs(rq);
}

#endif /* CONFIG_SMP */

#ifdef CONFIG_SCHED_CORE
static inline bool
__entity_slice_used(struct sched_entity *se, int min_nr_tasks)
{
	u64 slice = sched_slice(cfs_rq_of(se), se);
	u64 rtime = se->sum_exec_runtime - se->prev_sum_exec_runtime;

	return (rtime * min_nr_tasks > slice);
}

#define MIN_NR_TASKS_DURING_FORCEIDLE	2
static inline void task_tick_core(struct rq *rq, struct task_struct *curr)
{
	if (!sched_core_enabled(rq))
		return;

	/*
	 * If runqueue has only one task which used up its slice and
	 * if the sibling is forced idle, then trigger schedule to
	 * give forced idle task a chance.
	 *
	 * sched_slice() considers only this active rq and it gets the
	 * whole slice. But during force idle, we have siblings acting
	 * like a single runqueue and hence we need to consider runnable
	 * tasks on this CPU and the forced idle CPU. Ideally, we should
	 * go through the forced idle rq, but that would be a perf hit.
	 * We can assume that the forced idle CPU has at least
	 * MIN_NR_TASKS_DURING_FORCEIDLE - 1 tasks and use that to check
	 * if we need to give up the CPU.
	 */
	if (rq->core->core_forceidle_count && rq->cfs.nr_running == 1 &&
	    __entity_slice_used(&curr->se, MIN_NR_TASKS_DURING_FORCEIDLE))
		resched_curr(rq);
}

/*
 * se_fi_update - Update the cfs_rq->min_vruntime_fi in a CFS hierarchy if needed.
 */
static void se_fi_update(struct sched_entity *se, unsigned int fi_seq, bool forceidle)
{
	for_each_sched_entity(se) {
		struct cfs_rq *cfs_rq = cfs_rq_of(se);

		if (forceidle) {
			if (cfs_rq->forceidle_seq == fi_seq)
				break;
			cfs_rq->forceidle_seq = fi_seq;
		}

		cfs_rq->min_vruntime_fi = cfs_rq->min_vruntime;
	}
}

void task_vruntime_update(struct rq *rq, struct task_struct *p, bool in_fi)
{
	struct sched_entity *se = &p->se;

	if (p->sched_class != &fair_sched_class)
		return;

	se_fi_update(se, rq->core->core_forceidle_seq, in_fi);
}

bool cfs_prio_less(struct task_struct *a, struct task_struct *b, bool in_fi)
{
	struct rq *rq = task_rq(a);
	struct sched_entity *sea = &a->se;
	struct sched_entity *seb = &b->se;
	struct cfs_rq *cfs_rqa;
	struct cfs_rq *cfs_rqb;
	s64 delta;

	SCHED_WARN_ON(task_rq(b)->core != rq->core);

#ifdef CONFIG_FAIR_GROUP_SCHED
	/*
	 * Find an se in the hierarchy for tasks a and b, such that the se's
	 * are immediate siblings.
	 */
	while (sea->cfs_rq->tg != seb->cfs_rq->tg) {
		int sea_depth = sea->depth;
		int seb_depth = seb->depth;

		if (sea_depth >= seb_depth)
			sea = parent_entity(sea);
		if (sea_depth <= seb_depth)
			seb = parent_entity(seb);
	}

	se_fi_update(sea, rq->core->core_forceidle_seq, in_fi);
	se_fi_update(seb, rq->core->core_forceidle_seq, in_fi);

	cfs_rqa = sea->cfs_rq;
	cfs_rqb = seb->cfs_rq;
#else
	cfs_rqa = &task_rq(a)->cfs;
	cfs_rqb = &task_rq(b)->cfs;
#endif

	/*
	 * Find delta after normalizing se's vruntime with its cfs_rq's
	 * min_vruntime_fi, which would have been updated in prior calls
	 * to se_fi_update().
	 */
	delta = (s64)(sea->vruntime - seb->vruntime) +
		(s64)(cfs_rqb->min_vruntime_fi - cfs_rqa->min_vruntime_fi);

	return delta > 0;
}
#else
static inline void task_tick_core(struct rq *rq, struct task_struct *curr) {}
#endif

/*
 * scheduler tick hitting a task of our scheduling class.
 *
 * NOTE: This function can be called remotely by the tick offload that
 * goes along full dynticks. Therefore no local assumption can be made
 * and everything must be accessed through the @rq and @curr passed in
 * parameters.
 */
static void task_tick_fair(struct rq *rq, struct task_struct *curr, int queued)
{
	struct cfs_rq *cfs_rq;
	struct sched_entity *se = &curr->se;

	for_each_sched_entity(se) {
		cfs_rq = cfs_rq_of(se);
		entity_tick(cfs_rq, se, queued);
	}

	if (static_branch_unlikely(&sched_numa_balancing))
		task_tick_numa(rq, curr);

	update_misfit_status(curr, rq);
	update_overutilized_status(task_rq(curr));

	task_tick_core(rq, curr);
}

/*
 * called on fork with the child task as argument from the parent's context
 *  - child not yet on the tasklist
 *  - preemption disabled
 */
static void task_fork_fair(struct task_struct *p)
{
	struct cfs_rq *cfs_rq;
	struct sched_entity *se = &p->se, *curr;
	struct rq *rq = this_rq();
	struct rq_flags rf;

	rq_lock(rq, &rf);
	update_rq_clock(rq);

	cfs_rq = task_cfs_rq(current);
	curr = cfs_rq->curr;
	if (curr) {
		update_curr(cfs_rq);
		se->vruntime = curr->vruntime;
	}
	place_entity(cfs_rq, se, 1);

	if (sysctl_sched_child_runs_first && curr && entity_before(curr, se)) {
		/*
		 * Upon rescheduling, sched_class::put_prev_task() will place
		 * 'current' within the tree based on its new key value.
		 */
		swap(curr->vruntime, se->vruntime);
		resched_curr(rq);
	}

	se->vruntime -= cfs_rq->min_vruntime;
	rq_unlock(rq, &rf);
}

/*
 * Priority of the task has changed. Check to see if we preempt
 * the current task.
 */
static void
prio_changed_fair(struct rq *rq, struct task_struct *p, int oldprio)
{
	if (!task_on_rq_queued(p))
		return;

	if (rq->cfs.nr_running == 1)
		return;

	/*
	 * Reschedule if we are currently running on this runqueue and
	 * our priority decreased, or if we are not currently running on
	 * this runqueue and our priority is higher than the current's
	 */
	if (task_current(rq, p)) {
		if (p->prio > oldprio)
			resched_curr(rq);
	} else
		check_preempt_curr(rq, p, 0);
}

static inline bool vruntime_normalized(struct task_struct *p)
{
	struct sched_entity *se = &p->se;

	/*
	 * In both the TASK_ON_RQ_QUEUED and TASK_ON_RQ_MIGRATING cases,
	 * the dequeue_entity(.flags=0) will already have normalized the
	 * vruntime.
	 */
	if (p->on_rq)
		return true;

	/*
	 * When !on_rq, vruntime of the task has usually NOT been normalized.
	 * But there are some cases where it has already been normalized:
	 *
	 * - A forked child which is waiting for being woken up by
	 *   wake_up_new_task().
	 * - A task which has been woken up by try_to_wake_up() and
	 *   waiting for actually being woken up by sched_ttwu_pending().
	 */
	if (!se->sum_exec_runtime ||
	    (READ_ONCE(p->__state) == TASK_WAKING && p->sched_remote_wakeup))
		return true;

	return false;
}

#ifdef CONFIG_FAIR_GROUP_SCHED
/*
 * Propagate the changes of the sched_entity across the tg tree to make it
 * visible to the root
 */
static void propagate_entity_cfs_rq(struct sched_entity *se)
{
	struct cfs_rq *cfs_rq = cfs_rq_of(se);

	if (cfs_rq_throttled(cfs_rq))
		return;

	if (!throttled_hierarchy(cfs_rq))
		list_add_leaf_cfs_rq(cfs_rq);

	/* Start to propagate at parent */
	se = se->parent;

	for_each_sched_entity(se) {
		cfs_rq = cfs_rq_of(se);

		update_load_avg(cfs_rq, se, UPDATE_TG);

		if (cfs_rq_throttled(cfs_rq))
			break;

		if (!throttled_hierarchy(cfs_rq))
			list_add_leaf_cfs_rq(cfs_rq);
	}
}
#else
static void propagate_entity_cfs_rq(struct sched_entity *se) { }
#endif

static void detach_entity_cfs_rq(struct sched_entity *se)
{
	struct cfs_rq *cfs_rq = cfs_rq_of(se);

#ifdef CONFIG_SMP
	/*
	 * In case the task sched_avg hasn't been attached:
	 * - A forked task which hasn't been woken up by wake_up_new_task().
	 * - A task which has been woken up by try_to_wake_up() but is
	 *   waiting for actually being woken up by sched_ttwu_pending().
	 */
	if (!se->avg.last_update_time)
		return;
#endif

	/* Catch up with the cfs_rq and remove our load when we leave */
	update_load_avg(cfs_rq, se, 0);
	detach_entity_load_avg(cfs_rq, se);
	update_tg_load_avg(cfs_rq);
	propagate_entity_cfs_rq(se);
}

static void attach_entity_cfs_rq(struct sched_entity *se)
{
	struct cfs_rq *cfs_rq = cfs_rq_of(se);

	/* Synchronize entity with its cfs_rq */
	update_load_avg(cfs_rq, se, sched_feat(ATTACH_AGE_LOAD) ? 0 : SKIP_AGE_LOAD);
	attach_entity_load_avg(cfs_rq, se);
	update_tg_load_avg(cfs_rq);
	propagate_entity_cfs_rq(se);
}

static void detach_task_cfs_rq(struct task_struct *p)
{
	struct sched_entity *se = &p->se;
	struct cfs_rq *cfs_rq = cfs_rq_of(se);

	if (!vruntime_normalized(p)) {
		/*
		 * Fix up our vruntime so that the current sleep doesn't
		 * cause 'unlimited' sleep bonus.
		 */
		place_entity(cfs_rq, se, 0);
		se->vruntime -= cfs_rq->min_vruntime;
	}

	detach_entity_cfs_rq(se);
}

static void attach_task_cfs_rq(struct task_struct *p)
{
	struct sched_entity *se = &p->se;
	struct cfs_rq *cfs_rq = cfs_rq_of(se);

	attach_entity_cfs_rq(se);

	if (!vruntime_normalized(p))
		se->vruntime += cfs_rq->min_vruntime;
}

static void switched_from_fair(struct rq *rq, struct task_struct *p)
{
	detach_task_cfs_rq(p);
}

static void switched_to_fair(struct rq *rq, struct task_struct *p)
{
	attach_task_cfs_rq(p);

	if (task_on_rq_queued(p)) {
		/*
		 * We were most likely switched from sched_rt, so
		 * kick off the schedule if running, otherwise just see
		 * if we can still preempt the current task.
		 */
		if (task_current(rq, p))
			resched_curr(rq);
		else
			check_preempt_curr(rq, p, 0);
	}
}

/* Account for a task changing its policy or group.
 *
 * This routine is mostly called to set cfs_rq->curr field when a task
 * migrates between groups/classes.
 */
static void set_next_task_fair(struct rq *rq, struct task_struct *p, bool first)
{
	struct sched_entity *se = &p->se;

#ifdef CONFIG_SMP
	if (task_on_rq_queued(p)) {
		/*
		 * Move the next running task to the front of the list, so our
		 * cfs_tasks list becomes MRU one.
		 */
		list_move(&se->group_node, &rq->cfs_tasks);
	}
#endif

	for_each_sched_entity(se) {
		struct cfs_rq *cfs_rq = cfs_rq_of(se);

		set_next_entity(cfs_rq, se);
		/* ensure bandwidth has been allocated on our new cfs_rq */
		account_cfs_rq_runtime(cfs_rq, 0);
	}
}

void init_cfs_rq(struct cfs_rq *cfs_rq)
{
	cfs_rq->tasks_timeline = RB_ROOT_CACHED;
	u64_u32_store(cfs_rq->min_vruntime, (u64)(-(1LL << 20)));
#ifdef CONFIG_SMP
	raw_spin_lock_init(&cfs_rq->removed.lock);
#endif
}

#ifdef CONFIG_FAIR_GROUP_SCHED
static void task_change_group_fair(struct task_struct *p)
{
	/*
	 * We couldn't detach or attach a forked task which
	 * hasn't been woken up by wake_up_new_task().
	 */
	if (READ_ONCE(p->__state) == TASK_NEW)
		return;

	detach_task_cfs_rq(p);

#ifdef CONFIG_SMP
	/* Tell se's cfs_rq has been changed -- migrated */
	p->se.avg.last_update_time = 0;
#endif
	set_task_rq(p, task_cpu(p));
	attach_task_cfs_rq(p);
}

void free_fair_sched_group(struct task_group *tg)
{
	int i;

	for_each_possible_cpu(i) {
		if (tg->cfs_rq)
			kfree(tg->cfs_rq[i]);
		if (tg->se)
			kfree(tg->se[i]);
	}

	kfree(tg->cfs_rq);
	kfree(tg->se);
}

int alloc_fair_sched_group(struct task_group *tg, struct task_group *parent)
{
	struct sched_entity *se;
	struct cfs_rq *cfs_rq;
	int i;

	tg->cfs_rq = kcalloc(nr_cpu_ids, sizeof(cfs_rq), GFP_KERNEL);
	if (!tg->cfs_rq)
		goto err;
	tg->se = kcalloc(nr_cpu_ids, sizeof(se), GFP_KERNEL);
	if (!tg->se)
		goto err;

	tg->shares = NICE_0_LOAD;

	init_cfs_bandwidth(tg_cfs_bandwidth(tg));

	for_each_possible_cpu(i) {
		cfs_rq = kzalloc_node(sizeof(struct cfs_rq),
				      GFP_KERNEL, cpu_to_node(i));
		if (!cfs_rq)
			goto err;

		se = kzalloc_node(sizeof(struct sched_entity_stats),
				  GFP_KERNEL, cpu_to_node(i));
		if (!se)
			goto err_free_rq;

		init_cfs_rq(cfs_rq);
		init_tg_cfs_entry(tg, cfs_rq, se, i, parent->se[i]);
		init_entity_runnable_average(se);
	}

	return 1;

err_free_rq:
	kfree(cfs_rq);
err:
	return 0;
}

void online_fair_sched_group(struct task_group *tg)
{
	struct sched_entity *se;
	struct rq_flags rf;
	struct rq *rq;
	int i;

	for_each_possible_cpu(i) {
		rq = cpu_rq(i);
		se = tg->se[i];
		rq_lock_irq(rq, &rf);
		update_rq_clock(rq);
		attach_entity_cfs_rq(se);
		sync_throttle(tg, i);
		rq_unlock_irq(rq, &rf);
	}
}

void unregister_fair_sched_group(struct task_group *tg)
{
	unsigned long flags;
	struct rq *rq;
	int cpu;

	destroy_cfs_bandwidth(tg_cfs_bandwidth(tg));

	for_each_possible_cpu(cpu) {
		if (tg->se[cpu])
			remove_entity_load_avg(tg->se[cpu]);

		/*
		 * Only empty task groups can be destroyed; so we can speculatively
		 * check on_list without danger of it being re-added.
		 */
		if (!tg->cfs_rq[cpu]->on_list)
			continue;

		rq = cpu_rq(cpu);

		raw_spin_rq_lock_irqsave(rq, flags);
		list_del_leaf_cfs_rq(tg->cfs_rq[cpu]);
		raw_spin_rq_unlock_irqrestore(rq, flags);
	}
}

void init_tg_cfs_entry(struct task_group *tg, struct cfs_rq *cfs_rq,
			struct sched_entity *se, int cpu,
			struct sched_entity *parent)
{
	struct rq *rq = cpu_rq(cpu);

	cfs_rq->tg = tg;
	cfs_rq->rq = rq;
	init_cfs_rq_runtime(cfs_rq);

	tg->cfs_rq[cpu] = cfs_rq;
	tg->se[cpu] = se;

	/* se could be NULL for root_task_group */
	if (!se)
		return;

	if (!parent) {
		se->cfs_rq = &rq->cfs;
		se->depth = 0;
	} else {
		se->cfs_rq = parent->my_q;
		se->depth = parent->depth + 1;
	}

	se->my_q = cfs_rq;
	/* guarantee group entities always have weight */
	update_load_set(&se->load, NICE_0_LOAD);
	se->parent = parent;
}

static DEFINE_MUTEX(shares_mutex);

static int __sched_group_set_shares(struct task_group *tg, unsigned long shares)
{
	int i;

	lockdep_assert_held(&shares_mutex);

	/*
	 * We can't change the weight of the root cgroup.
	 */
	if (!tg->se[0])
		return -EINVAL;

	shares = clamp(shares, scale_load(MIN_SHARES), scale_load(MAX_SHARES));

	if (tg->shares == shares)
		return 0;

	tg->shares = shares;
	for_each_possible_cpu(i) {
		struct rq *rq = cpu_rq(i);
		struct sched_entity *se = tg->se[i];
		struct rq_flags rf;

		/* Propagate contribution to hierarchy */
		rq_lock_irqsave(rq, &rf);
		update_rq_clock(rq);
		for_each_sched_entity(se) {
			update_load_avg(cfs_rq_of(se), se, UPDATE_TG);
			update_cfs_group(se);
		}
		rq_unlock_irqrestore(rq, &rf);
	}

	return 0;
}

int sched_group_set_shares(struct task_group *tg, unsigned long shares)
{
	int ret;

	mutex_lock(&shares_mutex);
	if (tg_is_idle(tg))
		ret = -EINVAL;
	else
		ret = __sched_group_set_shares(tg, shares);
	mutex_unlock(&shares_mutex);

	return ret;
}

int sched_group_set_idle(struct task_group *tg, long idle)
{
	int i;

	if (tg == &root_task_group)
		return -EINVAL;

	if (idle < 0 || idle > 1)
		return -EINVAL;

	mutex_lock(&shares_mutex);

	if (tg->idle == idle) {
		mutex_unlock(&shares_mutex);
		return 0;
	}

	tg->idle = idle;

	for_each_possible_cpu(i) {
		struct rq *rq = cpu_rq(i);
		struct sched_entity *se = tg->se[i];
		struct cfs_rq *parent_cfs_rq, *grp_cfs_rq = tg->cfs_rq[i];
		bool was_idle = cfs_rq_is_idle(grp_cfs_rq);
		long idle_task_delta;
		struct rq_flags rf;

		rq_lock_irqsave(rq, &rf);

		grp_cfs_rq->idle = idle;
		if (WARN_ON_ONCE(was_idle == cfs_rq_is_idle(grp_cfs_rq)))
			goto next_cpu;

		if (se->on_rq) {
			parent_cfs_rq = cfs_rq_of(se);
			if (cfs_rq_is_idle(grp_cfs_rq))
				parent_cfs_rq->idle_nr_running++;
			else
				parent_cfs_rq->idle_nr_running--;
		}

		idle_task_delta = grp_cfs_rq->h_nr_running -
				  grp_cfs_rq->idle_h_nr_running;
		if (!cfs_rq_is_idle(grp_cfs_rq))
			idle_task_delta *= -1;

		for_each_sched_entity(se) {
			struct cfs_rq *cfs_rq = cfs_rq_of(se);

			if (!se->on_rq)
				break;

			cfs_rq->idle_h_nr_running += idle_task_delta;

			/* Already accounted at parent level and above. */
			if (cfs_rq_is_idle(cfs_rq))
				break;
		}

next_cpu:
		rq_unlock_irqrestore(rq, &rf);
	}

	/* Idle groups have minimum weight. */
	if (tg_is_idle(tg))
		__sched_group_set_shares(tg, scale_load(WEIGHT_IDLEPRIO));
	else
		__sched_group_set_shares(tg, NICE_0_LOAD);

	mutex_unlock(&shares_mutex);
	return 0;
}

#else /* CONFIG_FAIR_GROUP_SCHED */

void free_fair_sched_group(struct task_group *tg) { }

int alloc_fair_sched_group(struct task_group *tg, struct task_group *parent)
{
	return 1;
}

void online_fair_sched_group(struct task_group *tg) { }

void unregister_fair_sched_group(struct task_group *tg) { }

#endif /* CONFIG_FAIR_GROUP_SCHED */


static unsigned int get_rr_interval_fair(struct rq *rq, struct task_struct *task)
{
	struct sched_entity *se = &task->se;
	unsigned int rr_interval = 0;

	/*
	 * Time slice is 0 for SCHED_OTHER tasks that are on an otherwise
	 * idle runqueue:
	 */
	if (rq->cfs.load.weight)
		rr_interval = NS_TO_JIFFIES(sched_slice(cfs_rq_of(se), se));

	return rr_interval;
}

/*
 * All the scheduling class methods:
 */
DEFINE_SCHED_CLASS(fair) = {

	.enqueue_task		= enqueue_task_fair,
	.dequeue_task		= dequeue_task_fair,
	.yield_task		= yield_task_fair,
	.yield_to_task		= yield_to_task_fair,

	.check_preempt_curr	= check_preempt_wakeup,

	.pick_next_task		= __pick_next_task_fair,
	.put_prev_task		= put_prev_task_fair,
	.set_next_task          = set_next_task_fair,

#ifdef CONFIG_SMP
	.balance		= balance_fair,
	.pick_task		= pick_task_fair,
	.select_task_rq		= select_task_rq_fair,
	.migrate_task_rq	= migrate_task_rq_fair,

	.rq_online		= rq_online_fair,
	.rq_offline		= rq_offline_fair,

	.task_dead		= task_dead_fair,
	.set_cpus_allowed	= set_cpus_allowed_common,
#endif

	.task_tick		= task_tick_fair,
	.task_fork		= task_fork_fair,

	.prio_changed		= prio_changed_fair,
	.switched_from		= switched_from_fair,
	.switched_to		= switched_to_fair,

	.get_rr_interval	= get_rr_interval_fair,

	.update_curr		= update_curr_fair,

#ifdef CONFIG_FAIR_GROUP_SCHED
	.task_change_group	= task_change_group_fair,
#endif

#ifdef CONFIG_UCLAMP_TASK
	.uclamp_enabled		= 1,
#endif
};

#ifdef CONFIG_SCHED_DEBUG
void print_cfs_stats(struct seq_file *m, int cpu)
{
	struct cfs_rq *cfs_rq, *pos;

	rcu_read_lock();
	for_each_leaf_cfs_rq_safe(cpu_rq(cpu), cfs_rq, pos)
		print_cfs_rq(m, cpu, cfs_rq);
	rcu_read_unlock();
}

#ifdef CONFIG_NUMA_BALANCING
void show_numa_stats(struct task_struct *p, struct seq_file *m)
{
	int node;
	unsigned long tsf = 0, tpf = 0, gsf = 0, gpf = 0;
	struct numa_group *ng;

	rcu_read_lock();
	ng = rcu_dereference(p->numa_group);
	for_each_online_node(node) {
		if (p->numa_faults) {
			tsf = p->numa_faults[task_faults_idx(NUMA_MEM, node, 0)];
			tpf = p->numa_faults[task_faults_idx(NUMA_MEM, node, 1)];
		}
		if (ng) {
			gsf = ng->faults[task_faults_idx(NUMA_MEM, node, 0)],
			gpf = ng->faults[task_faults_idx(NUMA_MEM, node, 1)];
		}
		print_numa_stats(m, node, tsf, tpf, gsf, gpf);
	}
	rcu_read_unlock();
}
#endif /* CONFIG_NUMA_BALANCING */
#endif /* CONFIG_SCHED_DEBUG */

__init void init_sched_fair_class(void)
{
#ifdef CONFIG_SMP
	int i;

	for_each_possible_cpu(i) {
		zalloc_cpumask_var_node(&per_cpu(load_balance_mask, i), GFP_KERNEL, cpu_to_node(i));
		zalloc_cpumask_var_node(&per_cpu(select_rq_mask,    i), GFP_KERNEL, cpu_to_node(i));
	}

	open_softirq(SCHED_SOFTIRQ, run_rebalance_domains);

#ifdef CONFIG_NO_HZ_COMMON
	nohz.next_balance = jiffies;
	nohz.next_blocked = jiffies;
	zalloc_cpumask_var(&nohz.idle_cpus_mask, GFP_NOWAIT);
#endif
#endif /* SMP */

}<|MERGE_RESOLUTION|>--- conflicted
+++ resolved
@@ -4705,11 +4705,7 @@
 		vruntime -= thresh;
 	}
 
-<<<<<<< HEAD
-	/* ensure we never gain time by being placed backwards. */
-	se->vruntime = max_vruntime(se->vruntime, vruntime);
 	trace_android_rvh_place_entity(cfs_rq, se, initial, &vruntime);
-=======
 	/*
 	 * Pull vruntime of the entity being placed to the base level of
 	 * cfs_rq, to prevent boosting it if placed backwards.
@@ -4733,7 +4729,6 @@
 		se->vruntime = vruntime;
 	else
 		se->vruntime = max_vruntime(se->vruntime, vruntime);
->>>>>>> 3b29299e
 }
 
 static void check_enqueue_throttle(struct cfs_rq *cfs_rq);
