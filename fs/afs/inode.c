/*
 * Copyright (c) 2002 Red Hat, Inc. All rights reserved.
 *
 * This software may be freely redistributed under the terms of the
 * GNU General Public License.
 *
 * You should have received a copy of the GNU General Public License
 * along with this program; if not, write to the Free Software
 * Foundation, Inc., 675 Mass Ave, Cambridge, MA 02139, USA.
 *
 * Authors: David Woodhouse <dwmw2@infradead.org>
 *          David Howells <dhowells@redhat.com>
 *
 */

#include <linux/kernel.h>
#include <linux/module.h>
#include <linux/init.h>
#include <linux/fs.h>
#include <linux/pagemap.h>
#include <linux/sched.h>
#include <linux/mount.h>
#include <linux/namei.h>
#include <linux/iversion.h>
#include "internal.h"
#include "afs_fs.h"

static const struct inode_operations afs_symlink_inode_operations = {
	.get_link	= page_get_link,
};

static noinline void dump_vnode(struct afs_vnode *vnode, struct afs_vnode *parent_vnode)
{
	static unsigned long once_only;

	pr_warn("kAFS: AFS vnode with undefined type %u\n", vnode->status.type);
	pr_warn("kAFS: A=%d m=%o s=%llx v=%llx\n",
		vnode->status.abort_code,
		vnode->status.mode,
		vnode->status.size,
		vnode->status.data_version);
	pr_warn("kAFS: vnode %llx:%llx:%x\n",
		vnode->fid.vid,
		vnode->fid.vnode,
		vnode->fid.unique);
	if (parent_vnode)
		pr_warn("kAFS: dir %llx:%llx:%x\n",
			parent_vnode->fid.vid,
			parent_vnode->fid.vnode,
			parent_vnode->fid.unique);

	if (!test_and_set_bit(0, &once_only))
		dump_stack();
}

/*
 * Set parameters for the netfs library
 */
static void afs_set_netfs_context(struct afs_vnode *vnode)
{
<<<<<<< HEAD
	netfs_i_context_init(&vnode->vfs_inode, &afs_req_ops);
=======
	netfs_inode_init(&vnode->netfs, &afs_req_ops);
>>>>>>> 88084a3d
}

/*
 * Initialise an inode from the vnode status.
 */
static int afs_inode_init_from_status(struct afs_operation *op,
				      struct afs_vnode_param *vp,
				      struct afs_vnode *vnode)
{
	struct afs_file_status *status = &vp->scb.status;
	struct inode *inode = AFS_VNODE_TO_I(vnode);
	struct timespec64 t;

	_enter("{%llx:%llu.%u} %s",
	       vp->fid.vid, vp->fid.vnode, vp->fid.unique,
	       op->type ? op->type->name : "???");

	_debug("FS: ft=%d lk=%d sz=%llu ver=%Lu mod=%hu",
	       status->type,
	       status->nlink,
	       (unsigned long long) status->size,
	       status->data_version,
	       status->mode);

	write_seqlock(&vnode->cb_lock);

	vnode->cb_v_break = op->cb_v_break;
	vnode->cb_s_break = op->cb_s_break;
	vnode->status = *status;

	t = status->mtime_client;
	inode->i_ctime = t;
	inode->i_mtime = t;
	inode->i_atime = t;
	inode->i_flags |= S_NOATIME;
	inode->i_uid = make_kuid(&init_user_ns, status->owner);
	inode->i_gid = make_kgid(&init_user_ns, status->group);
	set_nlink(&vnode->netfs.inode, status->nlink);

	switch (status->type) {
	case AFS_FTYPE_FILE:
		inode->i_mode	= S_IFREG | (status->mode & S_IALLUGO);
		inode->i_op	= &afs_file_inode_operations;
		inode->i_fop	= &afs_file_operations;
		inode->i_mapping->a_ops	= &afs_file_aops;
		break;
	case AFS_FTYPE_DIR:
		inode->i_mode	= S_IFDIR |  (status->mode & S_IALLUGO);
		inode->i_op	= &afs_dir_inode_operations;
		inode->i_fop	= &afs_dir_file_operations;
		inode->i_mapping->a_ops	= &afs_dir_aops;
		break;
	case AFS_FTYPE_SYMLINK:
		/* Symlinks with a mode of 0644 are actually mountpoints. */
		if ((status->mode & 0777) == 0644) {
			inode->i_flags |= S_AUTOMOUNT;

			set_bit(AFS_VNODE_MOUNTPOINT, &vnode->flags);

			inode->i_mode	= S_IFDIR | 0555;
			inode->i_op	= &afs_mntpt_inode_operations;
			inode->i_fop	= &afs_mntpt_file_operations;
			inode->i_mapping->a_ops	= &afs_symlink_aops;
		} else {
			inode->i_mode	= S_IFLNK | status->mode;
			inode->i_op	= &afs_symlink_inode_operations;
			inode->i_mapping->a_ops	= &afs_symlink_aops;
		}
		inode_nohighmem(inode);
		break;
	default:
		dump_vnode(vnode, op->file[0].vnode != vnode ? op->file[0].vnode : NULL);
		write_sequnlock(&vnode->cb_lock);
		return afs_protocol_error(NULL, afs_eproto_file_type);
	}

	afs_set_i_size(vnode, status->size);
	afs_set_netfs_context(vnode);

	vnode->invalid_before	= status->data_version;
	inode_set_iversion_raw(&vnode->netfs.inode, status->data_version);

	if (!vp->scb.have_cb) {
		/* it's a symlink we just created (the fileserver
		 * didn't give us a callback) */
		vnode->cb_expires_at = ktime_get_real_seconds();
	} else {
		vnode->cb_expires_at = vp->scb.callback.expires_at;
		vnode->cb_server = op->server;
		set_bit(AFS_VNODE_CB_PROMISED, &vnode->flags);
	}

	write_sequnlock(&vnode->cb_lock);
	return 0;
}

/*
 * Update the core inode struct from a returned status record.
 */
static void afs_apply_status(struct afs_operation *op,
			     struct afs_vnode_param *vp)
{
	struct afs_file_status *status = &vp->scb.status;
	struct afs_vnode *vnode = vp->vnode;
	struct inode *inode = &vnode->netfs.inode;
	struct timespec64 t;
	umode_t mode;
	bool data_changed = false;
	bool change_size = vp->set_size;

	_enter("{%llx:%llu.%u} %s",
	       vp->fid.vid, vp->fid.vnode, vp->fid.unique,
	       op->type ? op->type->name : "???");

	BUG_ON(test_bit(AFS_VNODE_UNSET, &vnode->flags));

	if (status->type != vnode->status.type) {
		pr_warn("Vnode %llx:%llx:%x changed type %u to %u\n",
			vnode->fid.vid,
			vnode->fid.vnode,
			vnode->fid.unique,
			status->type, vnode->status.type);
		afs_protocol_error(NULL, afs_eproto_bad_status);
		return;
	}

	if (status->nlink != vnode->status.nlink)
		set_nlink(inode, status->nlink);

	if (status->owner != vnode->status.owner)
		inode->i_uid = make_kuid(&init_user_ns, status->owner);

	if (status->group != vnode->status.group)
		inode->i_gid = make_kgid(&init_user_ns, status->group);

	if (status->mode != vnode->status.mode) {
		mode = inode->i_mode;
		mode &= ~S_IALLUGO;
		mode |= status->mode & S_IALLUGO;
		WRITE_ONCE(inode->i_mode, mode);
	}

	t = status->mtime_client;
	inode->i_mtime = t;
	if (vp->update_ctime)
		inode->i_ctime = op->ctime;

	if (vnode->status.data_version != status->data_version)
		data_changed = true;

	vnode->status = *status;

	if (vp->dv_before + vp->dv_delta != status->data_version) {
		if (test_bit(AFS_VNODE_CB_PROMISED, &vnode->flags))
			pr_warn("kAFS: vnode modified {%llx:%llu} %llx->%llx %s (op=%x)\n",
				vnode->fid.vid, vnode->fid.vnode,
				(unsigned long long)vp->dv_before + vp->dv_delta,
				(unsigned long long)status->data_version,
				op->type ? op->type->name : "???",
				op->debug_id);

		vnode->invalid_before = status->data_version;
		if (vnode->status.type == AFS_FTYPE_DIR) {
			if (test_and_clear_bit(AFS_VNODE_DIR_VALID, &vnode->flags))
				afs_stat_v(vnode, n_inval);
		} else {
			set_bit(AFS_VNODE_ZAP_DATA, &vnode->flags);
		}
		change_size = true;
	} else if (vnode->status.type == AFS_FTYPE_DIR) {
		/* Expected directory change is handled elsewhere so
		 * that we can locally edit the directory and save on a
		 * download.
		 */
		if (test_bit(AFS_VNODE_DIR_VALID, &vnode->flags))
			data_changed = false;
		change_size = true;
	}

	if (data_changed) {
		inode_set_iversion_raw(inode, status->data_version);

		/* Only update the size if the data version jumped.  If the
		 * file is being modified locally, then we might have our own
		 * idea of what the size should be that's not the same as
		 * what's on the server.
		 */
<<<<<<< HEAD
		vnode->netfs_ctx.remote_i_size = status->size;
=======
		vnode->netfs.remote_i_size = status->size;
>>>>>>> 88084a3d
		if (change_size) {
			afs_set_i_size(vnode, status->size);
			inode->i_ctime = t;
			inode->i_atime = t;
		}
	}
}

/*
 * Apply a callback to a vnode.
 */
static void afs_apply_callback(struct afs_operation *op,
			       struct afs_vnode_param *vp)
{
	struct afs_callback *cb = &vp->scb.callback;
	struct afs_vnode *vnode = vp->vnode;

	if (!afs_cb_is_broken(vp->cb_break_before, vnode)) {
		vnode->cb_expires_at	= cb->expires_at;
		vnode->cb_server	= op->server;
		set_bit(AFS_VNODE_CB_PROMISED, &vnode->flags);
	}
}

/*
 * Apply the received status and callback to an inode all in the same critical
 * section to avoid races with afs_validate().
 */
void afs_vnode_commit_status(struct afs_operation *op, struct afs_vnode_param *vp)
{
	struct afs_vnode *vnode = vp->vnode;

	_enter("");

	write_seqlock(&vnode->cb_lock);

	if (vp->scb.have_error) {
		/* A YFS server will return this from RemoveFile2 and AFS and
		 * YFS will return this from InlineBulkStatus.
		 */
		if (vp->scb.status.abort_code == VNOVNODE) {
			set_bit(AFS_VNODE_DELETED, &vnode->flags);
			clear_nlink(&vnode->netfs.inode);
			__afs_break_callback(vnode, afs_cb_break_for_deleted);
			op->flags &= ~AFS_OPERATION_DIR_CONFLICT;
		}
	} else if (vp->scb.have_status) {
		if (vp->speculative &&
		    (test_bit(AFS_VNODE_MODIFYING, &vnode->flags) ||
		     vp->dv_before != vnode->status.data_version))
			/* Ignore the result of a speculative bulk status fetch
			 * if it splits around a modification op, thereby
			 * appearing to regress the data version.
			 */
			goto out;
		afs_apply_status(op, vp);
		if (vp->scb.have_cb)
			afs_apply_callback(op, vp);
	} else if (vp->op_unlinked && !(op->flags & AFS_OPERATION_DIR_CONFLICT)) {
		drop_nlink(&vnode->netfs.inode);
		if (vnode->netfs.inode.i_nlink == 0) {
			set_bit(AFS_VNODE_DELETED, &vnode->flags);
			__afs_break_callback(vnode, afs_cb_break_for_deleted);
		}
	}

out:
	write_sequnlock(&vnode->cb_lock);

	if (vp->scb.have_status)
		afs_cache_permit(vnode, op->key, vp->cb_break_before, &vp->scb);
}

static void afs_fetch_status_success(struct afs_operation *op)
{
	struct afs_vnode_param *vp = &op->file[op->fetch_status.which];
	struct afs_vnode *vnode = vp->vnode;
	int ret;

	if (vnode->netfs.inode.i_state & I_NEW) {
		ret = afs_inode_init_from_status(op, vp, vnode);
		op->error = ret;
		if (ret == 0)
			afs_cache_permit(vnode, op->key, vp->cb_break_before, &vp->scb);
	} else {
		afs_vnode_commit_status(op, vp);
	}
}

const struct afs_operation_ops afs_fetch_status_operation = {
	.issue_afs_rpc	= afs_fs_fetch_status,
	.issue_yfs_rpc	= yfs_fs_fetch_status,
	.success	= afs_fetch_status_success,
	.aborted	= afs_check_for_remote_deletion,
};

/*
 * Fetch file status from the volume.
 */
int afs_fetch_status(struct afs_vnode *vnode, struct key *key, bool is_new,
		     afs_access_t *_caller_access)
{
	struct afs_operation *op;

	_enter("%s,{%llx:%llu.%u,S=%lx}",
	       vnode->volume->name,
	       vnode->fid.vid, vnode->fid.vnode, vnode->fid.unique,
	       vnode->flags);

	op = afs_alloc_operation(key, vnode->volume);
	if (IS_ERR(op))
		return PTR_ERR(op);

	afs_op_set_vnode(op, 0, vnode);

	op->nr_files	= 1;
	op->ops		= &afs_fetch_status_operation;
	afs_begin_vnode_operation(op);
	afs_wait_for_operation(op);

	if (_caller_access)
		*_caller_access = op->file[0].scb.status.caller_access;
	return afs_put_operation(op);
}

/*
 * ilookup() comparator
 */
int afs_ilookup5_test_by_fid(struct inode *inode, void *opaque)
{
	struct afs_vnode *vnode = AFS_FS_I(inode);
	struct afs_fid *fid = opaque;

	return (fid->vnode == vnode->fid.vnode &&
		fid->vnode_hi == vnode->fid.vnode_hi &&
		fid->unique == vnode->fid.unique);
}

/*
 * iget5() comparator
 */
static int afs_iget5_test(struct inode *inode, void *opaque)
{
	struct afs_vnode_param *vp = opaque;
	//struct afs_vnode *vnode = AFS_FS_I(inode);

	return afs_ilookup5_test_by_fid(inode, &vp->fid);
}

/*
 * iget5() inode initialiser
 */
static int afs_iget5_set(struct inode *inode, void *opaque)
{
	struct afs_vnode_param *vp = opaque;
	struct afs_super_info *as = AFS_FS_S(inode->i_sb);
	struct afs_vnode *vnode = AFS_FS_I(inode);

	vnode->volume		= as->volume;
	vnode->fid		= vp->fid;

	/* YFS supports 96-bit vnode IDs, but Linux only supports
	 * 64-bit inode numbers.
	 */
	inode->i_ino		= vnode->fid.vnode;
	inode->i_generation	= vnode->fid.unique;
	return 0;
}

/*
 * Get a cache cookie for an inode.
 */
static void afs_get_inode_cache(struct afs_vnode *vnode)
{
#ifdef CONFIG_AFS_FSCACHE
	struct {
		__be32 vnode_id;
		__be32 unique;
		__be32 vnode_id_ext[2];	/* Allow for a 96-bit key */
	} __packed key;
	struct afs_vnode_cache_aux aux;

	if (vnode->status.type != AFS_FTYPE_FILE) {
<<<<<<< HEAD
		vnode->netfs_ctx.cache = NULL;
=======
		vnode->netfs.cache = NULL;
>>>>>>> 88084a3d
		return;
	}

	key.vnode_id		= htonl(vnode->fid.vnode);
	key.unique		= htonl(vnode->fid.unique);
	key.vnode_id_ext[0]	= htonl(vnode->fid.vnode >> 32);
	key.vnode_id_ext[1]	= htonl(vnode->fid.vnode_hi);
	afs_set_cache_aux(vnode, &aux);

	afs_vnode_set_cache(vnode,
			    fscache_acquire_cookie(
				    vnode->volume->cache,
				    vnode->status.type == AFS_FTYPE_FILE ?
				    0 : FSCACHE_ADV_SINGLE_CHUNK,
				    &key, sizeof(key),
				    &aux, sizeof(aux),
				    vnode->status.size));
#endif
}

/*
 * inode retrieval
 */
struct inode *afs_iget(struct afs_operation *op, struct afs_vnode_param *vp)
{
	struct afs_vnode_param *dvp = &op->file[0];
	struct super_block *sb = dvp->vnode->netfs.inode.i_sb;
	struct afs_vnode *vnode;
	struct inode *inode;
	int ret;

	_enter(",{%llx:%llu.%u},,", vp->fid.vid, vp->fid.vnode, vp->fid.unique);

	inode = iget5_locked(sb, vp->fid.vnode, afs_iget5_test, afs_iget5_set, vp);
	if (!inode) {
		_leave(" = -ENOMEM");
		return ERR_PTR(-ENOMEM);
	}

	vnode = AFS_FS_I(inode);

	_debug("GOT INODE %p { vl=%llx vn=%llx, u=%x }",
	       inode, vnode->fid.vid, vnode->fid.vnode, vnode->fid.unique);

	/* deal with an existing inode */
	if (!(inode->i_state & I_NEW)) {
		_leave(" = %p", inode);
		return inode;
	}

	ret = afs_inode_init_from_status(op, vp, vnode);
	if (ret < 0)
		goto bad_inode;

	afs_get_inode_cache(vnode);

	/* success */
	clear_bit(AFS_VNODE_UNSET, &vnode->flags);
	unlock_new_inode(inode);
	_leave(" = %p", inode);
	return inode;

	/* failure */
bad_inode:
	iget_failed(inode);
	_leave(" = %d [bad]", ret);
	return ERR_PTR(ret);
}

static int afs_iget5_set_root(struct inode *inode, void *opaque)
{
	struct afs_super_info *as = AFS_FS_S(inode->i_sb);
	struct afs_vnode *vnode = AFS_FS_I(inode);

	vnode->volume		= as->volume;
	vnode->fid.vid		= as->volume->vid,
	vnode->fid.vnode	= 1;
	vnode->fid.unique	= 1;
	inode->i_ino		= 1;
	inode->i_generation	= 1;
	return 0;
}

/*
 * Set up the root inode for a volume.  This is always vnode 1, unique 1 within
 * the volume.
 */
struct inode *afs_root_iget(struct super_block *sb, struct key *key)
{
	struct afs_super_info *as = AFS_FS_S(sb);
	struct afs_operation *op;
	struct afs_vnode *vnode;
	struct inode *inode;
	int ret;

	_enter(",{%llx},,", as->volume->vid);

	inode = iget5_locked(sb, 1, NULL, afs_iget5_set_root, NULL);
	if (!inode) {
		_leave(" = -ENOMEM");
		return ERR_PTR(-ENOMEM);
	}

	_debug("GOT ROOT INODE %p { vl=%llx }", inode, as->volume->vid);

	BUG_ON(!(inode->i_state & I_NEW));

	vnode = AFS_FS_I(inode);
	vnode->cb_v_break = as->volume->cb_v_break,
	afs_set_netfs_context(vnode);

	op = afs_alloc_operation(key, as->volume);
	if (IS_ERR(op)) {
		ret = PTR_ERR(op);
		goto error;
	}

	afs_op_set_vnode(op, 0, vnode);

	op->nr_files	= 1;
	op->ops		= &afs_fetch_status_operation;
	ret = afs_do_sync_operation(op);
	if (ret < 0)
		goto error;

	afs_get_inode_cache(vnode);

	clear_bit(AFS_VNODE_UNSET, &vnode->flags);
	unlock_new_inode(inode);
	_leave(" = %p", inode);
	return inode;

error:
	iget_failed(inode);
	_leave(" = %d [bad]", ret);
	return ERR_PTR(ret);
}

/*
 * mark the data attached to an inode as obsolete due to a write on the server
 * - might also want to ditch all the outstanding writes and dirty pages
 */
static void afs_zap_data(struct afs_vnode *vnode)
{
	_enter("{%llx:%llu}", vnode->fid.vid, vnode->fid.vnode);

	afs_invalidate_cache(vnode, 0);

	/* nuke all the non-dirty pages that aren't locked, mapped or being
	 * written back in a regular file and completely discard the pages in a
	 * directory or symlink */
	if (S_ISREG(vnode->netfs.inode.i_mode))
		invalidate_remote_inode(&vnode->netfs.inode);
	else
		invalidate_inode_pages2(vnode->netfs.inode.i_mapping);
}

/*
 * Check to see if we have a server currently serving this volume and that it
 * hasn't been reinitialised or dropped from the list.
 */
static bool afs_check_server_good(struct afs_vnode *vnode)
{
	struct afs_server_list *slist;
	struct afs_server *server;
	bool good;
	int i;

	if (vnode->cb_fs_s_break == atomic_read(&vnode->volume->cell->fs_s_break))
		return true;

	rcu_read_lock();

	slist = rcu_dereference(vnode->volume->servers);
	for (i = 0; i < slist->nr_servers; i++) {
		server = slist->servers[i].server;
		if (server == vnode->cb_server) {
			good = (vnode->cb_s_break == server->cb_s_break);
			rcu_read_unlock();
			return good;
		}
	}

	rcu_read_unlock();
	return false;
}

/*
 * Check the validity of a vnode/inode.
 */
bool afs_check_validity(struct afs_vnode *vnode)
{
	enum afs_cb_break_reason need_clear = afs_cb_break_no_break;
	time64_t now = ktime_get_real_seconds();
	unsigned int cb_break;
	int seq = 0;

	do {
		read_seqbegin_or_lock(&vnode->cb_lock, &seq);
		cb_break = vnode->cb_break;

		if (test_bit(AFS_VNODE_CB_PROMISED, &vnode->flags)) {
			if (vnode->cb_v_break != vnode->volume->cb_v_break)
				need_clear = afs_cb_break_for_v_break;
			else if (!afs_check_server_good(vnode))
				need_clear = afs_cb_break_for_s_reinit;
			else if (test_bit(AFS_VNODE_ZAP_DATA, &vnode->flags))
				need_clear = afs_cb_break_for_zap;
			else if (vnode->cb_expires_at - 10 <= now)
				need_clear = afs_cb_break_for_lapsed;
		} else if (test_bit(AFS_VNODE_DELETED, &vnode->flags)) {
			;
		} else {
			need_clear = afs_cb_break_no_promise;
		}

	} while (need_seqretry(&vnode->cb_lock, seq));

	done_seqretry(&vnode->cb_lock, seq);

	if (need_clear == afs_cb_break_no_break)
		return true;

	write_seqlock(&vnode->cb_lock);
	if (need_clear == afs_cb_break_no_promise)
		vnode->cb_v_break = vnode->volume->cb_v_break;
	else if (cb_break == vnode->cb_break)
		__afs_break_callback(vnode, need_clear);
	else
		trace_afs_cb_miss(&vnode->fid, need_clear);
	write_sequnlock(&vnode->cb_lock);
	return false;
}

/*
 * validate a vnode/inode
 * - there are several things we need to check
 *   - parent dir data changes (rm, rmdir, rename, mkdir, create, link,
 *     symlink)
 *   - parent dir metadata changed (security changes)
 *   - dentry data changed (write, truncate)
 *   - dentry metadata changed (security changes)
 */
int afs_validate(struct afs_vnode *vnode, struct key *key)
{
	int ret;

	_enter("{v={%llx:%llu} fl=%lx},%x",
	       vnode->fid.vid, vnode->fid.vnode, vnode->flags,
	       key_serial(key));

	if (unlikely(test_bit(AFS_VNODE_DELETED, &vnode->flags))) {
		if (vnode->netfs.inode.i_nlink)
			clear_nlink(&vnode->netfs.inode);
		goto valid;
	}

	if (test_bit(AFS_VNODE_CB_PROMISED, &vnode->flags) &&
	    afs_check_validity(vnode))
		goto valid;

	down_write(&vnode->validate_lock);

	/* if the promise has expired, we need to check the server again to get
	 * a new promise - note that if the (parent) directory's metadata was
	 * changed then the security may be different and we may no longer have
	 * access */
	if (!test_bit(AFS_VNODE_CB_PROMISED, &vnode->flags)) {
		_debug("not promised");
		ret = afs_fetch_status(vnode, key, false, NULL);
		if (ret < 0) {
			if (ret == -ENOENT) {
				set_bit(AFS_VNODE_DELETED, &vnode->flags);
				ret = -ESTALE;
			}
			goto error_unlock;
		}
		_debug("new promise [fl=%lx]", vnode->flags);
	}

	if (test_bit(AFS_VNODE_DELETED, &vnode->flags)) {
		_debug("file already deleted");
		ret = -ESTALE;
		goto error_unlock;
	}

	/* if the vnode's data version number changed then its contents are
	 * different */
	if (test_and_clear_bit(AFS_VNODE_ZAP_DATA, &vnode->flags))
		afs_zap_data(vnode);
	up_write(&vnode->validate_lock);
valid:
	_leave(" = 0");
	return 0;

error_unlock:
	up_write(&vnode->validate_lock);
	_leave(" = %d", ret);
	return ret;
}

/*
 * read the attributes of an inode
 */
int afs_getattr(struct user_namespace *mnt_userns, const struct path *path,
		struct kstat *stat, u32 request_mask, unsigned int query_flags)
{
	struct inode *inode = d_inode(path->dentry);
	struct afs_vnode *vnode = AFS_FS_I(inode);
	struct key *key;
	int ret, seq = 0;

	_enter("{ ino=%lu v=%u }", inode->i_ino, inode->i_generation);

<<<<<<< HEAD
	if (!(query_flags & AT_STATX_DONT_SYNC) &&
=======
	if (vnode->volume &&
	    !(query_flags & AT_STATX_DONT_SYNC) &&
>>>>>>> 88084a3d
	    !test_bit(AFS_VNODE_CB_PROMISED, &vnode->flags)) {
		key = afs_request_key(vnode->volume->cell);
		if (IS_ERR(key))
			return PTR_ERR(key);
		ret = afs_validate(vnode, key);
		key_put(key);
		if (ret < 0)
			return ret;
	}

	do {
		read_seqbegin_or_lock(&vnode->cb_lock, &seq);
		generic_fillattr(&init_user_ns, inode, stat);
		if (test_bit(AFS_VNODE_SILLY_DELETED, &vnode->flags) &&
		    stat->nlink > 0)
			stat->nlink -= 1;
	} while (need_seqretry(&vnode->cb_lock, seq));

	done_seqretry(&vnode->cb_lock, seq);
	return 0;
}

/*
 * discard an AFS inode
 */
int afs_drop_inode(struct inode *inode)
{
	_enter("");

	if (test_bit(AFS_VNODE_PSEUDODIR, &AFS_FS_I(inode)->flags))
		return generic_delete_inode(inode);
	else
		return generic_drop_inode(inode);
}

/*
 * clear an AFS inode
 */
void afs_evict_inode(struct inode *inode)
{
	struct afs_vnode_cache_aux aux;
	struct afs_vnode *vnode = AFS_FS_I(inode);

	_enter("{%llx:%llu.%d}",
	       vnode->fid.vid,
	       vnode->fid.vnode,
	       vnode->fid.unique);

	_debug("CLEAR INODE %p", inode);

	ASSERTCMP(inode->i_ino, ==, vnode->fid.vnode);

	truncate_inode_pages_final(&inode->i_data);

	afs_set_cache_aux(vnode, &aux);
	fscache_clear_inode_writeback(afs_vnode_cache(vnode), inode, &aux);
	clear_inode(inode);

	while (!list_empty(&vnode->wb_keys)) {
		struct afs_wb_key *wbk = list_entry(vnode->wb_keys.next,
						    struct afs_wb_key, vnode_link);
		list_del(&wbk->vnode_link);
		afs_put_wb_key(wbk);
	}

	fscache_relinquish_cookie(afs_vnode_cache(vnode),
				  test_bit(AFS_VNODE_DELETED, &vnode->flags));

	afs_prune_wb_keys(vnode);
	afs_put_permits(rcu_access_pointer(vnode->permit_cache));
	key_put(vnode->silly_key);
	vnode->silly_key = NULL;
	key_put(vnode->lock_key);
	vnode->lock_key = NULL;
	_leave("");
}

static void afs_setattr_success(struct afs_operation *op)
{
	struct afs_vnode_param *vp = &op->file[0];
	struct inode *inode = &vp->vnode->netfs.inode;
	loff_t old_i_size = i_size_read(inode);

	op->setattr.old_i_size = old_i_size;
	afs_vnode_commit_status(op, vp);
	/* inode->i_size has now been changed. */

	if (op->setattr.attr->ia_valid & ATTR_SIZE) {
		loff_t size = op->setattr.attr->ia_size;
		if (size > old_i_size)
			pagecache_isize_extended(inode, old_i_size, size);
	}
}

static void afs_setattr_edit_file(struct afs_operation *op)
{
	struct afs_vnode_param *vp = &op->file[0];
	struct inode *inode = &vp->vnode->netfs.inode;

	if (op->setattr.attr->ia_valid & ATTR_SIZE) {
		loff_t size = op->setattr.attr->ia_size;
		loff_t i_size = op->setattr.old_i_size;

		if (size < i_size)
			truncate_pagecache(inode, size);
		if (size != i_size)
			fscache_resize_cookie(afs_vnode_cache(vp->vnode),
					      vp->scb.status.size);
	}
}

static const struct afs_operation_ops afs_setattr_operation = {
	.issue_afs_rpc	= afs_fs_setattr,
	.issue_yfs_rpc	= yfs_fs_setattr,
	.success	= afs_setattr_success,
	.edit_dir	= afs_setattr_edit_file,
};

/*
 * set the attributes of an inode
 */
int afs_setattr(struct user_namespace *mnt_userns, struct dentry *dentry,
		struct iattr *attr)
{
	const unsigned int supported =
		ATTR_SIZE | ATTR_MODE | ATTR_UID | ATTR_GID |
		ATTR_MTIME | ATTR_MTIME_SET | ATTR_TIMES_SET | ATTR_TOUCH;
	struct afs_operation *op;
	struct afs_vnode *vnode = AFS_FS_I(d_inode(dentry));
	struct inode *inode = &vnode->netfs.inode;
	loff_t i_size;
	int ret;

	_enter("{%llx:%llu},{n=%pd},%x",
	       vnode->fid.vid, vnode->fid.vnode, dentry,
	       attr->ia_valid);

	if (!(attr->ia_valid & supported)) {
		_leave(" = 0 [unsupported]");
		return 0;
	}

	i_size = i_size_read(inode);
	if (attr->ia_valid & ATTR_SIZE) {
		if (!S_ISREG(inode->i_mode))
			return -EISDIR;

		ret = inode_newsize_ok(inode, attr->ia_size);
		if (ret)
			return ret;

		if (attr->ia_size == i_size)
			attr->ia_valid &= ~ATTR_SIZE;
	}

	fscache_use_cookie(afs_vnode_cache(vnode), true);

	/* Prevent any new writebacks from starting whilst we do this. */
	down_write(&vnode->validate_lock);

	if ((attr->ia_valid & ATTR_SIZE) && S_ISREG(inode->i_mode)) {
		loff_t size = attr->ia_size;

		/* Wait for any outstanding writes to the server to complete */
		loff_t from = min(size, i_size);
		loff_t to = max(size, i_size);
		ret = filemap_fdatawait_range(inode->i_mapping, from, to);
		if (ret < 0)
			goto out_unlock;

		/* Don't talk to the server if we're just shortening in-memory
		 * writes that haven't gone to the server yet.
		 */
		if (!(attr->ia_valid & (supported & ~ATTR_SIZE & ~ATTR_MTIME)) &&
		    attr->ia_size < i_size &&
		    attr->ia_size > vnode->status.size) {
			truncate_pagecache(inode, attr->ia_size);
			fscache_resize_cookie(afs_vnode_cache(vnode),
					      attr->ia_size);
			i_size_write(inode, attr->ia_size);
			ret = 0;
			goto out_unlock;
		}
	}

	op = afs_alloc_operation(((attr->ia_valid & ATTR_FILE) ?
				  afs_file_key(attr->ia_file) : NULL),
				 vnode->volume);
	if (IS_ERR(op)) {
		ret = PTR_ERR(op);
		goto out_unlock;
	}

	afs_op_set_vnode(op, 0, vnode);
	op->setattr.attr = attr;

	if (attr->ia_valid & ATTR_SIZE) {
		op->file[0].dv_delta = 1;
		op->file[0].set_size = true;
	}
	op->ctime = attr->ia_ctime;
	op->file[0].update_ctime = 1;
	op->file[0].modification = true;

	op->ops = &afs_setattr_operation;
	ret = afs_do_sync_operation(op);

out_unlock:
	up_write(&vnode->validate_lock);
	fscache_unuse_cookie(afs_vnode_cache(vnode), NULL, NULL);
	_leave(" = %d", ret);
	return ret;
}<|MERGE_RESOLUTION|>--- conflicted
+++ resolved
@@ -58,11 +58,7 @@
  */
 static void afs_set_netfs_context(struct afs_vnode *vnode)
 {
-<<<<<<< HEAD
-	netfs_i_context_init(&vnode->vfs_inode, &afs_req_ops);
-=======
 	netfs_inode_init(&vnode->netfs, &afs_req_ops);
->>>>>>> 88084a3d
 }
 
 /*
@@ -250,11 +246,7 @@
 		 * idea of what the size should be that's not the same as
 		 * what's on the server.
 		 */
-<<<<<<< HEAD
-		vnode->netfs_ctx.remote_i_size = status->size;
-=======
 		vnode->netfs.remote_i_size = status->size;
->>>>>>> 88084a3d
 		if (change_size) {
 			afs_set_i_size(vnode, status->size);
 			inode->i_ctime = t;
@@ -438,11 +430,7 @@
 	struct afs_vnode_cache_aux aux;
 
 	if (vnode->status.type != AFS_FTYPE_FILE) {
-<<<<<<< HEAD
-		vnode->netfs_ctx.cache = NULL;
-=======
 		vnode->netfs.cache = NULL;
->>>>>>> 88084a3d
 		return;
 	}
 
@@ -757,12 +745,8 @@
 
 	_enter("{ ino=%lu v=%u }", inode->i_ino, inode->i_generation);
 
-<<<<<<< HEAD
-	if (!(query_flags & AT_STATX_DONT_SYNC) &&
-=======
 	if (vnode->volume &&
 	    !(query_flags & AT_STATX_DONT_SYNC) &&
->>>>>>> 88084a3d
 	    !test_bit(AFS_VNODE_CB_PROMISED, &vnode->flags)) {
 		key = afs_request_key(vnode->volume->cell);
 		if (IS_ERR(key))
