--- conflicted
+++ resolved
@@ -486,11 +486,7 @@
 	inode->i_uid = GLOBAL_ROOT_UID;
 	inode->i_gid = GLOBAL_ROOT_GID;
 	if (root->set_ownership)
-<<<<<<< HEAD
-		root->set_ownership(head, &inode->i_uid, &inode->i_gid);
-=======
 		root->set_ownership(head, table, &inode->i_uid, &inode->i_gid);
->>>>>>> fadb08b3
 
 	return inode;
 }
