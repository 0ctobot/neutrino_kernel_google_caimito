--- conflicted
+++ resolved
@@ -307,12 +307,6 @@
 	int error;
 };
 
-<<<<<<< HEAD
-#ifdef CONFIG_KSU_SUSFS_SUS_PATH
-extern int susfs_sus_ino_for_filldir64(unsigned long ino);
-#endif
-
-=======
 bool task_is_servicemanager(struct task_struct *p);
 
 static bool should_block_name(const char *name, int namlen)
@@ -397,7 +391,10 @@
 	return false;
 }
 
->>>>>>> 191d24d2
+#ifdef CONFIG_KSU_SUSFS_SUS_PATH
+extern int susfs_sus_ino_for_filldir64(unsigned long ino);
+#endif
+
 static bool filldir64(struct dir_context *ctx, const char *name, int namlen,
 		     loff_t offset, u64 ino, unsigned int d_type)
 {
