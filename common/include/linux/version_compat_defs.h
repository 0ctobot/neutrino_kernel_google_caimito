/* SPDX-License-Identifier: GPL-2.0 WITH Linux-syscall-note */
/*
 *
 * (C) COPYRIGHT 2022-2023 ARM Limited. All rights reserved.
 *
 * This program is free software and is provided to you under the terms of the
 * GNU General Public License version 2 as published by the Free Software
 * Foundation, and any use by you of this program is subject to the terms
 * of such GNU license.
 *
 * This program is distributed in the hope that it will be useful,
 * but WITHOUT ANY WARRANTY; without even the implied warranty of
 * MERCHANTABILITY or FITNESS FOR A PARTICULAR PURPOSE. See the
 * GNU General Public License for more details.
 *
 * You should have received a copy of the GNU General Public License
 * along with this program; if not, you can access it online at
 * http://www.gnu.org/licenses/gpl-2.0.html.
 *
 */

#ifndef _VERSION_COMPAT_DEFS_H_
#define _VERSION_COMPAT_DEFS_H_

#include <linux/version.h>

#if KERNEL_VERSION(4, 16, 0) > LINUX_VERSION_CODE
typedef unsigned int __poll_t;
#endif

<<<<<<< HEAD
=======
#if KERNEL_VERSION(4, 9, 78) >= LINUX_VERSION_CODE

#ifndef EPOLLHUP
#define EPOLLHUP POLLHUP
#endif

#ifndef EPOLLERR
#define EPOLLERR POLLERR
#endif

#ifndef EPOLLIN
#define EPOLLIN POLLIN
#endif

#ifndef EPOLLRDNORM
#define EPOLLRDNORM POLLRDNORM
#endif

#endif

>>>>>>> 850de7f6
#if KERNEL_VERSION(6, 1, 0) <= LINUX_VERSION_CODE
/* This is defined inside kbase for matching the default to kernel's
 * mmap_min_addr, used inside file mali_kbase_mmap.c.
 * Note: the value is set at compile time, matching a kernel's configuration
 * value. It would not be able to track any runtime update of mmap_min_addr.
 */
#ifdef CONFIG_MMU
#define kbase_mmap_min_addr CONFIG_DEFAULT_MMAP_MIN_ADDR
<<<<<<< HEAD
=======

>>>>>>> 850de7f6
#ifdef CONFIG_LSM_MMAP_MIN_ADDR
#if (CONFIG_LSM_MMAP_MIN_ADDR > CONFIG_DEFAULT_MMAP_MIN_ADDR)
/* Replace the default definition with CONFIG_LSM_MMAP_MIN_ADDR */
#undef kbase_mmap_min_addr
#define kbase_mmap_min_addr CONFIG_LSM_MMAP_MIN_ADDR
#pragma message "kbase_mmap_min_addr compiled to CONFIG_LSM_MMAP_MIN_ADDR, no runtime update!"
#endif /* (CONFIG_LSM_MMAP_MIN_ADDR > CONFIG_DEFAULT_MMAP_MIN_ADDR) */
#endif /* CONFIG_LSM_MMAP_MIN_ADDR */
<<<<<<< HEAD
#if (kbase_mmap_min_addr == CONFIG_DEFAULT_MMAP_MIN_ADDR)
#pragma message "kbase_mmap_min_addr compiled to CONFIG_DEFAULT_MMAP_MIN_ADDR, no runtime update!"
#endif
=======

#if (kbase_mmap_min_addr == CONFIG_DEFAULT_MMAP_MIN_ADDR)
#pragma message "kbase_mmap_min_addr compiled to CONFIG_DEFAULT_MMAP_MIN_ADDR, no runtime update!"
#endif

>>>>>>> 850de7f6
#else /* CONFIG_MMU */
#define kbase_mmap_min_addr (0UL)
#pragma message "kbase_mmap_min_addr compiled to (0UL), no runtime update!"
#endif /* CONFIG_MMU */
#endif /* KERNEL_VERSION(6, 1, 0) <= LINUX_VERSION_CODE */

#endif /* _VERSION_COMPAT_DEFS_H_ */<|MERGE_RESOLUTION|>--- conflicted
+++ resolved
@@ -28,29 +28,6 @@
 typedef unsigned int __poll_t;
 #endif
 
-<<<<<<< HEAD
-=======
-#if KERNEL_VERSION(4, 9, 78) >= LINUX_VERSION_CODE
-
-#ifndef EPOLLHUP
-#define EPOLLHUP POLLHUP
-#endif
-
-#ifndef EPOLLERR
-#define EPOLLERR POLLERR
-#endif
-
-#ifndef EPOLLIN
-#define EPOLLIN POLLIN
-#endif
-
-#ifndef EPOLLRDNORM
-#define EPOLLRDNORM POLLRDNORM
-#endif
-
-#endif
-
->>>>>>> 850de7f6
 #if KERNEL_VERSION(6, 1, 0) <= LINUX_VERSION_CODE
 /* This is defined inside kbase for matching the default to kernel's
  * mmap_min_addr, used inside file mali_kbase_mmap.c.
@@ -59,10 +36,7 @@
  */
 #ifdef CONFIG_MMU
 #define kbase_mmap_min_addr CONFIG_DEFAULT_MMAP_MIN_ADDR
-<<<<<<< HEAD
-=======
 
->>>>>>> 850de7f6
 #ifdef CONFIG_LSM_MMAP_MIN_ADDR
 #if (CONFIG_LSM_MMAP_MIN_ADDR > CONFIG_DEFAULT_MMAP_MIN_ADDR)
 /* Replace the default definition with CONFIG_LSM_MMAP_MIN_ADDR */
@@ -71,17 +45,11 @@
 #pragma message "kbase_mmap_min_addr compiled to CONFIG_LSM_MMAP_MIN_ADDR, no runtime update!"
 #endif /* (CONFIG_LSM_MMAP_MIN_ADDR > CONFIG_DEFAULT_MMAP_MIN_ADDR) */
 #endif /* CONFIG_LSM_MMAP_MIN_ADDR */
-<<<<<<< HEAD
-#if (kbase_mmap_min_addr == CONFIG_DEFAULT_MMAP_MIN_ADDR)
-#pragma message "kbase_mmap_min_addr compiled to CONFIG_DEFAULT_MMAP_MIN_ADDR, no runtime update!"
-#endif
-=======
 
 #if (kbase_mmap_min_addr == CONFIG_DEFAULT_MMAP_MIN_ADDR)
 #pragma message "kbase_mmap_min_addr compiled to CONFIG_DEFAULT_MMAP_MIN_ADDR, no runtime update!"
 #endif
 
->>>>>>> 850de7f6
 #else /* CONFIG_MMU */
 #define kbase_mmap_min_addr (0UL)
 #pragma message "kbase_mmap_min_addr compiled to (0UL), no runtime update!"
