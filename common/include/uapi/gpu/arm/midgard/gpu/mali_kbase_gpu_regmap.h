--- conflicted
+++ resolved
@@ -28,74 +28,4 @@
 #include "backend/mali_kbase_gpu_regmap_jm.h"
 #endif /* !MALI_USE_CSF */
 
-<<<<<<< HEAD
-/* Begin Register Offsets */
-/* GPU control registers */
-
-#define GPU_CONTROL_BASE        0x0000
-#define GPU_CONTROL_REG(r)      (GPU_CONTROL_BASE + (r))
-
-#define GPU_ID                  0x000   /* (RO) GPU and revision identifier */
-
-#define GPU_IRQ_CLEAR           0x024   /* (WO) */
-#define GPU_IRQ_STATUS          0x02C   /* (RO) */
-
-#define SHADER_READY_LO         0x140   /* (RO) Shader core ready bitmap, low word */
-#define SHADER_READY_HI         0x144   /* (RO) Shader core ready bitmap, high word */
-
-#define TILER_READY_LO          0x150   /* (RO) Tiler core ready bitmap, low word */
-#define TILER_READY_HI          0x154   /* (RO) Tiler core ready bitmap, high word */
-
-#define L2_READY_LO             0x160   /* (RO) Level 2 cache ready bitmap, low word */
-#define L2_READY_HI             0x164   /* (RO) Level 2 cache ready bitmap, high word */
-
-#define SHADER_PWRON_LO         0x180   /* (WO) Shader core power on bitmap, low word */
-#define SHADER_PWRON_HI         0x184   /* (WO) Shader core power on bitmap, high word */
-
-#define TILER_PWRON_LO          0x190   /* (WO) Tiler core power on bitmap, low word */
-#define TILER_PWRON_HI          0x194   /* (WO) Tiler core power on bitmap, high word */
-
-#define L2_PWRON_LO             0x1A0   /* (WO) Level 2 cache power on bitmap, low word */
-#define L2_PWRON_HI             0x1A4   /* (WO) Level 2 cache power on bitmap, high word */
-
-/* Job control registers */
-
-#define JOB_CONTROL_BASE        0x1000
-
-#define JOB_CONTROL_REG(r)      (JOB_CONTROL_BASE + (r))
-
-#define JOB_IRQ_CLEAR           0x004   /* Interrupt clear register */
-#define JOB_IRQ_MASK            0x008   /* Interrupt mask register */
-#define JOB_IRQ_STATUS          0x00C   /* Interrupt status register */
-
-/* MMU control registers */
-
-#define MEMORY_MANAGEMENT_BASE  0x2000
-
-#define MMU_REG(r)              (MEMORY_MANAGEMENT_BASE + (r))
-
-#define MMU_IRQ_RAWSTAT         0x000   /* (RW) Raw interrupt status register */
-#define MMU_IRQ_CLEAR           0x004   /* (WO) Interrupt clear register */
-#define MMU_IRQ_MASK            0x008   /* (RW) Interrupt mask register */
-#define MMU_IRQ_STATUS          0x00C   /* (RO) Interrupt status register */
-
-#define MMU_AS0                 0x400   /* Configuration registers for address space 0 */
-
-/* MMU address space control registers */
-
-#define MMU_AS_REG(n, r)        (MMU_REG(MMU_AS0 + ((n) << 6)) + (r))
-
-#define AS_TRANSTAB_LO         0x00	/* (RW) Translation Table Base Address for address space n, low word */
-#define AS_TRANSTAB_HI         0x04	/* (RW) Translation Table Base Address for address space n, high word */
-#define AS_MEMATTR_LO          0x08	/* (RW) Memory attributes for address space n, low word. */
-#define AS_MEMATTR_HI          0x0C	/* (RW) Memory attributes for address space n, high word. */
-#define AS_COMMAND             0x18	/* (WO) MMU command register for address space n */
-
-/* (RW) Translation table configuration for address space n, low word */
-#define AS_TRANSCFG_LO         0x30
-/* (RW) Translation table configuration for address space n, high word */
-#define AS_TRANSCFG_HI         0x34
-
-=======
->>>>>>> 16988dee
 #endif /* _UAPI_KBASE_GPU_REGMAP_H_ */