--- conflicted
+++ resolved
@@ -182,12 +182,8 @@
 	struct timespec clear_dirty_log_total = (struct timespec){0};
 
 	vm = perf_test_create_vm(mode, nr_vcpus, guest_percpu_mem_size,
-<<<<<<< HEAD
-				 p->slots, p->backing_src);
-=======
 				 p->slots, p->backing_src,
 				 p->partition_vcpu_memory_access);
->>>>>>> df0cc57e
 
 	perf_test_set_wr_fract(vm, p->wr_fract);
 
@@ -296,10 +292,6 @@
 	}
 
 	free_bitmaps(bitmaps, p->slots);
-<<<<<<< HEAD
-	free(vcpu_threads);
-=======
->>>>>>> df0cc57e
 	perf_test_destroy_vm(vm);
 }
 
