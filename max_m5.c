/* SPDX-License-Identifier: GPL-2.0 */
/*
 * Fuel gauge driver for Maxim Fuel Gauges with M5 Algo
 *
 * Copyright (C) 2018 Google Inc.
 *
 * This program is free software; you can redistribute it and/or modify
 * it under the terms of the GNU General Public License as published by
 * the Free Software Foundation; either version 2 of the License, or
 * (at your option) any later version.
 *
 * This program is distributed in the hope that it will be useful,
 * but WITHOUT ANY WARRANTY; without even the implied warranty of
 * MERCHANTABILITY or FITNESS FOR A PARTICULAR PURPOSE.  See the
 * GNU General Public License for more details.
 */

#define pr_fmt(fmt) KBUILD_MODNAME ": %s " fmt, __func__

#include <linux/crc8.h>
#include <linux/err.h>
#include <linux/module.h>
#include <linux/of.h>
#include <linux/of_gpio.h>
#include <linux/power_supply.h>
#include <linux/regmap.h>
#include "google_bms.h"
#include "google_psy.h"

#include "max_m5.h"

#ifdef CONFIG_DEBUG_FS
#include <linux/debugfs.h>
#endif

/* Config2: must not enable TAlert */
#define MODEL_VERSION_REG	MAX_M5_TALRTTH
#define MODEL_VERSION_SHIFT	8
#define MODEL_VERSION_MASK	0xff

#define MAX_M5_TASKPERIOD_175MS	0x1680
#define MAX_M5_TASKPERIOD_351MS	0x2D00

#define MAX_M5_CRC8_POLYNOMIAL		0x07	/* (x^8) + x^2 + x + 1 */
DECLARE_CRC8_TABLE(m5_crc8_table);

<<<<<<< HEAD
=======
int max_m5_recalibration(struct max_m5_data *m5_data, int algo, u16 cap);

static void dump_model(struct device *dev, u16 *data, int count)
{
	int i, j, len;
	char buff[16 * 5 + 1] = {};

	for (i = 0; i < count; i += 16) {

		for (len = 0, j = 0; j < 16; j++)
			len += scnprintf(&buff[len], sizeof(buff) - len,
					 "%04x ", data[i + j]);

		dev_info(dev, "%x: %s\n", i + MAX_M5_FG_MODEL_START, buff);
	}
}

>>>>>>> 0d3d4322
/* input current is in the fuel gauge */
int max_m5_read_actual_input_current_ua(struct i2c_client *client, int *iic_raw)
{
	struct max_m5_data *m5_data = max1720x_get_model_data(client);
	unsigned long sum = 0;
	const int loops = 4;
	unsigned int tmp;
	int i, rtn;

	if (!m5_data || !m5_data->regmap)
		return -ENODEV;

	for (i = 0; i < loops; i++) {
		rtn = regmap_read(m5_data->regmap->regmap, MAX_M5_IIN, &tmp);
		if (rtn) {
			pr_err("Failed to read %x\n", MAX_M5_IIN);
			return rtn;
		}

		sum += tmp;
	}

	*iic_raw  = sum / loops;
	return 0;
}
EXPORT_SYMBOL_GPL(max_m5_read_actual_input_current_ua);

int max_m5_read_vbypass(struct i2c_client *client, int *volt)
{
	struct max_m5_data *m5_data = max1720x_get_model_data(client);
	unsigned int tmp;
	int ret;

	if (!m5_data || !m5_data->regmap)
		return -ENODEV;

	ret = regmap_read(m5_data->regmap->regmap, MAX_M5_VBYP, &tmp);
	if (ret) {
		pr_err("Failed to read %x\n", MAX_M5_VBYP);
		return ret;
	}

	/* LSB: 0.427246mV */
	*volt = div_u64((u64) tmp * 427246, 1000);
	return 0;
}
EXPORT_SYMBOL_GPL(max_m5_read_vbypass);

int max_m5_reg_read(struct i2c_client *client, unsigned int reg,
		    unsigned int *val)
{
	struct max_m5_data *m5_data = max1720x_get_model_data(client);

	if (!m5_data || !m5_data->regmap)
		return -ENODEV;

	return regmap_read(m5_data->regmap->regmap, reg, val);
}
EXPORT_SYMBOL_GPL(max_m5_reg_read);

int max_m5_reg_write(struct i2c_client *client, unsigned int reg,
		    unsigned int val)
{
	struct max_m5_data *m5_data = max1720x_get_model_data(client);

	if (!m5_data || !m5_data->regmap)
		return -ENODEV;

	return regmap_write(m5_data->regmap->regmap, reg, val);
}
EXPORT_SYMBOL_GPL(max_m5_reg_write);


static int max_m5_read_custom_model(struct regmap *regmap, u16 *model_data,
				    int count)
{
	return regmap_raw_read(regmap, MAX_M5_FG_MODEL_START, model_data,
			       count * 2);
}

static int max_m5_write_custom_model(struct regmap *regmap, u16 *model_data,
				     int count)
{
	return regmap_raw_write(regmap, MAX_M5_FG_MODEL_START, model_data,
				count * 2);
}

static int max_m5_model_lock(struct regmap *regmap, bool enabled)
{
	u16 code[2] = {0x59, 0xC4};

	if (enabled) {
		code[0] = 0;
		code[1] = 0;
	}

	return regmap_raw_write(regmap, MAX_M5_UNLOCK_MODEL_ACCESS, code,
				sizeof(code));
}

static int mem16test(u16 *data, u16 code, int count)
{
	int same, i;

	for (i = 0, same = 1; same && i < count; i++)
		same = data[i] == code;

	return same;
}

/* load custom model b/137037210 */
static int max_m5_update_custom_model(struct max_m5_data *m5_data)
{
	int retries, ret;
	bool success;
	u16 *data;

	data = kzalloc(m5_data->custom_model_size * 2, GFP_KERNEL);
	if (!data)
		return -ENOMEM;

	/* un lock, update the model */
	for (success = false, retries = 3; !success && retries > 0; retries--) {

		ret = max_m5_model_lock(m5_data->regmap->regmap, false);
		if (ret < 0) {
			dev_err(m5_data->dev, "cannot unlock model access (%d)\n",
				ret);
			continue;
		}

		ret = max_m5_write_custom_model(m5_data->regmap->regmap,
						m5_data->custom_model,
						m5_data->custom_model_size);
		if (ret < 0) {
			dev_err(m5_data->dev, "cannot write custom model (%d)\n",
				ret);
			continue;
		}

		ret = max_m5_read_custom_model(m5_data->regmap->regmap,
					       data,
					       m5_data->custom_model_size);
		if (ret < 0) {
			dev_err(m5_data->dev, "cannot write custom model (%d)\n",
				ret);
			continue;
		}

		ret = memcmp(m5_data->custom_model, data,
			     m5_data->custom_model_size * 2);
		success = ret == 0;
		if (!success) {
			dump_model(m5_data->dev, MAX_M5_FG_MODEL_START, m5_data->custom_model,
				   m5_data->custom_model_size);
			dump_model(m5_data->dev, MAX_M5_FG_MODEL_START, data,
				   m5_data->custom_model_size);
		}

	}

	if (!success) {
		dev_err(m5_data->dev, "cannot write custom model (%d)\n", ret);
		kfree(data);
		return -EIO;
	}

	/* lock and verify lock */
	for (retries = 3; retries > 0; retries--) {
		int same;

		ret = max_m5_model_lock(m5_data->regmap->regmap, true);
		if (ret < 0) {
			dev_err(m5_data->dev, "cannot lock model access (%d)\n",
				ret);
			continue;
		}

		ret = max_m5_read_custom_model(m5_data->regmap->regmap, data,
					       m5_data->custom_model_size);
		if (ret < 0) {
			dev_err(m5_data->dev, "cannot read custom model (%d)\n",
				ret);
			continue;
		}

		/* model is locked when read retuns all 0xffff */
		same = mem16test(data, 0xffff, m5_data->custom_model_size);
		if (same)
			break;
	}

	kfree(data);
	return 0;
}

/* Step 7: Write custom parameters */
static int max_m5_update_custom_parameters(struct max_m5_data *m5_data)
{
	struct max_m5_custom_parameters *cp = &m5_data->parameters;
	struct maxfg_regmap *regmap = m5_data->regmap;
	int tmp, ret;
	u16 vfsoc;

	ret = REGMAP_WRITE_VERIFY(regmap, MAX_M5_REPCAP, 0x0);
	if (ret == 0)
		ret = REGMAP_WRITE_VERIFY(regmap, MAX_M5_RELAXCFG,
					  cp->relaxcfg);
	if (ret < 0)
		return -EIO;

	ret = REGMAP_WRITE_VERIFY(regmap, MAX_M5_UNLOCK_EXTRA_CONFIG,
				  MAX_M5_UNLOCK_EXTRA_CONFIG_UNLOCK_CODE);
	if (ret < 0) {
		dev_err(m5_data->dev, "cannot unlock extra config (%d)\n", ret);
		return -EIO;
	}

	ret = REGMAP_READ(regmap, MAX_M5_VFSOC, &vfsoc);
	if (ret < 0)
		return ret;

	if (ret == 0)
		ret = REGMAP_WRITE_VERIFY(regmap, MAX_M5_VFSOC0, vfsoc);

	if (ret == 0)
		ret = REGMAP_WRITE_VERIFY(regmap, MAX_M5_LEARNCFG, cp->learncfg);
	if (ret == 0)
		ret = REGMAP_WRITE(regmap, MAX_M5_CONFIG, cp->config);
	if (ret == 0)
		ret = REGMAP_WRITE(regmap, MAX_M5_CONFIG2, cp->config2);
	if (ret == 0)
		ret = REGMAP_WRITE(regmap, MAX_M5_FULLSOCTHR, cp->fullsocthr);
	if (ret == 0)
		ret = REGMAP_WRITE_VERIFY(regmap, MAX_M5_FULLCAPREP,
					  cp->fullcaprep);
	if (ret == 0)
		ret = REGMAP_WRITE_VERIFY(regmap, MAX_M5_DESIGNCAP,
					  cp->designcap);
	if (ret == 0)
		ret = REGMAP_WRITE_VERIFY(regmap, MAX_M5_DPACC, cp->dpacc);
	if (ret == 0)
		ret = REGMAP_WRITE_VERIFY(regmap, MAX_M5_DQACC, cp->dqacc);
	if (ret == 0)
		ret = REGMAP_WRITE_VERIFY(regmap, MAX_M5_FULLCAPNOM,
					  cp->fullcapnom);
	if (ret == 0)
		ret = REGMAP_WRITE(regmap, MAX_M5_VEMPTY, cp->v_empty);
	if (ret == 0)
		ret = REGMAP_WRITE_VERIFY(regmap, MAX_M5_QRTABLE00,
					  cp->qresidual00);
	if (ret == 0)
		ret = REGMAP_WRITE_VERIFY(regmap, MAX_M5_QRTABLE10,
					  cp->qresidual10);
	if (ret == 0)
		ret = REGMAP_WRITE_VERIFY(regmap, MAX_M5_QRTABLE20,
					  cp->qresidual20);
	if (ret == 0)
		ret = REGMAP_WRITE_VERIFY(regmap, MAX_M5_QRTABLE30,
					  cp->qresidual30);
	if (ret == 0)
		ret = REGMAP_WRITE_VERIFY(regmap, MAX_M5_RCOMP0, cp->rcomp0);
	if (ret == 0)
		ret = REGMAP_WRITE_VERIFY(regmap, MAX_M5_TEMPCO, cp->tempco);
	if (ret == 0)
		ret = REGMAP_WRITE(regmap, MAX_M5_TASKPERIOD, cp->taskperiod);
	if (ret == 0)
		ret = REGMAP_WRITE(regmap, MAX_M5_ICHGTERM, cp->ichgterm);
	if (ret == 0)
		ret = REGMAP_WRITE(regmap, MAX_M5_TGAIN, cp->tgain);
	if (ret == 0)
		ret = REGMAP_WRITE(regmap, MAX_M5_TOFF, cp->toff);
	if (ret == 0)
		ret = REGMAP_WRITE(regmap, MAX_M5_MISCCFG, cp->misccfg);
	if (ret < 0)
		goto exit_done;

	ret = REGMAP_WRITE_VERIFY(regmap, MAX_M5_UNLOCK_EXTRA_CONFIG,
				  MAX_M5_UNLOCK_EXTRA_CONFIG_UNLOCK_CODE);
	if (ret < 0) {
		dev_err(m5_data->dev, "cannot unlock extra config (%d)\n", ret);
		goto exit_done;
	}

	if (ret == 0)
		ret = REGMAP_WRITE(regmap, MAX_M5_ATRATE, cp->atrate);
	if (ret == 0)
		ret = REGMAP_WRITE_VERIFY(regmap, MAX_M5_CV_MIXCAP,
					  (cp->fullcapnom * 75) / 100);
	if (ret == 0)
		ret = REGMAP_WRITE_VERIFY(regmap, MAX_M5_CV_HALFTIME, 0x600);
	if (ret == 0)
		ret = REGMAP_WRITE(regmap, MAX_M5_CONVGCFG, cp->convgcfg);

exit_done:
	tmp = REGMAP_WRITE_VERIFY(regmap, MAX_M5_UNLOCK_EXTRA_CONFIG,
				  MAX_M5_UNLOCK_EXTRA_CONFIG_LOCK_CODE);
	if (tmp < 0) {
		dev_err(m5_data->dev, "cannot lock extra config (%d)\n", tmp);
		return tmp;
	}

	return ret;
}

int max_m5_model_read_version(const struct max_m5_data *m5_data)
{
	u16 version;
	int ret;

	ret = REGMAP_READ(m5_data->regmap, MODEL_VERSION_REG, &version);
	if (ret < 0)
		return ret;

	return (version >> MODEL_VERSION_SHIFT) & MODEL_VERSION_MASK;
}

static int max_m5_model_write_version(const struct max_m5_data *m5_data,
				      int version)
{
	u16 temp;
	int ret;

	if (version == MAX_M5_INVALID_VERSION)
		return 0;

	ret = REGMAP_READ(m5_data->regmap, MODEL_VERSION_REG, &temp);
	if (ret == 0) {
		temp &= ~(MODEL_VERSION_MASK << MODEL_VERSION_SHIFT);
		temp |= (version & MODEL_VERSION_MASK) << MODEL_VERSION_SHIFT;

		ret =  REGMAP_WRITE(m5_data->regmap, MODEL_VERSION_REG, temp);
	}

	return ret;
}

static int max_m5_model_read_rc(const struct max_m5_data *m5_data)
{
	u16 learncfg;
	int ret;

	ret = REGMAP_READ(m5_data->regmap, MAX_M5_LEARNCFG, &learncfg);
	if (ret < 0)
		return ret;

	return (learncfg & MAX_M5_LEARNCFG_RC_VER);
}

int max_m5_reset_state_data(struct max_m5_data *m5_data)
{
	struct model_state_save data;
	int ret = 0;

	memset(&data, 0xff, sizeof(data));

	ret = gbms_storage_write(GBMS_TAG_GMSR, &data, sizeof(data));
	if (ret < 0)
		dev_warn(m5_data->dev, "Erase GMSR fail (%d)\n", ret);

	return ret;
}

int max_m5_needs_reset_model_data(const struct max_m5_data *m5_data)
{
	int read_rc, para_rc;

	if (m5_data->force_reset_model_data)
		return 1;

	read_rc = max_m5_model_read_rc(m5_data);
	if (read_rc < 0)
		return 0;

	para_rc = m5_data->parameters.learncfg & MAX_M5_LEARNCFG_RC_VER;

	/* RC2 -> RC1 */
	if (read_rc == MAX_M5_LEARNCFG_RC2 && para_rc == MAX_M5_LEARNCFG_RC1)
		return 1;

	return 0;
}

/* convert taskperiod to the scaling factor for capacity */
static int max_m5_period2caplsb(u16 taskperiod)
{
	int cap_lsb = -EINVAL;

	if (taskperiod == MAX_M5_TASKPERIOD_351MS)
		cap_lsb = 1;
	else if (taskperiod == MAX_M5_TASKPERIOD_175MS)
		cap_lsb = 0;

	return cap_lsb;
}

/* 0 is ok */
int max_m5_load_gauge_model(struct max_m5_data *m5_data)
{
	struct maxfg_regmap *regmap = m5_data->regmap;
	int ret, retries;
	u16 data;

	if (!regmap)
		return -EIO;

	if (!m5_data || !m5_data->custom_model || !m5_data->custom_model_size)
		return -ENODATA;

	/* check FStat.DNR to wait it clear for data ready */
	for (retries = 20; retries > 0; retries--) {
		ret = REGMAP_READ(regmap, MAX_M5_FSTAT, &data);
		if (ret == 0 && !(data & MAX_M5_FSTAT_DNR))
			break;
		msleep(50);
	}
	dev_info(m5_data->dev, "retries:%d, FSTAT:%#x\n", retries, data);

	/* loading in progress, this is not good (tm) */
	ret = REGMAP_READ(regmap, MAX_M5_CONFIG2, &data);
	if (ret == 0 && (data & MAX_M5_CONFIG2_LDMDL)) {
		dev_err(m5_data->dev, "load model in progress (%x)\n", data);
		return -EINVAL;
	}

	ret = max_m5_update_custom_model(m5_data);
	if (ret < 0) {
		dev_err(m5_data->dev, "cannot update custom model (%d)\n", ret);
		return ret;
	}

	/* write parameters (which include state) */
	ret = max_m5_update_custom_parameters(m5_data);
	if (ret < 0) {
		dev_err(m5_data->dev, "cannot update custom parameters (%d)\n",
			ret);
		return ret;
	}

	/* tcurve, filterconfig, taskperiod, version are not part of model */
	ret = REGMAP_WRITE(regmap, MAX_M5_TCURVE, m5_data->parameters.tcurve);
	if (ret < 0) {
		dev_err(m5_data->dev, "cannot update tcurve (%d)\n", ret);
		return ret;
	}

	ret = REGMAP_WRITE(regmap, MAX_M5_FILTERCFG,
			   m5_data->parameters.filtercfg);
	if (ret < 0) {
		dev_err(m5_data->dev, "cannot update filter config (%d)\n", ret);
		return ret;
	}

	ret = REGMAP_WRITE(regmap, MAX_M5_CGAIN,
			   m5_data->parameters.cgain);
	if (ret < 0)
		dev_err(m5_data->dev, "cannot update cgain (%d)\n", ret);

	m5_data->cap_lsb = max_m5_period2caplsb(m5_data->parameters.taskperiod);

	/*
	 * version could be in the DT: this will overwrite it if set.
	 * Invalid version is not written out.
	 */
	ret = max_m5_model_write_version(m5_data, m5_data->model_version);
	if (ret < 0) {
		dev_err(m5_data->dev, "cannot update version (%d)\n", ret);
		return ret;
	}

	/* trigger load model */
	ret = REGMAP_READ(regmap, MAX_M5_CONFIG2, &data);
	if (ret == 0)
		ret = REGMAP_WRITE(regmap, MAX_M5_CONFIG2,
				   data | MAX_M5_CONFIG2_LDMDL);
	if (ret < 0) {
		dev_err(m5_data->dev, "failed start model loading (%d)\n", ret);
		return ret;
	}

	/* around 400ms for this usually */
	for (retries = 20; retries > 0; retries--) {

		mdelay(50);

		ret = REGMAP_READ(regmap, MAX_M5_CONFIG2, &data);
		if (ret == 0 && !(data & MAX_M5_CONFIG2_LDMDL)) {
			int temp;

			temp = max_m5_model_read_version(m5_data);
			if (m5_data->model_version == MAX_M5_INVALID_VERSION) {
				dev_info(m5_data->dev, "No Model Version, Current %x\n",
					 temp);
			} else if (temp != m5_data->model_version) {
				dev_info(m5_data->dev, "Model Version %x, Mismatch %x\n",
					 m5_data->model_version, temp);
				return -EINVAL;
			}

			return 0;
		}

	}

	return -ETIMEDOUT;
}

/* algo version is ignored here, check code in max1720x_outliers */
int max_m5_fixup_outliers(struct max1720x_drift_data *ddata,
			  struct max_m5_data *m5_data)
{
	if (ddata->design_capacity != m5_data->parameters.designcap)
		ddata->design_capacity = m5_data->parameters.designcap;
	if (ddata->ini_rcomp0 != m5_data->parameters.rcomp0)
		ddata->ini_rcomp0 = m5_data->parameters.rcomp0;
	if (ddata->ini_tempco != m5_data->parameters.tempco)
		ddata->ini_tempco = m5_data->parameters.tempco;

	return 0;
}

static bool memtst(void *buf, char c, size_t count)
{
	bool same = true;
	int i;

	for (i = 0; same && i < count; i++)
		same = ((char *)buf)[i] == c;

	return same;
}

/* TODO: make it adjustable, set 10% tolerance here */
#define MAX_M5_CAP_MAX_RATIO	110
static int max_m5_check_state_data(struct model_state_save *state,
				   struct max_m5_custom_parameters *ini)
{
	bool bad_residual, empty;
	int max_cap = ini->designcap * MAX_M5_CAP_MAX_RATIO / 100;

	empty = memtst(state, 0xff, sizeof(*state));
	if (empty)
		return -ENODATA;

	if (state->rcomp0 == 0xFF)
		return -ERANGE;

	if (state->tempco == 0xFFFF)
		return -ERANGE;

	bad_residual = state->qresidual00 == 0xffff &&
		       state->qresidual10 == 0xffff &&
		       state->qresidual20 == 0xffff &&
		       state->qresidual30 == 0xffff;

	if (bad_residual)
		return -EINVAL;

	if (state->fullcaprep > max_cap)
		return -ERANGE;

	if (state->fullcapnom > max_cap)
		return -ERANGE;

	return 0;
}

static u8 max_m5_crc(u8 *pdata, size_t nbytes, u8 crc)
{
	return crc8(m5_crc8_table, pdata, nbytes, crc);
}

static u8 max_m5_data_crc(char *reason, struct model_state_save *state)
{
	u8 crc;

	/* Last byte is for saving CRC */
	crc = max_m5_crc((u8 *)state, sizeof(struct model_state_save) - 1,
			  CRC8_INIT_VALUE);

	pr_info("%s gmsr: %X %X %X %X %X %X %X %X %X %X %X %X (%X)\n",
		reason, state->rcomp0, state->tempco,
		state->fullcaprep, state->fullcapnom,
		state->qresidual00, state->qresidual10,
		state->qresidual20, state->qresidual30,
		state->cycles, state->cv_mixcap,
		state->halftime, state->crc, crc);

	return crc;
}

/*
 * Load parameters and model state from permanent storage.
 * Called on boot after POR
 */
int max_m5_load_state_data(struct max_m5_data *m5_data)
{
	struct max_m5_custom_parameters *cp = &m5_data->parameters;
	u8 crc;
	int ret;

	if (!m5_data)
		return -EINVAL;

	/* might return -EAGAIN during init */
	ret = gbms_storage_read(GBMS_TAG_GMSR, &m5_data->model_save,
				sizeof(m5_data->model_save));
	if (ret < 0) {
		dev_info(m5_data->dev, "Load Model Data Failed ret=%d\n", ret);
		return ret;
	}

	ret = max_m5_check_state_data(&m5_data->model_save, cp);
	if (ret < 0)
		return ret;

	crc = max_m5_data_crc("restore", &m5_data->model_save);
	if (crc != m5_data->model_save.crc)
		return -EINVAL;

	cp->rcomp0 = m5_data->model_save.rcomp0;
	cp->tempco = m5_data->model_save.tempco;
	cp->fullcaprep = m5_data->model_save.fullcaprep;
	cp->fullcapnom = m5_data->model_save.fullcapnom;
	cp->qresidual00 = m5_data->model_save.qresidual00;
	cp->qresidual10 = m5_data->model_save.qresidual10;
	cp->qresidual20 = m5_data->model_save.qresidual20;
	cp->qresidual30 = m5_data->model_save.qresidual30;
	/* b/278492168 restore dpacc with fullcapnom for taskperiod=351ms */
	if (cp->taskperiod == 0x2d00 && cp->dpacc == 0x3200)
		cp->dqacc = cp->fullcapnom >> 2;
	else if (cp->taskperiod == 0x2d00 && cp->dpacc == 0x0c80)
		cp->dqacc = cp->fullcapnom >> 4;
	else
		dev_warn(m5_data->dev, "taskperiod:%#x, dpacc:%#x, dqacc:%#x\n",
			 cp->taskperiod, cp->dpacc, cp->dqacc);

	m5_data->cycles = m5_data->model_save.cycles;
	m5_data->cv_mixcap = m5_data->model_save.cv_mixcap;
	m5_data->halftime = m5_data->model_save.halftime;

	return 0;
}

/* save/commit parameters and model state to permanent storage */
int max_m5_save_state_data(struct max_m5_data *m5_data)
{
	struct max_m5_custom_parameters *cp = &m5_data->parameters;
	struct model_state_save rb;
	u16 learncfg;
	int ret = 0;

	/* Do not save when in RC1 stage b/213425610 */
	ret = REGMAP_READ(m5_data->regmap, MAX_M5_LEARNCFG, &learncfg);
	if (ret < 0)
		return ret;

	if ((learncfg & MAX_M5_LEARNCFG_RC_VER) == MAX_M5_LEARNCFG_RC1)
		return -ENOSYS;

	m5_data->model_save.rcomp0 = cp->rcomp0;
	m5_data->model_save.tempco = cp->tempco;
	m5_data->model_save.fullcaprep = cp->fullcaprep;
	m5_data->model_save.fullcapnom = cp->fullcapnom;
	m5_data->model_save.qresidual00 = cp->qresidual00;
	m5_data->model_save.qresidual10 = cp->qresidual10;
	m5_data->model_save.qresidual20 = cp->qresidual20;
	m5_data->model_save.qresidual30 = cp->qresidual30;

	m5_data->model_save.cycles = m5_data->cycles;
	m5_data->model_save.cv_mixcap = m5_data->cv_mixcap;
	m5_data->model_save.halftime = m5_data->halftime;

	m5_data->model_save.crc = max_m5_data_crc("save",
				  &m5_data->model_save);

	ret = gbms_storage_write(GBMS_TAG_GMSR,
				 (const void *)&m5_data->model_save,
				 sizeof(m5_data->model_save));
	if (ret < 0)
		return ret;

	if (ret != sizeof(m5_data->model_save))
		return -ERANGE;

	/* Read back to make sure data all good */
	ret = gbms_storage_read(GBMS_TAG_GMSR, &rb, sizeof(rb));
	if (ret < 0) {
		dev_info(m5_data->dev, "Read Back Data Failed ret=%d\n", ret);
		return ret;
	}

	if (rb.rcomp0 != m5_data->model_save.rcomp0 ||
	    rb.tempco != m5_data->model_save.tempco ||
	    rb.fullcaprep != m5_data->model_save.fullcaprep ||
	    rb.fullcapnom != m5_data->model_save.fullcapnom ||
	    rb.qresidual00 != m5_data->model_save.qresidual00 ||
	    rb.qresidual10 != m5_data->model_save.qresidual10 ||
	    rb.qresidual20 != m5_data->model_save.qresidual20 ||
	    rb.qresidual30 != m5_data->model_save.qresidual30 ||
	    rb.cycles != m5_data->model_save.cycles ||
	    rb.cv_mixcap != m5_data->model_save.cv_mixcap ||
	    rb.halftime != m5_data->model_save.halftime ||
	    rb.crc != m5_data->model_save.crc)
		return -EINVAL;

	return 0;
}

/* 0 ok, < 0 error. Call after reading from the FG */
int max_m5_model_check_state(struct max_m5_data *m5_data)
{
	struct max_m5_custom_parameters *fg_param = &m5_data->parameters;
	bool bad_residual;

	if (fg_param->rcomp0 == 0xFF)
		return -ERANGE;

	if (fg_param->tempco == 0xFFFF)
		return -ERANGE;

	bad_residual = fg_param->qresidual00 == 0xffff &&
		       fg_param->qresidual10 == 0xffff &&
		       fg_param->qresidual20 == 0xffff &&
		       fg_param->qresidual30 == 0xffff;
	if (bad_residual)
		return -EINVAL;

	return 0;
}

/*
 * read fuel gauge state to parameters/model state.
 * NOTE: Called on boot if POR is not set or during save state.
 */
int max_m5_model_read_state(struct max_m5_data *m5_data)
{
	int rc;
	struct maxfg_regmap *regmap = m5_data->regmap;

	rc= REGMAP_READ(regmap, MAX_M5_RCOMP0, &m5_data->parameters.rcomp0);
	if (rc == 0)
		rc = REGMAP_READ(regmap, MAX_M5_TEMPCO,
				 &m5_data->parameters.tempco);
	if (rc == 0)
		rc = REGMAP_READ(regmap, MAX_M5_FULLCAPREP,
				 &m5_data->parameters.fullcaprep);
	if (rc == 0)
		rc = REGMAP_READ(regmap, MAX_M5_CYCLES, &m5_data->cycles);
	if (rc == 0)
		rc = REGMAP_READ(regmap, MAX_M5_FULLCAPNOM,
				 &m5_data->parameters.fullcapnom);
	if (rc == 0)
		rc = REGMAP_READ(regmap, MAX_M5_QRTABLE00,
				 &m5_data->parameters.qresidual00);
	if (rc == 0)
		rc = REGMAP_READ(regmap, MAX_M5_QRTABLE10,
				 &m5_data->parameters.qresidual10);
	if (rc == 0)
		rc = REGMAP_READ(regmap, MAX_M5_QRTABLE20,
				 &m5_data->parameters.qresidual20);
	if (rc == 0)
		rc = REGMAP_READ(regmap, MAX_M5_QRTABLE30,
				 &m5_data->parameters.qresidual30);
	if (rc == 0)
		rc = REGMAP_READ(regmap, MAX_M5_CV_MIXCAP,
				 &m5_data->cv_mixcap);
	if (rc == 0)
		rc = REGMAP_READ(regmap, MAX_M5_CV_HALFTIME,
				 &m5_data->halftime);
	if (rc == 0)
		rc = REGMAP_READ(regmap, MAX_M5_CGAIN,
				 &m5_data->parameters.cgain);

	return rc;
}

ssize_t max_m5_model_state_cstr(char *buf, int max,
				struct max_m5_data *m5_data)
{
	int len = 0;

	len += scnprintf(&buf[len], max - len,"%02x:%02x\n", MAX_M5_RCOMP0,
			 m5_data->parameters.rcomp0);
	len += scnprintf(&buf[len], max - len,"%02x:%02x\n", MAX_M5_TEMPCO,
			 m5_data->parameters.tempco);
	len += scnprintf(&buf[len], max - len,"%02x:%02x\n", MAX_M5_FULLCAPREP,
			 m5_data->parameters.fullcaprep);
	len += scnprintf(&buf[len], max - len,"%02x:%02x\n", MAX_M5_CYCLES,
			 m5_data->cycles);
	len += scnprintf(&buf[len], max - len,"%02x:%02x\n", MAX_M5_FULLCAPNOM,
			 m5_data->parameters.fullcapnom);
	len += scnprintf(&buf[len], max - len,"%02x:%02x\n", MAX_M5_QRTABLE00,
			 m5_data->parameters.qresidual00);
	len += scnprintf(&buf[len], max - len,"%02x:%02x\n", MAX_M5_QRTABLE10,
			 m5_data->parameters.qresidual10);
	len += scnprintf(&buf[len], max - len,"%02x:%02x\n", MAX_M5_QRTABLE20,
			 m5_data->parameters.qresidual20);
	len += scnprintf(&buf[len], max - len,"%02x:%02x\n", MAX_M5_QRTABLE30,
			 m5_data->parameters.qresidual30);
	len += scnprintf(&buf[len], max - len,"%02x:%02x\n", MAX_M5_CV_MIXCAP,
			 m5_data->cv_mixcap);
	len += scnprintf(&buf[len], max - len,"%02x:%02x\n", MAX_M5_CV_HALFTIME,
			 m5_data->halftime);

	return len;
}

ssize_t max_m5_gmsr_state_cstr(char *buf, int max)
{
	struct model_state_save saved_data;
	int ret = 0, len = 0;

	ret = gbms_storage_read(GBMS_TAG_GMSR, &saved_data, GBMS_GMSR_LEN);
	if (ret < 0)
		return ret;

	len = scnprintf(&buf[len], max - len,
			"rcomp0     :%04X\ntempco     :%04X\n"
			"fullcaprep :%04X\ncycles     :%04X\n"
			"fullcapnom :%04X\nqresidual00:%04X\n"
			"qresidual10:%04X\nqresidual20:%04X\n"
			"qresidual30:%04X\ncv_mixcap  :%04X\n"
			"halftime   :%04X\n",
			saved_data.rcomp0, saved_data.tempco,
			saved_data.fullcaprep, saved_data.cycles,
			saved_data.fullcapnom, saved_data.qresidual00,
			saved_data.qresidual10, saved_data.qresidual20,
			saved_data.qresidual30, saved_data.cv_mixcap,
			saved_data.halftime);

	return len;
}

/* can be use to restore parametes and model state after POR */
int max_m5_model_state_sscan(struct max_m5_data *m5_data, const char *buf,
			     int max)
{
	int ret, index, reg, val;

	for (index = 0; index < max ; index += 1) {
		ret = sscanf(&buf[index], "%x:%x", &reg, &val);
		if (ret != 2) {
			dev_err(m5_data->dev, "@%d: sscan error %d\n",
				index, ret);
			return -EINVAL;
		}

		dev_info(m5_data->dev, "@%d: reg=%x val=%x\n", index, reg, val);

		switch (reg) {
		/* model parameters (fg-params) */
		case MAX_M5_IAVGEMPTY:
			m5_data->parameters.iavg_empty = val;
			break;
		case MAX_M5_RELAXCFG:
			m5_data->parameters.relaxcfg = val;
			break;
		case MAX_M5_LEARNCFG:
			m5_data->parameters.learncfg = val;
			break;
		case MAX_M5_CONFIG:
			m5_data->parameters.config = val;
			break;
		case MAX_M5_CONFIG2:
			m5_data->parameters.config2 = val;
			break;
		case MAX_M5_FULLSOCTHR:
			m5_data->parameters.fullsocthr = val;
			break;
		case MAX_M5_DESIGNCAP:
			m5_data->parameters.designcap = val;
			break;
		case MAX_M5_DPACC:
			m5_data->parameters.dpacc = val;
			break;
		case MAX_M5_DQACC:
			m5_data->parameters.dqacc = val;
			break;
		case MAX_M5_VEMPTY:
			m5_data->parameters.v_empty = val;
			break;
		case MAX_M5_TGAIN:
			m5_data->parameters.tgain = val;
			break;
		case MAX_M5_TOFF:
			m5_data->parameters.toff = val;
			break;
		case MAX_M5_TCURVE:
			m5_data->parameters.tcurve = val;
			break;
		case MAX_M5_MISCCFG:
			m5_data->parameters.misccfg = val;
			break;
		case MAX_M5_ATRATE:
			m5_data->parameters.atrate = val;
			break;
		case MAX_M5_CONVGCFG:
			m5_data->parameters.convgcfg = val;
			break;
		case MAX_M5_FILTERCFG:
			m5_data->parameters.filtercfg = val;
			break;
		case MAX_M5_TASKPERIOD:
			if (val != MAX_M5_TASKPERIOD_175MS &&
			    val != MAX_M5_TASKPERIOD_351MS) {
				dev_err(m5_data->dev, "@%d: reg=%x val %x not allowed\n",
					index, reg, val);
				return -EINVAL;
			}

			m5_data->parameters.taskperiod = val;
			break;

		/* model state, saved and restored */
		case MAX_M5_RCOMP0:
			m5_data->parameters.rcomp0 = val;
			break;
		case MAX_M5_TEMPCO:
			m5_data->parameters.tempco = val;
			break;
		case MAX_M5_FULLCAPREP:
			m5_data->parameters.fullcaprep = val;
			break;
		case MAX_M5_CYCLES:
			m5_data->cycles = val;
			break;
		case MAX_M5_FULLCAPNOM:
			m5_data->parameters.fullcapnom = val;
			break;
		case MAX_M5_QRTABLE00:
			m5_data->parameters.qresidual00 = val;
			break;
		case MAX_M5_QRTABLE10:
			m5_data->parameters.qresidual10 = val;
			break;
		case MAX_M5_QRTABLE20:
			m5_data->parameters.qresidual20 = val;
			break;
		case MAX_M5_QRTABLE30:
			m5_data->parameters.qresidual30 = val;
			break;
		case MAX_M5_CV_MIXCAP:
			m5_data->cv_mixcap = val;
			break;
		case MAX_M5_CV_HALFTIME:
			m5_data->halftime = val;
			break;
		case MAX_M5_CGAIN:
			m5_data->parameters.cgain = val;
			break;
		default:
			dev_err(m5_data->dev, "@%d: reg=%x out of range\n",
				index, reg);
			return -EINVAL;
		}

		for ( ; index < max && buf[index] != '\n'; index++)
			;
	}

	return 0;
}

/* b/177099997 TaskPeriod = 351 ms changes the lsb for capacity conversions */
static int max_m5_read_taskperiod(int *cap_lsb, struct maxfg_regmap *regmap)
{
	u16 data;
	int ret;

	/* TaskPeriod = 351 ms changes the lsb for capacity conversions */
	ret = REGMAP_READ(regmap, MAX_M5_TASKPERIOD, &data);
	if (ret == 0)
		ret = max_m5_period2caplsb(data);
	if (ret < 0)
		return ret;

	*cap_lsb = ret;
	return 0;
}

int max_m5_model_get_cap_lsb(const struct max_m5_data *m5_data)
{
	struct maxfg_regmap *regmap = m5_data->regmap;
	int cap_lsb;

	return max_m5_read_taskperiod(&cap_lsb, regmap) < 0 ? -1 : cap_lsb;
}

/* custom model parameters */
int max_m5_fg_model_cstr(char *buf, int max, const struct max_m5_data *m5_data)
{
	int i, len;

	if (!m5_data->custom_model || !m5_data->custom_model_size)
		return -EINVAL;

	for (len = 0, i = 0; i < m5_data->custom_model_size; i += 1)
		len += scnprintf(&buf[len], max - len, "%x: %04x\n",
				 MAX_M5_FG_MODEL_START + i,
				 m5_data->custom_model[i]);

	return len;
}

/* custom model parameters */
int max_m5_fg_model_sscan(struct max_m5_data *m5_data, const char *buf, int max)
{
	int ret, index, reg, val, fg_model_end;

	if (!m5_data->custom_model)
		return -EINVAL;

	/* use the default size */
	if (!m5_data->custom_model_size)
		m5_data->custom_model_size = MAX_M5_FG_MODEL_SIZE;

	fg_model_end = MAX_M5_FG_MODEL_START + m5_data->custom_model_size;
	for (index = 0; index < max ; index += 1) {
		ret = sscanf(&buf[index], "%x:%x", &reg, &val);
		if (ret != 2) {
			dev_err(m5_data->dev, "@%d: sscan error %d\n",
				index, ret);
			return -EINVAL;
		}

		dev_info(m5_data->dev, "@%d: reg=%x val=%x\n", index, reg, val);

		if (reg >= MAX_M5_FG_MODEL_START && reg < fg_model_end) {
			const int offset = reg - MAX_M5_FG_MODEL_START;

			m5_data->custom_model[offset] = val;
		}

		for ( ; index < max && buf[index] != '\n'; index++)
			;
	}

	return 0;
}

static u16 max_m5_recal_dpacc(struct max_m5_data *m5_data)
{
	if (m5_data->parameters.taskperiod == MAX_M5_TASKPERIOD_351MS)
		return 0x0c80;

	return m5_data->parameters.dpacc;
}

static u16 max_m5_recal_dqacc(struct max_m5_data *m5_data, u16 target_cap)
{
	if (m5_data->parameters.taskperiod == MAX_M5_TASKPERIOD_351MS)
		return target_cap >> 4;

	return m5_data->parameters.dqacc;
}

static u16 max_m5_recal_new_cap(struct max_m5_data *m5_data, u16 dqacc, u16 dpacc)
{
	/*
	 * dQacc LSb is 16mAh with 10mohm, *2 by 5mohm sense resistot, *2 by double task period
	 * dPacc LSb is 0.0625% (1/16)
	 * new capacity is dQacc/dPacc, took LSb in units into consideration:
	 *       dQacc * 16 * 2 * 2                                                  dQacc
	 *    ------------------------ * 100(%) / 2 (for write to fullcapnom/cap) = ------- x 51200
	 *       dPacc * 0.0625                                                      dPacc
	*/
	if (m5_data->parameters.taskperiod == MAX_M5_TASKPERIOD_351MS)
		return dqacc * 0xc800 / dpacc;

	return m5_data->parameters.designcap;
}

static int max_m5_end_recal(struct max_m5_data *m5_data, int algo, u16 new_cap)
{
	struct max17x0x_regmap *regmap = m5_data->regmap;
	int ret = 0;

	if (algo == RE_CAL_ALGO_0)
		return ret;

	ret = max_m5_model_read_state(m5_data);
	if (ret != 0)
		return ret;

	ret = max_m5_model_check_state(m5_data);
	if (ret != 0)
		return ret;

	m5_data->parameters.fullcaprep = new_cap;
	m5_data->parameters.fullcapnom = new_cap;
	ret = max_m5_save_state_data(m5_data);
	if (ret != 0)
		return ret;

	ret = max_m5_load_state_data(m5_data);
	if (ret != 0)
		return ret;

	ret = REGMAP_WRITE(regmap, MAX_M5_COMMAND, MAX_M5_COMMAND_HARDWARE_RESET);

	return ret;
}

static bool max_m5_needs_recal(struct max_m5_data *m5_data, u16 new_cap)
{
	u16 design_cap = m5_data->parameters.designcap;

	if (new_cap > (design_cap * 110 / 100) &&
	    m5_data->recal.rounds < MAX_M5_RECAL_MAX_ROUNDS)
		return true;
	return false;
}

static int max_m5_recal_release(struct max_m5_data *m5_data)
{
	struct max17x0x_regmap *regmap = m5_data->regmap;
	u16 reg_cycle, data, dpacc, dqacc;
	int ret = 0, retries = 0;

	mutex_lock(&m5_data->recal.lock);
	/* use designcap if not set bhi_target_capacity */
	if (m5_data->recal.target_cap == 0)
		m5_data->recal.target_cap = m5_data->parameters.designcap;

	/* save current cycle before reset to 0 */
	ret = REGMAP_READ(regmap, MAX_M5_CYCLES, &reg_cycle);
	if (ret < 0)
		goto error_done;

	m5_data->recal.base_cycle_reg = reg_cycle;

	/* set 200% dPacc/dQacc */
	dpacc = max_m5_recal_dpacc(m5_data);
	dqacc = max_m5_recal_dqacc(m5_data, m5_data->recal.target_cap);
	do {
		retries++;
		ret = REGMAP_WRITE(regmap, MAX_M5_DPACC, dpacc);
		if (ret == 0)
			ret = REGMAP_WRITE(regmap, MAX_M5_DQACC, dqacc);
		if (ret < 0) {
			msleep(50);
			continue;
		}

		break;
	} while (ret < 0 && retries < 3);

	if (ret < 0)
		goto error_done;

	/* set Cycle to 0 */
	ret = REGMAP_WRITE(regmap, MAX_M5_CYCLES, 0x0);
	if (ret < 0)
		goto error_done;

	/* Set LearnCfg: FCLrnStage=0x0, FCLrn=0x2 */
	ret = REGMAP_READ(regmap, MAX_M5_LEARNCFG, &data);
	if (ret < 0)
		goto error_done;

	data = MAX_M5_LEARNCFG_FCLRNSTAGE_CLR(data);
	data = MAX_M5_LEARNCFG_FCLM_CLR(data) | (0x2 << MAX_M5_LEARNCFG_FCLM_SHIFT);
	ret = REGMAP_WRITE_VERIFY(regmap, MAX_M5_LEARNCFG, data);
	if (ret < 0)
                goto error_done;

	m5_data->recal.state = RE_CAL_STATE_LEARNING;

error_done:
        if (ret < 0)
                dev_info(m5_data->dev, "unable to set RECAL data, ret=%d\n", ret);
	mutex_unlock(&m5_data->recal.lock);
	return ret;
}

/* b/291077564 */
static int max_m5_recal_internal(struct max_m5_data *m5_data)
{
	struct max_m5_custom_parameters *cp = &m5_data->parameters;
	struct max17x0x_regmap *regmap = m5_data->regmap;
	u16 reg_cycle, learncfg;
	int ret = 0;

	mutex_lock(&m5_data->recal.lock);
	/* save current cycle before reset to 0 */
	ret = REGMAP_READ(regmap, MAX_M5_CYCLES, &reg_cycle);
	if (ret < 0)
		goto error_done;

	m5_data->recal.base_cycle_reg = reg_cycle;

	/* Clear GMSR */
	ret = max_m5_reset_state_data(m5_data);
	if (ret < 0)
		goto error_done;

	/* Set dPacc/dQacc to ther target capacity from 200% */
	cp->dpacc = max_m5_recal_dpacc(m5_data);
	cp->dqacc = max_m5_recal_dqacc(m5_data, cp->fullcapnom);

	/* Set LearnCfg: FCLrnStage=0x0, FCLrn=0x2 */
	learncfg = cp->learncfg;
	learncfg = MAX_M5_LEARNCFG_FCLRNSTAGE_CLR(learncfg);
	learncfg = MAX_M5_LEARNCFG_FCLM_CLR(learncfg) | (0x2 << MAX_M5_LEARNCFG_FCLM_SHIFT);
	cp->learncfg = learncfg;

	/* reset FG */
	ret = REGMAP_WRITE(regmap, MAX_M5_COMMAND, MAX_M5_COMMAND_HARDWARE_RESET);
	if (ret < 0)
		goto error_done;

	m5_data->recal.state = RE_CAL_STATE_FG_RESET;

error_done:
	mutex_unlock(&m5_data->recal.lock);
	return ret;
}

int max_m5_check_recal_state(struct max_m5_data *m5_data, int algo, u16 eeprom_cycle)
{
	struct max17x0x_regmap *regmap = m5_data->regmap;
	u16 learncfg, status, reg_cycle, dqacc, dpacc, new_cap;
	int ret;

	if (m5_data->recal.state == RE_CAL_STATE_IDLE)
		return 0;

	if (m5_data->recal.state == RE_CAL_STATE_FG_RESET) {
		ret = REGMAP_READ(regmap, MAX_M5_STATUS, &status);
		if (ret < 0)
			return ret;
		if ((status & MAX_M5_STATUS_POR) == 0)
			m5_data->recal.state = RE_CAL_STATE_LEARNING;
	}

	/* check learncfg for recalibration status */
	ret = REGMAP_READ(regmap, MAX_M5_LEARNCFG, &learncfg);
	if (ret < 0)
		return ret;

	/* under learning progress */
	if ((learncfg & MAX_M5_LEARNCFG_FCLRNSTAGE) != MAX_M5_LEARNCFG_FCLRNSTAGE)
		return 0;

	if ((learncfg & MAX_M5_LEARNCFG_RC_VER) != MAX_M5_LEARNCFG_RC2)
		return 0;

	/* restore real cycle */
	reg_cycle = eeprom_cycle << 1;
	ret = REGMAP_WRITE(regmap, MAX_M5_CYCLES, reg_cycle);
	if (ret < 0)
		return ret;

	m5_data->recal.base_cycle_reg = 0;

	/* Check learning capacity */
	ret = REGMAP_READ(regmap, MAX_M5_DQACC, &dqacc);
	if (ret < 0)
		return ret;

	ret = REGMAP_READ(regmap, MAX_M5_DPACC, &dpacc);
	if (ret < 0)
		return ret;

	new_cap = max_m5_recal_new_cap(m5_data, dqacc, dpacc);

	if (max_m5_needs_recal(m5_data, new_cap)) {
		ret = max_m5_recalibration(m5_data, algo, m5_data->recal.target_cap);
		return ret;
	}

	ret = max_m5_end_recal(m5_data, algo, new_cap);
	if (ret < 0)
		dev_warn(m5_data->dev, "fail to restore new capacity, ret=%d\n", ret);

	m5_data->recal.state = RE_CAL_STATE_IDLE;

	return ret;
}

int max_m5_recalibration(struct max_m5_data *m5_data, int algo, u16 cap)
{
	int ret = 0;

	if (!m5_data)
		return -EINVAL;

	if (m5_data->recal.rounds >= MAX_M5_RECAL_MAX_ROUNDS)
		return ret;

	m5_data->recal.target_cap = cap;

	/* TODO: add maximum recalibration times */
	if (algo == RE_CAL_ALGO_0)
		ret = max_m5_recal_release(m5_data);
	else if (algo == RE_CAL_ALGO_1)
		ret = max_m5_recal_internal(m5_data);

	if (ret == 0)
		m5_data->recal.rounds++;

	return ret;
}

int max_m5_recal_state(const struct max_m5_data *m5_data)
{
	return m5_data->recal.state;
}

int max_m5_recal_cycle(const struct max_m5_data *m5_data)
{
	return m5_data->recal.base_cycle_reg;
}

/* Initial values??? */
#define CGAIN_RESET_VAL 0x0400
int m5_init_custom_parameters(struct device *dev, struct max_m5_data *m5_data,
			      struct device_node *node)
{
	struct max_m5_custom_parameters *cp = &m5_data->parameters;
	const char *propname = "maxim,fg-params";
	const int cnt_default = sizeof(*cp) / 2 - 1;
	const int cnt_w_cgain = sizeof(*cp) / 2;
	int ret, cnt;

	memset(cp, 0, sizeof(*cp));

	cnt = of_property_count_elems_of_size(node, propname, sizeof(u16));
	if (cnt < 0)
		return -ENODATA;

	cp->cgain = CGAIN_RESET_VAL;
	if (cnt != cnt_default && cnt != cnt_w_cgain) {
		dev_err(dev, "fg-params: %s has %d elements, need %ld\n",
			propname, cnt, sizeof(*cp) / 2);
		return -ERANGE;
	}

	ret = of_property_read_u16_array(node, propname, (u16 *)cp, cnt);
	if (ret < 0) {
		dev_err(dev, "fg-params: failed to read %s %s: %d\n",
			node->name, propname, ret);
		return -EINVAL;
	}

	return 0;
}

void max_m5_free_data(struct max_m5_data *m5_data)
{
	devm_kfree(m5_data->dev, m5_data);
}

void *max_m5_init_data(struct device *dev, struct device_node *node,
		       struct maxfg_regmap *regmap)
{
	const char *propname = "maxim,fg-model";
	struct max_m5_data *m5_data;
	int cnt, ret;
	u16 *model;
	u32 temp;

	m5_data = devm_kzalloc(dev, sizeof(*m5_data), GFP_KERNEL);
	if (!m5_data) {
		dev_err(dev, "fg-model: %s not found\n", propname);
		return ERR_PTR(-ENOMEM);
	}

	model = devm_kmalloc_array(dev, MAX_M5_FG_MODEL_SIZE, sizeof(u16),
				   GFP_KERNEL);
	if (!model) {
		dev_err(dev, "fg-model: out of memory\n");
		return ERR_PTR(-ENOMEM);
	}

	cnt = of_property_count_elems_of_size(node, propname, sizeof(u16));
	if (cnt != MAX_M5_FG_MODEL_SIZE) {
		dev_err(dev, "fg-model: not found, or invalid %d\n", cnt);
	} else {
		ret = of_property_read_u16_array(node, propname, model, cnt);
		if (ret < 0)
			dev_err(dev, "fg-model: no data cnt=%d %s %s: %d\n",
				cnt, node->name, propname, ret);
		else
			m5_data->custom_model_size = cnt;
	}

	ret = of_property_read_u32(node, "maxim,model-version", &temp);
	if (ret < 0 || temp > 255)
		temp = MAX_M5_INVALID_VERSION;
	m5_data->model_version = temp;

	m5_data->force_reset_model_data =
		of_property_read_bool(node, "maxim,force-reset-model-data");

	/*
	 * Initial values: check max_m5_model_read_state() for the registers
	 * updated from max1720x_model_work()
	 */
	ret = m5_init_custom_parameters(dev, m5_data, node);
	if (ret < 0)
		dev_err(dev, "fg-params: %s not found\n", propname);

	/* b/177099997 TaskPeriod changes LSB for capacity etc. */
	ret = max_m5_read_taskperiod(&m5_data->cap_lsb, regmap);
	if (ret < 0)
		dev_err(dev, "Cannot set TaskPeriod (%d)\n", ret);

	crc8_populate_msb(m5_crc8_table, MAX_M5_CRC8_POLYNOMIAL);

	m5_data->custom_model = model;
	m5_data->regmap = regmap;
	m5_data->dev = dev;

	return m5_data;
}

static bool max_m5_is_reg(struct device *dev, unsigned int reg)
{
	switch (reg) {
	case 0x00 ... 0x4F:
	case 0xB0 ... 0xBF:
	case 0xD0:		/* IIC */
	case 0xDC ... 0xDF:
	case 0xFB:
	case 0xFF:		/* VFSOC */
		return true;
	case 0x60:		/* Model unlock */
	case 0x62:		/* Unlock Model Access */
	case 0x63:		/* Unlock Model Access */
	case 0x80 ... 0xAF:	/* FG Model */
		/* TODO: add a check on unlock */
		return true;
	}

	return false;
}

const struct regmap_config max_m5_regmap_cfg = {
	.reg_bits = 8,
	.val_bits = 16,
	.val_format_endian = REGMAP_ENDIAN_NATIVE,
	.max_register = MAX_M5_VFSOC,
	.readable_reg = max_m5_is_reg,
	.volatile_reg = max_m5_is_reg,
};
const struct maxfg_reg max_m5[] = {
	[MAX17X0X_TAG_avgc] = { ATOM_INIT_REG16(MAX_M5_AVGCURRENT)},
	[MAX17X0X_TAG_cnfg] = { ATOM_INIT_REG16(MAX_M5_CONFIG)},
	[MAX17X0X_TAG_mmdv] = { ATOM_INIT_REG16(MAX_M5_MAXMINVOLT)},
	[MAX17X0X_TAG_vcel] = { ATOM_INIT_REG16(MAX_M5_VCELL)},
	[MAX17X0X_TAG_temp] = { ATOM_INIT_REG16(MAX_M5_TEMP)},
	[MAX17X0X_TAG_curr] = { ATOM_INIT_REG16(MAX_M5_CURRENT)},
	[MAX17X0X_TAG_mcap] = { ATOM_INIT_REG16(MAX_M5_MIXCAP)},
	[MAX17X0X_TAG_vfsoc] = { ATOM_INIT_REG16(MAX_M5_VFSOC)},
};

int max_m5_regmap_init(struct maxfg_regmap *regmap, struct i2c_client *clnt)
{
	struct regmap *map;

	map = devm_regmap_init_i2c(clnt, &max_m5_regmap_cfg);
	if (IS_ERR(map))
		return IS_ERR_VALUE(map);

	regmap->regtags.max = ARRAY_SIZE(max_m5);
	regmap->regtags.map = max_m5;
	regmap->regmap = map;
	return 0;
}<|MERGE_RESOLUTION|>--- conflicted
+++ resolved
@@ -44,26 +44,8 @@
 #define MAX_M5_CRC8_POLYNOMIAL		0x07	/* (x^8) + x^2 + x + 1 */
 DECLARE_CRC8_TABLE(m5_crc8_table);
 
-<<<<<<< HEAD
-=======
 int max_m5_recalibration(struct max_m5_data *m5_data, int algo, u16 cap);
 
-static void dump_model(struct device *dev, u16 *data, int count)
-{
-	int i, j, len;
-	char buff[16 * 5 + 1] = {};
-
-	for (i = 0; i < count; i += 16) {
-
-		for (len = 0, j = 0; j < 16; j++)
-			len += scnprintf(&buff[len], sizeof(buff) - len,
-					 "%04x ", data[i + j]);
-
-		dev_info(dev, "%x: %s\n", i + MAX_M5_FG_MODEL_START, buff);
-	}
-}
-
->>>>>>> 0d3d4322
 /* input current is in the fuel gauge */
 int max_m5_read_actual_input_current_ua(struct i2c_client *client, int *iic_raw)
 {
@@ -1139,7 +1121,7 @@
 
 static int max_m5_end_recal(struct max_m5_data *m5_data, int algo, u16 new_cap)
 {
-	struct max17x0x_regmap *regmap = m5_data->regmap;
+	struct maxfg_regmap *regmap = m5_data->regmap;
 	int ret = 0;
 
 	if (algo == RE_CAL_ALGO_0)
@@ -1180,7 +1162,7 @@
 
 static int max_m5_recal_release(struct max_m5_data *m5_data)
 {
-	struct max17x0x_regmap *regmap = m5_data->regmap;
+	struct maxfg_regmap *regmap = m5_data->regmap;
 	u16 reg_cycle, data, dpacc, dqacc;
 	int ret = 0, retries = 0;
 
@@ -1244,7 +1226,7 @@
 static int max_m5_recal_internal(struct max_m5_data *m5_data)
 {
 	struct max_m5_custom_parameters *cp = &m5_data->parameters;
-	struct max17x0x_regmap *regmap = m5_data->regmap;
+	struct maxfg_regmap *regmap = m5_data->regmap;
 	u16 reg_cycle, learncfg;
 	int ret = 0;
 
@@ -1285,7 +1267,7 @@
 
 int max_m5_check_recal_state(struct max_m5_data *m5_data, int algo, u16 eeprom_cycle)
 {
-	struct max17x0x_regmap *regmap = m5_data->regmap;
+	struct maxfg_regmap *regmap = m5_data->regmap;
 	u16 learncfg, status, reg_cycle, dqacc, dpacc, new_cap;
 	int ret;
 
