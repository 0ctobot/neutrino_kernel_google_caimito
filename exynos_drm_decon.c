// SPDX-License-Identifier: GPL-2.0-only
/* exynos_drm_decon.c
 *
 * Copyright (C) 2018 Samsung Electronics Co.Ltd
 * Authors:
 *	Hyung-jun Kim <hyungjun07.kim@samsung.com>
 *	Seong-gyu Park <seongyu.park@samsung.com>
 *
 * This program is free software; you can redistribute  it and/or modify it
 * under  the terms of  the GNU General  Public License as published by the
 * Free Software Foundation;  either version 2 of the  License, or (at your
 * option) any later version.
 *
 */
#include <drm/drm_atomic.h>
#include <drm/drm_atomic_helper.h>
#include <drm/drm_atomic_uapi.h>
#include <drm/drm_modeset_lock.h>
#include <drm/drm_bridge.h>
#include <drm/drm_vblank.h>
#include <drm/exynos_drm.h>

#include <linux/atomic.h>
#include <linux/clk.h>
#include <linux/component.h>
#include <linux/console.h>
#include <linux/kernel.h>
#include <linux/kthread.h>
#include <linux/of.h>
#include <linux/of_address.h>
#include <linux/of_irq.h>
#include <linux/of_device.h>
#include <linux/of_gpio.h>
#include <linux/platform_device.h>
#include <linux/irq.h>
#include <linux/pm_runtime.h>
#include <linux/console.h>
#include <linux/iommu.h>
#include <uapi/linux/sched/types.h>

#include <soc/google/exynos-cpupm.h>
#include <video/videomode.h>

#include <decon_cal.h>
#include <regs-decon.h>
#include <trace/dpu_trace.h>

#include "exynos_drm_crtc.h"
#include "exynos_drm_decon.h"
#include "exynos_drm_dpp.h"
#include "exynos_drm_drv.h"
#include "exynos_drm_dsim.h"
#include "exynos_drm_fb.h"
#include "exynos_drm_plane.h"

#if IS_ENABLED(CONFIG_GS_DRM_PANEL_UNIFIED)
#include "gs_drm/gs_drm_connector.h"
#endif

struct decon_device *decon_drvdata[MAX_DECON_CNT];

#define decon_info(decon, fmt, ...)	\
pr_info("%s[%u]: "fmt, decon->dev->driver->name, decon->id, ##__VA_ARGS__)

#define decon_warn(decon, fmt, ...)	\
pr_warn("%s[%u]: "fmt, decon->dev->driver->name, decon->id, ##__VA_ARGS__)

#define decon_err(decon, fmt, ...)	\
pr_err("%s[%u]: "fmt, decon->dev->driver->name, decon->id, ##__VA_ARGS__)

#define decon_debug(decon, fmt, ...)	\
pr_debug("%s[%u]: "fmt, decon->dev->driver->name, decon->id, ##__VA_ARGS__)

#define SHADOW_UPDATE_TIMEOUT_US	(300 * USEC_PER_MSEC) /* 300ms */

static const struct of_device_id decon_driver_dt_match[] = {
	{.compatible = "samsung,exynos-decon"},
	{},
};
MODULE_DEVICE_TABLE(of, decon_driver_dt_match);

static void decon_seamless_mode_set(struct exynos_drm_crtc *exynos_crtc,
				    struct drm_crtc_state *old_crtc_state);
static int decon_request_te_irq(struct exynos_drm_crtc *exynos_crtc,
				const struct drm_connector_state *conn_state);
static bool decon_check_fs_pending_locked(struct decon_device *decon);

#ifdef CONFIG_BOARD_EMULATOR
#define FRAME_TIMEOUT  msecs_to_jiffies(100000)
#else
#define FRAME_TIMEOUT msecs_to_jiffies(100)
#endif

/* wait at least one frame time on top of common timeout */
static inline unsigned long fps_timeout(int fps)
{
	/* default to 60 fps, if fps is not provided */
	const long frame_time_ms = DIV_ROUND_UP(MSEC_PER_SEC, fps ? : 60);

	return msecs_to_jiffies(frame_time_ms) + FRAME_TIMEOUT;
}
void decon_dump(struct decon_device *decon, struct drm_printer *p)
{
	unsigned long flags;

	spin_lock_irqsave(&decon->slock, flags);
	decon_dump_locked(decon, p);
	spin_unlock_irqrestore(&decon->slock, flags);
}

void decon_dump_locked(const struct decon_device *decon, struct drm_printer *p)
{
	int i;
	struct decon_device *d;
	struct drm_printer printer;
	struct drm_printer *pointer;

	if (!p) {
		printer = is_console_enabled() ?
			drm_debug_printer("[drm]") : drm_info_printer(decon->dev);
		pointer = &printer;
	} else {
		pointer = p;
	}

	for (i = 0; i < REGS_DECON_ID_MAX; ++i) {
		d = get_decon_drvdata(i);
		if (!d)
			continue;

		if (d->state != DECON_STATE_ON) {
			drm_printf(pointer, "%s[%u]: DECON state is not On(%d)\n",
				d->dev->driver->name, d->id, d->state);
			continue;
		}

		__decon_dump(pointer, d->id, &d->regs, d->config.dsc.enabled, d->dqe != NULL);
	}

	if (decon->state != DECON_STATE_ON)
		return;

	for (i = 0; i < decon->dpp_cnt; ++i)
		dpp_dump(pointer, decon->dpp[i]);

	if (decon->rcd)
		rcd_dump(pointer, decon->rcd);

	if (decon->cgc_dma)
		cgc_dump(pointer, decon->cgc_dma);
}

static inline u32 win_start_pos(int x, int y)
{
	return (WIN_STRPTR_Y_F(y) | WIN_STRPTR_X_F(x));
}

static inline u32 win_end_pos(int x2, int y2)
{
	return (WIN_ENDPTR_Y_F(y2 - 1) | WIN_ENDPTR_X_F(x2 - 1));
}

/* ARGB value */
#define COLOR_MAP_VALUE			0x00340080

/*
 * This function can be used in cases where all windows are disabled
 * but need something to be rendered for display. This will make a black
 * frame via decon using a single window with color map enabled.
 */
static void decon_set_color_map(struct decon_device *decon, u32 win_id,
						u32 hactive, u32 vactive)
{
	struct decon_window_regs win_info;

	decon_debug(decon, "%s +\n", __func__);

	memset(&win_info, 0, sizeof(struct decon_window_regs));
	win_info.start_pos = win_start_pos(0, 0);
	win_info.end_pos = win_end_pos(hactive, vactive);
	win_info.start_time = 0;
#ifdef CONFIG_BOARD_EMULATOR
	win_info.colormap = 0x00FF00; /* green */
#else
	win_info.colormap = 0x000000; /* black */
#endif
	win_info.blend = DECON_BLENDING_NONE;
	decon_reg_set_window_control(decon->id, win_id, &win_info, true);
	decon_reg_update_req_window(decon->id, win_id);

	decon_debug(decon, "%s -\n", __func__);
}

static inline bool decon_is_effectively_active(const struct decon_device *decon)
{
	return decon->state == DECON_STATE_ON || decon->state == DECON_STATE_HIBERNATION;
}

static inline bool decon_is_te_enabled(const struct decon_device *decon)
{
	return (decon->config.mode.op_mode == DECON_COMMAND_MODE) &&
		(decon->config.mode.trig_mode == DECON_HW_TRIG);
}

void decon_enable_te_irq(struct decon_device *decon, bool enable)
{
	if (enable) {
		if (atomic_inc_return(&decon->te_ref) == 1)
			enable_irq(decon->irq_te);
	} else {
		int ret = atomic_dec_if_positive(&decon->te_ref);
		if (!ret)
			disable_irq_nosync(decon->irq_te);
		else if (ret < 0)
			WARN(1, "unbalanced te irq (%d)\n", ret);
	}
}

static int decon_enable_vblank(struct exynos_drm_crtc *crtc)
{
	struct decon_device *decon = crtc->ctx;

	if (!decon_is_effectively_active(decon)) {
		WARN(1, "decon is not ready");
		return -EINVAL;
	}

	decon_debug(decon, "%s +\n", __func__);

	hibernation_block(decon->hibernation);

	if (decon_is_te_enabled(decon))
		decon_enable_te_irq(decon, true);
	else /* if te is not enabled, use framestart interrupt to track vsyncs */
		enable_irq(decon->irq_fs);

	DPU_EVENT_LOG(DPU_EVT_VBLANK_ENABLE, decon->id, NULL);

	decon_debug(decon, "%s -\n", __func__);

	return 0;
}

static void decon_disable_vblank(struct exynos_drm_crtc *crtc)
{
	struct decon_device *decon = crtc->ctx;

	decon_debug(decon, "%s +\n", __func__);

	if (decon_is_te_enabled(decon))
		decon_enable_te_irq(decon, false);
	else /* if te is not enabled, we're using framestart interrupt to track vsyncs */
		disable_irq_nosync(decon->irq_fs);

	DPU_EVENT_LOG(DPU_EVT_VBLANK_DISABLE, decon->id, NULL);

	hibernation_unblock_enter(decon->hibernation);

	decon_debug(decon, "%s -\n", __func__);
}

static int decon_get_crtc_out_type(const struct drm_crtc_state *crtc_state)
{
	const struct drm_crtc *crtc = crtc_state->crtc;
	const struct drm_device *dev = crtc->dev;
	const struct drm_encoder *encoder;
	const struct dsim_device *dsim;
	int out_type = 0;

	drm_for_each_encoder_mask(encoder, dev, crtc_state->encoder_mask) {
		switch (encoder->encoder_type) {
		case DRM_MODE_ENCODER_LVDS:
			out_type = DECON_OUT_DP0;
			break;
		case DRM_MODE_ENCODER_VIRTUAL:
			/* if anything else is connected operate in cwb mode */
			if (!out_type)
				out_type = DECON_OUT_WB;
			break;
		case DRM_MODE_ENCODER_DSI:
			/* if wb is also connected, operate in dsi+cwb mode */
			out_type &= ~DECON_OUT_WB;

			if (out_type & ~DECON_OUT_DSI) {
				pr_err("Unable to support DSI along with out_type: 0x%x\n",
				       out_type);
				return -EINVAL;
			}

			dsim = encoder_to_dsim(encoder);
			if (dsim->dual_dsi != DSIM_DUAL_DSI_NONE) {
				out_type |= DECON_OUT_DSI;
			} else if (dsim->id == 0) {
				out_type |= DECON_OUT_DSI0;
			} else if (dsim->id == 1) {
				out_type |= DECON_OUT_DSI1;
			} else {
				pr_err("Invalid dsim id: %d\n", dsim->id);
				return -EINVAL;
			}
			break;
		default:
			pr_err("Unsupported encoder type: %d\n", encoder->encoder_type);
			return -ENOTSUPP;
		}
	}

	if (!out_type)
		return -EINVAL;

	return out_type;
}

static bool has_writeback_job(struct drm_crtc_state *new_crtc_state)
{
	int i;
	struct drm_atomic_state *state = new_crtc_state->state;
	struct drm_connector_state *conn_state;
	struct drm_connector *conn;

	for_each_new_connector_in_state(state, conn, conn_state, i) {
		if (!(new_crtc_state->connector_mask &
					drm_connector_mask(conn)))
			continue;

		if (wb_check_job(conn_state))
			return true;
	}
	return false;
}

static void
update_dsi_config_from_exynos_connector(struct decon_config *config,
					const struct exynos_drm_connector_state *exynos_conn_state)
{
	bool is_vid_mode;
	const struct exynos_display_mode *exynos_mode = &exynos_conn_state->exynos_mode;

	config->dsc.enabled = exynos_mode->dsc.enabled;
	if (config->dsc.enabled) {
		config->dsc.dsc_count = exynos_mode->dsc.dsc_count;
		config->dsc.slice_count = exynos_mode->dsc.slice_count;
		config->dsc.slice_height = exynos_mode->dsc.slice_height;
		config->dsc.slice_width =
			DIV_ROUND_UP(config->image_width, config->dsc.slice_count);
		config->dsc.cfg = exynos_mode->dsc.cfg;
		config->dsc.delay_reg_init_us = exynos_mode->dsc.delay_reg_init_us;
	}

	is_vid_mode = (exynos_mode->mode_flags & MIPI_DSI_MODE_VIDEO) != 0;

	config->mode.op_mode = is_vid_mode ? DECON_VIDEO_MODE : DECON_COMMAND_MODE;

	if (!is_vid_mode && !exynos_mode->sw_trigger) {
		if (exynos_conn_state->te_from >= MAX_DECON_TE_FROM_DDI) {
			pr_warn("TE from DDI is not valid (%d)\n", exynos_conn_state->te_from);
		} else {
			config->mode.trig_mode = DECON_HW_TRIG;
			config->te_from = exynos_conn_state->te_from;
			pr_debug("TE from DDI%d\n", config->te_from);
		}
	}
}

#if IS_ENABLED(CONFIG_GS_DRM_PANEL_UNIFIED)
static void update_dsi_config_from_gs_connector(struct decon_config *config,
						const struct gs_drm_connector_state *gs_conn_state)
{
	bool is_vid_mode;
	const struct gs_display_mode *gs_mode = &gs_conn_state->gs_mode;

	config->dsc.enabled = gs_mode->dsc.enabled;
	if (config->dsc.enabled) {
		config->dsc.dsc_count = gs_mode->dsc.dsc_count;
		config->dsc.slice_count = gs_mode->dsc.cfg->slice_count;
		config->dsc.slice_height = gs_mode->dsc.cfg->slice_height;
		config->dsc.slice_width = DIV_ROUND_UP(config->image_width,
						       config->dsc.slice_count);
		config->dsc.cfg = gs_mode->dsc.cfg;
		config->dsc.delay_reg_init_us = gs_mode->dsc.delay_reg_init_us;
	}

	is_vid_mode = (gs_mode->mode_flags & MIPI_DSI_MODE_VIDEO) != 0;

	config->mode.op_mode = is_vid_mode ? DECON_VIDEO_MODE : DECON_COMMAND_MODE;

	if (!is_vid_mode && !gs_mode->sw_trigger) {
		if (gs_conn_state->te_from >= MAX_DECON_TE_FROM_DDI) {
			pr_warn("TE from DDI is not valid (%d)\n", gs_conn_state->te_from);
		} else {
			config->mode.trig_mode = DECON_HW_TRIG;
			config->te_from = gs_conn_state->te_from;
			pr_debug("TE from DDI%d\n", config->te_from);
		}
	}
}
#endif

static void decon_update_dsi_config(struct decon_config *config,
				    const struct drm_crtc_state *crtc_state,
				    const struct drm_connector_state *conn_state)
{
	if (is_exynos_drm_connector(conn_state->connector)) {
		const struct exynos_drm_connector_state *exynos_conn_state;

		exynos_conn_state = to_exynos_connector_state(conn_state);
		update_dsi_config_from_exynos_connector(config, exynos_conn_state);
	}
#if IS_ENABLED(CONFIG_GS_DRM_PANEL_UNIFIED)
	else if (is_gs_drm_connector(conn_state->connector)) {
		const struct gs_drm_connector_state *gs_conn_state;

		gs_conn_state = to_gs_connector_state(conn_state);
		update_dsi_config_from_gs_connector(config, gs_conn_state);
	}
#endif
	else {
		pr_warn("%s Unsupported connector type\n", __func__);
	}
}

static int decon_get_main_dsim_id(void)
{
	const struct dsim_device *dsim = exynos_get_dual_dsi(DSIM_DUAL_DSI_MAIN);

	if (!dsim) {
		pr_err("%s: fail to get dsim, suppose dsim0\n", __func__);
		return 0;
	}

	return dsim->id;
}

static void decon_update_config(struct decon_config *config,
				const struct drm_crtc_state *crtc_state,
				const struct drm_connector_state *conn_state)
{
	const struct drm_display_mode *mode = &crtc_state->adjusted_mode;

	config->image_width = mode->hdisplay;
	config->image_height = mode->vdisplay;

	config->out_type = decon_get_crtc_out_type(crtc_state);
	if (config->out_type == DECON_OUT_DSI) {
		config->mode.dsi_mode = DSI_MODE_DUAL_DSI;
		config->main_dsim_id = decon_get_main_dsim_id();
	} else if (config->out_type & (DECON_OUT_DSI0 | DECON_OUT_DSI1)) {
		config->mode.dsi_mode = DSI_MODE_SINGLE;
	} else {
		config->mode.dsi_mode = DSI_MODE_NONE;
	}

	/* defaults if not dsi, if video mode or if hw trigger is not configured properly */
	config->mode.trig_mode = DECON_SW_TRIG;
	config->te_from = MAX_DECON_TE_FROM_DDI;
	config->dsc.enabled = false;
	if (config->out_type & DECON_OUT_DP)
		config->mode.op_mode = DECON_VIDEO_MODE;
	else
		config->mode.op_mode = DECON_COMMAND_MODE;

	if (!conn_state) {
		pr_debug("%s: no private mode config\n", __func__);

		/* default bpc */
		config->out_bpc = 8;
		return;
	}

	if (config->mode.dsi_mode != DSI_MODE_NONE)
		decon_update_dsi_config(config, crtc_state, conn_state);

	if (is_exynos_drm_connector(conn_state->connector))
		config->out_bpc = to_exynos_connector_state(conn_state)->exynos_mode.bpc;
#if IS_ENABLED(CONFIG_GS_DRM_PANEL_UNIFIED)
	else if (is_gs_drm_connector(conn_state->connector))
		config->out_bpc = to_gs_connector_state(conn_state)->gs_mode.bpc;
#endif
	else {
		pr_debug("%s: unsupported connector type\n", __func__);
		/* default bpc */
		config->out_bpc = 8;
		return;
	}
}

static bool decon_is_seamless_possible(const struct decon_device *decon,
				       const struct drm_crtc_state *crtc_state,
				       const struct drm_connector_state *conn_state)
{
	struct decon_config new_config = decon->config;

	decon_update_config(&new_config, crtc_state, conn_state);

	/* don't allow any changes in decon config */
	return !memcmp(&new_config, &decon->config, sizeof(new_config));
}

static int decon_check_modeset(struct exynos_drm_crtc *exynos_crtc,
			       struct drm_crtc_state *crtc_state)
{
	struct drm_atomic_state *state = crtc_state->state;
	const struct decon_device *decon = exynos_crtc->ctx;
	struct exynos_drm_crtc_state *exynos_crtc_state;
	struct drm_crtc *crtc = &exynos_crtc->base;
	const struct drm_crtc_state *old_crtc_state = drm_atomic_get_old_crtc_state(state, crtc);
	const struct drm_connector_state *conn_state;
	bool conn_state_seamless_possible, dsc_enabled;
	unsigned int dsc_count;

	conn_state = crtc_get_connector_state(state, crtc_state);
	if (!conn_state)
		return 0;

	if (is_exynos_drm_connector(conn_state->connector)) {
		const struct exynos_drm_connector_state *exynos_conn_state;

		exynos_conn_state = to_exynos_connector_state(conn_state);
		conn_state_seamless_possible = exynos_conn_state->seamless_possible;
		dsc_enabled = exynos_conn_state->exynos_mode.dsc.enabled;
		dsc_count = exynos_conn_state->exynos_mode.dsc.dsc_count;
	}
#if IS_ENABLED(CONFIG_GS_DRM_PANEL_UNIFIED)
	else if (is_gs_drm_connector(conn_state->connector)) {
		const struct gs_drm_connector_state *gs_conn_state;

		gs_conn_state = to_gs_connector_state(conn_state);
		conn_state_seamless_possible = gs_conn_state->seamless_possible;
		dsc_enabled = gs_conn_state->gs_mode.dsc.enabled;
		dsc_count = gs_conn_state->gs_mode.dsc.dsc_count;
	}
#endif
	else {
		pr_warn("%s Unsupported connector type\n", __func__);
		return 0;
	}

	/* only decon0 supports more than 1 dsc */
	if (decon->id != 0) {
		if (dsc_enabled && (dsc_count > 1)) {
			decon_err(decon, "cannot support %d dsc\n", dsc_count);
			return -EINVAL;
		}
	}

	if (conn_state_seamless_possible && !crtc_state->connectors_changed &&
	    drm_atomic_crtc_effectively_active(old_crtc_state) && crtc_state->active) {
		if (!decon_is_seamless_possible(decon, crtc_state, conn_state)) {
			decon_warn(decon, "seamless not possible for mode %s\n",
				   crtc_state->adjusted_mode.name);
		} else {
			exynos_crtc_state = to_exynos_crtc_state(crtc_state);
			exynos_crtc_state->seamless_mode_changed = true;
			crtc_state->mode_changed = false;

			decon_debug(decon, "switch to mode %s can be seamless\n",
				    crtc_state->adjusted_mode.name);
		}
	}

	return 0;
}

static int _decon_handover_check(struct exynos_drm_crtc *exynos_crtc,
				 struct drm_crtc_state *crtc_state)
{
	const struct decon_device *decon = exynos_crtc->ctx;
	struct exynos_drm_crtc_state *exynos_crtc_state = to_exynos_crtc_state(crtc_state);
	unsigned long win_mask = 0;
	u32 ch;
	int i, j, ret;
	bool found_handover_dpp = false;

	if (exynos_crtc_state->planes_updated) {
		drm_info(decon, "%s: planes updated on commit, skipping handover\n", __func__);
		return 0;
	}

	for (i = 0; i < MAX_WIN_PER_DECON; ++i) {
		ret = decon_reg_get_win_ch(decon->id, i, &ch);
		if (ret)
			continue;

		decon_debug(decon, "%s: win=%d enabled dpp_ch=%d\n", __func__, i, ch);
		win_mask = BIT(i);

		for (j = 0; j < decon->dpp_cnt; ++j) {
			struct dpp_device *dpp = decon->dpp[j];

			if (dpp->id != ch)
				continue;

			if ((dpp->decon_id >= 0) && (dpp->decon_id != decon->id)) {
				decon_warn(decon, "%s: dpp is owned by decon #%d\n", __func__,
					   dpp->decon_id);
				continue;
			}

			dpp->state = DPP_STATE_HANDOVER;
			dpp->win_id = i;
			dpp->decon_id = decon->id;
			dpp->is_win_connected = true;
			found_handover_dpp = true;
		}
	}

	decon_debug(decon, "%s: final win_mask=0x%lx\n", __func__, win_mask);

	if (!win_mask) {
		drm_warn(decon, "%s: handover memory defined, but no windows attached\n", __func__);
		return -ENOENT;
	}

	if (!found_handover_dpp) {
		drm_warn(decon, "%s: handover memory defined, but cannot find handover dpp\n",
				__func__);
		return -EBUSY;
	}

	return 0;
}


static int decon_atomic_check(struct exynos_drm_crtc *exynos_crtc,
			      struct drm_crtc_state *crtc_state)
{
	const struct decon_device *decon = exynos_crtc->ctx;
	const bool is_wb = has_writeback_job(crtc_state);
	bool is_swb;
	struct exynos_drm_crtc_state *exynos_crtc_state = to_exynos_crtc_state(crtc_state);
	int out_type;
	int ret = 0;

	if (exynos_crtc_state->bypass && !crtc_state->self_refresh_active) {
		decon_err(decon, "bypass mode only supported in self refresh\n");
		return -EINVAL;
	}

	if (crtc_state->mode_changed) {
		out_type = decon_get_crtc_out_type(crtc_state);

		if (out_type < 0) {
			decon_err(decon, "unsupported decon output (%d)\n", out_type);
			return out_type;
		}
		ret = decon_check_modeset(exynos_crtc, crtc_state);
	} else {
		out_type = decon->config.out_type;
	}

	is_swb = out_type == DECON_OUT_WB;
	if (is_wb)
		exynos_crtc_state->wb_type = is_swb ? EXYNOS_WB_SWB : EXYNOS_WB_CWB;
	else
		exynos_crtc_state->wb_type = EXYNOS_WB_NONE;

	if (is_swb)
		crtc_state->no_vblank = true;

	/*
	 * toggle hibernation during atomic check runs so that hibernation
	 * is pushed out (if needed) ahead of commit
	 */
	if (crtc_state->active) {
		hibernation_block(decon->hibernation);
		hibernation_unblock_enter(decon->hibernation);

		if (decon->state == DECON_STATE_HANDOVER)
			ret = _decon_handover_check(exynos_crtc, crtc_state);
	}

	return ret;
}

static void decon_atomic_begin(struct exynos_drm_crtc *crtc)
{
	struct decon_device *decon = crtc->ctx;

	decon_debug(decon, "%s +\n", __func__);
	DPU_EVENT_LOG(DPU_EVT_ATOMIC_BEGIN, decon->id, NULL);
	decon_reg_wait_update_done_and_mask(decon->id, &decon->config.mode,
			SHADOW_UPDATE_TIMEOUT_US);
	decon_debug(decon, "%s -\n", __func__);
}

static int decon_get_win_id(const struct drm_crtc_state *crtc_state, int zpos)
{
	const struct exynos_drm_crtc_state *exynos_crtc_state = to_exynos_crtc_state(crtc_state);
	const unsigned long win_mask = exynos_crtc_state->reserved_win_mask;
	int bit, i = 0;

	for_each_set_bit(bit, &win_mask, MAX_WIN_PER_DECON) {
		if (i == zpos)
			return bit;
		i++;
	}

	return -EINVAL;
}

static bool decon_is_win_used(const struct drm_crtc_state *crtc_state, int win_id)
{
	const struct exynos_drm_crtc_state *exynos_crtc_state = to_exynos_crtc_state(crtc_state);
	const unsigned long win_mask = exynos_crtc_state->visible_win_mask;

	if (win_id > MAX_WIN_PER_DECON)
		return false;

	return (BIT(win_id) & win_mask) != 0;
}

static void decon_disable_win(struct decon_device *decon, int win_id)
{
	const struct drm_crtc *crtc = &decon->crtc->base;

	decon_debug(decon, "disabling winid:%d\n", win_id);

	/*
	 * When disabling the plane, previously connected window (win_id) should be
	 * disabled, not the newly requested one. Only disable the old window if it
	 * was previously connected and it's not going to be used by any other plane.
	 */
	if ((win_id < MAX_WIN_PER_DECON) && !decon_is_win_used(crtc->state, win_id))
		decon_reg_set_win_enable(decon->id, win_id, 0);
}

static void _dpp_disable(struct dpp_device *dpp)
{
	if (dpp->disable)
		dpp->disable(dpp);
	dpp->is_win_connected = false;
}

static void decon_update_plane(struct exynos_drm_crtc *exynos_crtc,
			       struct exynos_drm_plane *exynos_plane)
{
	const struct drm_plane_state *plane_state = exynos_plane->base.state;
	struct exynos_drm_plane_state *exynos_plane_state =
		to_exynos_plane_state(plane_state);
	const struct drm_crtc_state *crtc_state = exynos_crtc->base.state;
	const struct exynos_drm_crtc_state *exynos_crtc_state =
					to_exynos_crtc_state(crtc_state);
	struct dpp_device *dpp = plane_to_dpp(exynos_plane);
	struct decon_device *decon = exynos_crtc->ctx;
	struct decon_window_regs win_info;
	unsigned int zpos;
	int win_id;
	bool is_colormap = false;
	u16 hw_alpha;

	decon_debug(decon, "%s +\n", __func__);

	dpp->decon_id = decon->id;

	if (test_bit(DPP_ATTR_RCD, &dpp->attr)) {
		decon_debug(decon, "%s -\n", __func__);
		dpp->update(dpp, exynos_plane_state);
		dpp->win_id = MAX_WIN_PER_DECON;
		return;
	}

	zpos = plane_state->normalized_zpos;

	if (!dpp->is_win_connected || crtc_state->zpos_changed) {
		win_id = decon_get_win_id(exynos_crtc->base.state, zpos);
		decon_debug(decon, "new win_id=%d zpos=%d mask=0x%x\n",
			    win_id, zpos, crtc_state->plane_mask);
	} else {
		win_id = dpp->win_id;
		decon_debug(decon, "reuse existing win_id=%d zpos=%d mask=0x%x\n",
			    win_id, zpos, crtc_state->plane_mask);
	}

	if (WARN(win_id < 0 || win_id > MAX_WIN_PER_DECON,
		 "couldn't find win id (%d) for zpos=%d plane_mask=0x%x\n",
		 win_id, zpos, crtc_state->plane_mask))
		return;

	memset(&win_info, 0, sizeof(struct decon_window_regs));

	is_colormap = plane_state->fb && exynos_drm_fb_is_colormap(plane_state->fb);
	if (is_colormap)
		win_info.colormap = exynos_plane_state->colormap;

	win_info.start_pos = win_start_pos(exynos_plane_state->base.dst.x1,
					exynos_plane_state->base.dst.y1);
	win_info.end_pos = win_end_pos(exynos_plane_state->base.dst.x2,
					exynos_plane_state->base.dst.y2);
	win_info.start_time = 0;

	win_info.ch = dpp->id; /* DPP's id is DPP channel number */

	hw_alpha = DIV_ROUND_CLOSEST(plane_state->alpha * EXYNOS_PLANE_ALPHA_MAX,
			DRM_BLEND_ALPHA_OPAQUE);
	win_info.plane_alpha = hw_alpha;
	win_info.blend = plane_state->pixel_blend_mode;
	win_info.in_bpc = exynos_crtc_state->in_bpc;

	if (zpos == 0 && hw_alpha == EXYNOS_PLANE_ALPHA_MAX)
		win_info.blend = DRM_MODE_BLEND_PIXEL_NONE;

	/* disable previous window if zpos has changed */
	if (dpp->win_id != win_id)
		decon_disable_win(decon, dpp->win_id);

	decon_reg_set_window_control(decon->id, win_id, &win_info, is_colormap);

	if (!is_colormap) {
		dpp->update(dpp, exynos_plane_state);
		dpp->is_win_connected = true;
	} else {
		_dpp_disable(dpp);
	}

	dpp->win_id = win_id;

	DPU_EVENT_LOG(DPU_EVT_PLANE_UPDATE, decon->id, dpp);
	decon_debug(decon, "plane idx[%d]: alpha(0x%x) hw alpha(0x%x)\n",
			drm_plane_index(&exynos_plane->base), plane_state->alpha,
			hw_alpha);
	decon_debug(decon, "blend_mode(%d) color(%s:0x%x)\n", win_info.blend,
			is_colormap ? "enable" : "disable", win_info.colormap);
	decon_debug(decon, "%s -\n", __func__);
}

static void decon_disable_plane(struct exynos_drm_crtc *exynos_crtc,
				struct exynos_drm_plane *exynos_plane)
{
	struct decon_device *decon = exynos_crtc->ctx;
	struct dpp_device *dpp = plane_to_dpp(exynos_plane);

	decon_debug(decon, "%s +\n", __func__);

	decon_disable_win(decon, dpp->win_id);
	_dpp_disable(dpp);

	DPU_EVENT_LOG(DPU_EVT_PLANE_DISABLE, decon->id, dpp);
	decon_debug(decon, "%s -\n", __func__);
}

static void decon_send_vblank_event_locked(struct decon_device *decon)
{
	struct drm_crtc *crtc = &decon->crtc->base;
	struct drm_device *dev = crtc->dev;

	if (!decon->event)
		return;

	spin_lock(&dev->event_lock);
	drm_send_event_locked(dev, &decon->event->base);
	spin_unlock(&dev->event_lock);

	drm_crtc_vblank_put(crtc);

	decon->event = NULL;
}

void decon_force_vblank_event(struct decon_device *decon)
{
	unsigned long flags;

	spin_lock_irqsave(&decon->slock, flags);
	decon_send_vblank_event_locked(decon);
	spin_unlock_irqrestore(&decon->slock, flags);
}

static void decon_arm_event_locked(struct exynos_drm_crtc *exynos_crtc)
{
	struct drm_crtc *crtc = &exynos_crtc->base;
	struct decon_device *decon = exynos_crtc->ctx;
	struct drm_pending_vblank_event *event = crtc->state->event;

	if (!event)
		return;

	crtc->state->event = NULL;

	/* in the rare case that event wasn't signaled before, signal it now */
	if (WARN_ON(decon->event))
		decon_send_vblank_event_locked(decon);

	WARN_ON(drm_crtc_vblank_get(crtc) != 0);
	decon->event = event;
}

#define VSYNC_PERIOD_VARIANCE_NS		2000000
static void decon_wait_earliest_process_time(
		const struct exynos_drm_crtc_state *old_exynos_crtc_state,
		const struct exynos_drm_crtc_state *new_exynos_crtc_state)
{
	const struct drm_crtc_state *old_crtc_state = &old_exynos_crtc_state->base;
	const struct drm_crtc_state *new_crtc_state = &new_exynos_crtc_state->base;
	int32_t te_freq, vsync_period_ns;
	ktime_t earliest_process_time, now;

	te_freq = exynos_drm_mode_te_freq(&old_crtc_state->mode);
	if (te_freq == 0) {
		/* decon just be enabled */
		te_freq = exynos_drm_mode_te_freq(&new_crtc_state->mode);
	}
	vsync_period_ns = mult_frac(1000, 1000 * 1000, te_freq);
	if (ktime_compare(new_exynos_crtc_state->expected_present_time,
				vsync_period_ns - VSYNC_PERIOD_VARIANCE_NS) <= 0) {
		return;
	}

	earliest_process_time = ktime_sub_ns(new_exynos_crtc_state->expected_present_time,
					vsync_period_ns - VSYNC_PERIOD_VARIANCE_NS);
	now = ktime_get();

	if (ktime_after(earliest_process_time, now)) {
		int32_t max_delay_us = (10 * vsync_period_ns) / 1000;
		int32_t delay_until_process;

		DPU_ATRACE_BEGIN("wait for earliest present time");

		delay_until_process = (int32_t)ktime_us_delta(earliest_process_time, now);
		if (delay_until_process > max_delay_us) {
			delay_until_process = max_delay_us;
			pr_warn("expected present time seems incorrect(now %llu, earliest %llu)\n",
					now, earliest_process_time);
		}
		usleep_range(delay_until_process, delay_until_process + 10);

		DPU_ATRACE_END("wait for earliest process time");
	}
}

static void decon_atomic_flush(struct exynos_drm_crtc *exynos_crtc,
		struct drm_crtc_state *old_crtc_state)
{
	struct decon_device *decon = exynos_crtc->ctx;
	struct drm_crtc_state *new_crtc_state = exynos_crtc->base.state;
	struct exynos_drm_crtc_state *new_exynos_crtc_state =
					to_exynos_crtc_state(new_crtc_state);
	struct exynos_drm_crtc_state *old_exynos_crtc_state =
					to_exynos_crtc_state(old_crtc_state);
	struct exynos_dqe *dqe = decon->dqe;
	struct exynos_partial *partial = decon->partial;
	u32 width, height;
	unsigned long flags;

	decon_debug(decon, "%s +\n", __func__);

	if (new_exynos_crtc_state->wb_type == EXYNOS_WB_NONE &&
			decon->config.out_type == DECON_OUT_WB)
		return;

	if (new_exynos_crtc_state->skip_update) {
		/* for seamless mode change, change pipeline but skip update from decon */
		if (new_exynos_crtc_state->seamless_mode_changed)
			decon_seamless_mode_set(exynos_crtc, old_crtc_state);

		/*
		 * during skip update, send vblank event on next vsync instead of frame start
		 * when it comes to video mode, vblank event is handled at fs_irq_handler.
		 * If fb handover is enabled, vblank event should be handled once because
		 * fs irq could be started after decon start by calling decon_reg_start().
		 */
		if (!new_crtc_state->no_vblank) {
			exynos_crtc_handle_event(exynos_crtc);
			if (decon->fb_handover.rmem) {
				decon_force_vblank_event(decon);
				drm_crtc_handle_vblank(&decon->crtc->base);
			}
		}

		return;
	}

	if (new_exynos_crtc_state->wb_type == EXYNOS_WB_CWB)
		decon_reg_set_cwb_enable(decon->id, true);
	else if (old_exynos_crtc_state->wb_type == EXYNOS_WB_CWB)
		decon_reg_set_cwb_enable(decon->id, false);

	/* if there are no dpp planes attached, enable colormap as fallback */
	if ((new_crtc_state->plane_mask & ~exynos_crtc->rcd_plane_mask) == 0) {
		const int win_id = decon_get_win_id(new_crtc_state, 0);

		if (win_id < 0) {
			decon_warn(decon, "unable to get free win_id=%d mask=0x%x\n",
				   win_id, new_exynos_crtc_state->reserved_win_mask);
			return;
		}
		decon_debug(decon, "no planes, enable color map win_id=%d\n", win_id);

		/*
		 * TODO: window id needs to be unique when using dual display, current hack is to
		 * use decon id, but it could conflict if planes are assigned to other display
		 */
		decon_set_color_map(decon, win_id, decon->config.image_width,
				decon->config.image_height);
	}

	decon->config.in_bpc = new_exynos_crtc_state->in_bpc;
	decon_reg_set_bpc_and_dither_path(decon->id, &decon->config);
	decon_debug(decon, "in/out/force bpc(%d/%d/%d)\n",
			new_exynos_crtc_state->in_bpc, decon->config.out_bpc,
			new_exynos_crtc_state->force_bpc);

	if (dqe && (new_crtc_state->color_mgmt_changed || !dqe->initialized ||
		    dqe->force_atc_config.dirty)) {
		if (partial && new_exynos_crtc_state->partial) {
			width = drm_rect_width(
					&new_exynos_crtc_state->partial_region);
			height = drm_rect_height(
					&new_exynos_crtc_state->partial_region);
		} else {
			width = decon->config.image_width;
			height = decon->config.image_height;
		}
		exynos_dqe_update(dqe, &new_exynos_crtc_state->dqe,
				width, height);
	}

	if (partial)
		exynos_partial_update(partial, &old_exynos_crtc_state->partial_region,
				&new_exynos_crtc_state->partial_region);

	decon_reg_all_win_shadow_update_req(decon->id);

	if (new_exynos_crtc_state->seamless_mode_changed)
		decon_seamless_mode_set(exynos_crtc, old_crtc_state);

	decon_wait_earliest_process_time(old_exynos_crtc_state, new_exynos_crtc_state);

	spin_lock_irqsave(&decon->slock, flags);
	decon_reg_start(decon->id, &decon->config);
	atomic_inc(&decon->frames_pending);
	if (!new_crtc_state->no_vblank)
		decon_arm_event_locked(exynos_crtc);
	spin_unlock_irqrestore(&decon->slock, flags);

	DPU_EVENT_LOG(DPU_EVT_ATOMIC_FLUSH, decon->id, NULL);

	decon_debug(decon, "%s -\n", __func__);
}

static u32 _decon_get_current_fps(struct decon_device *decon)
{
	struct drm_crtc *crtc = &decon->crtc->base;
	const struct drm_crtc_state *crtc_state = crtc->state;
	u32 min_fps = min_t(u32, decon->bts.fps, drm_mode_vrefresh(&crtc_state->mode));

	return min_fps ? min_fps : 60;
}

static void decon_print_config_info(struct decon_device *decon)
{
	char *str_output = NULL;
	char *str_trigger = NULL;

	if (decon->config.mode.trig_mode == DECON_HW_TRIG)
		str_trigger = "hw trigger.";
	else if (decon->config.mode.trig_mode == DECON_SW_TRIG)
		str_trigger = "sw trigger.";
	if (decon->config.mode.op_mode == DECON_VIDEO_MODE)
		str_trigger = "";

	if (decon->config.out_type == DECON_OUT_DSI)
		str_output = "Dual DSI";
	else if (decon->config.out_type & DECON_OUT_DSI0)
		str_output = "DSI0";
	else if  (decon->config.out_type & DECON_OUT_DSI1)
		str_output = "DSI1";
	else if  (decon->config.out_type & DECON_OUT_DP0)
		str_output = "DP0";
	else if  (decon->config.out_type & DECON_OUT_DP1)
		str_output = "DP1";
	else if  (decon->config.out_type & DECON_OUT_WB)
		str_output = "WB";

	decon_info(decon, "%s mode. %s %s output.(%dx%d@%uhz, bts %uhz)\n",
			decon->config.mode.op_mode ? "command" : "video",
			str_trigger, str_output,
			decon->config.image_width, decon->config.image_height,
			_decon_get_current_fps(decon),
			decon->bts.fps);
}

static void decon_enable_irqs(struct decon_device *decon)
{
	decon_reg_set_interrupts(decon->id, 1);

	enable_irq(decon->irq_fd);
	enable_irq(decon->irq_ext);
	if (decon_is_te_enabled(decon))
		enable_irq(decon->irq_fs);
	if (decon->irq_ds >= 0)
		enable_irq(decon->irq_ds);
	if (decon->irq_de >= 0)
		enable_irq(decon->irq_de);
}

static void _decon_enable_locked(struct decon_device *decon)
{
	decon_reg_init(decon->id, &decon->config);
	decon_enable_irqs(decon);
}

#if IS_ENABLED(CONFIG_EXYNOS_BTS)
static void _decon_mode_update_bts_handover(struct decon_device *decon,
					    const struct drm_display_mode *mode)
{
	int i, j;
	struct dpu_bts_win_config *config;

	decon_debug(decon, "%s: configure bts for handover\n", __func__);

	for (i = 0, j = 0; i < decon->dpp_cnt; i++) {
		struct dpp_device *dpp = decon->dpp[i];

		if (dpp->state != DPP_STATE_HANDOVER)
			continue;

		config = &decon->bts.win_config[j];
		if (config->state != DPU_WIN_STATE_DISABLED) {
			decon_warn(decon, "win config[%d] set during handover\n", j);
			return;
		}

		memset(config, 0, sizeof(*config));

		config->state = DPU_WIN_STATE_BUFFER;
		config->src_w = mode->hdisplay;
		config->src_h = mode->vdisplay;
		config->dst_w = mode->hdisplay;
		config->dst_h = mode->vdisplay;
		config->format = DRM_FORMAT_ARGB8888;
		config->dpp_id = dpp->id;
		j++;
	}
}

static void decon_mode_update_bts(struct decon_device *decon,
				const struct drm_display_mode *mode,
				const unsigned int vblank_usec)
{
	struct videomode vm;
	int mode_bts_fps = exynos_drm_mode_bts_fps(mode);

	drm_display_mode_to_videomode(mode, &vm);

	decon->bts.vbp = vm.vback_porch;
	decon->bts.vfp = vm.vfront_porch;
	decon->bts.vsa = vm.vsync_len;
<<<<<<< HEAD
	decon->bts.fps = (mode_bts_fps >= decon->bts.op_rate ||
				!IS_BTS2OPRATE_MODE(mode->flags)) ?
					mode_bts_fps : decon->bts.op_rate;
=======
	decon->bts.fps = exynos_drm_mode_bts_fps(mode);
>>>>>>> 12d1b6cc
	decon->bts.vblank_usec = vblank_usec;

	decon->config.image_width = mode->hdisplay;
	decon->config.image_height = mode->vdisplay;

	decon_debug(decon, "update decon bts config for mode: %dx%dx%d\n",
		    mode->hdisplay, mode->vdisplay, decon->bts.fps);

	atomic_set(&decon->bts.delayed_update, 0);

	if (decon->state == DECON_STATE_HANDOVER)
		_decon_mode_update_bts_handover(decon, mode);
}

static void decon_seamless_mode_bts_update(struct decon_device *decon,
					const struct drm_display_mode *mode,
					const unsigned int vblank_usec)
{
	int mode_bts_fps = exynos_drm_mode_bts_fps(mode);
	int request_bts_fps = (mode_bts_fps >= decon->bts.op_rate ||
				!IS_BTS2OPRATE_MODE(mode->flags)) ?
					mode_bts_fps : decon->bts.op_rate;

	DPU_ATRACE_BEGIN(__func__);

	decon_debug(decon, "seamless mode change from %dhz to %dhz\n",
<<<<<<< HEAD
		    decon->bts.fps, request_bts_fps);
=======
		    decon->bts.fps, exynos_drm_mode_bts_fps(mode));
>>>>>>> 12d1b6cc

	/*
	 * when going from high->low refresh rate need to run with the higher fps while the
	 * switch takes effect in display, this could happen within 2 vsyncs in the worst case
	 *
	 * TODO: change to 3 to extend the time of higher fps due to b/196466885. Restore to
	 * 2 once the issue is clarified.
	 */
<<<<<<< HEAD
	if (decon->bts.fps > request_bts_fps) {
=======
	if (decon->bts.fps > exynos_drm_mode_bts_fps(mode)) {
>>>>>>> 12d1b6cc
		decon->bts.pending_vblank_usec = vblank_usec;
		atomic_set(&decon->bts.delayed_update, 3);
	} else {
		decon_mode_update_bts(decon, mode, vblank_usec);
	}
	DPU_ATRACE_END(__func__);
}

#define DEFAULT_VBLANK_USEC	100

static unsigned int decon_get_vblank_usec(const struct drm_crtc_state *crtc_state,
					const struct drm_atomic_state *old_state)
{
	const struct drm_connector_state *conn_state =
		crtc_get_connector_state(old_state, crtc_state);
	if (WARN_ON(!conn_state))
		return DEFAULT_VBLANK_USEC;
	if (is_exynos_drm_connector(conn_state->connector)) {
		const struct exynos_drm_connector_state *exynos_conn_state =
			to_exynos_connector_state(conn_state);

		return exynos_conn_state->exynos_mode.vblank_usec;
	}
#if IS_ENABLED(CONFIG_GS_DRM_PANEL_UNIFIED)
	else if (is_gs_drm_connector(conn_state->connector)) {
		const struct gs_drm_connector_state *gs_conn_state =
			to_gs_connector_state(conn_state);

		return gs_conn_state->gs_mode.vblank_usec;
	}
#endif
	else
		return DEFAULT_VBLANK_USEC;
}

void decon_mode_bts_pre_update(struct decon_device *decon,
				const struct drm_crtc_state *crtc_state,
				const struct drm_atomic_state *old_state)
{
	const struct exynos_drm_crtc_state *exynos_crtc_state = to_exynos_crtc_state(crtc_state);
	unsigned int vblank_usec = 0;

	if (exynos_crtc_state->seamless_mode_changed || decon->bts.pending_fps_update) {
		if (decon->config.mode.op_mode == DECON_COMMAND_MODE)
			vblank_usec = decon_get_vblank_usec(crtc_state, old_state);

		decon_seamless_mode_bts_update(decon, &crtc_state->adjusted_mode, vblank_usec);
		decon->bts.pending_fps_update = false;
	} else if (drm_atomic_crtc_needs_modeset(crtc_state)) {
		if (decon->config.mode.op_mode == DECON_COMMAND_MODE)
			vblank_usec = decon_get_vblank_usec(crtc_state, old_state);

		decon_mode_update_bts(decon, &crtc_state->adjusted_mode, vblank_usec);
	} else if (!atomic_dec_if_positive(&decon->bts.delayed_update)) {
		decon_mode_update_bts(decon, &crtc_state->mode, decon->bts.pending_vblank_usec);
	}

	decon->bts.ops->calc_bw(decon);
	decon->bts.ops->update_bw(decon, false);
}

void decon_mode_bts_op_rate_update(struct decon_device *decon, u32 op_rate)
{
	decon->bts.op_rate = op_rate;
	decon->bts.pending_fps_update = true;
}
#endif

static void decon_seamless_mode_set(struct exynos_drm_crtc *exynos_crtc,
				    struct drm_crtc_state *old_crtc_state)
{
	struct drm_crtc *crtc = &exynos_crtc->base;
	struct decon_device *decon = exynos_crtc->ctx;
	struct drm_crtc_state *crtc_state = crtc->state;
	struct drm_atomic_state *old_state = old_crtc_state->state;
	struct drm_connector *conn;
	struct drm_connector_state *conn_state;
	struct drm_display_mode *mode, *adjusted_mode;
	int i;

	mode = &crtc_state->mode;
	adjusted_mode = &crtc_state->adjusted_mode;

	decon_debug(decon, "seamless mode set to %s\n", mode->name);

	for_each_new_connector_in_state(old_state, conn, conn_state, i) {
		const struct drm_encoder_helper_funcs *funcs;
		struct drm_encoder *encoder;
		struct drm_bridge *bridge;

		if (!(crtc_state->connector_mask & drm_connector_mask(conn)))
			continue;

		if (!conn_state->best_encoder)
			continue;

		encoder = conn_state->best_encoder;
		funcs = encoder->helper_private;

		bridge = drm_bridge_chain_get_first_bridge(encoder);
		drm_bridge_chain_mode_set(bridge, mode, adjusted_mode);

		if (funcs && funcs->atomic_mode_set)
			funcs->atomic_mode_set(encoder, crtc_state, conn_state);
		else if (funcs && funcs->mode_set)
			funcs->mode_set(encoder, mode, adjusted_mode);
	}
}

static int _decon_reinit_locked(struct decon_device *decon)
{
	int i;

	for (i = 0; i < MAX_WIN_PER_DECON; ++i)
		decon_reg_set_win_enable(decon->id, i, 0);

	for (i = 0; i < decon->dpp_cnt; ++i) {
		struct dpp_device *dpp = decon->dpp[i];

		if (dpp->state == DPP_STATE_HANDOVER)
			continue;

		if ((dpp->decon_id >= 0) && (dpp->decon_id != decon->id))
			continue;

		_dpp_disable(dpp);

		if (dpp->win_id < MAX_WIN_PER_DECON) {
			dpp->win_id = 0xFF;
			dpp->dbg_dma_addr = 0;
		}
	}

	if (decon->rcd)
		_dpp_disable(decon->rcd);

	return 0;
}

static void _decon_stop_locked(struct decon_device *decon, bool reset, u32 vrefresh)
{
	int i;
	const u32 fps = min(decon->bts.fps, vrefresh) ? : 60;

	decon_debug(decon, "%s: reset=%d\n", __func__, reset);

	/*
	 * Make sure all window connections are disabled when getting disabled,
	 * in case there are any stale mappings.
	 */
	for (i = 0; i < MAX_WIN_PER_DECON; ++i)
		decon->bts.win_config[i].state = DPU_WIN_STATE_DISABLED;

	decon->bts.rcd_win_config.win.state = DPU_WIN_STATE_DISABLED;
	decon->bts.rcd_win_config.dma_addr = 0;

	_decon_reinit_locked(decon);

	decon_reg_stop(decon->id, &decon->config, reset, fps);

	if (reset && decon->dqe)
		exynos_dqe_reset(decon->dqe);
}

static void decon_exit_hibernation(struct decon_device *decon)
{
	unsigned long flags;

	if (decon->state != DECON_STATE_HIBERNATION)
		return;

	DPU_EVENT_LOG(DPU_EVT_EXIT_HIBERNATION_IN, decon->id, NULL);
	DPU_ATRACE_BEGIN(__func__);
	decon_debug(decon, "%s +\n", __func__);

	if (pm_runtime_get_sync(decon->dev) < 0)
		decon_err(decon, "%s: failed to pm_runtime_get_sync\n", __func__);

	spin_lock_irqsave(&decon->slock, flags);
	_decon_enable_locked(decon);
	exynos_dqe_restore_lpd_data(decon->dqe);
	if (decon->partial)
		exynos_partial_restore(decon->partial);
	decon->state = DECON_STATE_ON;
	spin_unlock_irqrestore(&decon->slock, flags);

	decon_debug(decon, "%s -\n", __func__);
	DPU_ATRACE_END(__func__);
	DPU_EVENT_LOG(DPU_EVT_EXIT_HIBERNATION_OUT, decon->id, NULL);
}

static void decon_wait_for_te(struct decon_device *decon, int te_freq)
{
	unsigned int te_period_ms = DIV_ROUND_UP(MSEC_PER_SEC, te_freq);

	reinit_completion(&decon->te_rising);

	DPU_ATRACE_BEGIN(__func__);

	/* Wait for next TE rising or one TE period */
	if (!wait_for_completion_timeout(&decon->te_rising, te_period_ms))
		decon_debug(decon, "%s: exceed 1 TE period for TE %dhz\n", __func__, te_freq);

	DPU_ATRACE_END(__func__);
}

static void decon_enable(struct exynos_drm_crtc *exynos_crtc, struct drm_crtc_state *old_crtc_state)
{
	const struct drm_crtc_state *crtc_state = exynos_crtc->base.state;
	struct exynos_drm_crtc_state *old_exynos_crtc_state = to_exynos_crtc_state(old_crtc_state);
	struct decon_device *decon = exynos_crtc->ctx;
	int vrefresh = drm_mode_vrefresh(&old_crtc_state->mode);
	int te_freq = exynos_drm_mode_te_freq(&old_crtc_state->mode);
	unsigned long flags;

	if (decon->state == DECON_STATE_ON) {
		decon_info(decon, "already enabled(%d)\n", decon->state);
		return;
	}

	DPU_ATRACE_BEGIN(__func__);

	if (decon->state == DECON_STATE_HIBERNATION) {
		WARN_ON(!old_crtc_state->self_refresh_active ||
			crtc_state->mode_changed || crtc_state->connectors_changed);

		if (old_exynos_crtc_state->bypass) {
			spin_lock_irqsave(&decon->slock, flags);
			_decon_stop_locked(decon, true, vrefresh);
			spin_unlock_irqrestore(&decon->slock, flags);
		}

		decon_exit_hibernation(decon);
		goto ret;
	}

	decon_info(decon, "%s +\n", __func__);

	if (crtc_state->mode_changed || crtc_state->connectors_changed) {
		const struct drm_atomic_state *state = old_crtc_state->state;
		const struct drm_connector_state *conn_state =
			crtc_get_connector_state(state, crtc_state);

		decon_update_config(&decon->config, crtc_state, conn_state);
		DPU_EVENT_LOG(DPU_EVT_DECON_UPDATE_CONFIG, decon->id, NULL);

		/*
		 * If CRTC(DECON) is connected with DP Connector, exynos_conn_state is NULL and
		 * DECON's OUT_BPC is set by default 8. It needs to update here.
		 */
		if (decon->config.out_type & DECON_OUT_DP) {
			const struct drm_connector_state *drm_conn_state =
				crtc_get_connector_state(state, crtc_state);

			if (drm_conn_state) {
				decon_info(decon, "drm_conn_state->max_bpc = %u\n",
					   drm_conn_state->max_bpc);

				/*
				 * drm_atomic_connector_check() has been called.
				 * drm_conn_state->max_bpc has the right value for out_bpc.
				 */
				decon->config.out_bpc = drm_conn_state->max_bpc;
			}
		}

		if (decon_is_te_enabled(decon))
			decon_request_te_irq(exynos_crtc, conn_state);
	}

	pm_runtime_get_sync(decon->dev);

	spin_lock_irqsave(&decon->slock, flags);
	if (decon->state == DECON_STATE_HANDOVER) {
		_decon_reinit_locked(decon);
		/* remove pm_runtime ref taken during probe */
		pm_runtime_put(decon->dev);
	} else if (decon->state == DECON_STATE_INIT) {
		_decon_stop_locked(decon, true, drm_mode_vrefresh(&old_crtc_state->mode));
	}
	_decon_enable_locked(decon);
	decon->state = DECON_STATE_ON;
	spin_unlock_irqrestore(&decon->slock, flags);

	decon_print_config_info(decon);

	DPU_EVENT_LOG(DPU_EVT_DECON_ENABLED, decon->id, decon);

	decon_info(decon, "%s -\n", __func__);

ret:
	if (decon->config.dsc.enabled && decon->config.dsc.delay_reg_init_us) {
		struct drm_atomic_state *state = old_crtc_state->state;
		struct drm_connector_state *conn_state =
			crtc_get_connector_state(state, crtc_state);
		unsigned int te_period_us = DIV_ROUND_UP(MSEC_PER_SEC, te_freq) * USEC_PER_MSEC;
		unsigned int delay_us = decon->config.dsc.delay_reg_init_us;
		unsigned int extra_delay_us =
<<<<<<< HEAD
			te_period_us <= delay_us ? 0 : te_period_us - delay_us;

		decon_wait_for_te(decon, te_freq);
		if (extra_delay_us > 0)
			usleep_range(extra_delay_us, extra_delay_us + 100);
=======
			DIV_ROUND_UP(MSEC_PER_SEC, te_freq) * MSEC_PER_SEC - delay_us;

		decon_wait_for_te(decon, te_freq);
		usleep_range(extra_delay_us, extra_delay_us + 100);
>>>>>>> 12d1b6cc

		/* remove the delay */
		if (is_exynos_drm_connector(conn_state->connector)) {
			struct exynos_display_mode *exynos_mode =
				&to_exynos_connector_state(conn_state)->exynos_mode;

			exynos_mode->dsc.delay_reg_init_us = 0;
		}
#if IS_ENABLED(CONFIG_GS_DRM_PANEL_UNIFIED)
		else if (is_gs_drm_connector(conn_state->connector)) {
			struct gs_display_mode *gs_mode =
				&to_gs_connector_state(conn_state)->gs_mode;

			gs_mode->dsc.delay_reg_init_us = 0;
		}
#endif
		decon->config.dsc.delay_reg_init_us = 0;

		decon_dsc_reg_init(decon->id, &decon->config, 0, 0);
	}

	/* drop extra vote taken to avoid power disable during bypass mode */
	if (old_exynos_crtc_state->bypass) {
		decon_debug(decon, "bypass mode: drop extra power ref\n");
		pm_runtime_put_sync(decon->dev);
	}

	DPU_ATRACE_END(__func__);

	WARN_ON(!pm_runtime_active(decon->dev));
}

static void decon_disable_irqs(struct decon_device *decon)
{
	disable_irq_nosync(decon->irq_fd);
	disable_irq_nosync(decon->irq_ext);
	if (decon->irq_ds >= 0)
		disable_irq_nosync(decon->irq_ds);
	if (decon->irq_de >= 0)
		disable_irq_nosync(decon->irq_de);
	decon_reg_set_interrupts(decon->id, 0);
	if (decon_is_te_enabled(decon))
		disable_irq_nosync(decon->irq_fs);
}

static bool _decon_wait_for_framedone(struct decon_device *decon)
{
	const u32 fps = _decon_get_current_fps(decon);
	const u64 timeout = fps_timeout(fps);
	u64 ret;

	ret = wait_event_timeout(decon->framedone_wait,
				 atomic_read(&decon->frames_pending) == 0 ||
				 decon_reg_is_idle(decon->id),
				 timeout);
	if (!ret) {
		WARN(1, "decon%d: wait for frame done timed out (%dhz)", decon->id, fps);
		return true;
	} else {
		struct drm_crtc *crtc = &decon->crtc->base;
		const struct drm_crtc_state *crtc_state = crtc->state;
		bool reset = drm_atomic_crtc_needs_modeset(crtc_state);

		decon_debug(decon, "%s: frame done after: ~%dus (%dhz)", __func__,
			    jiffies_to_usecs(timeout - ret), fps);
		return reset;
	}
}

static void _decon_disable_locked(struct decon_device *decon, bool reset)
{
	decon_disable_irqs(decon);
	atomic_set(&decon->frames_pending, 0);
	atomic_set(&decon->frame_transfer_pending, 0);
	_decon_stop_locked(decon, reset, _decon_get_current_fps(decon));
}

static void decon_enter_hibernation(struct decon_device *decon)
{
	bool reset = false;
	unsigned long flags;

	if (decon->state != DECON_STATE_ON)
		return;

	decon_debug(decon, "%s +\n", __func__);

	DPU_ATRACE_BEGIN(__func__);
	DPU_EVENT_LOG(DPU_EVT_ENTER_HIBERNATION_IN, decon->id, NULL);

	reset = _decon_wait_for_framedone(decon);
	spin_lock_irqsave(&decon->slock, flags);
	exynos_dqe_hibernation_enter(decon->dqe);
	_decon_disable_locked(decon, reset);
	pm_runtime_put(decon->dev);
	decon->state = DECON_STATE_HIBERNATION;
	spin_unlock_irqrestore(&decon->slock, flags);

	DPU_EVENT_LOG(DPU_EVT_ENTER_HIBERNATION_OUT, decon->id, NULL);
	DPU_ATRACE_END(__func__);

	decon_debug(decon, "%s -\n", __func__);
}

static void decon_disable(struct exynos_drm_crtc *crtc)
{
	struct decon_device *decon = crtc->ctx;
	struct drm_crtc_state *crtc_state = crtc->base.state;
	struct exynos_drm_crtc_state *exynos_crtc_state = to_exynos_crtc_state(crtc_state);
	const enum decon_state old_decon_state = decon->state;
	bool reset;
	unsigned long flags;

	if (old_decon_state == DECON_STATE_OFF)
		return;

	if (exynos_crtc_state->bypass) {
		decon_debug(decon, "bypass mode: get extra power ref\n");
		pm_runtime_get_sync(decon->dev);
	}

	if (crtc_state->self_refresh_active) {
		decon_enter_hibernation(decon);
		return;
	}

	decon_info(decon, "%s +\n", __func__);

	if (crtc_state->mode_changed || crtc_state->connectors_changed) {
		if (decon->irq_te >= 0) {
			if (atomic_read(&decon->te_ref))
				disable_irq(decon->irq_te);
			devm_free_irq(decon->dev, decon->irq_te, decon);
			decon->irq_te = -1;
			decon->te_gpio = 0;
		}
	}

	reset = _decon_wait_for_framedone(decon);
	spin_lock_irqsave(&decon->slock, flags);
	if (old_decon_state == DECON_STATE_ON) {
		_decon_disable_locked(decon, reset);
		pm_runtime_put(decon->dev);
	}
	decon->state = DECON_STATE_OFF;
	spin_unlock_irqrestore(&decon->slock, flags);

	DPU_EVENT_LOG(DPU_EVT_DECON_DISABLED, decon->id, decon);

	decon_info(decon, "%s -\n", __func__);
}

static void decon_wait_for_flip_done(struct exynos_drm_crtc *crtc,
				const struct drm_crtc_state *old_crtc_state,
				const struct drm_crtc_state *new_crtc_state)
{
	struct decon_device *decon = crtc->ctx;
	struct drm_crtc_commit *commit = new_crtc_state->commit;
	struct decon_mode *mode;
	int fps, recovering;

	if (!new_crtc_state->active)
		return;

	if (WARN_ON(!commit))
		return;

	fps = drm_mode_vrefresh(&new_crtc_state->mode);
	if (old_crtc_state->active)
		fps = min(fps, drm_mode_vrefresh(&old_crtc_state->mode));

	if (!wait_for_completion_timeout(&commit->flip_done, fps_timeout(fps))) {
		unsigned long flags;
		bool fs_irq_pending;

		spin_lock_irqsave(&decon->slock, flags);
		fs_irq_pending = decon_check_fs_pending_locked(decon);
		spin_unlock_irqrestore(&decon->slock, flags);

		if (!fs_irq_pending) {
			DPU_EVENT_LOG(DPU_EVT_FRAMESTART_TIMEOUT, decon->id, NULL);
			recovering = atomic_read(&decon->recovery.recovering);
			decon_err(decon, "framestart timeout (%dhz), recovering: %d, pending: %d\n",
				    fps, recovering, atomic_read(&decon->frames_pending));

			atomic_set(&decon->frames_pending, 0);
			atomic_set(&decon->frame_transfer_pending, 0);
			if (!recovering)
				decon_dump_all(decon, DPU_EVT_CONDITION_DEFAULT, false);

			decon_force_vblank_event(decon);

			if (!recovering)
				decon_trigger_recovery(decon);
		} else {
			pr_warn("decon%u scheduler late to service fs irq handle (%d fps)\n",
					decon->id, fps);
		}
	}

	mode = &decon->config.mode;
	if (mode->op_mode == DECON_COMMAND_MODE && !decon->keep_unmask) {
		DPU_EVENT_LOG(DPU_EVT_DECON_TRIG_MASK, decon->id, NULL);
		decon_reg_set_trigger(decon->id, mode, DECON_TRIG_MASK);
	}
}

static const struct exynos_drm_crtc_ops decon_crtc_ops = {
	.enable = decon_enable,
	.disable = decon_disable,
	.enable_vblank = decon_enable_vblank,
	.disable_vblank = decon_disable_vblank,
	.atomic_check = decon_atomic_check,
	.atomic_begin = decon_atomic_begin,
	.update_plane = decon_update_plane,
	.disable_plane = decon_disable_plane,
	.atomic_flush = decon_atomic_flush,
	.wait_for_flip_done = decon_wait_for_flip_done,
};

static int dpu_sysmmu_fault_handler(struct iommu_fault *fault, void *data)
{
	struct decon_device *decon = data;

	if (!decon || !decon_is_effectively_active(decon))
		return 0;

	DPU_EVENT_LOG(DPU_EVT_SYSMMU_FAULT, decon->id, NULL);
	decon_warn(decon, "%s +\n", __func__);

	decon_dump_all(decon, DPU_EVT_CONDITION_DEFAULT, false);

	return 0;
}

static ssize_t early_wakeup_show(struct device *dev,
			struct device_attribute *attr, char *buf)
{
	return 0;
}

static ssize_t early_wakeup_store(struct device *dev,
			struct device_attribute *attr, const char *buf, size_t len)
{
	struct decon_device *decon;
	bool trigger;

	if (!dev || !buf || !len) {
		pr_err("%s: invalid input param(s)\n", __func__);
		return -EINVAL;
	}

	if (kstrtobool(buf, &trigger) < 0)
		return -EINVAL;

	if (!trigger)
		return len;

	DPU_ATRACE_BEGIN(__func__);
	decon = dev_get_drvdata(dev);
	exynos_hibernation_async_exit(decon->hibernation);
	DPU_ATRACE_END(__func__);

	return len;
}
static DEVICE_ATTR_RW(early_wakeup);

static int decon_bind(struct device *dev, struct device *master, void *data)
{
	struct decon_device *decon = dev_get_drvdata(dev);
	struct drm_device *drm_dev = data;
	struct exynos_drm_private *priv = drm_to_exynos_dev(drm_dev);
	struct drm_plane *default_plane;
	int i;
	int ret;
	char symlink_name_buffer[7];

	decon->drm_dev = drm_dev;

	default_plane = &decon->dpp[decon->id]->plane.base;

	decon->crtc = exynos_drm_crtc_create(drm_dev, default_plane,
			decon->con_type, &decon_crtc_ops, decon);
	if (IS_ERR(decon->crtc))
		return PTR_ERR(decon->crtc);

	for (i = 0; i < decon->dpp_cnt; ++i) {
		struct dpp_device *dpp = decon->dpp[i];
		struct drm_plane *plane = &dpp->plane.base;

		plane->possible_crtcs |=
			drm_crtc_mask(&decon->crtc->base);
		decon_debug(decon, "plane possible_crtcs = 0x%x\n",
				plane->possible_crtcs);
	}

	if (decon->rcd) {
		struct dpp_device *rcd = decon->rcd;
		struct drm_plane *plane = &rcd->plane.base;

		plane->possible_crtcs |= drm_crtc_mask(&decon->crtc->base);
		decon_debug(decon, "plane possible_crtcs = 0x%x\n",
				plane->possible_crtcs);
		decon->crtc->rcd_plane_mask |= drm_plane_mask(plane);
	}

	priv->iommu_client = dev;

	iommu_register_device_fault_handler(dev, dpu_sysmmu_fault_handler, decon);

#if IS_ENABLED(CONFIG_EXYNOS_ITMON)
	decon->itmon_nb.notifier_call = dpu_itmon_notifier;
	itmon_notifier_chain_register(&decon->itmon_nb);
#endif

	if (IS_ENABLED(CONFIG_EXYNOS_BTS)) {
		decon->bts.ops = &dpu_bts_control;
		decon->bts.ops->init(decon);
	}

	/* Create symlink to decon device */
	snprintf(symlink_name_buffer, 7, "decon%d", decon->id);
	ret = sysfs_create_link(&decon->drm_dev->dev->kobj, &decon->dev->kobj,
			(const char *) symlink_name_buffer);
	if (ret) {
		pr_err("Error creating symlink to decon%d: %d\n",
				decon->id, ret);
	}

	device_create_file(dev, &dev_attr_early_wakeup);
	decon_debug(decon, "%s -\n", __func__);
	return 0;
}

static void decon_unbind(struct device *dev, struct device *master,
			void *data)
{
	char symlink_name_buffer[7];
	struct decon_device *decon = dev_get_drvdata(dev);
	decon_debug(decon, "%s +\n", __func__);

	/* Remove symlink to decon device */
	snprintf(symlink_name_buffer, 7, "decon%d", decon->id);
	sysfs_remove_link(&decon->drm_dev->dev->kobj,
			  (const char *) symlink_name_buffer);

	device_remove_file(dev, &dev_attr_early_wakeup);
	if (IS_ENABLED(CONFIG_EXYNOS_BTS))
		decon->bts.ops->deinit(decon);

	decon_disable(decon->crtc);
	decon_debug(decon, "%s -\n", __func__);
}

static const struct component_ops decon_component_ops = {
	.bind	= decon_bind,
	.unbind = decon_unbind,
};

static irqreturn_t decon_irq_handler(int irq, void *dev_data)
{
	struct decon_device *decon = dev_data;
	u32 irq_sts_reg;
	u32 ext_irq = 0;

	spin_lock(&decon->slock);
	if (decon->state != DECON_STATE_ON) {
		decon_warn(decon, "%s: irq occurs with decon->state=%d\n", __func__, decon->state);
		goto irq_end;
	}

	irq_sts_reg = decon_reg_get_interrupt_and_clear(decon->id, &ext_irq);
	decon_debug(decon, "%s: irq_sts_reg = %x, ext_irq = %x\n",
			__func__, irq_sts_reg, ext_irq);

	if (irq_sts_reg & DPU_FRAME_DONE_INT_PEND) {
		DPU_ATRACE_INT_PID("frame_transfer", 0, decon->thread->pid);
		atomic_set(&decon->frame_transfer_pending, 0);
		DPU_EVENT_LOG(DPU_EVT_DECON_FRAMEDONE, decon->id, decon);
		exynos_dqe_save_lpd_data(decon->dqe);
		atomic_dec_if_positive(&decon->frames_pending);
		if (decon->dqe)
			handle_histogram_event(decon->dqe);
		wake_up_all(&decon->framedone_wait);
		decon_debug(decon, "%s: frame done\n", __func__);
	}

	if (irq_sts_reg & INT_PEND_DQE_DIMMING_START) {
		decon->keep_unmask = true;
		if (decon->config.mode.op_mode == DECON_COMMAND_MODE)
			decon_reg_set_trigger(decon->id, &decon->config.mode,
					DECON_TRIG_UNMASK);

		DPU_EVENT_LOG(DPU_EVT_DIMMING_START, decon->id, NULL);
	}

	if (irq_sts_reg & INT_PEND_DQE_DIMMING_END) {
		decon->keep_unmask = false;
		if (!decon->event && decon->config.mode.op_mode == DECON_COMMAND_MODE)
			decon_reg_set_trigger(decon->id, &decon->config.mode,
					DECON_TRIG_MASK);

		DPU_EVENT_LOG(DPU_EVT_DIMMING_END, decon->id, NULL);
	}

	if (ext_irq & DPU_RESOURCE_CONFLICT_INT_PEND)
		decon_debug(decon, "%s: resource conflict\n", __func__);

	if (ext_irq & DPU_TIME_OUT_INT_PEND) {
		decon_err(decon, "%s: timeout irq occurs\n", __func__);
		decon_dump_locked(decon, NULL);
		WARN_ON(1);
	}

irq_end:
	spin_unlock(&decon->slock);
	return IRQ_HANDLED;
}

static bool decon_check_fs_pending_locked(struct decon_device *decon)
{
	u32 pending_irq;

	if (decon->state != DECON_STATE_ON)
		return false;

	pending_irq = decon_reg_get_fs_interrupt_and_clear(decon->id);

	if (pending_irq & DPU_FRAME_START_INT_PEND) {
		DPU_ATRACE_INT_PID("frame_transfer", 1, decon->thread->pid);
		atomic_set(&decon->frame_transfer_pending, 1);
		DPU_EVENT_LOG(DPU_EVT_DECON_FRAMESTART, decon->id, decon);
		decon_send_vblank_event_locked(decon);
		if (decon->config.mode.op_mode == DECON_VIDEO_MODE)
			drm_crtc_handle_vblank(&decon->crtc->base);

		return true;
	}

	return false;
}


static irqreturn_t decon_fs_irq_handler(int irq, void *dev_data)
{
	struct decon_device *decon = dev_data;

	spin_lock(&decon->slock);

	if (decon_check_fs_pending_locked(decon))
		decon_debug(decon, "%s: frame start\n", __func__);

	spin_unlock(&decon->slock);
	return IRQ_HANDLED;
}

static int decon_parse_dt(struct decon_device *decon, struct device_node *np)
{
	struct device_node *dpp_np = NULL;
	struct property *prop;
	const __be32 *cur;
	u32 val;
	int ret = 0, i;
	int dpp_id;
	u32 dfs_lv_cnt, dfs_lv_khz[BTS_DFS_MAX] = {400000, 0, };
	bool err_flag = false;

	of_property_read_u32(np, "decon,id", &decon->id);

	ret = of_property_read_u32(np, "max_win", &decon->win_cnt);
	if (ret) {
		decon_err(decon, "failed to parse max windows count\n");
		return ret;
	}

	ret = of_property_read_u32(np, "rd_en", &decon->config.urgent.rd_en);
	if (ret)
		decon_warn(decon, "failed to parse urgent rd_en(%d)\n", ret);

	ret = of_property_read_u32(np, "rd_hi_thres",
			&decon->config.urgent.rd_hi_thres);
	if (ret) {
		decon_warn(decon, "failed to parse urgent rd_hi_thres(%d)\n",
				ret);
	}

	ret = of_property_read_u32(np, "rd_lo_thres",
			&decon->config.urgent.rd_lo_thres);
	if (ret) {
		decon_warn(decon, "failed to parse urgent rd_lo_thres(%d)\n",
				ret);
	}

	ret = of_property_read_u32(np, "rd_wait_cycle",
			&decon->config.urgent.rd_wait_cycle);
	if (ret) {
		decon_warn(decon, "failed to parse urgent rd_wait_cycle(%d)\n",
				ret);
	}

	ret = of_property_read_u32(np, "wr_en", &decon->config.urgent.wr_en);
	if (ret)
		decon_warn(decon, "failed to parse urgent wr_en(%d)\n", ret);

	ret = of_property_read_u32(np, "wr_hi_thres",
			&decon->config.urgent.wr_hi_thres);
	if (ret) {
		decon_warn(decon, "failed to parse urgent wr_hi_thres(%d)\n",
				ret);
	}

	ret = of_property_read_u32(np, "wr_lo_thres",
			&decon->config.urgent.wr_lo_thres);
	if (ret) {
		decon_warn(decon, "failed to parse urgent wr_lo_thres(%d)\n",
				ret);
	}

	decon->config.urgent.dta_en = of_property_read_bool(np, "dta_en");
	if (decon->config.urgent.dta_en) {
		ret = of_property_read_u32(np, "dta_hi_thres",
				&decon->config.urgent.dta_hi_thres);
		if (ret) {
			decon_err(decon, "failed to parse dta_hi_thres(%d)\n",
					ret);
		}
		ret = of_property_read_u32(np, "dta_lo_thres",
				&decon->config.urgent.dta_lo_thres);
		if (ret) {
			decon_err(decon, "failed to parse dta_lo_thres(%d)\n",
					ret);
		}
	}

	if (of_property_read_u32(np, "ppc", (u32 *)&decon->bts.ppc))
		decon->bts.ppc = 2U;
	decon_debug(decon, "PPC(%u)\n", decon->bts.ppc);

	if (of_property_read_u32(np, "ppc_rotator",
					(u32 *)&decon->bts.ppc_rotator)) {
		decon->bts.ppc_rotator = 4U;
		decon_warn(decon, "WARN: rotator ppc is not defined in DT.\n");
	}
	decon_debug(decon, "rotator ppc(%d)\n", decon->bts.ppc_rotator);

	if (of_property_read_u32(np, "ppc_scaler",
					(u32 *)&decon->bts.ppc_scaler)) {
		decon->bts.ppc_scaler = 2U;
		decon_warn(decon, "WARN: scaler ppc is not defined in DT.\n");
	}
	decon_debug(decon, "scaler ppc(%d)\n", decon->bts.ppc_scaler);

	if (of_property_read_u32(np, "delay_comp",
				(u32 *)&decon->bts.delay_comp)) {
		decon->bts.delay_comp = 4UL;
		decon_warn(decon, "WARN: comp line delay is not defined in DT.\n");
	}
	decon_debug(decon, "line delay comp(%d)\n", decon->bts.delay_comp);

	if (of_property_read_u32(np, "delay_scaler",
				(u32 *)&decon->bts.delay_scaler)) {
		decon->bts.delay_scaler = 2UL;
		decon_warn(decon, "WARN: scaler line delay is not defined in DT.\n");
	}
	decon_debug(decon, "line delay scaler(%d)\n", decon->bts.delay_scaler);

	if (of_property_read_u32(np, "bus_width", &decon->bts.bus_width)) {
		decon->bts.bus_width = 16;
		decon_warn(decon, "WARN: bus_width is not defined in DT.\n");
	}
	if (of_property_read_u32(np, "bus_util", &decon->bts.bus_util_pct)) {
		decon->bts.bus_util_pct = 65;
		decon_debug(decon, "WARN: bus_util_pct is not defined in DT.\n");
	}
	if (of_property_read_u32(np, "rot_util", &decon->bts.rot_util_pct)) {
		decon->bts.rot_util_pct = 60;
		decon_debug(decon, "WARN: rot_util_pct is not defined in DT.\n");
	}
	if (of_property_read_u32(np, "afbc_rgb_util_pct", &decon->bts.afbc_rgb_util_pct)) {
		decon->bts.afbc_rgb_util_pct = 100;
		decon_debug(decon, "INFO: afbc_rgb_util_pct is not defined in DT.\n");
	}
	if (of_property_read_u32(np, "afbc_yuv_util_pct", &decon->bts.afbc_yuv_util_pct)) {
		decon->bts.afbc_yuv_util_pct = 100;
		decon_debug(decon, "INFO: afbc_yuv_util_pct is not defined in DT.\n");
	}
	if (of_property_read_u32(np, "afbc_rgb_rt_util_pct", &decon->bts.afbc_rgb_rt_util_pct)) {
		decon->bts.afbc_rgb_rt_util_pct = 100;
		decon_debug(decon, "INFO: afbc_rgb_rt_util_pct is not defined in DT.\n");
	}
	if (of_property_read_u32(np, "afbc_yuv_rt_util_pct", &decon->bts.afbc_yuv_rt_util_pct)) {
		decon->bts.afbc_yuv_rt_util_pct = 100;
		decon_debug(decon, "INFO: afbc_yuv_rt_util_pct is not defined in DT.\n");
	}
	if (of_property_read_u32(np, "afbc_clk_ppc_margin", &decon->bts.afbc_clk_ppc_margin)) {
		decon->bts.afbc_clk_ppc_margin = 0;
		decon_debug(decon, "INFO: afbc_clk_margin is not defined in DT.\n");
	}

	decon_debug(decon, "bus_width(%u) bus_util(%u) rot_util(%u)\n",
			decon->bts.bus_width, decon->bts.bus_util_pct,
			decon->bts.rot_util_pct);

	decon_debug(decon, "afbc: rgb_util(%u) yuv_util(%u) rgb_rt_util(%u) yuv_rt_util(%u) margin(%u)\n",
			decon->bts.afbc_rgb_util_pct, decon->bts.afbc_yuv_util_pct,
			decon->bts.afbc_rgb_rt_util_pct, decon->bts.afbc_yuv_rt_util_pct,
			decon->bts.afbc_clk_ppc_margin);

	if (of_property_read_u32(np, "dfs_lv_cnt", &dfs_lv_cnt)) {
		err_flag = true;
		dfs_lv_cnt = 1;
		decon->bts.dfs_lv_khz[0] = 400000U; /* 400Mhz */
		decon_warn(decon, "WARN: DPU DFS Info is not defined in DT.\n");
	}
	decon->bts.dfs_lv_cnt = dfs_lv_cnt;

	if (!err_flag) {
		of_property_read_u32_array(np, "dfs_lv", dfs_lv_khz, dfs_lv_cnt);
		decon_debug(decon, "DPU DFS Level : ");
		for (i = 0; i < dfs_lv_cnt; i++) {
			decon->bts.dfs_lv_khz[i] = dfs_lv_khz[i];
			decon_debug(decon, "%6d ", dfs_lv_khz[i]);
		}
		decon_debug(decon, "\n");
	}

	decon->dpp_cnt = of_count_phandle_with_args(np, "dpps", NULL);
	for (i = 0; i < decon->dpp_cnt; ++i) {
		dpp_np = of_parse_phandle(np, "dpps", i);
		if (!dpp_np) {
			decon_err(decon, "can't find dpp%d node\n", i);
			return -EINVAL;
		}

		decon->dpp[i] = of_find_dpp_by_node(dpp_np);
		if (!decon->dpp[i]) {
			decon_err(decon, "can't find dpp%d structure\n", i);
			return -EINVAL;
		}

		dpp_id = decon->dpp[i]->id;
		decon_debug(decon, "found dpp%d\n", dpp_id);

		if (dpp_np)
			of_node_put(dpp_np);
	}

	/* RCD Function */
	dpp_np = of_parse_phandle(np, "rcd", 0);
	if (!dpp_np)
		decon_debug(decon, "can't find rcd node\n");

	decon->rcd = of_find_dpp_by_node(dpp_np);
	if (!decon->rcd)
		decon_debug(decon, "can't find rcd structure\n");
	else
		decon_debug(decon, "found rcd: dpp%d\n", decon->rcd->id);

	if (dpp_np)
		of_node_put(dpp_np);

	of_property_for_each_u32(np, "connector", prop, cur, val)
		decon->con_type |= val;

	return 0;
}

static int decon_remap_regs(struct decon_device *decon)
{
	struct resource res;
	struct device *dev = decon->dev;
	struct device_node *np = dev->of_node;
	int i, ret = 0;

	i = of_property_match_string(np, "reg-names", "main");
	if (of_address_to_resource(np, i, &res)) {
		decon_err(decon, "failed to get main resource\n");
		goto err;
	}
	decon->regs.regs = ioremap(res.start, resource_size(&res));
	if (IS_ERR(decon->regs.regs)) {
		decon_err(decon, "failed decon ioremap\n");
		ret = PTR_ERR(decon->regs.regs);
		goto err;
	}
	decon_regs_desc_init(decon->regs.regs, res.start, "decon", REGS_DECON,
			decon->id);

	np = of_find_compatible_node(NULL, NULL, "samsung,exynos9-disp_ss");
	if (IS_ERR_OR_NULL(np)) {
		decon_err(decon, "failed to find disp_ss node");
		ret = PTR_ERR(np);
		goto err_main;
	}
	i = of_property_match_string(np, "reg-names", "sys");
	if (of_address_to_resource(np, i, &res)) {
		decon_err(decon, "failed to get sys resource\n");
		goto err_main;
	}
	decon->regs.ss_regs = ioremap(res.start, resource_size(&res));
	if (!decon->regs.ss_regs) {
		decon_err(decon, "failed to map sysreg-disp address.");
		ret = -ENOMEM;
		goto err_main;
	}
	decon_regs_desc_init(decon->regs.ss_regs, res.start, "decon-ss", REGS_DECON_SYS,
			decon->id);

	return ret;

err_main:
	iounmap(decon->regs.regs);
err:
	return ret;
}

static irqreturn_t decon_te_irq_handler(int irq, void *dev_id)
{
	struct decon_device *decon = dev_id;

	if (!decon)
		goto end;

	pr_debug("%s: state(%d)\n", __func__, decon->state);

	if (decon->state != DECON_STATE_ON &&
				decon->state != DECON_STATE_HIBERNATION)
		goto end;

	if (decon->d.force_te_on && decon->te_gpio > 0) {
		bool level = gpio_get_value(decon->te_gpio);

		DPU_ATRACE_INT_PID("TE", level, decon->thread->pid);
		if (!level)
			goto end;
	} else {
		DPU_ATRACE_INT_PID("TE", decon->d.te_cnt++ & 1, decon->thread->pid);
	}
	DPU_EVENT_LOG(DPU_EVT_TE_INTERRUPT, decon->id, NULL);

	if (decon->config.dsc.delay_reg_init_us)
		complete_all(&decon->te_rising);

	if (decon->config.mode.op_mode == DECON_COMMAND_MODE)
		drm_crtc_handle_vblank(&decon->crtc->base);

end:
	return IRQ_HANDLED;
}

static int decon_request_te_irq(struct exynos_drm_crtc *exynos_crtc,
				const struct drm_connector_state *conn_state)
{
	struct decon_device *decon = exynos_crtc->ctx;
	int ret, irq, te_gpio;
	unsigned long flags = IRQF_TRIGGER_RISING;

	if (WARN_ON(!conn_state))
		return -EINVAL;

	WARN(decon->irq_te >= 0, "unbalanced te irq\n");

	if (is_exynos_drm_connector(conn_state->connector)) {
		te_gpio = to_exynos_connector_state(conn_state)->te_gpio;
		if (decon->d.force_te_on && te_gpio > 0) {
			flags |= IRQF_TRIGGER_FALLING;
			decon->te_gpio = te_gpio;
		}
	}
#if IS_ENABLED(CONFIG_GS_DRM_PANEL_UNIFIED)
	else if (is_gs_drm_connector(conn_state->connector)) {
		te_gpio = to_gs_connector_state(conn_state)->te_gpio;
		if (decon->d.force_te_on && te_gpio > 0) {
			flags |= IRQF_TRIGGER_FALLING;
			decon->te_gpio = te_gpio;
		}
	}
#endif
	else
		return -EINVAL;
	irq = gpio_to_irq(te_gpio);

	decon_debug(decon, "TE irq number(%d)\n", irq);
	irq_set_status_flags(irq, IRQ_DISABLE_UNLAZY);
	ret = devm_request_irq(decon->dev, irq, decon_te_irq_handler, flags,
			       exynos_crtc->base.name, decon);
	if (!ret) {
		decon->irq_te = irq;
		if (!atomic_read(&decon->te_ref))
			disable_irq(irq);
	}

	return ret;
}

static int decon_register_irqs(struct decon_device *decon)
{
	struct device *dev = decon->dev;
	struct device_node *np = dev->of_node;
	struct platform_device *pdev;
	int ret = 0;

	pdev = container_of(dev, struct platform_device, dev);

	/* 1: FRAME START */
	decon->irq_fs = of_irq_get_byname(np, "frame_start");
	ret = devm_request_irq(dev, decon->irq_fs, decon_fs_irq_handler,
			0, pdev->name, decon);
	if (ret) {
		decon_err(decon, "failed to install FRAME START irq\n");
		return ret;
	}
	disable_irq(decon->irq_fs);

	/* 2: FRAME DONE */
	decon->irq_fd = of_irq_get_byname(np, "frame_done");
	ret = devm_request_irq(dev, decon->irq_fd, decon_irq_handler,
			0, pdev->name, decon);
	if (ret) {
		decon_err(decon, "failed to install FRAME DONE irq\n");
		return ret;
	}
	disable_irq(decon->irq_fd);

	/* 3: EXTRA: resource conflict, timeout and error irq */
	decon->irq_ext = of_irq_get_byname(np, "extra");
	ret = devm_request_irq(dev, decon->irq_ext, decon_irq_handler,
			0, pdev->name, decon);
	if (ret) {
		decon_err(decon, "failed to install EXTRA irq\n");
		return ret;
	}
	disable_irq(decon->irq_ext);

	/* 4: DIMMING START */
	decon->irq_ds = of_irq_get_byname(np, "dimming_start");
	if (devm_request_irq(dev, decon->irq_ds, decon_irq_handler,
			0, pdev->name, decon)) {
		decon->irq_ds = -1;
		decon_info(decon, "dimming start irq is not supported\n");
	} else {
		disable_irq(decon->irq_ds);
	}

	/* 5: DIMMING END */
	decon->irq_de = of_irq_get_byname(np, "dimming_end");
	if (devm_request_irq(dev, decon->irq_de, decon_irq_handler,
			0, pdev->name, decon)) {
		decon->irq_de = -1;
		decon_info(decon, "dimming end irq is not supported\n");
	} else {
		disable_irq(decon->irq_de);
	}

	decon->irq_te = -1;

	return ret;
}

#ifndef CONFIG_BOARD_EMULATOR
static int decon_get_clock(struct decon_device *decon)
{
	decon->res.aclk = devm_clk_get(decon->dev, "aclk");
	if (IS_ERR_OR_NULL(decon->res.aclk)) {
		decon_debug(decon, "failed to get aclk(optional)\n");
		decon->res.aclk = NULL;
	}

	decon->res.aclk_disp = devm_clk_get(decon->dev, "aclk-disp");
	if (IS_ERR_OR_NULL(decon->res.aclk_disp)) {
		decon_debug(decon, "failed to get aclk_disp(optional)\n");
		decon->res.aclk_disp = NULL;
	}

	return 0;
}
#else
static inline int decon_get_clock(struct decon_device *decon) { return 0; }
#endif

static int decon_init_resources(struct decon_device *decon)
{
	int ret = 0;

	ret = decon_remap_regs(decon);
	if (ret)
		goto err;

	ret = decon_register_irqs(decon);
	if (ret)
		goto err;

	ret = decon_get_clock(decon);
	if (ret)
		goto err;

	ret = __decon_init_resources(decon);
	if (ret)
		goto err;

err:
	return ret;
}

static int decon_probe(struct platform_device *pdev)
{
	int ret = 0;
	struct decon_device *decon;
	struct device *dev = &pdev->dev;
	struct sched_param param = {
		.sched_priority = 20
	};

	decon = devm_kzalloc(dev, sizeof(struct decon_device), GFP_KERNEL);
	if (!decon)
		return -ENOMEM;

	dma_set_mask(&pdev->dev, DMA_BIT_MASK(32));

	decon->dev = dev;

	ret = decon_parse_dt(decon, dev->of_node);
	if (ret)
		goto err;

	decon_drvdata[decon->id] = decon;

	spin_lock_init(&decon->slock);
	init_waitqueue_head(&decon->framedone_wait);
	init_completion(&decon->te_rising);

	ret = decon_init_resources(decon);
	if (ret)
		goto err;

	/* set drvdata */
	platform_set_drvdata(pdev, decon);

	kthread_init_worker(&decon->worker);
	decon->thread = kthread_run(kthread_worker_fn, &decon->worker,
				    "decon%u_kthread", decon->id);
	if (IS_ERR(decon->thread)) {
		decon_err(decon, "failed to run display thread\n");
		ret = PTR_ERR(decon->thread);
		goto err;
	}
	sched_setscheduler_nocheck(decon->thread, SCHED_FIFO, &param);

	decon->hibernation = exynos_hibernation_register(decon);
	exynos_recovery_register(decon);

	decon->dqe = exynos_dqe_register(decon);

	decon->cgc_dma = exynos_cgc_dma_register(decon);
	exynos_rmem_register(decon);

	decon->state = decon->fb_handover.rmem ? DECON_STATE_HANDOVER : DECON_STATE_INIT;
	pm_runtime_enable(decon->dev);

	if (decon->state == DECON_STATE_HANDOVER)
		pm_runtime_get_sync(decon->dev);

	ret = component_add(dev, &decon_component_ops);
	if (ret)
		goto err;

	decon_info(decon, "successfully probed");

err:
	return ret;
}

static int decon_remove(struct platform_device *pdev)
{
	struct decon_device *decon = platform_get_drvdata(pdev);

	if (decon->thread)
		kthread_stop(decon->thread);

	exynos_hibernation_destroy(decon->hibernation);

	component_del(&pdev->dev, &decon_component_ops);

	__decon_unmap_regs(decon);
	iounmap(decon->regs.regs);

	return 0;
}

#ifdef CONFIG_PM
static int decon_runtime_suspend(struct device *dev)
{
	struct decon_device *decon = dev_get_drvdata(dev);

	if (decon->state != DECON_STATE_HIBERNATION &&
		decon->state != DECON_STATE_OFF) {
		decon_warn(decon, "decon state = %u at suspending\n",
			decon->state);
		WARN_ON(1);
		decon_dump_all(decon, DPU_EVT_CONDITION_DEFAULT, false);
		return -EINVAL;
	}

	if (decon->res.aclk)
		clk_disable_unprepare(decon->res.aclk);

	if (decon->res.aclk_disp)
		clk_disable_unprepare(decon->res.aclk_disp);

	if (decon->dqe)
		exynos_dqe_reset(decon->dqe);

	DPU_EVENT_LOG(DPU_EVT_DECON_RUNTIME_SUSPEND, decon->id, NULL);

	decon_debug(decon, "suspended\n");

	return 0;
}

static int decon_runtime_resume(struct device *dev)
{
	struct decon_device *decon = dev_get_drvdata(dev);

	if (decon->state == DECON_STATE_ON) {
		decon_warn(decon, "decon state = %u at resuming\n",
			decon->state);
		WARN_ON(1);
		decon_dump_all(decon, DPU_EVT_CONDITION_DEFAULT, false);
		return -EINVAL;
	}

	if (decon->res.aclk)
		clk_prepare_enable(decon->res.aclk);

	if (decon->res.aclk_disp)
		clk_prepare_enable(decon->res.aclk_disp);

	DPU_EVENT_LOG(DPU_EVT_DECON_RUNTIME_RESUME, decon->id, NULL);

	decon_debug(decon, "resumed\n");

	return 0;
}

static int decon_atomic_suspend(struct decon_device *decon)
{
	struct drm_modeset_acquire_ctx ctx;
	struct drm_atomic_state *suspend_state;
	int ret = 0;

	if (!decon) {
		decon_err(decon, "%s: decon is not ready\n", __func__);
		return -EINVAL;
	}
	drm_modeset_acquire_init(&ctx, 0);
	suspend_state = exynos_crtc_suspend(&decon->crtc->base, &ctx);
	if (!IS_ERR(suspend_state))
		decon->suspend_state = suspend_state;
	else
		ret = PTR_ERR(suspend_state);

	drm_modeset_drop_locks(&ctx);
	drm_modeset_acquire_fini(&ctx);
	return ret;
}

static int decon_atomic_resume(struct decon_device *decon)
{
	struct drm_modeset_acquire_ctx ctx;
	int ret = 0;

	if (!decon) {
		decon_err(decon, "%s: decon is not ready\n", __func__);
		return -EINVAL;
	}
	drm_modeset_acquire_init(&ctx, 0);
	if (!IS_ERR_OR_NULL(decon->suspend_state)) {
		ret = exynos_crtc_resume(decon->suspend_state, &ctx);
		drm_atomic_state_put(decon->suspend_state);
	}
	decon->suspend_state = NULL;
	drm_modeset_drop_locks(&ctx);
	drm_modeset_acquire_fini(&ctx);
	return ret;
}

static int decon_suspend(struct device *dev)
{
	struct decon_device *decon = dev_get_drvdata(dev);
	int ret;

	decon_debug(decon, "%s\n", __func__);

	if (!decon->hibernation)
		return decon_atomic_suspend(decon);

	ret = exynos_hibernation_suspend(decon->hibernation);

	if (ret == -ENOTCONN)
		ret = 0;
	else
		DPU_EVENT_LOG(DPU_EVT_DECON_SUSPEND, decon->id, NULL);

	return ret;
}

static int decon_resume(struct device *dev)
{
	struct decon_device *decon = dev_get_drvdata(dev);
	int ret = 0;

	if (!decon_is_effectively_active(decon))
		return 0;

	decon_debug(decon, "%s\n", __func__);

	if (!decon->hibernation)
		ret = decon_atomic_resume(decon);

	DPU_EVENT_LOG(DPU_EVT_DECON_RESUME, decon->id, NULL);

	return ret;
}
#endif

static const struct dev_pm_ops decon_pm_ops = {
	SET_RUNTIME_PM_OPS(decon_runtime_suspend, decon_runtime_resume, NULL)
	SET_SYSTEM_SLEEP_PM_OPS(decon_suspend, decon_resume)
};

struct platform_driver decon_driver = {
	.probe		= decon_probe,
	.remove		= decon_remove,
	.driver		= {
		.name	= "exynos-decon",
		.pm	= &decon_pm_ops,
		.of_match_table = decon_driver_dt_match,
	},
};

MODULE_AUTHOR("Hyung-jun Kim <hyungjun07.kim@samsung.com>");
MODULE_AUTHOR("Seong-gyu Park <seongyu.park@samsung.com>");
MODULE_DESCRIPTION("Samsung SoC Display and Enhancement Controller");
MODULE_LICENSE("GPL v2");<|MERGE_RESOLUTION|>--- conflicted
+++ resolved
@@ -1144,13 +1144,9 @@
 	decon->bts.vbp = vm.vback_porch;
 	decon->bts.vfp = vm.vfront_porch;
 	decon->bts.vsa = vm.vsync_len;
-<<<<<<< HEAD
 	decon->bts.fps = (mode_bts_fps >= decon->bts.op_rate ||
 				!IS_BTS2OPRATE_MODE(mode->flags)) ?
 					mode_bts_fps : decon->bts.op_rate;
-=======
-	decon->bts.fps = exynos_drm_mode_bts_fps(mode);
->>>>>>> 12d1b6cc
 	decon->bts.vblank_usec = vblank_usec;
 
 	decon->config.image_width = mode->hdisplay;
@@ -1177,11 +1173,7 @@
 	DPU_ATRACE_BEGIN(__func__);
 
 	decon_debug(decon, "seamless mode change from %dhz to %dhz\n",
-<<<<<<< HEAD
 		    decon->bts.fps, request_bts_fps);
-=======
-		    decon->bts.fps, exynos_drm_mode_bts_fps(mode));
->>>>>>> 12d1b6cc
 
 	/*
 	 * when going from high->low refresh rate need to run with the higher fps while the
@@ -1190,11 +1182,7 @@
 	 * TODO: change to 3 to extend the time of higher fps due to b/196466885. Restore to
 	 * 2 once the issue is clarified.
 	 */
-<<<<<<< HEAD
 	if (decon->bts.fps > request_bts_fps) {
-=======
-	if (decon->bts.fps > exynos_drm_mode_bts_fps(mode)) {
->>>>>>> 12d1b6cc
 		decon->bts.pending_vblank_usec = vblank_usec;
 		atomic_set(&decon->bts.delayed_update, 3);
 	} else {
@@ -1493,18 +1481,11 @@
 		unsigned int te_period_us = DIV_ROUND_UP(MSEC_PER_SEC, te_freq) * USEC_PER_MSEC;
 		unsigned int delay_us = decon->config.dsc.delay_reg_init_us;
 		unsigned int extra_delay_us =
-<<<<<<< HEAD
 			te_period_us <= delay_us ? 0 : te_period_us - delay_us;
 
 		decon_wait_for_te(decon, te_freq);
 		if (extra_delay_us > 0)
 			usleep_range(extra_delay_us, extra_delay_us + 100);
-=======
-			DIV_ROUND_UP(MSEC_PER_SEC, te_freq) * MSEC_PER_SEC - delay_us;
-
-		decon_wait_for_te(decon, te_freq);
-		usleep_range(extra_delay_us, extra_delay_us + 100);
->>>>>>> 12d1b6cc
 
 		/* remove the delay */
 		if (is_exynos_drm_connector(conn_state->connector)) {
