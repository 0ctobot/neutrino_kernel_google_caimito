--- conflicted
+++ resolved
@@ -70,17 +70,6 @@
 
 	rx_data->prev_time = curr_time;
 
-<<<<<<< HEAD
-static int tpmon_calc_dit_src_queue_status(struct cpif_tpmon *tpmon)
-{
-	u32 usage = 0;
-
-#if IS_ENABLED(CONFIG_EXYNOS_DIT)
-	int ret = dit_get_src_usage(DIT_DIR_RX, &usage);
-	if (ret && (ret != -EPERM)) {
-		mif_err_limited("dit_get_src_usage() error:%d\n", ret);
-		return ret;
-=======
 	spin_lock_irqsave(&tpmon->lock, flags);
 	rx_bytes = rx_data->rx_bytes;
 	rx_data->rx_bytes = 0;
@@ -89,7 +78,6 @@
 	if (!check_stat && (delta_msec > tpmon->trigger_msec_max)) {
 		rx_data->rx_mbps = 0;
 		return -EIO;
->>>>>>> b5f8c669
 	}
 
 	rx_data->rx_mbps = rx_bytes * 8 / delta_msec / 1000;
@@ -197,36 +185,6 @@
 	int i;
 	int num_cpu;
 
-<<<<<<< HEAD
-	/* mbps 131072 = 1024 * 1024 / 8 */
-	/* kbps 128 = 1024 / 8 */
-	divider_mbps = 131072 * tpmon->monitor_interval_msec / 1000;
-	divider_mbps *= tpmon->rx_bytes_valid_cnt;
-	divider_kbps = 128 * tpmon->monitor_interval_msec / 1000;
-	divider_kbps *= tpmon->rx_bytes_valid_cnt;
-
-	spin_lock_irqsave(&tpmon->lock, flags);
-	rx_bytes = rx_data->rx_bytes;
-	rx_data->rx_bytes = 0;
-	spin_unlock_irqrestore(&tpmon->lock, flags);
-
-	rx_data->rx_sum -= rx_data->rx_bytes_data[rx_data->rx_bytes_idx];
-	rx_data->rx_sum += rx_bytes;
-	rx_data->rx_bytes_data[rx_data->rx_bytes_idx] = rx_bytes;
-
-	rx_data->rx_bytes_idx++;
-	rx_data->rx_bytes_idx %= tpmon->rx_bytes_len;
-
-	if (!divider_mbps || rx_data->rx_sum < divider_mbps)
-		rx_data->rx_mbps = 0;
-	else
-		rx_data->rx_mbps = rx_data->rx_sum / divider_mbps;
-
-	if (!divider_kbps || rx_data->rx_sum < divider_kbps)
-		rx_data->rx_kbps = 0;
-	else
-		rx_data->rx_kbps = rx_data->rx_sum / divider_kbps;
-=======
 #if defined(CONFIG_VENDOR_NR_CPUS)
 	num_cpu = CONFIG_VENDOR_NR_CPUS;
 #else
@@ -241,30 +199,13 @@
 	tpmon->q_status_netdev_backlog = usage;
 
 	return 0;
->>>>>>> b5f8c669
 }
 
 static void tpmon_calc_q_status(struct cpif_tpmon *tpmon)
 {
-<<<<<<< HEAD
-	unsigned long flags;
-
-	if (tpmon->rx_bytes_valid_cnt < tpmon->rx_bytes_len)
-		tpmon->rx_bytes_valid_cnt++;
-
-	calc_rx_speed_internal(tpmon, &tpmon->rx_total);
-	calc_rx_speed_internal(tpmon, &tpmon->rx_tcp);
-	calc_rx_speed_internal(tpmon, &tpmon->rx_udp);
-	calc_rx_speed_internal(tpmon, &tpmon->rx_others);
-
-	spin_lock_irqsave(&tpmon->lock, flags);
-	tpmon->rx_bytes_skip_add = false;
-	spin_unlock_irqrestore(&tpmon->lock, flags);
-=======
 	tpmon_calc_q_status_pktproc_dl(tpmon);
 	tpmon_calc_q_status_dit_src(tpmon);
 	tpmon_calc_q_status_netdev_backlog(tpmon);
->>>>>>> b5f8c669
 }
 
 /* Inforamtion */
@@ -573,10 +514,7 @@
 	struct mem_link_device *mld = container_of(data->tpmon->ld,
 			struct mem_link_device, link_dev);
 	long timeout;
-<<<<<<< HEAD
-=======
-
->>>>>>> b5f8c669
+
 #if IS_ENABLED(CONFIG_CP_PKTPROC)
 	struct pktproc_adaptor *ppa = &mld->pktproc;
 	int i;
@@ -585,16 +523,7 @@
 	if (!data->enable)
 		return;
 
-<<<<<<< HEAD
-	timeout = data->tpmon->use_user_value ?
-		data->user_value : data->values[data->curr_value_pos];
-
-#if !IS_ENABLED(CONFIG_CP_PKTPROC) && !IS_ENABLED(CONFIG_EXYNOS_DIT)
-	mld->dummy_net.gro_flush_timeout = timeout;
-#endif
-=======
 	timeout = tpmon_get_curr_level(data);
->>>>>>> b5f8c669
 
 #if IS_ENABLED(CONFIG_CP_PKTPROC)
 	if (ppa->use_exclusive_irq) {
@@ -611,14 +540,8 @@
 #endif
 
 #if IS_ENABLED(CONFIG_EXYNOS_DIT)
-<<<<<<< HEAD
-	netdev = dit_get_netdev();
-	if (netdev) {
-		netdev->gro_flush_timeout = timeout;
-=======
 	if (dit_get_netdev()) {
 		dit_get_netdev()->gro_flush_timeout = timeout;
->>>>>>> b5f8c669
 		mld->dummy_net.gro_flush_timeout = 0;
 	}
 #endif
@@ -987,12 +910,6 @@
 	}
 
 	spin_lock_irqsave(&tpmon->lock, flags);
-<<<<<<< HEAD
-	if (tpmon->rx_bytes_skip_add)
-		goto skip_add;
-
-=======
->>>>>>> b5f8c669
 	tpmon->rx_total.rx_bytes += skb->len;
 	tpmon->rx_total_stat.rx_bytes += skb->len;
 	switch (proto) {
@@ -1009,11 +926,6 @@
 		tpmon->rx_others_stat.rx_bytes += skb->len;
 		break;
 	}
-<<<<<<< HEAD
-
-skip_add:
-=======
->>>>>>> b5f8c669
 	spin_unlock_irqrestore(&tpmon->lock, flags);
 }
 EXPORT_SYMBOL(tpmon_add_rx_bytes);
@@ -1068,16 +980,10 @@
 	memset(&tpmon->rx_udp_stat, 0, sizeof(struct cpif_rx_data));
 	memset(&tpmon->rx_others_stat, 0, sizeof(struct cpif_rx_data));
 
-<<<<<<< HEAD
-	tpmon->jiffies_to_trigger = 0;
-	tpmon->rx_bytes_len = (MAX_RX_BYTES_COUNT / tpmon->monitor_interval_msec) ?: 1;
-	tpmon->rx_bytes_valid_cnt = tpmon->rx_bytes_len;
-=======
 	tpmon->q_status_pktproc_dl = 0;
 	tpmon->q_status_netdev_backlog = 0;
 	tpmon->q_status_dit_src = 0;
 	tpmon->legacy_packet_count = 0;
->>>>>>> b5f8c669
 
 	tpmon->prev_monitor_time = 0;
 
@@ -1115,57 +1021,12 @@
 
 static void tpmon_check_tp_status(struct cpif_tpmon *tpmon)
 {
-<<<<<<< HEAD
-	u64 jiffies_curr;
-	u64 delta_msec;
-	unsigned long flags;
-
-	jiffies_curr = get_jiffies_64();
-	if (!tpmon->jiffies_to_trigger) {
-		tpmon->jiffies_to_trigger = jiffies_curr;
-		return false;
-	}
-
-	if (jiffies_curr > tpmon->jiffies_to_trigger)
-		delta_msec = jiffies64_to_msecs(jiffies_curr - tpmon->jiffies_to_trigger);
-	else
-		delta_msec = jiffies64_to_msecs(tpmon->jiffies_to_trigger - jiffies_curr);
-
-	if (delta_msec > tpmon->trigger_msec_max) {
-		tpmon->jiffies_to_trigger = jiffies_curr;
-		tpmon->rx_total.rx_bytes = 0;
-		tpmon->rx_tcp.rx_bytes = 0;
-		tpmon->rx_udp.rx_bytes = 0;
-		tpmon->rx_others.rx_bytes = 0;
-		tpmon->legacy_packet_count = 0;
-		return false;
-	}
-
-	if (!delta_msec || delta_msec < tpmon->trigger_msec_min)
-		return false;
-
-	if (delta_msec >= 1000) {
-		tpmon->rx_total.rx_mbps = tpmon->rx_total.rx_bytes / (131072 * delta_msec / 1000);
-		tpmon->rx_total.rx_kbps = tpmon->rx_total.rx_bytes / (128 * delta_msec / 1000);
-	} else {
-		tpmon->rx_total.rx_mbps = (tpmon->rx_total.rx_bytes * 1000 / delta_msec) / 131072;
-		tpmon->rx_total.rx_kbps = (tpmon->rx_total.rx_bytes * 1000 / delta_msec) / 128;
-	}
-
-	if (tpmon->debug_print)
-		mif_info_limited("%ldMbps(%ldKbps) %llumsec rx_bytes:%ld(%ld/%ld/%ld) legacy:%d\n",
-			tpmon->rx_total.rx_mbps, tpmon->rx_total.rx_kbps, delta_msec,
-			tpmon->rx_total.rx_bytes, tpmon->rx_tcp.rx_bytes,
-			tpmon->rx_udp.rx_bytes, tpmon->rx_others.rx_bytes,
-			tpmon->legacy_packet_count);
-=======
 	struct tpmon_data *data;
 	bool run_work = false;
 
 	list_for_each_entry(data, &tpmon->tp_node_list, tp_node) {
 		if (data->need_boost)
 			continue;
->>>>>>> b5f8c669
 
 		if (!tpmon_check_to_boost(data))
 			continue;
@@ -1174,30 +1035,8 @@
 		run_work = true;
 	}
 
-<<<<<<< HEAD
-	mif_info("trigger@%ldMbps\n", tpmon->rx_total.rx_mbps);
-
-	spin_lock_irqsave(&tpmon->lock, flags);
-	tpmon->rx_bytes_skip_add = true;
-
-	/* Normalize rx_bytes by interval */
-	tpmon->rx_total.rx_bytes *= tpmon->monitor_interval_msec;
-	tpmon->rx_total.rx_bytes /= delta_msec;
-	tpmon->rx_tcp.rx_bytes *= tpmon->monitor_interval_msec;
-	tpmon->rx_tcp.rx_bytes /= delta_msec;
-	tpmon->rx_udp.rx_bytes *= tpmon->monitor_interval_msec;
-	tpmon->rx_udp.rx_bytes /= delta_msec;
-	tpmon->rx_others.rx_bytes *= tpmon->monitor_interval_msec;
-	tpmon->rx_others.rx_bytes /= delta_msec;
-	spin_unlock_irqrestore(&tpmon->lock, flags);
-
-	tpmon->rx_bytes_valid_cnt = 0;
-
-	return true;
-=======
 	if (run_work)
 		queue_delayed_work(tpmon->boost_wq, &tpmon->boost_dwork, 0);
->>>>>>> b5f8c669
 }
 
 int tpmon_start(void)
@@ -1327,39 +1166,7 @@
 			tpmon->monitor_hold_msec,
 			tpmon->monitor_stop_mbps);
 	len += scnprintf(buf + len, PAGE_SIZE - len,
-<<<<<<< HEAD
-			"boost hold:%dmsec unboost_percent:%d\n",
-			tpmon->boost_hold_msec,
-			tpmon->unboost_tp_percent);
-	len += scnprintf(buf + len, PAGE_SIZE - len,
-			"rx_total %ldbytes %ldMbps %ldKbps sum:%lu\n",
-			tpmon->rx_total.rx_bytes, tpmon->rx_total.rx_mbps,
-			tpmon->rx_total.rx_kbps, tpmon->rx_total.rx_sum);
-	len += scnprintf(buf + len, PAGE_SIZE - len,
-			"rx_tcp %ldbytes %ldMbps %ldKbps sum:%lu\n",
-			tpmon->rx_tcp.rx_bytes, tpmon->rx_tcp.rx_mbps,
-			tpmon->rx_tcp.rx_kbps, tpmon->rx_tcp.rx_sum);
-	len += scnprintf(buf + len, PAGE_SIZE - len,
-			"rx_udp %ldbytes %ldMbps %ldKbps sum:%lu\n",
-			tpmon->rx_udp.rx_bytes, tpmon->rx_udp.rx_mbps,
-			tpmon->rx_udp.rx_kbps, tpmon->rx_udp.rx_sum);
-	len += scnprintf(buf + len, PAGE_SIZE - len,
-			"rx_others %ldbytes %ldMbps %ldKbps sum:%lu\n",
-			tpmon->rx_others.rx_bytes, tpmon->rx_others.rx_mbps,
-			tpmon->rx_others.rx_kbps, tpmon->rx_others.rx_sum);
-	len += scnprintf(buf + len, PAGE_SIZE - len,
-			"queue status pktproc:%d dit:%d netdev:%d legacy:%d\n",
-			tpmon->pktproc_queue_status,
-			tpmon->dit_src_queue_status,
-			tpmon->netdev_backlog_queue_status,
-			tpmon->legacy_packet_count);
-	len += scnprintf(buf + len, PAGE_SIZE - len,
-			"use_user_value:%d debug_print:%d\n",
-			tpmon->use_user_value,
-			tpmon->debug_print);
-=======
 			"boost hold:%dmsec\n", tpmon->boost_hold_msec);
->>>>>>> b5f8c669
 
 	list_for_each_entry(data, &tpmon->all_data_list, data_node) {
 		len += scnprintf(buf + len, PAGE_SIZE - len, "\n");
@@ -1614,66 +1421,11 @@
 		return 0;
 	}
 
-<<<<<<< HEAD
-	mif_dt_read_u32(tpmon_np, "tpmon_trigger_mbps",
-			tpmon->trigger_mbps);
-	mif_dt_read_u32(tpmon_np, "tpmon_trigger_msec_min",
-			tpmon->trigger_msec_min);
-	mif_dt_read_u32(tpmon_np, "tpmon_trigger_msec_max",
-			tpmon->trigger_msec_max);
-	mif_info("trigger:%dMbps min:%dmsec max:%dmsec\n",
-			tpmon->trigger_mbps, tpmon->trigger_msec_min,
-			tpmon->trigger_msec_max);
-
-	mif_dt_read_u32(tpmon_np, "tpmon_monitor_interval_msec",
-			tpmon->monitor_interval_msec);
-	mif_dt_read_u32(tpmon_np, "tpmon_monitor_hold_msec",
-			tpmon->monitor_hold_msec);
-	mif_dt_read_u32(tpmon_np, "tpmon_monitor_stop_mbps",
-			tpmon->monitor_stop_mbps);
-	mif_info("monitor interval:%dmsec hold:%dmsec stop:%dmbps\n",
-			tpmon->monitor_interval_msec, tpmon->monitor_hold_msec,
-			tpmon->monitor_stop_mbps);
-
-	mif_dt_read_u32(tpmon_np, "tpmon_boost_hold_msec",
-			tpmon->boost_hold_msec);
-	mif_dt_read_u32(tpmon_np, "tpmon_unboost_tp_percent",
-			tpmon->unboost_tp_percent);
-	mif_info("boost hold:%dmsec unboost percent:%d\n",
-			tpmon->boost_hold_msec,
-			tpmon->unboost_tp_percent);
-
-	for_each_child_of_node(tpmon_np, child_np) {
-		if (count >= MAX_TPMON_DATA) {
-			mif_err("count is full:%d\n", count);
-			return -EINVAL;
-		}
-
-		data = &tpmon->data[count];
-		memset(data, 0, sizeof(struct tpmon_data));
-
-		/* name */
-		ret = of_property_read_string(child_np, "tpmon,name",
-						(const char **)&data->name);
-		if (ret < 0) {
-			mif_info("can not get %u tpmon,name:%d\n", count, ret);
-			return ret;
-		}
-
-		/* enable */
-		ret = of_property_read_u32(child_np, "tpmon,enable", &data->enable);
-		if (ret || !data->enable) {
-			mif_info("%s is not enabled:%d %d\n",
-					data->name, ret, data->enable);
-			continue;
-		}
-=======
 	policy = cpufreq_cpu_get(data->extra_idx);
 	if (!policy) {
 		mif_err_limited("cpufreq_cpu_get() error\n");
 		return -EINVAL;
 	}
->>>>>>> b5f8c669
 
 	if (policy->cpu == data->extra_idx) {
 		mif_info("freq_qos_add_request for cpu%d %d\n",
@@ -1945,15 +1697,12 @@
 	tpmon->bts_scen_index = bts_get_scenindex("cp_throughput");
 #endif
 
-<<<<<<< HEAD
-=======
 	ret = tpmon_parse_dt(np, tpmon);
 	if (ret) {
 		mif_err("tpmon_parse_dt() error:%d\n", ret);
 		goto create_error;
 	}
 
->>>>>>> b5f8c669
 	tpmon->monitor_wq = alloc_workqueue("cpif_tpmon_monitor_wq",
 					__WQ_LEGACY | WQ_MEM_RECLAIM | WQ_UNBOUND, 1);
 	if (!tpmon->monitor_wq) {
