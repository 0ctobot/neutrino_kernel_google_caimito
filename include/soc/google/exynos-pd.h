/* SPDX-License-Identifier: GPL-2.0 */
/*
 * Copyright (c) 2020 Samsung Electronics Co., Ltd.
 */

#ifndef __EXYNOS_PD_H
#define __EXYNOS_PD_H __FILE__

#include <linux/io.h>
#include <linux/err.h>
#include <linux/delay.h>
#include <linux/of_address.h>
#include <linux/of_platform.h>
#include <linux/platform_device.h>
#include <linux/pm_domain.h>
#include <linux/pm_runtime.h>
#include <linux/sched.h>
#include <linux/slab.h>
#include <linux/mutex.h>
#include <linux/debugfs.h>
#include <linux/atomic.h>

#include <linux/mfd/samsung/core.h>
#if IS_ENABLED(CONFIG_EXYNOS_BCM_DBG)
#include <soc/google/exynos-bcm_dbg.h>
#endif

#include <soc/google/exynos-cpupm.h>
#include <dt-bindings/power/exynos-power.h>

#if IS_ENABLED(CONFIG_SOC_ZUMA)
#define HSI0_CAL_PDID	0xB1380018
#else
#define HSI0_CAL_PDID	0xB1380008
#endif

struct exynos_pm_domain;

struct exynos_pd_stat {
	u64 on_count;
	ktime_t total_on_time;
	ktime_t last_on_time;
	ktime_t last_off_time;
};

struct exynos_pm_domain {
	struct generic_pm_domain genpd;
	char *name;
	unsigned int cal_pdid;
	struct device_node *of_node;
	int (*pd_control)(unsigned int cal_id, int on);
	int (*check_status)(struct exynos_pm_domain *pd);
	bool (*power_down_ok)(void);
	unsigned int bts;
	int devfreq_index;
	struct mutex access_lock;
	int idle_ip_index;
#if IS_ENABLED(CONFIG_EXYNOS_BCM_DBG)
	struct exynos_bcm_pd_info *bcm;
#endif
	bool power_down_skipped;
	/* Total number of descendants needing sync, including self */
	atomic_t need_sync;
	bool turn_off_on_sync;
	unsigned int need_smc;
	bool skip_idle_ip;
	bool always_on;
	struct exynos_pd_stat pd_stat;
	struct exynos_pm_domain *parent;
};

#if IS_ENABLED(CONFIG_EXYNOS_PD)
struct exynos_pm_domain *exynos_pd_lookup_name(const char *domain_name);
int exynos_pd_status(struct exynos_pm_domain *pd);
int exynos_pd_power_on(struct exynos_pm_domain *pd);
int exynos_pd_power_off(struct exynos_pm_domain *pd);
int exynos_pd_get_pd_stat(struct exynos_pm_domain *pd,
			  struct exynos_pd_stat *s);
#else
static inline
struct exynos_pm_domain *exynos_pd_lookup_name(const char *domain_name)
{
	return NULL;
}

static inline int exynos_pd_status(struct exynos_pm_domain *pd)
{
	return 1;
}

static inline int exynos_pd_power_on(struct exynos_pm_domain *pd)
{
	return 0;
}

static inline int exynos_pd_power_off(struct exynos_pm_domain *pd)
{
	return 0;
}

static inline int exynos_pd_get_pd_stat(struct exynos_pm_domain *pd,
					struct exynos_pd_stat *s)
{
	return 1;
}
#endif

#if IS_ENABLED(CONFIG_USB_DWC3_EXYNOS_GS)
extern u32 dwc3_otg_is_connect(void);
extern void exynos_usbdrd_ldo_manual_control(bool on);
extern void exynos_usbdrd_s2mpu_manual_control(bool on);
<<<<<<< HEAD
extern void exynos_usbdrd_vdd_hsi_manual_control(bool on);
=======
extern int exynos_usbdrd_set_s2mpu_pm_ops(int (*cb)(struct device *dev, bool on));
>>>>>>> e2532160
#else
static inline u32 dwc3_otg_is_connect(void)
{
	return 0;
}
static inline void exynos_usbdrd_ldo_manual_control(bool on)
{
	return;
}
static inline void exynos_usbdrd_s2mpu_manual_control(bool on)
{
	return;
}
<<<<<<< HEAD
static inline void exynos_usbdrd_vdd_hsi_manual_control(bool on)
{
	return;
=======

static inline int exynos_usbdrd_set_s2mpu_pm_ops(int (*cb)(struct device *dev, bool on))
{
	return 0;
>>>>>>> e2532160
}
#endif

#endif /* __EXYNOS_PD_H */<|MERGE_RESOLUTION|>--- conflicted
+++ resolved
@@ -109,11 +109,8 @@
 extern u32 dwc3_otg_is_connect(void);
 extern void exynos_usbdrd_ldo_manual_control(bool on);
 extern void exynos_usbdrd_s2mpu_manual_control(bool on);
-<<<<<<< HEAD
 extern void exynos_usbdrd_vdd_hsi_manual_control(bool on);
-=======
 extern int exynos_usbdrd_set_s2mpu_pm_ops(int (*cb)(struct device *dev, bool on));
->>>>>>> e2532160
 #else
 static inline u32 dwc3_otg_is_connect(void)
 {
@@ -127,16 +124,13 @@
 {
 	return;
 }
-<<<<<<< HEAD
 static inline void exynos_usbdrd_vdd_hsi_manual_control(bool on)
 {
 	return;
-=======
-
+}
 static inline int exynos_usbdrd_set_s2mpu_pm_ops(int (*cb)(struct device *dev, bool on))
 {
 	return 0;
->>>>>>> e2532160
 }
 #endif
 
