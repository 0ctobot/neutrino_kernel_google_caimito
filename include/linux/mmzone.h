--- conflicted
+++ resolved
@@ -1747,6 +1747,7 @@
 #define SUBSECTION_ALIGN_DOWN(pfn) ((pfn) & PAGE_SUBSECTION_MASK)
 
 struct mem_section_usage {
+	struct rcu_head rcu;
 #ifdef CONFIG_SPARSEMEM_VMEMMAP
 	DECLARE_BITMAP(subsection_map, SUBSECTIONS_PER_SECTION);
 #endif
@@ -1941,11 +1942,7 @@
 	int idx = subsection_map_index(pfn);
 	struct mem_section_usage *usage = READ_ONCE(ms->usage);
 
-<<<<<<< HEAD
-	return test_bit(idx, ms->usage->subsection_map);
-=======
 	return usage ? test_bit(idx, usage->subsection_map) : 0;
->>>>>>> aa4cd140
 }
 #else
 static inline int pfn_section_valid(struct mem_section *ms, unsigned long pfn)
@@ -1969,6 +1966,7 @@
 static inline int pfn_valid(unsigned long pfn)
 {
 	struct mem_section *ms;
+	int ret;
 
 	/*
 	 * Ensure the upper PAGE_SHIFT bits are clear in the
@@ -1982,13 +1980,19 @@
 	if (pfn_to_section_nr(pfn) >= NR_MEM_SECTIONS)
 		return 0;
 	ms = __pfn_to_section(pfn);
-	if (!valid_section(ms))
+	rcu_read_lock();
+	if (!valid_section(ms)) {
+		rcu_read_unlock();
 		return 0;
+	}
 	/*
 	 * Traditionally early sections always returned pfn_valid() for
 	 * the entire section-sized span.
 	 */
-	return early_section(ms) || pfn_section_valid(ms, pfn);
+	ret = early_section(ms) || pfn_section_valid(ms, pfn);
+	rcu_read_unlock();
+
+	return ret;
 }
 #endif
 
