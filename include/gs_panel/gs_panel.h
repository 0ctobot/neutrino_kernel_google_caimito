--- conflicted
+++ resolved
@@ -272,8 +272,6 @@
 	void (*mode_set)(struct gs_panel *gs_panel, const struct gs_panel_mode *mode);
 
 	/**
-<<<<<<< HEAD
-=======
 	 * @get_te2_edges:
 	 *
 	 * This callback is used to get the rising and falling edges of TE2 signal.
@@ -290,18 +288,12 @@
 	int (*set_te2_edges)(struct gs_panel *gs_panel, u32 *timings, bool lp_mode);
 
 	/**
->>>>>>> b4288bc3
 	 * @update_te2:
 	 *
 	 * This callback is used to update the TE2 signal via DCS commands.
 	 * This should be called when the display state is changed between
 	 * normal and LP modes, or the refresh rate and LP brightness are
 	 * changed.
-<<<<<<< HEAD
-	 *
-	 * TODO(b/279521893): implementation
-=======
->>>>>>> b4288bc3
 	 */
 	void (*update_te2)(struct gs_panel *gs_panel);
 
