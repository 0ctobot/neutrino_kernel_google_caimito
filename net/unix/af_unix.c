--- conflicted
+++ resolved
@@ -2677,18 +2677,8 @@
 					unlinked_skb = skb;
 					skb = skb_peek(&sk->sk_receive_queue);
 				}
-<<<<<<< HEAD
 			} else if (!sock_flag(sk, SOCK_URGINLINE)) {
 				skb = skb_peek_next(skb, &sk->sk_receive_queue);
-=======
-			} else if (flags & MSG_PEEK) {
-				skb = NULL;
-			} else {
-				__skb_unlink(skb, &sk->sk_receive_queue);
-				WRITE_ONCE(u->oob_skb, NULL);
-				unlinked_skb = skb;
-				skb = skb_peek(&sk->sk_receive_queue);
->>>>>>> f5e8f823
 			}
 		}
 
