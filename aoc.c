--- conflicted
+++ resolved
@@ -858,15 +858,12 @@
 		disable_power_mode(0, POWERMODE_TYPE_SYSTEM);
 		prvdata->ipc_base = aoc_dram_translate(prvdata, ipc_offset);
 		aoc_a32_reset();
-<<<<<<< HEAD
+		enable_irq(prvdata->watchdog_irq);
 
 		/* Monitor if there is callback from aoc after 5sec */
 		cancel_delayed_work_sync(&prvdata->monitor_work);
 		schedule_delayed_work(&prvdata->monitor_work,
 			msecs_to_jiffies(5 * 1000));
-=======
-		enable_irq(prvdata->watchdog_irq);
->>>>>>> 4d5f267b
 
 		msleep(2000);
 		dev_info(dev, "re-enabling SICD\n");
@@ -2301,21 +2298,12 @@
 	if (aoc_state == AOC_STATE_ONLINE) {
 		pr_notice("taking aoc offline\n");
 		aoc_state = AOC_STATE_OFFLINE;
-<<<<<<< HEAD
 
 		bus_for_each_dev(&aoc_bus_type, NULL, NULL, aoc_remove_device);
 
 		if (aoc_control)
 			aoc_control->magic = 0;
 
-=======
-
-		bus_for_each_dev(&aoc_bus_type, NULL, NULL, aoc_remove_device);
-
-		if (aoc_control)
-			aoc_control->magic = 0;
-
->>>>>>> 4d5f267b
 		if (prvdata->services) {
 			devm_kfree(prvdata->dev, prvdata->services);
 			prvdata->services = NULL;
