--- conflicted
+++ resolved
@@ -315,13 +315,6 @@
 	int endpoint;
 };
 
-<<<<<<< HEAD
-static unsigned long read_blocked_mask;
-static unsigned long write_blocked_mask;
-
-=======
-static bool aoc_fpga_reset(struct aoc_prvdata *prvdata);
->>>>>>> 4cef8fd4
 static bool write_reset_trampoline(u32 addr);
 static bool aoc_a32_release_from_reset(void);
 static bool configure_dmic_regulator(struct aoc_prvdata *prvdata, bool enable);
