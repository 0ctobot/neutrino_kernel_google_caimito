--- conflicted
+++ resolved
@@ -76,11 +76,8 @@
 	idt,gpio_ldo_en = <&max77779_sgpio 3 GPIO_ACTIVE_LOW>;
 
 	idt,ramp-disable;
-<<<<<<< HEAD
+	google,enable_15w;
 
 	/* TXID: Phone type */
 	idt,tx_id_phone_type = /bits/ 8 <5>;
-=======
-	google,enable_15w;
->>>>>>> 0d77078e
 };