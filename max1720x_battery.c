--- conflicted
+++ resolved
@@ -112,11 +112,7 @@
 };
 
 #define DEFAULT_BATTERY_ID		0
-<<<<<<< HEAD
 #define DEFAULT_BATTERY_ID_RETRIES	20
-=======
-#define DEFAULT_BATTERY_ID_RETRIES	5
->>>>>>> ac29429e
 #define DUMMY_BATTERY_ID		170
 
 #define DEFAULT_CAP_SETTLE_INTERVAL	3
@@ -270,13 +266,11 @@
 	/* battery current criteria for report status charge */
 	u32 status_charge_threshold_ma;
 
-<<<<<<< HEAD
 	/* re-calibration */
 	int bhi_recalibration_algo; /* 0:release, 1:internal */
 	int bhi_target_capacity;
-=======
+
 	struct wakeup_source *get_prop_ws;
->>>>>>> ac29429e
 };
 
 #define MAX1720_EMPTY_VOLTAGE(profile, temp, cycle) \
@@ -2425,12 +2419,9 @@
 	case GBMS_PROP_BATT_ID:
 		val->intval = chip->batt_id;
 		break;
-<<<<<<< HEAD
 	case GBMS_PROP_RECAL_FG:
 		val->intval = max_m5_recal_state(chip->model_data);
 		break;
-=======
->>>>>>> ac29429e
 	default:
 		err = -EINVAL;
 		break;
@@ -3026,12 +3017,9 @@
 			pr_debug("Force power_supply_change in storm\n");
 		} else {
 			max1720x_monitor_log_data(chip, false);
-<<<<<<< HEAD
 			max_m5_check_recal_state(chip->model_data, chip->bhi_recalibration_algo,
 						 chip->eeprom_cycle);
-=======
 			max1720x_update_cycle_count(chip);
->>>>>>> ac29429e
 		}
 
 		storm = false;
