--- conflicted
+++ resolved
@@ -504,27 +504,6 @@
 	return success ? 0 : -EIO;
 }
 
-<<<<<<< HEAD
-int gbms_storage_flush(gbms_tag_t tag)
-{
-	unsigned long flags;
-
-	if (!gbms_storage_init_done)
-		return -EPROBE_DEFER;
-
-	spin_lock_irqsave(&providers_lock, flags);
-
-	/* TODO: search for the provider */
-
-	gbms_storage_flush_all_internal(false);
-	spin_unlock_irqrestore(&providers_lock, flags);
-
-	return 0;
-}
-EXPORT_SYMBOL_GPL(gbms_storage_flush);
-
-=======
->>>>>>> d6c59933
 int gbms_storage_flush_all(void)
 {
 	unsigned long flags;
