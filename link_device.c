--- conflicted
+++ resolved
@@ -18,12 +18,6 @@
 #include <linux/reboot.h>
 #include <linux/pci.h>
 #include <linux/of_reserved_mem.h>
-<<<<<<< HEAD
-#if IS_ENABLED(CONFIG_PCI_EXYNOS_GS)
-#include <linux/exynos-pci-ctrl.h>
-#endif
-=======
->>>>>>> b5f8c669
 #if IS_ENABLED(CONFIG_ECT)
 #include <soc/google/ect_parser.h>
 #endif
@@ -405,16 +399,8 @@
 #if IS_ENABLED(CONFIG_CH_EXTENSION)
 	cpif_set_bit(mld->ap_capability[0], AP_CAP_0_CH_EXTENSION_BIT);
 #endif
-<<<<<<< HEAD
-#if IS_ENABLED(CONFIG_CH_EXTENSION)
-	mld->ap_capability_0 = mld->ap_capability_0 | AP_CAP_CH_EXTENSION;
-#endif
-	iowrite32(mld->ap_capability_0, mld->ap_capability_0_offset);
-	iowrite32(mld->ap_capability_1, mld->ap_capability_1_offset);
-=======
 	if (mld->pktproc_use_36bit_addr)
 		cpif_set_bit(mld->ap_capability[0], AP_CAP_0_PKTPROC_36BIT_ADDR_BIT);
->>>>>>> b5f8c669
 
 	for (part = 0; part < AP_CP_CAP_PARTS; part++) {
 		iowrite32(mld->ap_capability[part], mld->ap_capability_offset[part]);
@@ -1250,27 +1236,12 @@
 	int len;
 	int ret = -EBUSY;
 	unsigned long flags;
-<<<<<<< HEAD
-
-	if (skb->queue_mapping == 1)
-		q = ppa_ul->q[PKTPROC_HIPRIO_UL];
-	else /* normal ul queue */
-		q = ppa_ul->q[PKTPROC_NORM_UL];
-=======
->>>>>>> b5f8c669
 
 	if (ppa_ul->padding_required)
 		len = skb->len + CP_PADDING;
 	else
 		len = skb->len;
 
-<<<<<<< HEAD
-	if (len > ppa_ul->max_packet_size) {
-		mif_err_limited("ERR! PKTPROC UL QUEUE %d\n"
-				"skb len %d too large\n",
-				q->q_idx, len);
-		return -EINVAL;
-=======
 	/* Set ul queue
 	 * 1) The queue is high priority(PKTPROC_UL_HIPRIO) by default.
 	 * 2) If there is only one UL queue, set queue to PKTPROC_UL_QUEUE_0.
@@ -1296,7 +1267,6 @@
 				q->q_idx, len, q->max_packet_size);
 			return -EINVAL;
 		}
->>>>>>> b5f8c669
 	}
 
 	if (spin_trylock_irqsave(&q->lock, flags)) {
@@ -2272,10 +2242,7 @@
 	return err;
 }
 
-<<<<<<< HEAD
-=======
 #if IS_ENABLED(CONFIG_LINK_DEVICE_WITH_SBD_ARCH)
->>>>>>> b5f8c669
 static int sbd_link_rx_func_napi(struct sbd_link_device *sl, struct link_device *ld, int budget,
 		int *work_done)
 {
@@ -2849,11 +2816,7 @@
 }
 #endif
 
-<<<<<<< HEAD
-#if IS_ENABLED(CONFIG_MCU_IPC) && IS_ENABLED(CONFIG_PCI_EXYNOS_GS)
-=======
 #if IS_ENABLED(CONFIG_MCU_IPC) && IS_ENABLED(CONFIG_LINK_DEVICE_PCIE)
->>>>>>> b5f8c669
 static irqreturn_t shmem_cp2ap_rat_mode_handler(int irq, void *data)
 {
 	struct mem_link_device *mld = (struct mem_link_device *)data;
@@ -3088,175 +3051,6 @@
 	return 0;
 }
 
-<<<<<<< HEAD
-#if IS_ENABLED(CONFIG_LINK_DEVICE_PCIE)
-int request_pcie_msi_int(struct link_device *ld,
-				struct platform_device *pdev)
-{
-	int ret, base_irq;
-	struct mem_link_device *mld = to_mem_link_device(ld);
-	struct device *dev = &pdev->dev;
-	struct modem_ctl *mc = ld->mc;
-	int irq_offset = 0;
-#if IS_ENABLED(CONFIG_CP_PKTPROC)
-	struct pktproc_adaptor *ppa = &mld->pktproc;
-	int i;
-#endif
-
-	mif_info("Request MSI interrupt.\n");
-
-#if IS_ENABLED(CONFIG_CP_PKTPROC)
-	if (ppa->use_exclusive_irq)
-		base_irq = s51xx_pcie_request_msi_int(mc->s51xx_pdev, 5);
-	else
-#endif
-		base_irq = s51xx_pcie_request_msi_int(mc->s51xx_pdev, 4);
-
-	mif_info("Request MSI interrupt. : BASE_IRQ(%d)\n", base_irq);
-	mld->msi_irq_base = base_irq;
-
-	if (base_irq <= 0) {
-		mif_err("Can't get MSI IRQ!!!\n");
-		return -EFAULT;
-	}
-
-	ret = devm_request_irq(dev, base_irq + irq_offset,
-			shmem_irq_handler, IRQF_SHARED, "mif_cp2ap_msg", mld);
-	if (ret) {
-		mif_err("Can't request cp2ap_msg interrupt!!!\n");
-		return -EIO;
-	}
-	irq_offset++;
-
-	ret = devm_request_irq(dev, base_irq + irq_offset,
-			shmem_tx_state_handler, IRQF_SHARED, "mif_cp2ap_status", mld);
-	if (ret) {
-		mif_err("Can't request cp2ap_status interrupt!!!\n");
-		return -EIO;
-	}
-	irq_offset++;
-
-#if IS_ENABLED(CONFIG_CP_PKTPROC)
-	if (ppa->use_exclusive_irq) {
-		for (i = 0; i < ppa->num_queue; i++) {
-			struct pktproc_queue *q = ppa->q[i];
-
-			q->irq = mld->msi_irq_base + irq_offset + q->irq_idx;
-			ret = devm_request_irq(dev, q->irq, q->irq_handler, IRQF_SHARED,
-					"pktproc", q);
-			if (ret) {
-				mif_err("devm_request_irq() for pktproc%d error %d\n", i, ret);
-				return -EIO;
-			}
-			irq_offset++;
-		}
-	}
-#endif
-
-	mld->msi_irq_base_enabled = 1;
-	mld->s51xx_pdev = mc->s51xx_pdev;
-
-	return base_irq;
-}
-
-static int shmem_register_pcie(struct link_device *ld)
-{
-	struct modem_ctl *mc = ld->mc;
-	struct platform_device *pdev = to_platform_device(mc->dev);
-	static int is_registered;
-	struct mem_link_device *mld = to_mem_link_device(ld);
-
-#if IS_ENABLED(CONFIG_GS_S2MPU)
-	u32 cp_num;
-	u32 shmem_idx;
-	int ret;
-	struct device_node *s2mpu_dn;
-#endif
-	mif_err("CP EP driver initialization start.\n");
-
-#if IS_ENABLED(CONFIG_GS_S2MPU)
-
-	s2mpu_dn = of_parse_phandle(mc->dev->of_node, "s2mpu", 0);
-	if (!s2mpu_dn) {
-		mif_err("Failed to find s2mpu from device tree\n");
-		return -EINVAL;
-	}
-
-	mc->s2mpu = s2mpu_fwnode_to_info(&s2mpu_dn->fwnode);
-	if (!mc->s2mpu) {
-		mif_err("Failed to get S2MPU\n");
-		return -EPROBE_DEFER;
-	}
-
-	cp_num = ld->mdm_data->cp_num;
-
-	for (shmem_idx = 0 ; shmem_idx < MAX_CP_SHMEM ; shmem_idx++) {
-		if (shmem_idx == SHMEM_MSI)
-			continue;
-
-		if (cp_shmem_get_base(cp_num, shmem_idx)) {
-			ret =  s2mpu_open(mc->s2mpu,
-					  cp_shmem_get_base(cp_num, shmem_idx),
-					  cp_shmem_get_size(cp_num, shmem_idx),
-					  DMA_BIDIRECTIONAL);
-			if (ret) {
-				mif_err("S2MPU open failed error=%d\n", ret);
-				return -EINVAL;
-			}
-		}
-	}
-
-	/* Also setup AoC window for voice calls */
-	ret =  s2mpu_open(mc->s2mpu,
-			  AOC_PCIE_WINDOW_START, AOC_PCIE_WINDOW_SIZE,
-			  DMA_BIDIRECTIONAL);
-
-	if (ret) {
-		mif_err("S2MPU AoC open failed error=%d\n", ret);
-		return -EINVAL;
-	}
-
-#endif
-
-	msleep(200);
-
-	s5100_poweron_pcie(mc);
-
-	if (is_registered == 0) {
-		/* initialize the pci_dev for modem_ctl */
-		mif_err("s51xx_pcie_init start\n");
-		s51xx_pcie_init(mc);
-		if (mc->s51xx_pdev == NULL) {
-			mif_err("s51xx_pdev is NULL. Check if CP wake up is done.\n");
-			return -EINVAL;
-		}
-
-		/* debug: check MSI 32bit or 64bit - should be set as 32bit before this point*/
-		// debug: pci_read_config_dword(s51xx_pcie.s51xx_pdev, 0x50, &msi_val);
-		// debug: mif_err("MSI Control Reg : 0x%x\n", msi_val);
-
-		request_pcie_msi_int(ld, pdev);
-		first_save_s51xx_status(mc->s51xx_pdev);
-
-		is_registered = 1;
-	} else {
-		if (mc->phone_state == STATE_CRASH_RESET) {
-			print_msi_register(mc->s51xx_pdev);
-			enable_irq(mld->msi_irq_base);
-		}
-	}
-
-	print_msi_register(mc->s51xx_pdev);
-	mc->pcie_registered = true;
-
-	mif_err("CP EP driver initialization end.\n");
-
-	return 0;
-}
-#endif
-
-=======
->>>>>>> b5f8c669
 /* sysfs */
 static ssize_t tx_period_ms_show(struct device *dev,
 		struct device_attribute *attr, char *buf)
@@ -3659,148 +3453,6 @@
 
 static int set_protocol_attr(struct link_device *ld)
 {
-<<<<<<< HEAD
-	struct modem_data *modem;
-	struct mem_link_device *mld;
-	struct link_device *ld;
-	int err;
-	u32 cp_num;
-	struct device_node *np_acpm = NULL;
-	u32 acpm_addr;
-	u8 __iomem *cmsg_base;
-
-	mif_err("+++\n");
-
-	/**
-	 * Get the modem (platform) data
-	 */
-	modem = (struct modem_data *)pdev->dev.platform_data;
-	if (!modem) {
-		mif_err("ERR! modem == NULL\n");
-		return NULL;
-	}
-
-	if (!modem->mbx) {
-		mif_err("%s: ERR! mbx == NULL\n", modem->link_name);
-		return NULL;
-	}
-
-	if (modem->ipc_version < SIPC_VER_50) {
-		mif_err("%s<->%s: ERR! IPC version %d < SIPC_VER_50\n",
-			modem->link_name, modem->name, modem->ipc_version);
-		return NULL;
-	}
-
-	mif_err("MODEM:%s LINK:%s\n", modem->name, modem->link_name);
-
-	/*
-	 * Alloc an instance of mem_link_device structure
-	 */
-	mld = kzalloc(sizeof(struct mem_link_device), GFP_KERNEL);
-	if (!mld) {
-		mif_err("%s<->%s: ERR! mld kzalloc fail\n",
-			modem->link_name, modem->name);
-		return NULL;
-	}
-
-	/*
-	 * Retrieve modem-specific attributes value
-	 */
-	mld->attrs = modem->link_attrs;
-	mif_info("link_attrs:0x%08lx\n", mld->attrs);
-
-	/*====================================================================
-	 *	Initialize "memory snapshot buffer (MSB)" framework
-	 *====================================================================
-	 */
-	if (msb_init() < 0) {
-		mif_err("%s<->%s: ERR! msb_init() fail\n",
-			modem->link_name, modem->name);
-		goto error;
-	}
-
-	/*====================================================================
-	 *	Set attributes as a "link_device"
-	 *====================================================================
-	 */
-	ld = &mld->link_dev;
-
-	ld->name = modem->link_name;
-
-	if (mld->attrs & LINK_ATTR_SBD_IPC) {
-		mif_err("%s<->%s: LINK_ATTR_SBD_IPC\n", ld->name, modem->name);
-		ld->sbd_ipc = true;
-	}
-
-	if (mld->attrs & LINK_ATTR_IPC_ALIGNED) {
-		mif_err("%s<->%s: LINK_ATTR_IPC_ALIGNED\n",
-			ld->name, modem->name);
-		ld->aligned = true;
-	}
-
-	ld->ipc_version = modem->ipc_version;
-	ld->interrupt_types = modem->interrupt_types;
-
-	ld->mdm_data = modem;
-
-	ld->dev = &pdev->dev;
-
-	/*
-	 * Set up link device methods
-	 */
-	ld->ioctl = shmem_ioctl;
-
-	if (link_type == LINKDEV_SHMEM)
-		ld->init_comm = shmem_init_comm;
-	ld->terminate_comm = shmem_terminate_comm;
-	ld->send = shmem_send;
-	ld->reset_zerocopy = NULL;
-
-	ld->link_prepare_normal_boot = link_prepare_normal_boot;
-	if (mld->attrs & LINK_ATTR_MEM_BOOT) {
-		if (mld->attrs & LINK_ATTR_XMIT_BTDLR) {
-			if (mld->attrs & LINK_ATTR_XMIT_BTDLR_SPI) {
-				u32 bus_num = 0;
-
-				err = of_property_read_u32(pdev->dev.of_node, "cpboot_spi_bus_num",
-						&bus_num);
-				if (err) {
-					mif_err("cpboot_spi_bus_num error:%d\n", err);
-					goto error;
-				}
-				mld->boot_spi = cpboot_spi_get_device(bus_num);
-				if (!mld->boot_spi) {
-					mif_err("boot_spi is null\n");
-					goto error;
-				}
-				ld->load_cp_image = cpboot_spi_load_cp_image;
-			} else {
-				ld->load_cp_image = link_load_cp_image;
-			}
-		}
-		ld->link_start_normal_boot = link_start_normal_boot;
-		if (link_type == LINKDEV_SHMEM)
-			ld->security_req = shmem_security_request;
-	}
-
-	ld->link_trigger_cp_crash = link_trigger_cp_crash;
-
-#if IS_ENABLED(CONFIG_LINK_DEVICE_PCIE)
-	if (link_type == LINKDEV_PCIE)
-		ld->register_pcie = shmem_register_pcie;
-#endif
-
-	if (mld->attrs & LINK_ATTR_MEM_DUMP)
-		ld->link_start_dump_boot = link_start_dump_boot;
-
-	ld->close_tx = shmem_close_tx;
-	ld->get_cp_crash_reason = get_cp_crash_reason;
-
-	ld->protocol = modem->protocol;
-	ld->capability_check = modem->capability_check;
-
-=======
->>>>>>> b5f8c669
 	switch (ld->protocol) {
 	case PROTOCOL_SIPC:
 		ld->chid_fmt_0 = SIPC5_CH_ID_FMT_0;
@@ -3875,23 +3527,8 @@
 		return -EINVAL;
 	}
 
-<<<<<<< HEAD
-	ld->enable_rx_int = shmem_enable_rx_int;
-	ld->disable_rx_int = shmem_disable_rx_int;
-
-	ld->start_timers = shmem_start_timers;
-	ld->stop_timers = shmem_stop_timers;
-
-	ld->handover_block_info = update_handover_block_info;
-
-	init_dummy_netdev(&mld->dummy_net);
-	netif_napi_add(&mld->dummy_net, &mld->mld_napi, mld_rx_int_poll);
-	napi_enable(&mld->mld_napi);
-	atomic_set(&mld->stop_napi_poll, 0);
-=======
 	return 0;
 }
->>>>>>> b5f8c669
 
 static int set_ld_attr(struct platform_device *pdev,
 	u32 link_type, struct modem_data *modem,
@@ -4209,10 +3846,6 @@
 	/**
 	 * Retrieve SHMEM MBOX# and IRQ# for RAT_MODE
 	 */
-<<<<<<< HEAD
-#if IS_ENABLED(CONFIG_MCU_IPC) && IS_ENABLED(CONFIG_PCI_EXYNOS_GS)
-	mld->irq_cp2ap_rat_mode = modem->mbx->irq_cp2ap_rat_mode;
-=======
 #if IS_ENABLED(CONFIG_LINK_DEVICE_PCIE)
 	irq_num = mld->irq_cp2ap_rat_mode;
 	err = cp_mbox_register_handler(CP_MBOX_IRQ_IDX_0, irq_num,
@@ -4252,7 +3885,6 @@
 	struct mem_link_device *mld)
 {
 	int err = 0;
->>>>>>> b5f8c669
 
 	err = of_property_read_u32(pdev->dev.of_node,
 		"devfreq_use_dfs_max_freq", &mld->mif_table.use_dfs_max_freq);
@@ -4367,7 +3999,7 @@
 		goto error;
 
 	init_dummy_netdev(&mld->dummy_net);
-	netif_napi_add(&mld->dummy_net, &mld->mld_napi, mld_rx_int_poll, NAPI_POLL_WEIGHT);
+	netif_napi_add(&mld->dummy_net, &mld->mld_napi, mld_rx_int_poll);
 	napi_enable(&mld->mld_napi);
 
 	INIT_LIST_HEAD(&ld->list);
