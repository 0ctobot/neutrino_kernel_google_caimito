/*
 * Google LWIS I2C Device Driver
 *
 * Copyright (c) 2018 Google, LLC
 *
 * This program is free software; you can redistribute it and/or modify
 * it under the terms of the GNU General Public License version 2 as
 * published by the Free Software Foundation.
 */
#define pr_fmt(fmt) KBUILD_MODNAME "-i2c-dev: " fmt

#include "lwis_device_i2c.h"

#include <linux/device.h>
#include <linux/init.h>
#include <linux/kernel.h>
#include <linux/kthread.h>
#include <linux/module.h>
#include <linux/platform_device.h>
#include <linux/pm.h>
#include <linux/sched.h>
#include <linux/sched/types.h>
#include <linux/slab.h>
#include <uapi/linux/sched/types.h>

#include "lwis_device.h"
#include "lwis_i2c.h"
#include "lwis_periodic_io.h"
#include "lwis_util.h"
#include "lwis_trace.h"

#ifdef CONFIG_OF
#include "lwis_dt.h"
#endif

#define LWIS_DRIVER_NAME "lwis-i2c"

#define I2C_DEFAULT_STATE_STRING "default"
#define I2C_ON_STRING "on_i2c"
#define I2C_OFF_STRING "off_i2c"

static struct mutex group_i2c_lock[MAX_I2C_LOCK_NUM];

static int lwis_i2c_device_enable(struct lwis_device *lwis_dev);
static int lwis_i2c_device_disable(struct lwis_device *lwis_dev);
static int lwis_i2c_register_io(struct lwis_device *lwis_dev, struct lwis_io_entry *entry,
				int access_size);

static struct lwis_device_subclass_operations i2c_vops = {
	.register_io = lwis_i2c_register_io,
	.register_io_barrier = NULL,
	.device_enable = lwis_i2c_device_enable,
	.device_disable = lwis_i2c_device_disable,
	.event_enable = NULL,
	.event_flags_updated = NULL,
	.close = NULL,
};

static int lwis_i2c_device_enable(struct lwis_device *lwis_dev)
{
	int ret;
	struct lwis_i2c_device *i2c_dev;
	i2c_dev = container_of(lwis_dev, struct lwis_i2c_device, base_dev);

	/* Enable the I2C bus */
	mutex_lock(i2c_dev->group_i2c_lock);
	LWIS_ATRACE_FUNC_BEGIN(lwis_dev, "lwis_i2c_device_enable");
#if IS_ENABLED(CONFIG_INPUT_STMVL53L1)
	if (is_shared_i2c_with_stmvl53l1(i2c_dev->state_pinctrl))
		ret = shared_i2c_set_state(&i2c_dev->client->dev, i2c_dev->state_pinctrl,
					   I2C_ON_STRING);
	else
		ret = lwis_i2c_set_state(i2c_dev, I2C_ON_STRING);
#else
	ret = lwis_i2c_set_state(i2c_dev, I2C_ON_STRING);
#endif

	mutex_unlock(i2c_dev->group_i2c_lock);
	LWIS_ATRACE_FUNC_END(lwis_dev, "lwis_i2c_device_enable");
	if (ret) {
		dev_err(lwis_dev->dev, "Error enabling i2c bus (%d)\n", ret);
		return ret;
	}

	return 0;
}

static int lwis_i2c_device_disable(struct lwis_device *lwis_dev)
{
	int ret;
	struct lwis_i2c_device *i2c_dev;
	i2c_dev = container_of(lwis_dev, struct lwis_i2c_device, base_dev);

	if (IS_ERR_OR_NULL(i2c_dev->state_pinctrl)) {
		dev_err(lwis_dev->dev, "i2c state_pinctrl is invalid (%lu)\n",
			PTR_ERR(i2c_dev->state_pinctrl));
		i2c_dev->state_pinctrl = NULL;
	}

#if IS_ENABLED(CONFIG_INPUT_STMVL53L1)
	if (is_shared_i2c_with_stmvl53l1(i2c_dev->state_pinctrl)) {
		/* Disable the shared i2c bus */
		mutex_lock(i2c_dev->group_i2c_lock);
		ret = shared_i2c_set_state(&i2c_dev->client->dev, i2c_dev->state_pinctrl,
					   I2C_OFF_STRING);
		mutex_unlock(i2c_dev->group_i2c_lock);
		if (ret) {
			dev_err(lwis_dev->dev, "Error disabling i2c bus (%d)\n", ret);
		}
		return ret;
	}
#endif
	mutex_lock(i2c_dev->group_i2c_lock);
	if (!lwis_i2c_dev_is_in_use(lwis_dev)) {
		/* Disable the I2C bus */
		LWIS_ATRACE_FUNC_BEGIN(lwis_dev, "lwis_i2c_device_disable");
		ret = lwis_i2c_set_state(i2c_dev, I2C_OFF_STRING);
		LWIS_ATRACE_FUNC_END(lwis_dev, "lwis_i2c_device_disable");
		if (ret) {
			dev_err(lwis_dev->dev, "Error disabling i2c bus (%d)\n", ret);
			mutex_unlock(i2c_dev->group_i2c_lock);
			return ret;
		}
	}
	mutex_unlock(i2c_dev->group_i2c_lock);

	return 0;
}

static int lwis_i2c_register_io(struct lwis_device *lwis_dev, struct lwis_io_entry *entry,
				int access_size)
{
	struct lwis_i2c_device *i2c_dev;
	i2c_dev = container_of(lwis_dev, struct lwis_i2c_device, base_dev);

	/* Running in interrupt context is not supported as i2c driver might sleep */
	if (in_interrupt()) {
		return -EAGAIN;
	}
	lwis_save_register_io_info(lwis_dev, entry, access_size);

	return lwis_i2c_io_entry_rw(i2c_dev, entry);
}

static int i2c_addr_matcher(struct device *dev, void *data)
{
	struct i2c_client *client = i2c_verify_client(dev);
	int address = *(int *)data;

	/* Return 0 if error, or address doesn't match */
	if (IS_ERR_OR_NULL(client) || (client->addr != address)) {
		return 0;
	}

	/* Return 1 when address is found */
	return 1;
}

static int i2c_device_setup(struct lwis_i2c_device *i2c_dev)
{
	int ret;
	struct i2c_board_info info = {};
	struct device *dev;
	struct pinctrl *pinctrl;
	struct pinctrl_state *state;

#ifdef CONFIG_OF
	/* Parse device tree for device configurations */
	ret = lwis_i2c_device_parse_dt(i2c_dev);
	if (ret) {
		dev_err(i2c_dev->base_dev.dev, "Failed to parse device tree\n");
		return ret;
	}
#else
	/* Non-device-tree init: Save for future implementation */
	return -ENOSYS;
#endif

	/* Initialize device i2c lock */
	i2c_dev->group_i2c_lock = &group_i2c_lock[i2c_dev->i2c_lock_group_id];
	info.addr = i2c_dev->address;

	i2c_dev->client = i2c_new_client_device(i2c_dev->adapter, &info);

	/* New device creation failed, possibly because client with the same
	   address is defined, try to find the client instance in the adapter
	   and use it here */
	if (IS_ERR_OR_NULL(i2c_dev->client)) {
		struct device *idev;
		idev = device_find_child(&i2c_dev->adapter->dev, &i2c_dev->address,
					 i2c_addr_matcher);
		i2c_dev->client = i2c_verify_client(idev);
	}

	/* Still getting error in obtaining client, return error */
	if (IS_ERR_OR_NULL(i2c_dev->client)) {
		dev_err(i2c_dev->base_dev.dev, "Failed to create or find i2c device\n");
		return -EINVAL;
	}

	dev = &i2c_dev->client->dev;

	/* Parent of the client is the i2c block, which is where the i2c state
	   pinctrl's are defined */
	/* TODO: Need to figure out why this is parent's parent */
	pinctrl = devm_pinctrl_get(dev->parent->parent);
	if (IS_ERR_OR_NULL(pinctrl)) {
		dev_err(i2c_dev->base_dev.dev, "Cannot instantiate pinctrl instance (%lu)\n",
			PTR_ERR(pinctrl));
		i2c_dev->state_pinctrl = NULL;
		return PTR_ERR(pinctrl);
	}

	/* Verify that on_i2c or off_i2c strings are present */
	i2c_dev->pinctrl_default_state_only = false;
	if (IS_ERR_OR_NULL(pinctrl_lookup_state(pinctrl, I2C_OFF_STRING)) ||
	    IS_ERR_OR_NULL(pinctrl_lookup_state(pinctrl, I2C_ON_STRING))) {
		state = pinctrl_lookup_state(pinctrl, I2C_DEFAULT_STATE_STRING);
		/* Default option also missing, return error */
		if (IS_ERR_OR_NULL(state)) {
			dev_err(i2c_dev->base_dev.dev,
				"Pinctrl states {%s, %s, %s} not found (%lu)\n", I2C_OFF_STRING,
				I2C_ON_STRING, I2C_DEFAULT_STATE_STRING, PTR_ERR(state));
			return PTR_ERR(state);
		}
		/* on_i2c or off_i2c not found, fall back to default */
		dev_warn(i2c_dev->base_dev.dev,
			 "pinctrl state %s or %s not found, fall back to %s\n", I2C_OFF_STRING,
			 I2C_ON_STRING, I2C_DEFAULT_STATE_STRING);
		i2c_dev->pinctrl_default_state_only = true;
	}
	i2c_dev->state_pinctrl = pinctrl;

	return 0;
}

static int lwis_i2c_device_probe(struct platform_device *plat_dev)
{
	int ret = 0;
	struct lwis_i2c_device *i2c_dev;
	struct device *dev = &plat_dev->dev;

	/* Allocate I2C device specific data construct */
	i2c_dev = devm_kzalloc(dev, sizeof(struct lwis_i2c_device), GFP_KERNEL);
	if (!i2c_dev) {
<<<<<<< HEAD
=======
		dev_err(dev, "Failed to allocate i2c device structure\n");
>>>>>>> a495d9d0
		return -ENOMEM;
	}

	i2c_dev->base_dev.type = DEVICE_TYPE_I2C;
	i2c_dev->base_dev.vops = i2c_vops;
	i2c_dev->base_dev.plat_dev = plat_dev;
	i2c_dev->base_dev.k_dev = &plat_dev->dev;

	/* Call the base device probe function */
	ret = lwis_base_probe(&i2c_dev->base_dev);
	if (ret) {
		dev_err(dev, "Error in lwis base probe\n");
		return ret;
	}
	platform_set_drvdata(plat_dev, &i2c_dev->base_dev);

	/* Call I2C device specific setup function */
	ret = i2c_device_setup(i2c_dev);
	if (ret) {
		dev_err(i2c_dev->base_dev.dev, "Error in i2c device initialization\n");
		lwis_base_unprobe(&i2c_dev->base_dev);
		return ret;
	}

<<<<<<< HEAD
=======
	/* Create I2C Bus Manager */
>>>>>>> a495d9d0
	ret = lwis_i2c_bus_manager_create(i2c_dev);
	if (ret) {
		dev_err(i2c_dev->base_dev.dev, "Error in i2c bus manager creation\n");
		lwis_base_unprobe(&i2c_dev->base_dev);
		return ret;
	}

	dev_info(i2c_dev->base_dev.dev, "I2C Device Probe: Success\n");

	return 0;
}

#ifdef CONFIG_PM
static int lwis_i2c_device_suspend(struct device *dev)
{
	struct lwis_device *lwis_dev = dev_get_drvdata(dev);

	if (lwis_dev->pm_hibernation == 0) {
		/* Allow the device to enter PM hibernation, e.g., flash driver. */
		return 0;
	}

	if (lwis_dev->enabled != 0) {
		dev_warn(lwis_dev->dev, "Can't suspend because %s is in use!\n", lwis_dev->name);
		return -EBUSY;
	}

	return 0;
}

static int lwis_i2c_device_resume(struct device *dev)
{
	return 0;
}

static SIMPLE_DEV_PM_OPS(lwis_i2c_device_ops, lwis_i2c_device_suspend, lwis_i2c_device_resume);
#endif

#ifdef CONFIG_OF
static const struct of_device_id lwis_id_match[] = {
	{ .compatible = LWIS_I2C_DEVICE_COMPAT },
	{},
};
MODULE_DEVICE_TABLE(of, lwis_id_match);

static struct platform_driver lwis_driver = {
	.probe = lwis_i2c_device_probe,
	.driver =
		{
			.name = LWIS_DRIVER_NAME,
			.owner = THIS_MODULE,
			.of_match_table = lwis_id_match,
			.pm	= &lwis_i2c_device_ops,
		},
};
#else /* CONFIG_OF not defined */
static struct platform_device_id lwis_driver_id[] = {
	{
		.name = LWIS_DRIVER_NAME,
		.driver_data = 0,
	},
	{},
};
MODULE_DEVICE_TABLE(platform, lwis_driver_id);

static struct platform_driver lwis_driver = { .probe = lwis_i2c_device_probe,
					      .id_table = lwis_driver_id,
					      .driver = {
						      .name = LWIS_DRIVER_NAME,
						      .owner = THIS_MODULE,
					      } };
#endif /* CONFIG_OF */

/*
 *  lwis_i2c_device_init: Init function that will be called by the kernel
 *  initialization routines.
 */
int __init lwis_i2c_device_init(void)
{
	int ret = 0;
	int i;

	pr_info("I2C device initialization\n");

	lwis_i2c_bus_manager_list_initialize();

	ret = platform_driver_register(&lwis_driver);
	if (ret) {
		pr_err("platform_driver_register failed: %d\n", ret);
	}

	for (i = 0; i < MAX_I2C_LOCK_NUM; ++i) {
		mutex_init(&group_i2c_lock[i]);
	}

	return ret;
}

int lwis_i2c_device_deinit(void)
{
	lwis_i2c_bus_manager_list_deinitialize();

	platform_driver_unregister(&lwis_driver);
	return 0;
}<|MERGE_RESOLUTION|>--- conflicted
+++ resolved
@@ -243,10 +243,6 @@
 	/* Allocate I2C device specific data construct */
 	i2c_dev = devm_kzalloc(dev, sizeof(struct lwis_i2c_device), GFP_KERNEL);
 	if (!i2c_dev) {
-<<<<<<< HEAD
-=======
-		dev_err(dev, "Failed to allocate i2c device structure\n");
->>>>>>> a495d9d0
 		return -ENOMEM;
 	}
 
@@ -271,10 +267,6 @@
 		return ret;
 	}
 
-<<<<<<< HEAD
-=======
-	/* Create I2C Bus Manager */
->>>>>>> a495d9d0
 	ret = lwis_i2c_bus_manager_create(i2c_dev);
 	if (ret) {
 		dev_err(i2c_dev->base_dev.dev, "Error in i2c bus manager creation\n");
