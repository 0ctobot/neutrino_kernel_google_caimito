--- conflicted
+++ resolved
@@ -38,10 +38,7 @@
  *
  * x0 - pointer to buffer for state
  * x1 - pointer to storage for FPSR
-<<<<<<< HEAD
-=======
  * x2 - Save FFR if non-zero
->>>>>>> df0cc57e
  */
 SYM_FUNC_START(sve_save_state)
 	sve_save 0, x1, x2, 3
@@ -53,11 +50,7 @@
  *
  * x0 - pointer to buffer for state
  * x1 - pointer to storage for FPSR
-<<<<<<< HEAD
- * x2 - VQ-1
-=======
  * x2 - Restore FFR if non-zero
->>>>>>> df0cc57e
  */
 SYM_FUNC_START(sve_load_state)
 	sve_load 0, x1, x2, 4
@@ -83,28 +76,6 @@
  * x0 = include FFR?
  * x1 = VQ - 1
  */
-<<<<<<< HEAD
-SYM_FUNC_START(sve_load_from_fpsimd_state)
-	sve_load_vq	x1, x2, x3
-	fpsimd_restore	x0, 8
-	sve_flush_p_ffr
-	ret
-SYM_FUNC_END(sve_load_from_fpsimd_state)
-
-/*
- * Zero all SVE registers but the first 128-bits of each vector
- *
- * VQ must already be configured by caller, any further updates of VQ
- * will need to ensure that the register state remains valid.
- *
- * x0 = VQ - 1
- */
-SYM_FUNC_START(sve_flush_live)
-	cbz		x0, 1f	// A VQ-1 of 0 is 128 bits so no extra Z state
-	sve_flush_z
-1:	sve_flush_p_ffr
-	ret
-=======
 SYM_FUNC_START(sve_flush_live)
 	cbz		x1, 1f	// A VQ-1 of 0 is 128 bits so no extra Z state
 	sve_flush_z
@@ -112,7 +83,6 @@
 	tbz		x0, #0, 2f
 	sve_flush_ffr
 2:	ret
->>>>>>> df0cc57e
 SYM_FUNC_END(sve_flush_live)
 
 #endif /* CONFIG_ARM64_SVE */