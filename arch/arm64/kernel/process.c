// SPDX-License-Identifier: GPL-2.0-only
/*
 * Based on arch/arm/kernel/process.c
 *
 * Original Copyright (C) 1995  Linus Torvalds
 * Copyright (C) 1996-2000 Russell King - Converted to ARM.
 * Copyright (C) 2012 ARM Ltd.
 */

#include <stdarg.h>

#include <linux/compat.h>
#include <linux/efi.h>
#include <linux/elf.h>
#include <linux/export.h>
#include <linux/sched.h>
#include <linux/sched/debug.h>
#include <linux/sched/task.h>
#include <linux/sched/task_stack.h>
#include <linux/kernel.h>
#include <linux/mman.h>
#include <linux/mm.h>
#include <linux/nospec.h>
#include <linux/stddef.h>
#include <linux/sysctl.h>
#include <linux/unistd.h>
#include <linux/user.h>
#include <linux/delay.h>
#include <linux/reboot.h>
#include <linux/interrupt.h>
#include <linux/init.h>
#include <linux/cpu.h>
#include <linux/elfcore.h>
#include <linux/pm.h>
#include <linux/tick.h>
#include <linux/utsname.h>
#include <linux/uaccess.h>
#include <linux/random.h>
#include <linux/hw_breakpoint.h>
#include <linux/personality.h>
#include <linux/notifier.h>
#include <trace/events/power.h>
#include <linux/percpu.h>
#include <linux/thread_info.h>
#include <linux/prctl.h>
#include <trace/hooks/fpsimd.h>
#include <trace/hooks/mpam.h>

#include <asm/alternative.h>
#include <asm/compat.h>
#include <asm/cpufeature.h>
#include <asm/cacheflush.h>
#include <asm/exec.h>
#include <asm/fpsimd.h>
#include <asm/mmu_context.h>
#include <asm/mte.h>
#include <asm/processor.h>
#include <asm/pointer_auth.h>
#include <asm/stacktrace.h>
#include <asm/switch_to.h>
#include <asm/system_misc.h>

#if defined(CONFIG_STACKPROTECTOR) && !defined(CONFIG_STACKPROTECTOR_PER_TASK)
#include <linux/stackprotector.h>
unsigned long __stack_chk_guard __read_mostly;
EXPORT_SYMBOL(__stack_chk_guard);
#endif

/*
 * Function pointers to optional machine specific functions
 */
void (*pm_power_off)(void);
EXPORT_SYMBOL_GPL(pm_power_off);

<<<<<<< HEAD
static void noinstr __cpu_do_idle(void)
{
	dsb(sy);
	wfi();
}

static void noinstr __cpu_do_idle_irqprio(void)
{
	unsigned long pmr;
	unsigned long daif_bits;

	daif_bits = read_sysreg(daif);
	write_sysreg(daif_bits | PSR_I_BIT | PSR_F_BIT, daif);

	/*
	 * Unmask PMR before going idle to make sure interrupts can
	 * be raised.
	 */
	pmr = gic_read_pmr();
	gic_write_pmr(GIC_PRIO_IRQON | GIC_PRIO_PSR_I_SET);

	__cpu_do_idle();

	gic_write_pmr(pmr);
	write_sysreg(daif_bits, daif);
}

/*
 *	cpu_do_idle()
 *
 *	Idle the processor (wait for interrupt).
 *
 *	If the CPU supports priority masking we must do additional work to
 *	ensure that interrupts are not masked at the PMR (because the core will
 *	not wake up if we block the wake up signal in the interrupt controller).
 */
void noinstr cpu_do_idle(void)
{
	if (system_uses_irq_prio_masking())
		__cpu_do_idle_irqprio();
	else
		__cpu_do_idle();
}

/*
 * This is our default idle handler.
 */
void noinstr arch_cpu_idle(void)
{
	/*
	 * This should do all the clock switching and wait for interrupt
	 * tricks
	 */
	cpu_do_idle();
	raw_local_irq_enable();
}
=======
void (*arm_pm_restart)(enum reboot_mode reboot_mode, const char *cmd);
>>>>>>> e17c120f

#ifdef CONFIG_HOTPLUG_CPU
void arch_cpu_idle_dead(void)
{
       cpu_die();
}
#endif

/*
 * Called by kexec, immediately prior to machine_kexec().
 *
 * This must completely disable all secondary CPUs; simply causing those CPUs
 * to execute e.g. a RAM-based pin loop is not sufficient. This allows the
 * kexec'd kernel to use any and all RAM as it sees fit, without having to
 * avoid any code or data used by any SW CPU pin loop. The CPU hotplug
 * functionality embodied in smpt_shutdown_nonboot_cpus() to achieve this.
 */
void machine_shutdown(void)
{
	smp_shutdown_nonboot_cpus(reboot_cpu);
}

/*
 * Halting simply requires that the secondary CPUs stop performing any
 * activity (executing tasks, handling interrupts). smp_send_stop()
 * achieves this.
 */
void machine_halt(void)
{
	local_irq_disable();
	smp_send_stop();
	while (1);
}

/*
 * Power-off simply requires that the secondary CPUs stop performing any
 * activity (executing tasks, handling interrupts). smp_send_stop()
 * achieves this. When the system power is turned off, it will take all CPUs
 * with it.
 */
void machine_power_off(void)
{
	local_irq_disable();
	smp_send_stop();
	if (pm_power_off)
		pm_power_off();
}

/*
 * Restart requires that the secondary CPUs stop performing any activity
 * while the primary CPU resets the system. Systems with multiple CPUs must
 * provide a HW restart implementation, to ensure that all CPUs reset at once.
 * This is required so that any code running after reset on the primary CPU
 * doesn't have to co-ordinate with other CPUs to ensure they aren't still
 * executing pre-reset code, and using RAM that the primary CPU's code wishes
 * to use. Implementing such co-ordination would be essentially impossible.
 */
void machine_restart(char *cmd)
{
	/* Disable interrupts first */
	local_irq_disable();
	smp_send_stop();

	/*
	 * UpdateCapsule() depends on the system being reset via
	 * ResetSystem().
	 */
	if (efi_enabled(EFI_RUNTIME_SERVICES))
		efi_reboot(reboot_mode, NULL);

	/* Now call the architecture specific reboot code. */
	do_kernel_restart(cmd);

	/*
	 * Whoops - the architecture was unable to reboot.
	 */
	printk("Reboot failed -- System halted\n");
	while (1);
}

#define bstr(suffix, str) [PSR_BTYPE_ ## suffix >> PSR_BTYPE_SHIFT] = str
static const char *const btypes[] = {
	bstr(NONE, "--"),
	bstr(  JC, "jc"),
	bstr(   C, "-c"),
	bstr(  J , "j-")
};
#undef bstr

static void print_pstate(struct pt_regs *regs)
{
	u64 pstate = regs->pstate;

	if (compat_user_mode(regs)) {
		printk("pstate: %08llx (%c%c%c%c %c %s %s %c%c%c)\n",
			pstate,
			pstate & PSR_AA32_N_BIT ? 'N' : 'n',
			pstate & PSR_AA32_Z_BIT ? 'Z' : 'z',
			pstate & PSR_AA32_C_BIT ? 'C' : 'c',
			pstate & PSR_AA32_V_BIT ? 'V' : 'v',
			pstate & PSR_AA32_Q_BIT ? 'Q' : 'q',
			pstate & PSR_AA32_T_BIT ? "T32" : "A32",
			pstate & PSR_AA32_E_BIT ? "BE" : "LE",
			pstate & PSR_AA32_A_BIT ? 'A' : 'a',
			pstate & PSR_AA32_I_BIT ? 'I' : 'i',
			pstate & PSR_AA32_F_BIT ? 'F' : 'f');
	} else {
		const char *btype_str = btypes[(pstate & PSR_BTYPE_MASK) >>
					       PSR_BTYPE_SHIFT];

		printk("pstate: %08llx (%c%c%c%c %c%c%c%c %cPAN %cUAO %cTCO BTYPE=%s)\n",
			pstate,
			pstate & PSR_N_BIT ? 'N' : 'n',
			pstate & PSR_Z_BIT ? 'Z' : 'z',
			pstate & PSR_C_BIT ? 'C' : 'c',
			pstate & PSR_V_BIT ? 'V' : 'v',
			pstate & PSR_D_BIT ? 'D' : 'd',
			pstate & PSR_A_BIT ? 'A' : 'a',
			pstate & PSR_I_BIT ? 'I' : 'i',
			pstate & PSR_F_BIT ? 'F' : 'f',
			pstate & PSR_PAN_BIT ? '+' : '-',
			pstate & PSR_UAO_BIT ? '+' : '-',
			pstate & PSR_TCO_BIT ? '+' : '-',
			btype_str);
	}
}

void __show_regs(struct pt_regs *regs)
{
	int i, top_reg;
	u64 lr, sp;

	if (compat_user_mode(regs)) {
		lr = regs->compat_lr;
		sp = regs->compat_sp;
		top_reg = 12;
	} else {
		lr = regs->regs[30];
		sp = regs->sp;
		top_reg = 29;
	}

	show_regs_print_info(KERN_DEFAULT);
	print_pstate(regs);

	if (!user_mode(regs)) {
		printk("pc : %pS\n", (void *)regs->pc);
		printk("lr : %pS\n", (void *)ptrauth_strip_insn_pac(lr));
	} else {
		printk("pc : %016llx\n", regs->pc);
		printk("lr : %016llx\n", lr);
	}

	printk("sp : %016llx\n", sp);

	if (system_uses_irq_prio_masking())
		printk("pmr_save: %08llx\n", regs->pmr_save);

	i = top_reg;

	while (i >= 0) {
		printk("x%-2d: %016llx", i, regs->regs[i]);

		while (i-- % 3)
			pr_cont(" x%-2d: %016llx", i, regs->regs[i]);

		pr_cont("\n");
	}
}

void show_regs(struct pt_regs *regs)
{
	__show_regs(regs);
	dump_backtrace(regs, NULL, KERN_DEFAULT);
}
EXPORT_SYMBOL_GPL(show_regs);

static void tls_thread_flush(void)
{
	write_sysreg(0, tpidr_el0);

	if (is_compat_task()) {
		current->thread.uw.tp_value = 0;

		/*
		 * We need to ensure ordering between the shadow state and the
		 * hardware state, so that we don't corrupt the hardware state
		 * with a stale shadow state during context switch.
		 */
		barrier();
		write_sysreg(0, tpidrro_el0);
	}
}

static void flush_tagged_addr_state(void)
{
	if (IS_ENABLED(CONFIG_ARM64_TAGGED_ADDR_ABI))
		clear_thread_flag(TIF_TAGGED_ADDR);
}

void flush_thread(void)
{
	fpsimd_flush_thread();
	tls_thread_flush();
	flush_ptrace_hw_breakpoint(current);
	flush_tagged_addr_state();
}

void release_thread(struct task_struct *dead_task)
{
}

void arch_release_task_struct(struct task_struct *tsk)
{
	fpsimd_release_task(tsk);
}

int arch_dup_task_struct(struct task_struct *dst, struct task_struct *src)
{
	if (current->mm)
		fpsimd_preserve_current_state();
	*dst = *src;

	/* We rely on the above assignment to initialize dst's thread_flags: */
	BUILD_BUG_ON(!IS_ENABLED(CONFIG_THREAD_INFO_IN_TASK));

	/*
	 * Detach src's sve_state (if any) from dst so that it does not
	 * get erroneously used or freed prematurely.  dst's sve_state
	 * will be allocated on demand later on if dst uses SVE.
	 * For consistency, also clear TIF_SVE here: this could be done
	 * later in copy_process(), but to avoid tripping up future
	 * maintainers it is best not to leave TIF_SVE and sve_state in
	 * an inconsistent state, even temporarily.
	 */
	dst->thread.sve_state = NULL;
	clear_tsk_thread_flag(dst, TIF_SVE);

	/* clear any pending asynchronous tag fault raised by the parent */
	clear_tsk_thread_flag(dst, TIF_MTE_ASYNC_FAULT);

	return 0;
}

asmlinkage void ret_from_fork(void) asm("ret_from_fork");

int copy_thread(unsigned long clone_flags, unsigned long stack_start,
		unsigned long stk_sz, struct task_struct *p, unsigned long tls)
{
	struct pt_regs *childregs = task_pt_regs(p);

	memset(&p->thread.cpu_context, 0, sizeof(struct cpu_context));

	/*
	 * In case p was allocated the same task_struct pointer as some
	 * other recently-exited task, make sure p is disassociated from
	 * any cpu that may have run that now-exited task recently.
	 * Otherwise we could erroneously skip reloading the FPSIMD
	 * registers for p.
	 */
	fpsimd_flush_task_state(p);

	ptrauth_thread_init_kernel(p);

	if (likely(!(p->flags & (PF_KTHREAD | PF_IO_WORKER)))) {
		*childregs = *current_pt_regs();
		childregs->regs[0] = 0;

		/*
		 * Read the current TLS pointer from tpidr_el0 as it may be
		 * out-of-sync with the saved value.
		 */
		*task_user_tls(p) = read_sysreg(tpidr_el0);

		if (stack_start) {
			if (is_compat_thread(task_thread_info(p)))
				childregs->compat_sp = stack_start;
			else
				childregs->sp = stack_start;
		}

		/*
		 * If a TLS pointer was passed to clone, use it for the new
		 * thread.
		 */
		if (clone_flags & CLONE_SETTLS)
			p->thread.uw.tp_value = tls;
	} else {
		/*
		 * A kthread has no context to ERET to, so ensure any buggy
		 * ERET is treated as an illegal exception return.
		 *
		 * When a user task is created from a kthread, childregs will
		 * be initialized by start_thread() or start_compat_thread().
		 */
		memset(childregs, 0, sizeof(struct pt_regs));
		childregs->pstate = PSR_MODE_EL1h | PSR_IL_BIT;

		p->thread.cpu_context.x19 = stack_start;
		p->thread.cpu_context.x20 = stk_sz;
	}
	p->thread.cpu_context.pc = (unsigned long)ret_from_fork;
	p->thread.cpu_context.sp = (unsigned long)childregs;
	/*
	 * For the benefit of the unwinder, set up childregs->stackframe
	 * as the final frame for the new task.
	 */
	p->thread.cpu_context.fp = (unsigned long)childregs->stackframe;

	ptrace_hw_copy_thread(p);

	return 0;
}

void tls_preserve_current_state(void)
{
	*task_user_tls(current) = read_sysreg(tpidr_el0);
}

static void tls_thread_switch(struct task_struct *next)
{
	tls_preserve_current_state();

	if (is_compat_thread(task_thread_info(next)))
		write_sysreg(next->thread.uw.tp_value, tpidrro_el0);
	else if (!arm64_kernel_unmapped_at_el0())
		write_sysreg(0, tpidrro_el0);

	write_sysreg(*task_user_tls(next), tpidr_el0);
}

/*
 * Force SSBS state on context-switch, since it may be lost after migrating
 * from a CPU which treats the bit as RES0 in a heterogeneous system.
 */
static void ssbs_thread_switch(struct task_struct *next)
{
	/*
	 * Nothing to do for kernel threads, but 'regs' may be junk
	 * (e.g. idle task) so check the flags and bail early.
	 */
	if (unlikely(next->flags & PF_KTHREAD))
		return;

	/*
	 * If all CPUs implement the SSBS extension, then we just need to
	 * context-switch the PSTATE field.
	 */
	if (cpus_have_const_cap(ARM64_SSBS))
		return;

	spectre_v4_enable_task_mitigation(next);
}

/*
 * We store our current task in sp_el0, which is clobbered by userspace. Keep a
 * shadow copy so that we can restore this upon entry from userspace.
 *
 * This is *only* for exception entry from EL0, and is not valid until we
 * __switch_to() a user task.
 */
DEFINE_PER_CPU(struct task_struct *, __entry_task);

static void entry_task_switch(struct task_struct *next)
{
	__this_cpu_write(__entry_task, next);
}

/*
 * ARM erratum 1418040 handling, affecting the 32bit view of CNTVCT.
 * Assuming the virtual counter is enabled at the beginning of times:
 *
 * - disable access when switching from a 64bit task to a 32bit task
 * - enable access when switching from a 32bit task to a 64bit task
 */
static void erratum_1418040_thread_switch(struct task_struct *prev,
					  struct task_struct *next)
{
	bool prev32, next32;
	u64 val;

	if (!IS_ENABLED(CONFIG_ARM64_ERRATUM_1418040))
		return;

	prev32 = is_compat_thread(task_thread_info(prev));
	next32 = is_compat_thread(task_thread_info(next));

	if (prev32 == next32 || !this_cpu_has_cap(ARM64_WORKAROUND_1418040))
		return;

	val = read_sysreg(cntkctl_el1);

	if (!next32)
		val |= ARCH_TIMER_USR_VCT_ACCESS_EN;
	else
		val &= ~ARCH_TIMER_USR_VCT_ACCESS_EN;

	write_sysreg(val, cntkctl_el1);
}

static void compat_thread_switch(struct task_struct *next)
{
	if (!is_compat_thread(task_thread_info(next)))
		return;

	if (static_branch_unlikely(&arm64_mismatched_32bit_el0))
		set_tsk_thread_flag(next, TIF_NOTIFY_RESUME);
}

static void update_sctlr_el1(u64 sctlr)
{
	/*
	 * EnIA must not be cleared while in the kernel as this is necessary for
	 * in-kernel PAC. It will be cleared on kernel exit if needed.
	 */
	sysreg_clear_set(sctlr_el1, SCTLR_USER_MASK & ~SCTLR_ELx_ENIA, sctlr);

	/* ISB required for the kernel uaccess routines when setting TCF0. */
	isb();
}

void set_task_sctlr_el1(u64 sctlr)
{
	/*
	 * __switch_to() checks current->thread.sctlr as an
	 * optimisation. Disable preemption so that it does not see
	 * the variable update before the SCTLR_EL1 one.
	 */
	preempt_disable();
	current->thread.sctlr_user = sctlr;
	update_sctlr_el1(sctlr);
	preempt_enable();
}

/*
 * Thread switching.
 */
__notrace_funcgraph struct task_struct *__switch_to(struct task_struct *prev,
				struct task_struct *next)
{
	struct task_struct *last;

	fpsimd_thread_switch(next);
	tls_thread_switch(next);
	hw_breakpoint_thread_switch(next);
	contextidr_thread_switch(next);
	entry_task_switch(next);
	ssbs_thread_switch(next);
	erratum_1418040_thread_switch(prev, next);
	ptrauth_thread_switch_user(next);
<<<<<<< HEAD
	/*
	 *  vendor hook is needed before the dsb(),
	 *  because MPAM is related to cache maintenance.
	 */
	trace_android_vh_mpam_set(prev, next);
=======
	compat_thread_switch(next);
>>>>>>> e17c120f

	/*
	 * Complete any pending TLB or cache maintenance on this CPU in case
	 * the thread migrates to a different CPU.
	 * This full barrier is also required by the membarrier system
	 * call.
	 */
	dsb(ish);

	/*
	 * MTE thread switching must happen after the DSB above to ensure that
	 * any asynchronous tag check faults have been logged in the TFSR*_EL1
	 * registers.
	 */
	mte_thread_switch(next);
	/* avoid expensive SCTLR_EL1 accesses if no change */
	if (prev->thread.sctlr_user != next->thread.sctlr_user)
		update_sctlr_el1(next->thread.sctlr_user);

	trace_android_vh_is_fpsimd_save(prev, next);

	/* the actual thread switch */
	last = cpu_switch_to(prev, next);

	return last;
}

unsigned long get_wchan(struct task_struct *p)
{
	struct stackframe frame;
	unsigned long stack_page, ret = 0;
	int count = 0;
	if (!p || p == current || task_is_running(p))
		return 0;

	stack_page = (unsigned long)try_get_task_stack(p);
	if (!stack_page)
		return 0;

	start_backtrace(&frame, thread_saved_fp(p), thread_saved_pc(p));

	do {
		if (unwind_frame(p, &frame))
			goto out;
		if (!in_sched_functions(frame.pc)) {
			ret = frame.pc;
			goto out;
		}
	} while (count++ < 16);

out:
	put_task_stack(p);
	return ret;
}

unsigned long arch_align_stack(unsigned long sp)
{
	if (!(current->personality & ADDR_NO_RANDOMIZE) && randomize_va_space)
		sp -= get_random_int() & ~PAGE_MASK;
	return sp & ~0xf;
}

/*
 * Called from setup_new_exec() after (COMPAT_)SET_PERSONALITY.
 */
void arch_setup_new_exec(void)
{
	unsigned long mmflags = 0;

	if (is_compat_task()) {
		mmflags = MMCF_AARCH32;
		if (static_branch_unlikely(&arm64_mismatched_32bit_el0))
			set_tsk_thread_flag(current, TIF_NOTIFY_RESUME);
	}

	current->mm->context.flags = mmflags;
	ptrauth_thread_init_user();
	mte_thread_init_user();

	if (task_spec_ssb_noexec(current)) {
		arch_prctl_spec_ctrl_set(current, PR_SPEC_STORE_BYPASS,
					 PR_SPEC_ENABLE);
	}
}

#ifdef CONFIG_ARM64_TAGGED_ADDR_ABI
/*
 * Control the relaxed ABI allowing tagged user addresses into the kernel.
 */
static unsigned int tagged_addr_disabled;

long set_tagged_addr_ctrl(struct task_struct *task, unsigned long arg)
{
	unsigned long valid_mask = PR_TAGGED_ADDR_ENABLE;
	struct thread_info *ti = task_thread_info(task);

	if (is_compat_thread(ti))
		return -EINVAL;

	if (system_supports_mte())
		valid_mask |= PR_MTE_TCF_MASK | PR_MTE_TAG_MASK;

	if (arg & ~valid_mask)
		return -EINVAL;

	/*
	 * Do not allow the enabling of the tagged address ABI if globally
	 * disabled via sysctl abi.tagged_addr_disabled.
	 */
	if (arg & PR_TAGGED_ADDR_ENABLE && tagged_addr_disabled)
		return -EINVAL;

	if (set_mte_ctrl(task, arg) != 0)
		return -EINVAL;

	update_ti_thread_flag(ti, TIF_TAGGED_ADDR, arg & PR_TAGGED_ADDR_ENABLE);

	return 0;
}

long get_tagged_addr_ctrl(struct task_struct *task)
{
	long ret = 0;
	struct thread_info *ti = task_thread_info(task);

	if (is_compat_thread(ti))
		return -EINVAL;

	if (test_ti_thread_flag(ti, TIF_TAGGED_ADDR))
		ret = PR_TAGGED_ADDR_ENABLE;

	ret |= get_mte_ctrl(task);

	return ret;
}

/*
 * Global sysctl to disable the tagged user addresses support. This control
 * only prevents the tagged address ABI enabling via prctl() and does not
 * disable it for tasks that already opted in to the relaxed ABI.
 */

static struct ctl_table tagged_addr_sysctl_table[] = {
	{
		.procname	= "tagged_addr_disabled",
		.mode		= 0644,
		.data		= &tagged_addr_disabled,
		.maxlen		= sizeof(int),
		.proc_handler	= proc_dointvec_minmax,
		.extra1		= SYSCTL_ZERO,
		.extra2		= SYSCTL_ONE,
	},
	{ }
};

static int __init tagged_addr_init(void)
{
	if (!register_sysctl("abi", tagged_addr_sysctl_table))
		return -EINVAL;
	return 0;
}

core_initcall(tagged_addr_init);
#endif	/* CONFIG_ARM64_TAGGED_ADDR_ABI */

#ifdef CONFIG_BINFMT_ELF
int arch_elf_adjust_prot(int prot, const struct arch_elf_state *state,
			 bool has_interp, bool is_interp)
{
	/*
	 * For dynamically linked executables the interpreter is
	 * responsible for setting PROT_BTI on everything except
	 * itself.
	 */
	if (is_interp != has_interp)
		return prot;

	if (!(state->flags & ARM64_ELF_BTI))
		return prot;

	if (prot & PROT_EXEC)
		prot |= PROT_BTI;

	return prot;
}
#endif<|MERGE_RESOLUTION|>--- conflicted
+++ resolved
@@ -72,67 +72,6 @@
 void (*pm_power_off)(void);
 EXPORT_SYMBOL_GPL(pm_power_off);
 
-<<<<<<< HEAD
-static void noinstr __cpu_do_idle(void)
-{
-	dsb(sy);
-	wfi();
-}
-
-static void noinstr __cpu_do_idle_irqprio(void)
-{
-	unsigned long pmr;
-	unsigned long daif_bits;
-
-	daif_bits = read_sysreg(daif);
-	write_sysreg(daif_bits | PSR_I_BIT | PSR_F_BIT, daif);
-
-	/*
-	 * Unmask PMR before going idle to make sure interrupts can
-	 * be raised.
-	 */
-	pmr = gic_read_pmr();
-	gic_write_pmr(GIC_PRIO_IRQON | GIC_PRIO_PSR_I_SET);
-
-	__cpu_do_idle();
-
-	gic_write_pmr(pmr);
-	write_sysreg(daif_bits, daif);
-}
-
-/*
- *	cpu_do_idle()
- *
- *	Idle the processor (wait for interrupt).
- *
- *	If the CPU supports priority masking we must do additional work to
- *	ensure that interrupts are not masked at the PMR (because the core will
- *	not wake up if we block the wake up signal in the interrupt controller).
- */
-void noinstr cpu_do_idle(void)
-{
-	if (system_uses_irq_prio_masking())
-		__cpu_do_idle_irqprio();
-	else
-		__cpu_do_idle();
-}
-
-/*
- * This is our default idle handler.
- */
-void noinstr arch_cpu_idle(void)
-{
-	/*
-	 * This should do all the clock switching and wait for interrupt
-	 * tricks
-	 */
-	cpu_do_idle();
-	raw_local_irq_enable();
-}
-=======
-void (*arm_pm_restart)(enum reboot_mode reboot_mode, const char *cmd);
->>>>>>> e17c120f
-
 #ifdef CONFIG_HOTPLUG_CPU
 void arch_cpu_idle_dead(void)
 {
@@ -582,15 +521,12 @@
 	ssbs_thread_switch(next);
 	erratum_1418040_thread_switch(prev, next);
 	ptrauth_thread_switch_user(next);
-<<<<<<< HEAD
+	compat_thread_switch(next);
 	/*
 	 *  vendor hook is needed before the dsb(),
 	 *  because MPAM is related to cache maintenance.
 	 */
 	trace_android_vh_mpam_set(prev, next);
-=======
-	compat_thread_switch(next);
->>>>>>> e17c120f
 
 	/*
 	 * Complete any pending TLB or cache maintenance on this CPU in case
