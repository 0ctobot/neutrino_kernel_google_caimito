// SPDX-License-Identifier: GPL-2.0-only
/*
 * debug device tree source code for gs101 SoC
 *
 * Copyright (C) 2020 Samsung Electronics Co., Ltd.
 *              http://www.samsung.com
 */

#include <dt-bindings/interrupt-controller/gs101.h>
#include "gs101-dpm.dtsi"
#include "gs101-ppmu.dtsi"
/ {
	dss: dss {
		compatible = "google,debug-snapshot";
		freq_names = "LIT", "MID", "BIG", "INT", "MIF", "ISP",
				"DISP", "INTCAM", "TPU", "TNR", "MFC",
				"BO";
		memory-region = <&header>, <&log_kevents>, <&log_bcm>, <&log_s2d>,
				<&log_arrdumpreset>, <&log_arrdumppanic>,
				<&log_slcdump>, <&log_preslcdump>,
				<&log_itmon>;
		panic-action = <GO_DEFAULT_ID>;
	};

	hardlockup-debugger {
		compatible = "google,hardlockup-debug";
		use_multistage_wdt_irq = <798>;
	};

	hardlockup-watchdog {
		compatible = "google,hardlockup-watchdog";
		sampling_time = <4>;
		opportunity_count = <3>;
		panic = <1>;
	};

	dss-built {
		compatible = "google,debug-snapshot-built";
		memory-region = <&header>;
	};

	dss-qdump {
		compatible = "google,debug-snapshot-qdump";
	};

	dss-sfrdump {
		compatible = "google,debug-snapshot-sfrdump";
		/*
		 * -----------<< Example >>-------------------
		 * dump-info {
		 *	#address-cells = <1>;
		 *	#size-cells = <1>;
		 *
		 *	gic-setenable {
		 *		reg = <0x11f01100 0x100>;
		 *	};
		 *	gic-setpend {
		 *		reg = <0x11f01200 0x100>;
		 *	};
		 *	gic-setactive {
		 *		reg = <0x11f01300 0x100>;
		 *	};
		 *};
		 */
	};

	dss-debug-kinfo {
		compatible = "google,debug-snapshot-debug-kinfo";
		memory-region = <&debug_kinfo_reserved>;
	};

	exynos-debug-test {
		compatible = "google,exynos-debug-test";
		ps_hold_control_offset = <0x3e9c>;
		nr_cpu = <0x8>;
		nr_little_cpu = <0x4>;
		nr_mid_cpu = <0x2>;
		nr_big_cpu = <0x2>;
		little_cpu_start = <0x0>;
		mid_cpu_start = <0x4>;
		big_cpu_start = <0x6>;
	};

	keydebug {
		compatible = "keydebug";
		key_down_delay = <6000>;
		keys_down = <116>;
		dbg_fn_delay = <2000>;
	};

	debug-kinfo {
		compatible = "google,debug-kinfo";
		memory-region = <&debug_kinfo_reserved>;
	};

	boot-metrics {
		compatible = "google,boot-metrics";

		reg = <0x0 0x02038000 0x00001000>;
		reg-names = "ns_sram_base";
		offset = <0x880>;
	};

	gs101-itmon {
		compatible = "google,gs101-itmon";
		interrupts =
			<GIC_SPI IRQ_TREX_D_BUS0_debugInterrupt_BUS0
							IRQ_TYPE_LEVEL_HIGH>,
			<GIC_SPI IRQ_TREX_D0_BUS1_debugInterrupt_BUS1
							IRQ_TYPE_LEVEL_HIGH>,
			<GIC_SPI IRQ_TREX_D_BUS2_debugInterrupt_BUS2
							IRQ_TYPE_LEVEL_HIGH>,
			<GIC_SPI IRQ_TREX_D_CORE_debugInterrupt_CORE
							IRQ_TYPE_LEVEL_HIGH>,
			<GIC_SPI IRQ_TREX_P_CORE_debugInterrupt_CORE
							IRQ_TYPE_LEVEL_HIGH>,
			<GIC_SPI IRQ_TREX_P_BUS0_debugInterrupt_BUS0
							IRQ_TYPE_LEVEL_HIGH>,
			<GIC_SPI IRQ_TREX_P_BUS1_debugInterrupt_BUS1
							IRQ_TYPE_LEVEL_HIGH>,
			<GIC_SPI IRQ_TREX_P_BUS2_debugInterrupt_BUS2
							IRQ_TYPE_LEVEL_HIGH>;
		panic_count = <2>;
		err_fatal = <GO_S2D_ID>;
		err_drex_tmout = <GO_S2D_ID>;
		err_ip = <GO_DEFAULT_ID>;
		err_cpu = <GO_S2D_ID>;
		err_unhandled = <GO_PANIC_ID>;
	};

	coresight@25000000 {
		compatible = "google,exynos-coresight";
		dbg_base = <0x25810000>, <0x25910000>, <0x25a10000>, <0x25b10000>,
			   <0x25c10000>, <0x25d10000>, <0x25e10000>, <0x25f10000>;
		cti_base = <0x25820000>, <0x25920000>, <0x25a20000>, <0x25b20000>,
			   <0x25c20000>, <0x25d20000>, <0x25e20000>, <0x25f20000>;
		pmu_base = <0x25830000>, <0x25930000>, <0x25a30000>, <0x25b30000>,
			   <0x25c30000>, <0x25d30000>, <0x25e30000>, <0x25f30000>;
		gpr_base = <0x25001000>;
		dbgack-mask = <0xff00000>;
		halt = <1>;
		retention = <1>;
	};

	ecc-handler {
		compatible = "google,exynos-ecc-handler";
		interrupts = <GIC_SPI IRQ_CPUCL0_ERRIRQ_0_CPUCL0 IRQ_TYPE_LEVEL_HIGH>, /* DSU */
			     <GIC_SPI IRQ_CPUCL0_ERRIRQ_1_CPUCL0 IRQ_TYPE_LEVEL_HIGH>, /* CORE0 */
			     <GIC_SPI IRQ_CPUCL0_ERRIRQ_2_CPUCL0 IRQ_TYPE_LEVEL_HIGH>, /* CORE1 */
			     <GIC_SPI IRQ_CPUCL0_ERRIRQ_3_CPUCL0 IRQ_TYPE_LEVEL_HIGH>, /* CORE2 */
			     <GIC_SPI IRQ_CPUCL0_ERRIRQ_4_CPUCL0 IRQ_TYPE_LEVEL_HIGH>, /* CORE3 */
			     <GIC_SPI IRQ_CPUCL0_ERRIRQ_5_CPUCL0 IRQ_TYPE_LEVEL_HIGH>, /* CORE4 */
			     <GIC_SPI IRQ_CPUCL0_ERRIRQ_6_CPUCL0 IRQ_TYPE_LEVEL_HIGH>, /* CORE5 */
			     <GIC_SPI IRQ_CPUCL0_ERRIRQ_7_CPUCL0 IRQ_TYPE_LEVEL_HIGH>, /* CORE6 */
			     <GIC_SPI IRQ_CPUCL0_ERRIRQ_8_CPUCL0 IRQ_TYPE_LEVEL_HIGH>; /* CORE7 */

		interrupt-names ="DSU, L3 DATA or TAG or Snoop filter RAM",
				"CORE0, L1,L2 DATA or TAG RAM",
				"CORE1, L1,L2 DATA or TAG RAM",
				"CORE2, L1,L2 DATA or TAG RAM",
				"CORE3, L1,L2 DATA or TAG RAM",
				"CORE4, L1,L2 DATA or TAG RAM",
				"CORE5, L1,L2 DATA or TAG RAM",
				"CORE6, L1,L2 DATA or TAG RAM",
				"CORE7, L1,L2 DATA or TAG RAM";
	};

	exynos-etm {
		compatible = "google,exynos-etm";
		cs_base = <0x25000000>;
		boot-start = <0>;
		funnel-num = <3>;
		etf-num = <2>;
		trex-num = <4>;
		/* funnel-port = <(funnel num) (port num)>; */
		etm0 {
			device_type = "etm";
			offset = <0x840000>;
			funnel-port = <0 0>;
		};
		etm1 {
			device_type = "etm";
			offset = <0x940000>;
			funnel-port = <0 1>;
		};
		etm2 {
			device_type = "etm";
			offset = <0xa40000>;
			funnel-port = <1 0>;
		};
		etm3 {
			device_type = "etm";
			offset = <0xb40000>;
			funnel-port = <1 1>;
		};
		etm4 {
			device_type = "etm";
			offset = <0xc40000>;
			funnel-port = <1 2>;
		};
		etm5 {
			device_type = "etm";
			offset = <0xd40000>;
			funnel-port = <1 3>;
		};
		etm6 {
			device_type = "etm";
			offset = <0xe40000>;
			funnel-port = <0 2>;
		};
		etm7 {
			device_type = "etm";
			offset = <0xf40000>;
			funnel-port = <0 3>;
		};
		etf0@4000 {
			device_type = "etf";
			offset = <0x4000>;
			funnel-port = <2 0>;
		};
		etf1@5000 {
			device_type = "etf";
			offset = <0x5000>;
			funnel-port = <2 1>;
		};
		funnel0@7000 {
			device_type = "funnel";
			offset = <0x7000>;
		};
		funnel1@8000 {
			device_type = "funnel";
			offset = <0x8000>;
		};
		funnel2@9000 {
			device_type = "funnel";
			offset = <0x9000>;
		};
		etr@A000 {
			device_type = "etr";
			sfr_base = <0x2500c000 0x100>;
			qch-offset = <0x2c>;
			offset = <0xA000>;
			buf-size = <0x100000>;
		};
		bdu@10000 {
			device_type = "bdu";
			offset = <0x10000>;
			funnel-port = <1 5>;
		};
		bdu_etf@11000 {
			device_type = "bdu_etf";
			offset = <0x11000>;
		};
		trex0 {
			device_type = "trex";
			mux_ctrl = <0x66>;
			dbg_trace_addr = <0x1ea83010>;
			dbg_trace_val = <5>;
		};
		trex1 {
			device_type = "trex";
			mux_ctrl = <0x77>;
			dbg_trace_addr = <0x1f603010>;
			dbg_trace_val = <26>;
		};
		trex2 {
			device_type = "trex";
			mux_ctrl = <0x88>;
			dbg_trace_addr = <0x204e3010>;
			dbg_trace_val = <8>;
		};
		trex3 {
			device_type = "trex";
			mux_ctrl = <0x55>;
			dbg_trace_addr = <0x1e503010>;
			dbg_trace_val = <8>;
		};
	};

	etm0: etm@25840000 {
		compatible = "arm,primecell";
		arm,primecell-periphid = <0x000bb95d>;

		reg = <0 0x25840000 0x1000>;
		cpu = <&cpu0>;

		coresight-name = "coresight-etm0";

		clocks = <&clock ATCLK>;
		clock-names = "apb_pclk";

		arm,coresight-loses-context-with-cpu;

		out-ports {
			port {
				etm0_out_port: endpoint {
					remote-endpoint = <&funnel0_in_port0>;
				};
			};
		};
	};

	etm1: etm@25940000 {
		compatible = "arm,primecell";
		arm,primecell-periphid = <0x000bb95d>;

		reg = <0 0x25940000 0x1000>;
		cpu = <&cpu1>;

		coresight-name = "coresight-etm1";

		clocks = <&clock ATCLK>;
		clock-names = "apb_pclk";

		arm,coresight-loses-context-with-cpu;

		out-ports {
			port {
				etm1_out_port: endpoint {
					remote-endpoint = <&funnel0_in_port1>;
				};
			};
		};
	};

<<<<<<< HEAD

=======
>>>>>>> fcfcab59
	etm2: etm@25a40000 {
		compatible = "arm,primecell";
		arm,primecell-periphid = <0x000bb95d>;

		reg = <0 0x25a40000 0x1000>;
		cpu = <&cpu2>;

		coresight-name = "coresight-etm2";

		clocks = <&clock ATCLK>;
		clock-names = "apb_pclk";

		arm,coresight-loses-context-with-cpu;

		out-ports {
			port {
				etm2_out_port: endpoint {
					remote-endpoint = <&funnel1_in_port0>;
				};
			};
		};
	};

	etm3: etm@25b40000 {
		compatible = "arm,primecell";
		arm,primecell-periphid = <0x000bb95d>;

		reg = <0 0x25b40000 0x1000>;
		cpu = <&cpu3>;

		coresight-name = "coresight-etm3";

		clocks = <&clock ATCLK>;
		clock-names = "apb_pclk";

		arm,coresight-loses-context-with-cpu;

		out-ports {
			port {
				etm3_out_port: endpoint {
					remote-endpoint = <&funnel1_in_port1>;
				};
			};
		};
	};

	etm4: etm@25c40000 {
		compatible = "arm,primecell";
		arm,primecell-periphid = <0x000bb95d>;

		reg = <0 0x25c40000 0x1000>;
		cpu = <&cpu4>;

		coresight-name = "coresight-etm4";

		clocks = <&clock ATCLK>;
		clock-names = "apb_pclk";

		arm,coresight-loses-context-with-cpu;

		out-ports {
			port {
				etm4_out_port: endpoint {
					remote-endpoint = <&funnel1_in_port2>;
				};
			};
		};
	};

	etm5: etm@25d40000 {
		compatible = "arm,primecell";
		arm,primecell-periphid = <0x000bb95d>;

		reg = <0 0x25d40000 0x1000>;
		cpu = <&cpu5>;

		coresight-name = "coresight-etm5";

		clocks = <&clock ATCLK>;
		clock-names = "apb_pclk";

		arm,coresight-loses-context-with-cpu;

		out-ports {
			port {
				etm5_out_port: endpoint {
					remote-endpoint = <&funnel1_in_port3>;
				};
			};
		};
	};

	etm6: etm@25e40000 {
		compatible = "arm,primecell";
		arm,primecell-periphid = <0x000bb95d>;

		reg = <0 0x25e40000 0x1000>;
		cpu = <&cpu6>;

		coresight-name = "coresight-etm6";

		clocks = <&clock ATCLK>;
		clock-names = "apb_pclk";

		arm,coresight-loses-context-with-cpu;

		out-ports {
			port {
				etm6_out_port: endpoint {
					remote-endpoint = <&funnel0_in_port2>;
				};
			};
		};
	};

	etm7: etm@25f40000 {
		compatible = "arm,primecell";
		arm,primecell-periphid = <0x000bb95d>;

		reg = <0 0x25f40000 0x1000>;
		cpu = <&cpu7>;

		coresight-name = "coresight-etm7";

		clocks = <&clock ATCLK>;
		clock-names = "apb_pclk";

		arm,coresight-loses-context-with-cpu;

		out-ports {
			port {
				etm7_out_port: endpoint {
					remote-endpoint = <&funnel0_in_port3>;
				};
			};
		};
	};

	funnel0: funnel@25007000 {
		compatible = "arm,primecell";
		arm,primecell-periphid = <0x000bb908>;

		reg = <0 0x25007000 0x1000>;
		reg-names = "funnel-base";

		coresight-name = "coresight-funnel0";

		clocks = <&clock ATCLK>;
		clock-names = "apb_pclk";

		out-ports {
			port {
				funnel0_out_port: endpoint {
					remote-endpoint = <&etf0_in_port>;
				};
			};
		};

		in-ports {
			#address-cells = <1>;
			#size-cells = <0>;

			port@0 {
				reg = <0>;
				funnel0_in_port0: endpoint {
					remote-endpoint = <&etm0_out_port>;
				};
			};

			port@1 {
				reg = <1>;
				funnel0_in_port1: endpoint {
					remote-endpoint = <&etm1_out_port>;
				};
			};

			port@2 {
				reg = <2>;
				funnel0_in_port2: endpoint {
					remote-endpoint = <&etm6_out_port>;
				};
			};

			port@3 {
				reg = <3>;
				funnel0_in_port3: endpoint {
					remote-endpoint = <&etm7_out_port>;
				};
			};
		};
	};

	funnel1: funnel@25008000 {
		compatible = "arm,primecell";
		arm,primecell-periphid = <0x000bb908>;

		reg = <0 0x25008000 0x1000>;
		reg-names = "funnel-base";

		coresight-name = "coresight-funnel1";

		clocks = <&clock ATCLK>;
		clock-names = "apb_pclk";

		out-ports {
			port {
				funnel1_out_port: endpoint {
					remote-endpoint = <&etf1_in_port>;
				};
			};
		};

		in-ports {
			#address-cells = <1>;
			#size-cells = <0>;

			port@0 {
				reg = <0>;
				funnel1_in_port0: endpoint {
					remote-endpoint = <&etm2_out_port>;
				};
			};

			port@1 {
				reg = <1>;
				funnel1_in_port1: endpoint {
					remote-endpoint = <&etm3_out_port>;
				};
			};

			port@2 {
				reg = <2>;
				funnel1_in_port2: endpoint {
					remote-endpoint = <&etm4_out_port>;
				};
			};

			port@3 {
				reg = <3>;
				funnel1_in_port3: endpoint {
					remote-endpoint = <&etm5_out_port>;
				};
			};
		};
	};

	funnel2: funnel@25009000 {
		compatible = "arm,primecell";
		arm,primecell-periphid = <0x000bb908>;

		reg = <0 0x25009000 0x1000>;
		reg-names = "funnel-base";

		coresight-name = "coresight-funnel2";

		clocks = <&clock ATCLK>;
		clock-names = "apb_pclk";

		out-ports {
			port {
				funnel2_out_port: endpoint {
					remote-endpoint = <&etr_in_port>;
				};
			};
		};

		in-ports {
			#address-cells = <1>;
			#size-cells = <0>;

			port@0 {
				reg = <0>;
				funnel2_in_port0: endpoint {
					remote-endpoint = <&etf0_out_port>;
				};
			};

			port@1 {
				reg = <1>;
				funnel2_in_port1: endpoint {
					remote-endpoint = <&etf1_out_port>;
				};
			};
		};
	};

	etf0: etf@25004000 {
		compatible = "arm,coresight-tmc", "arm,primecell";
		reg = <0 0x25004000 0x1000>;

		coresight-name = "coresight-etf0";

		clocks = <&clock ATCLK>;
		clock-names = "apb_pclk";

		in-ports {
			port {
				etf0_in_port: endpoint {
					remote-endpoint = <&funnel0_out_port>;
				};
			};
		};

		out-ports {
			port {
				etf0_out_port: endpoint {
					remote-endpoint = <&funnel2_in_port0>;
				};
			};
		};
	};

	etf1: etf@25005000 {
		compatible = "arm,coresight-tmc", "arm,primecell";
		reg = <0 0x25005000 0x1000>;

		coresight-name = "coresight-etf1";

		clocks = <&clock ATCLK>;
		clock-names = "apb_pclk";

		in-ports {
			port {
				etf1_in_port: endpoint {
					remote-endpoint = <&funnel1_out_port>;
				};
			};
		};

		out-ports {
			port {
				etf1_out_port: endpoint {
					remote-endpoint = <&funnel2_in_port1>;
				};
			};
		};
	};

	etr: etr@2500a000 {
		compatible = "arm,coresight-tmc", "arm,primecell";
		reg = <0 0x2500a000 0x1000>;

		coresight-name = "coresight-etr";

		clocks = <&clock ATCLK>;
		clock-names = "apb_pclk";

		in-ports {
			port {
				etr_in_port: endpoint {
					remote-endpoint = <&funnel2_out_port>;
				};
			};
		};
	};

	etr-miu@11090000 {
		compatible = "google,gs101-etr-miu";
		reg = <0x0 0x11090000 0x100>;
		tmc_buf_addr = <0x00000010 0x00000000>;
		tmc_buf_size = <0x80000000>;
	};

	exynos-adv_tracer {
		compatible = "google,exynos-adv-tracer";
		reg = <0x0 0x176c0000 0x1000>;
		reg-names = "mailbox";
		interrupts = <GIC_SPI IRQ_MAILBOX_DBGCORE2AP_ALIVE IRQ_TYPE_LEVEL_HIGH>;
		pmu-dbgcore-config = <0x3080>;
		pmu-dbgcore-status = <0x3084>;
		intr-bitoffset = <0>;
		status = "ok";
	};

	exynos_adv_tracer_s2d {
		compatible = "google,exynos-adv-tracer-s2d";
		plugin-len = <3>;
		plugin-name = "S2D";
		pmu-burnin-ctrl = <0x3cd0>;
		sel-scanmode-bit = <25>;
		dbgsel-sw-bit = <4>;
		blk-list = "AOC", "AOCCORE", "BO", "BOCORE", "BUS0", "BUS1",
			   "BUS2", "CMU", "CORE", "CPUCL0", "CLUSTER0", "CSIS",
			   "DISP", "DNS", "DPU", "EH", "G2D", "G3AA",
			   "G3D", "GPU", "GDC", "GSA", "HSI0", "HSI1",
			   "HSI2", "IPP", "ITP", "MCSC", "MFC", "MIF1",
			   "MIF2", "MIF3", "PDP", "PERIC0", "PERIC1", "TNR",
			   "TPU", "TPUCORE", "SLC0", "SLC1", "SLC2", "SLC3";
		status = "ok";
	};

	sjtag_ap {
		compatible = "google,sjtag";
		ms-per-tick = <5590>;
		ipc-timeout-ms = <450>;
		pubkey = /bits/ 8 <0xef 0x48 0x97 0xa2 0x57 0x8b 0xd1 0x2d 0x3a 0x18 0x7b 0x68
				   0x9f 0xd2 0xe6 0xf8 0x3c 0xf6 0xca 0xa5 0x52 0x9d 0x94 0x75
				   0x69 0xdf 0x98 0xd7 0x6f 0x3e 0xa1 0x0b 0x44 0x4e 0x51 0x1d
				   0xac 0x5a 0x9e 0x0b 0x66 0x9e 0x40 0xfd 0x49 0x50 0x07 0xc0
				   0xc7 0x65 0x76 0x59 0xa6 0xce 0xf6 0x4a 0xb4 0x73 0x9f 0x18
				   0x50 0x01 0xaa 0x7d 0x5e 0x01 0x00 0x00 0x2b 0xeb 0x0b 0xf4
				   0x81 0xf9 0x20 0xb6 0x4c 0xe9 0xc7 0x0e 0x08 0xd7 0x4e 0xd4
				   0xf0 0x4f 0xcd 0xba 0x4b 0x69 0xca 0x15 0x26 0x6e 0x83 0xeb
				   0x13 0x5c 0xd4 0x4d 0x3a 0xa2 0x81 0x9b 0x4c 0x69 0xdf 0x7e
				   0x49 0xc8 0x77 0x0f 0x1c 0x22 0x5d 0x3a 0x33 0xb3 0x2a 0xc7
				   0x2f 0x90 0xf6 0x01 0x56 0x39 0x74 0xf4 0xec 0x82 0xd7 0x14
				   0x02 0x01 0x00 0x00>;
		dbg-domain = <0x80282ff9>;
		access-lvl = <0xc0000cc0 0x0cffffc3>;
		dbg-itvl = <0>;
		gsa-device = <&gsa>;
	};

	sjtag_gsa {
		compatible = "google,sjtag";
		ms-per-tick = <5590>;
		ipc-timeout-ms = <450>;
		pubkey = /bits/ 8 <0x76 0xdb 0x26 0x6b 0x6b 0xe2 0x4e 0x09 0xc8 0xdf 0x0b 0x74
				   0x05 0xa0 0xb5 0x61 0x60 0x29 0x43 0xfa 0x36 0xc5 0x1b 0xc0
				   0xb6 0x25 0x3a 0x2b 0x2d 0x87 0x55 0x89 0x2c 0x05 0x73 0x6f
				   0x20 0x54 0x48 0xff 0x9a 0xcd 0xc5 0x5f 0x0f 0xae 0xd2 0x4c
				   0x2b 0x0b 0x84 0x95 0x16 0x12 0xbf 0x3a 0xe8 0x12 0x9d 0xaa
				   0x3a 0x6b 0xa6 0xec 0x8d 0x00 0x00 0x00 0x29 0xab 0x75 0x37
				   0x51 0x5a 0x4e 0x04 0x7e 0x3e 0x44 0xe9 0x10 0x62 0x45 0x0d
				   0x9a 0xbe 0x50 0xa8 0x85 0x5f 0xc1 0x7d 0x38 0x8a 0xa1 0x99
				   0xee 0xd0 0x35 0xc0 0x07 0x25 0xb0 0x80 0x1b 0x7c 0x18 0xfb
				   0x38 0x59 0xca 0xb1 0x28 0xad 0xe3 0x39 0x95 0xc8 0x6c 0x29
				   0x4e 0x60 0x35 0x19 0x2d 0x3e 0x89 0x49 0x04 0xd6 0xd2 0xa8
				   0x0a 0x01 0x00 0x0>;
		dbg-domain = <0x0000006f>;
		access-lvl = <0x00000000 0x00003cff>;
		dbg-itvl = <0>;
		gsa-device = <&gsa>;
	};
};<|MERGE_RESOLUTION|>--- conflicted
+++ resolved
@@ -323,10 +323,6 @@
 		};
 	};
 
-<<<<<<< HEAD
-
-=======
->>>>>>> fcfcab59
 	etm2: etm@25a40000 {
 		compatible = "arm,primecell";
 		arm,primecell-periphid = <0x000bb95d>;
