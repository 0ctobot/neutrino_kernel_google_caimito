menu "Kernel hacking"

source "lib/Kconfig.debug"

config STRICT_DEVMEM
	bool "Filter access to /dev/mem"
	depends on MMU
	---help---
	  If this option is disabled, you allow userspace (root) access to all
	  of memory, including kernel and userspace memory. Accidental
	  access to this is obviously disastrous, but specific access can
	  be used by people debugging the kernel.

	  If this option is switched on, the /dev/mem file only allows
	  userspace access to memory mapped peripherals.

          If in doubt, say Y.

# RMK wants arm kernels compiled with frame pointers or stack unwinding.
# If you know what you are doing and are willing to live without stack
# traces, you can get a slightly smaller kernel by setting this option to
# n, but then RMK will have to kill you ;).
config FRAME_POINTER
	bool
	depends on !THUMB2_KERNEL
	default y if !ARM_UNWIND || FUNCTION_GRAPH_TRACER
	help
	  If you say N here, the resulting kernel will be slightly smaller and
	  faster. However, if neither FRAME_POINTER nor ARM_UNWIND are enabled,
	  when a problem occurs with the kernel, the information that is
	  reported is severely limited.

config ARM_UNWIND
	bool "Enable stack unwinding support (EXPERIMENTAL)"
	depends on AEABI && EXPERIMENTAL
	default y
	help
	  This option enables stack unwinding support in the kernel
	  using the information automatically generated by the
	  compiler. The resulting kernel image is slightly bigger but
	  the performance is not affected. Currently, this feature
	  only works with EABI compilers. If unsure say Y.

config OLD_MCOUNT
	bool
	depends on FUNCTION_TRACER && FRAME_POINTER
	default y

config DEBUG_USER
	bool "Verbose user fault messages"
	help
	  When a user program crashes due to an exception, the kernel can
	  print a brief message explaining what the problem was. This is
	  sometimes helpful for debugging but serves no purpose on a
	  production system. Most people should say N here.

	  In addition, you need to pass user_debug=N on the kernel command
	  line to enable this feature.  N consists of the sum of:

	      1 - undefined instruction events
	      2 - system calls
	      4 - invalid data aborts
	      8 - SIGSEGV faults
	     16 - SIGBUS faults

# These options are only for real kernel hackers who want to get their hands dirty.
config DEBUG_LL
	bool "Kernel low-level debugging functions (read help!)"
	depends on DEBUG_KERNEL
	help
	  Say Y here to include definitions of printascii, printch, printhex
	  in the kernel.  This is helpful if you are debugging code that
	  executes before the console is initialized.

	  Note that selecting this option will limit the kernel to a single
	  UART definition, as specified below. Attempting to boot the kernel
	  image on a different platform *will not work*, so this option should
	  not be enabled for kernels that are intended to be portable.

choice
	prompt "Kernel low-level debugging port"
	depends on DEBUG_LL

	config DEBUG_LL_UART_NONE
		bool "No low-level debugging UART"
		help
		  Say Y here if your platform doesn't provide a UART option
		  below. This relies on your platform choosing the right UART
		  definition internally in order for low-level debugging to
		  work.

	config DEBUG_ICEDCC
		bool "Kernel low-level debugging via EmbeddedICE DCC channel"
		help
		  Say Y here if you want the debug print routines to direct
		  their output to the EmbeddedICE macrocell's DCC channel using
		  co-processor 14. This is known to work on the ARM9 style ICE
		  channel and on the XScale with the PEEDI.

		  Note that the system will appear to hang during boot if there
		  is nothing connected to read from the DCC.

	config DEBUG_FOOTBRIDGE_COM1
		bool "Kernel low-level debugging messages via footbridge 8250 at PCI COM1"
		depends on FOOTBRIDGE
		help
		  Say Y here if you want the debug print routines to direct
		  their output to the 8250 at PCI COM1.

	config DEBUG_DC21285_PORT
		bool "Kernel low-level debugging messages via footbridge serial port"
		depends on FOOTBRIDGE
		help
		  Say Y here if you want the debug print routines to direct
		  their output to the serial port in the DC21285 (Footbridge).

	config DEBUG_CLPS711X_UART1
		bool "Kernel low-level debugging messages via UART1"
		depends on ARCH_CLPS711X
		help
		  Say Y here if you want the debug print routines to direct
		  their output to the first serial port on these devices.

	config DEBUG_CLPS711X_UART2
		bool "Kernel low-level debugging messages via UART2"
		depends on ARCH_CLPS711X
		help
		  Say Y here if you want the debug print routines to direct
		  their output to the second serial port on these devices.

<<<<<<< HEAD
	config DEBUG_HIGHBANK_UART
		bool "Kernel low-level debugging messages via Highbank UART"
		depends on ARCH_HIGHBANK
		help
		  Say Y here if you want the debug print routines to direct
		  their output to the UART on Highbank based devices.
=======
	config DEBUG_IMX1_UART
		bool "i.MX1 Debug UART"
		depends on SOC_IMX1
		help
		  Say Y here if you want kernel low-level debugging support
		  on i.MX1.

	config DEBUG_IMX23_UART
		bool "i.MX23 Debug UART"
		depends on SOC_IMX23
		help
		  Say Y here if you want kernel low-level debugging support
		  on i.MX23.

	config DEBUG_IMX25_UART
		bool "i.MX25 Debug UART"
		depends on SOC_IMX25
		help
		  Say Y here if you want kernel low-level debugging support
		  on i.MX25.

	config DEBUG_IMX21_IMX27_UART
		bool "i.MX21 and i.MX27 Debug UART"
		depends on SOC_IMX21 || SOC_IMX27
		help
		  Say Y here if you want kernel low-level debugging support
		  on i.MX21 or i.MX27.

	config DEBUG_IMX28_UART
		bool "i.MX28 Debug UART"
		depends on SOC_IMX28
		help
		  Say Y here if you want kernel low-level debugging support
		  on i.MX28.

	config DEBUG_IMX31_IMX35_UART
		bool "i.MX31 and i.MX35 Debug UART"
		depends on SOC_IMX31 || SOC_IMX35
		help
		  Say Y here if you want kernel low-level debugging support
		  on i.MX31 or i.MX35.

	config DEBUG_IMX51_UART
		bool "i.MX51 Debug UART"
		depends on SOC_IMX51
		help
		  Say Y here if you want kernel low-level debugging support
		  on i.MX51.

	config DEBUG_IMX50_IMX53_UART
		bool "i.MX50 and i.MX53 Debug UART"
		depends on SOC_IMX50 || SOC_IMX53
		help
		  Say Y here if you want kernel low-level debugging support
		  on i.MX50 or i.MX53.

	config DEBUG_IMX6Q_UART
		bool "i.MX6Q Debug UART"
		depends on SOC_IMX6Q
		help
		  Say Y here if you want kernel low-level debugging support
		  on i.MX6Q.

	config DEBUG_S3C_UART0
		depends on PLAT_SAMSUNG
		bool "Use S3C UART 0 for low-level debug"
		help
		  Say Y here if you want the debug print routines to direct
		  their output to UART 0. The port must have been initialised
		  by the boot-loader before use.

		  The uncompressor code port configuration is now handled
		  by CONFIG_S3C_LOWLEVEL_UART_PORT.

	config DEBUG_S3C_UART1
		depends on PLAT_SAMSUNG
		bool "Use S3C UART 1 for low-level debug"
		help
		  Say Y here if you want the debug print routines to direct
		  their output to UART 1. The port must have been initialised
		  by the boot-loader before use.

		  The uncompressor code port configuration is now handled
		  by CONFIG_S3C_LOWLEVEL_UART_PORT.

	config DEBUG_S3C_UART2
		depends on PLAT_SAMSUNG
		bool "Use S3C UART 2 for low-level debug"
		help
		  Say Y here if you want the debug print routines to direct
		  their output to UART 2. The port must have been initialised
		  by the boot-loader before use.

		  The uncompressor code port configuration is now handled
		  by CONFIG_S3C_LOWLEVEL_UART_PORT.

	config DEBUG_REALVIEW_STD_PORT
		bool "RealView Default UART"
		depends on ARCH_REALVIEW
		help
		  Say Y here if you want the debug print routines to direct
		  their output to the serial port on RealView EB, PB11MP, PBA8
		  and PBX platforms.

	config DEBUG_REALVIEW_PB1176_PORT
		bool "RealView PB1176 UART"
		depends on MACH_REALVIEW_PB1176
		help
		  Say Y here if you want the debug print routines to direct
		  their output to the standard serial port on the RealView
		  PB1176 platform.
>>>>>>> 8bcb9765

endchoice

config EARLY_PRINTK
	bool "Early printk"
	depends on DEBUG_LL
	help
	  Say Y here if you want to have an early console using the
	  kernel low-level debugging functions. Add earlyprintk to your
	  kernel parameters to enable this console.

config OC_ETM
	bool "On-chip ETM and ETB"
	select ARM_AMBA
	help
	  Enables the on-chip embedded trace macrocell and embedded trace
	  buffer driver that will allow you to collect traces of the
	  kernel code.

<<<<<<< HEAD
config DEBUG_S3C_UART
	depends on PLAT_SAMSUNG
	int "S3C UART to use for low-level debug"
	default "0"
	help
	  Choice for UART for kernel low-level using S3C UARTS,
	  should be between zero and two. The port must have been
	  initialised by the boot-loader before use.

	  The uncompressor code port configuration is now handled
	  by CONFIG_S3C_LOWLEVEL_UART_PORT.

=======
>>>>>>> 8bcb9765
config ARM_KPROBES_TEST
	tristate "Kprobes test module"
	depends on KPROBES && MODULES
	help
	  Perform tests of kprobes API and instruction set simulation.

endmenu<|MERGE_RESOLUTION|>--- conflicted
+++ resolved
@@ -128,14 +128,13 @@
 		  Say Y here if you want the debug print routines to direct
 		  their output to the second serial port on these devices.
 
-<<<<<<< HEAD
 	config DEBUG_HIGHBANK_UART
 		bool "Kernel low-level debugging messages via Highbank UART"
 		depends on ARCH_HIGHBANK
 		help
 		  Say Y here if you want the debug print routines to direct
 		  their output to the UART on Highbank based devices.
-=======
+
 	config DEBUG_IMX1_UART
 		bool "i.MX1 Debug UART"
 		depends on SOC_IMX1
@@ -247,7 +246,6 @@
 		  Say Y here if you want the debug print routines to direct
 		  their output to the standard serial port on the RealView
 		  PB1176 platform.
->>>>>>> 8bcb9765
 
 endchoice
 
@@ -267,21 +265,6 @@
 	  buffer driver that will allow you to collect traces of the
 	  kernel code.
 
-<<<<<<< HEAD
-config DEBUG_S3C_UART
-	depends on PLAT_SAMSUNG
-	int "S3C UART to use for low-level debug"
-	default "0"
-	help
-	  Choice for UART for kernel low-level using S3C UARTS,
-	  should be between zero and two. The port must have been
-	  initialised by the boot-loader before use.
-
-	  The uncompressor code port configuration is now handled
-	  by CONFIG_S3C_LOWLEVEL_UART_PORT.
-
-=======
->>>>>>> 8bcb9765
 config ARM_KPROBES_TEST
 	tristate "Kprobes test module"
 	depends on KPROBES && MODULES
