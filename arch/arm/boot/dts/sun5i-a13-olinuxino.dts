/*
 * Copyright 2012 Maxime Ripard
 *
 * Maxime Ripard <maxime.ripard@free-electrons.com>
 *
 * This file is dual-licensed: you can use it either under the terms
 * of the GPL or the X11 license, at your option. Note that this dual
 * licensing only applies to this file, and not this project as a
 * whole.
 *
 *  a) This file is free software; you can redistribute it and/or
 *     modify it under the terms of the GNU General Public License as
 *     published by the Free Software Foundation; either version 2 of the
 *     License, or (at your option) any later version.
 *
 *     This file is distributed in the hope that it will be useful,
 *     but WITHOUT ANY WARRANTY; without even the implied warranty of
 *     MERCHANTABILITY or FITNESS FOR A PARTICULAR PURPOSE.  See the
 *     GNU General Public License for more details.
 *
 * Or, alternatively,
 *
 *  b) Permission is hereby granted, free of charge, to any person
 *     obtaining a copy of this software and associated documentation
 *     files (the "Software"), to deal in the Software without
 *     restriction, including without limitation the rights to use,
 *     copy, modify, merge, publish, distribute, sublicense, and/or
 *     sell copies of the Software, and to permit persons to whom the
 *     Software is furnished to do so, subject to the following
 *     conditions:
 *
 *     The above copyright notice and this permission notice shall be
 *     included in all copies or substantial portions of the Software.
 *
 *     THE SOFTWARE IS PROVIDED "AS IS", WITHOUT WARRANTY OF ANY KIND,
 *     EXPRESS OR IMPLIED, INCLUDING BUT NOT LIMITED TO THE WARRANTIES
 *     OF MERCHANTABILITY, FITNESS FOR A PARTICULAR PURPOSE AND
 *     NONINFRINGEMENT. IN NO EVENT SHALL THE AUTHORS OR COPYRIGHT
 *     HOLDERS BE LIABLE FOR ANY CLAIM, DAMAGES OR OTHER LIABILITY,
 *     WHETHER IN AN ACTION OF CONTRACT, TORT OR OTHERWISE, ARISING
 *     FROM, OUT OF OR IN CONNECTION WITH THE SOFTWARE OR THE USE OR
 *     OTHER DEALINGS IN THE SOFTWARE.
 */

/dts-v1/;
#include "sun5i-a13.dtsi"
#include "sunxi-common-regulators.dtsi"

#include <dt-bindings/gpio/gpio.h>
#include <dt-bindings/input/input.h>

/ {
	model = "Olimex A13-Olinuxino";
	compatible = "olimex,a13-olinuxino", "allwinner,sun5i-a13";

	aliases {
		serial0 = &uart1;
	};

	chosen {
		stdout-path = "serial0:115200n8";
	};

	leds {
		compatible = "gpio-leds";
		pinctrl-names = "default";
		pinctrl-0 = <&led_pins_olinuxino>;

		power {
			gpios = <&pio 6 9 GPIO_ACTIVE_HIGH>;
			default-state = "on";
		};
	};

	bridge {
		compatible = "dumb-vga-dac";

		ports {
			#address-cells = <1>;
			#size-cells = <0>;

			port@0 {
				reg = <0>;

				vga_bridge_in: endpoint {
					remote-endpoint = <&tcon0_out_vga>;
				};
			};

			port@1 {
				reg = <1>;

				vga_bridge_out: endpoint {
					remote-endpoint = <&vga_con_in>;
				};
			};
		};
	};

	vga {
		compatible = "vga-connector";

		port {
			vga_con_in: endpoint {
				remote-endpoint = <&vga_bridge_out>;
			};
		};
	};
};

&be0 {
	status = "okay";
};

&codec {
	status = "okay";
};

&ehci0 {
	status = "okay";
};

&i2c0 {
	status = "okay";

	axp209: pmic@34 {
		compatible = "x-powers,axp209";
		reg = <0x34>;
		interrupts = <0>;

		interrupt-controller;
		#interrupt-cells = <1>;
	};
};

&i2c1 {
	status = "okay";
};

&i2c2 {
	status = "okay";
};

&lradc {
	vref-supply = <&reg_vcc3v0>;
	status = "okay";

	button-191 {
		label = "Volume Up";
		linux,code = <KEY_VOLUMEUP>;
		channel = <0>;
		voltage = <191274>;
	};

	button-392 {
		label = "Volume Down";
		linux,code = <KEY_VOLUMEDOWN>;
		channel = <0>;
		voltage = <392644>;
	};

	button-601 {
		label = "Menu";
		linux,code = <KEY_MENU>;
		channel = <0>;
		voltage = <601151>;
	};

	button-795 {
		label = "Enter";
		linux,code = <KEY_ENTER>;
		channel = <0>;
		voltage = <795090>;
	};

	button-987 {
		label = "Home";
		linux,code = <KEY_HOMEPAGE>;
		channel = <0>;
		voltage = <987387>;
	};
};

&mmc0 {
	vmmc-supply = <&reg_vcc3v3>;
	bus-width = <4>;
	cd-gpios = <&pio 6 0 GPIO_ACTIVE_LOW>; /* PG0 */
	status = "okay";
};

&ohci0 {
	status = "okay";
};

&otg_sram {
	status = "okay";
};

&pio {
	led_pins_olinuxino: led-pin {
		pins = "PG9";
		function = "gpio_out";
		drive-strength = <20>;
	};
<<<<<<< HEAD

	usb0_id_detect_pin: usb0-id-detect-pin {
		pins = "PG2";
		function = "gpio_in";
		bias-pull-up;
	};

	usb0_vbus_detect_pin: usb0-vbus-detect-pin {
		pins = "PG1";
		function = "gpio_in";
		bias-pull-down;
	};
=======
>>>>>>> 0ecfebd2
};

&reg_usb0_vbus {
	status = "okay";
	gpio = <&pio 6 12 GPIO_ACTIVE_HIGH>; /* PG12 */
};

&reg_usb1_vbus {
	gpio = <&pio 6 11 GPIO_ACTIVE_HIGH>;
	status = "okay";
};

&tcon0 {
	pinctrl-names = "default";
	pinctrl-0 = <&lcd_rgb666_pins>;
	status = "okay";
};

&tcon0_out {
	tcon0_out_vga: endpoint@0 {
		reg = <0>;
		remote-endpoint = <&vga_bridge_in>;
	};
};

&uart1 {
	pinctrl-names = "default";
	pinctrl-0 = <&uart1_pg_pins>;
	status = "okay";
};

&usb_otg {
	dr_mode = "otg";
	status = "okay";
};

&usbphy {
	usb0_id_det-gpios = <&pio 6 2 (GPIO_ACTIVE_HIGH | GPIO_PULL_UP)>; /* PG2 */
	usb0_vbus_det-gpios = <&pio 6 1 (GPIO_ACTIVE_HIGH | GPIO_PULL_DOWN)>; /* PG1 */
	usb0_vbus-supply = <&reg_usb0_vbus>;
	usb1_vbus-supply = <&reg_usb1_vbus>;
	status = "okay";
};<|MERGE_RESOLUTION|>--- conflicted
+++ resolved
@@ -202,21 +202,6 @@
 		function = "gpio_out";
 		drive-strength = <20>;
 	};
-<<<<<<< HEAD
-
-	usb0_id_detect_pin: usb0-id-detect-pin {
-		pins = "PG2";
-		function = "gpio_in";
-		bias-pull-up;
-	};
-
-	usb0_vbus_detect_pin: usb0-vbus-detect-pin {
-		pins = "PG1";
-		function = "gpio_in";
-		bias-pull-down;
-	};
-=======
->>>>>>> 0ecfebd2
 };
 
 &reg_usb0_vbus {
