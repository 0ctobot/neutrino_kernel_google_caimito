--- conflicted
+++ resolved
@@ -96,7 +96,6 @@
 #else
 	clear_LDT();
 #endif
-<<<<<<< HEAD
 }
 
 static inline void switch_ldt(struct mm_struct *prev, struct mm_struct *next)
@@ -125,41 +124,6 @@
 #endif
 
 	DEBUG_LOCKS_WARN_ON(preemptible());
-=======
->>>>>>> bb176f67
-}
-
-static inline void switch_ldt(struct mm_struct *prev, struct mm_struct *next)
-{
-<<<<<<< HEAD
-	if (this_cpu_read(cpu_tlbstate.state) == TLBSTATE_OK)
-		this_cpu_write(cpu_tlbstate.state, TLBSTATE_LAZY);
-=======
-#ifdef CONFIG_MODIFY_LDT_SYSCALL
-	/*
-	 * Load the LDT if either the old or new mm had an LDT.
-	 *
-	 * An mm will never go from having an LDT to not having an LDT.  Two
-	 * mms never share an LDT, so we don't gain anything by checking to
-	 * see whether the LDT changed.  There's also no guarantee that
-	 * prev->context.ldt actually matches LDTR, but, if LDTR is non-NULL,
-	 * then prev->context.ldt will also be non-NULL.
-	 *
-	 * If we really cared, we could optimize the case where prev == next
-	 * and we're exiting lazy mode.  Most of the time, if this happens,
-	 * we don't actually need to reload LDTR, but modify_ldt() is mostly
-	 * used by legacy code and emulators where we don't need this level of
-	 * performance.
-	 *
-	 * This uses | instead of || because it generates better code.
-	 */
-	if (unlikely((unsigned long)prev->context.ldt |
-		     (unsigned long)next->context.ldt))
-		load_mm_ldt(next);
-#endif
-
-	DEBUG_LOCKS_WARN_ON(preemptible());
->>>>>>> bb176f67
 }
 
 void enter_lazy_tlb(struct mm_struct *mm, struct task_struct *tsk);
@@ -316,8 +280,6 @@
 	return __pkru_allows_pkey(vma_pkey(vma), write);
 }
 
-<<<<<<< HEAD
-=======
 /*
  * If PCID is on, ASID-aware code paths put the ASID+1 into the PCID
  * bits.  This serves two purposes.  It prevents a nasty situation in
@@ -344,7 +306,6 @@
 	VM_WARN_ON_ONCE(asid > 4094);
 	return __sme_pa(mm->pgd) | (asid + 1) | CR3_NOFLUSH;
 }
->>>>>>> bb176f67
 
 /*
  * This can be used from process context to figure out what the value of
@@ -355,12 +316,8 @@
  */
 static inline unsigned long __get_current_cr3_fast(void)
 {
-<<<<<<< HEAD
-	unsigned long cr3 = __pa(this_cpu_read(cpu_tlbstate.loaded_mm)->pgd);
-=======
 	unsigned long cr3 = build_cr3(this_cpu_read(cpu_tlbstate.loaded_mm),
 		this_cpu_read(cpu_tlbstate.loaded_mm_asid));
->>>>>>> bb176f67
 
 	/* For now, be very restrictive about when this can be called. */
 	VM_WARN_ON(in_nmi() || preemptible());
