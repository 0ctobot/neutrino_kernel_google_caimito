/*
 * Xen mmu operations
 *
 * This file contains the various mmu fetch and update operations.
 * The most important job they must perform is the mapping between the
 * domain's pfn and the overall machine mfns.
 *
 * Xen allows guests to directly update the pagetable, in a controlled
 * fashion.  In other words, the guest modifies the same pagetable
 * that the CPU actually uses, which eliminates the overhead of having
 * a separate shadow pagetable.
 *
 * In order to allow this, it falls on the guest domain to map its
 * notion of a "physical" pfn - which is just a domain-local linear
 * address - into a real "machine address" which the CPU's MMU can
 * use.
 *
 * A pgd_t/pmd_t/pte_t will typically contain an mfn, and so can be
 * inserted directly into the pagetable.  When creating a new
 * pte/pmd/pgd, it converts the passed pfn into an mfn.  Conversely,
 * when reading the content back with __(pgd|pmd|pte)_val, it converts
 * the mfn back into a pfn.
 *
 * The other constraint is that all pages which make up a pagetable
 * must be mapped read-only in the guest.  This prevents uncontrolled
 * guest updates to the pagetable.  Xen strictly enforces this, and
 * will disallow any pagetable update which will end up mapping a
 * pagetable page RW, and will disallow using any writable page as a
 * pagetable.
 *
 * Naively, when loading %cr3 with the base of a new pagetable, Xen
 * would need to validate the whole pagetable before going on.
 * Naturally, this is quite slow.  The solution is to "pin" a
 * pagetable, which enforces all the constraints on the pagetable even
 * when it is not actively in use.  This menas that Xen can be assured
 * that it is still valid when you do load it into %cr3, and doesn't
 * need to revalidate it.
 *
 * Jeremy Fitzhardinge <jeremy@xensource.com>, XenSource Inc, 2007
 */
#include <linux/sched/mm.h>
#include <linux/highmem.h>
#include <linux/debugfs.h>
#include <linux/bug.h>
#include <linux/vmalloc.h>
#include <linux/export.h>
#include <linux/init.h>
#include <linux/gfp.h>
#include <linux/memblock.h>
#include <linux/seq_file.h>
#include <linux/crash_dump.h>
#ifdef CONFIG_KEXEC_CORE
#include <linux/kexec.h>
#endif

#include <trace/events/xen.h>

#include <asm/pgtable.h>
#include <asm/tlbflush.h>
#include <asm/fixmap.h>
#include <asm/mmu_context.h>
#include <asm/setup.h>
#include <asm/paravirt.h>
#include <asm/e820/api.h>
#include <asm/linkage.h>
#include <asm/page.h>
#include <asm/init.h>
#include <asm/pat.h>
#include <asm/smp.h>

#include <asm/xen/hypercall.h>
#include <asm/xen/hypervisor.h>

#include <xen/xen.h>
#include <xen/page.h>
#include <xen/interface/xen.h>
#include <xen/interface/hvm/hvm_op.h>
#include <xen/interface/version.h>
#include <xen/interface/memory.h>
#include <xen/hvc-console.h>

#include "multicalls.h"
#include "mmu.h"
#include "debugfs.h"

#ifdef CONFIG_X86_32
/*
 * Identity map, in addition to plain kernel map.  This needs to be
 * large enough to allocate page table pages to allocate the rest.
 * Each page can map 2MB.
 */
#define LEVEL1_IDENT_ENTRIES	(PTRS_PER_PTE * 4)
static RESERVE_BRK_ARRAY(pte_t, level1_ident_pgt, LEVEL1_IDENT_ENTRIES);
#endif
#ifdef CONFIG_X86_64
/* l3 pud for userspace vsyscall mapping */
static pud_t level3_user_vsyscall[PTRS_PER_PUD] __page_aligned_bss;
#endif /* CONFIG_X86_64 */

/*
 * Note about cr3 (pagetable base) values:
 *
 * xen_cr3 contains the current logical cr3 value; it contains the
 * last set cr3.  This may not be the current effective cr3, because
 * its update may be being lazily deferred.  However, a vcpu looking
 * at its own cr3 can use this value knowing that it everything will
 * be self-consistent.
 *
 * xen_current_cr3 contains the actual vcpu cr3; it is set once the
 * hypercall to set the vcpu cr3 is complete (so it may be a little
 * out of date, but it will never be set early).  If one vcpu is
 * looking at another vcpu's cr3 value, it should use this variable.
 */
DEFINE_PER_CPU(unsigned long, xen_cr3);	 /* cr3 stored as physaddr */
DEFINE_PER_CPU(unsigned long, xen_current_cr3);	 /* actual vcpu cr3 */

static phys_addr_t xen_pt_base, xen_pt_size __initdata;

/*
 * Just beyond the highest usermode address.  STACK_TOP_MAX has a
 * redzone above it, so round it up to a PGD boundary.
 */
#define USER_LIMIT	((STACK_TOP_MAX + PGDIR_SIZE - 1) & PGDIR_MASK)

void make_lowmem_page_readonly(void *vaddr)
{
	pte_t *pte, ptev;
	unsigned long address = (unsigned long)vaddr;
	unsigned int level;

	pte = lookup_address(address, &level);
	if (pte == NULL)
		return;		/* vaddr missing */

	ptev = pte_wrprotect(*pte);

	if (HYPERVISOR_update_va_mapping(address, ptev, 0))
		BUG();
}

void make_lowmem_page_readwrite(void *vaddr)
{
	pte_t *pte, ptev;
	unsigned long address = (unsigned long)vaddr;
	unsigned int level;

	pte = lookup_address(address, &level);
	if (pte == NULL)
		return;		/* vaddr missing */

	ptev = pte_mkwrite(*pte);

	if (HYPERVISOR_update_va_mapping(address, ptev, 0))
		BUG();
}


static bool xen_page_pinned(void *ptr)
{
	struct page *page = virt_to_page(ptr);

	return PagePinned(page);
}

static void xen_extend_mmu_update(const struct mmu_update *update)
{
	struct multicall_space mcs;
	struct mmu_update *u;

	mcs = xen_mc_extend_args(__HYPERVISOR_mmu_update, sizeof(*u));

	if (mcs.mc != NULL) {
		mcs.mc->args[1]++;
	} else {
		mcs = __xen_mc_entry(sizeof(*u));
		MULTI_mmu_update(mcs.mc, mcs.args, 1, NULL, DOMID_SELF);
	}

	u = mcs.args;
	*u = *update;
}

static void xen_extend_mmuext_op(const struct mmuext_op *op)
{
	struct multicall_space mcs;
	struct mmuext_op *u;

	mcs = xen_mc_extend_args(__HYPERVISOR_mmuext_op, sizeof(*u));

	if (mcs.mc != NULL) {
		mcs.mc->args[1]++;
	} else {
		mcs = __xen_mc_entry(sizeof(*u));
		MULTI_mmuext_op(mcs.mc, mcs.args, 1, NULL, DOMID_SELF);
	}

	u = mcs.args;
	*u = *op;
}

static void xen_set_pmd_hyper(pmd_t *ptr, pmd_t val)
{
	struct mmu_update u;

	preempt_disable();

	xen_mc_batch();

	/* ptr may be ioremapped for 64-bit pagetable setup */
	u.ptr = arbitrary_virt_to_machine(ptr).maddr;
	u.val = pmd_val_ma(val);
	xen_extend_mmu_update(&u);

	xen_mc_issue(PARAVIRT_LAZY_MMU);

	preempt_enable();
}

static void xen_set_pmd(pmd_t *ptr, pmd_t val)
{
	trace_xen_mmu_set_pmd(ptr, val);

	/* If page is not pinned, we can just update the entry
	   directly */
	if (!xen_page_pinned(ptr)) {
		*ptr = val;
		return;
	}

	xen_set_pmd_hyper(ptr, val);
}

/*
 * Associate a virtual page frame with a given physical page frame
 * and protection flags for that frame.
 */
void set_pte_mfn(unsigned long vaddr, unsigned long mfn, pgprot_t flags)
{
	set_pte_vaddr(vaddr, mfn_pte(mfn, flags));
}

static bool xen_batched_set_pte(pte_t *ptep, pte_t pteval)
{
	struct mmu_update u;

	if (paravirt_get_lazy_mode() != PARAVIRT_LAZY_MMU)
		return false;

	xen_mc_batch();

	u.ptr = virt_to_machine(ptep).maddr | MMU_NORMAL_PT_UPDATE;
	u.val = pte_val_ma(pteval);
	xen_extend_mmu_update(&u);

	xen_mc_issue(PARAVIRT_LAZY_MMU);

	return true;
}

static inline void __xen_set_pte(pte_t *ptep, pte_t pteval)
{
	if (!xen_batched_set_pte(ptep, pteval)) {
		/*
		 * Could call native_set_pte() here and trap and
		 * emulate the PTE write but with 32-bit guests this
		 * needs two traps (one for each of the two 32-bit
		 * words in the PTE) so do one hypercall directly
		 * instead.
		 */
		struct mmu_update u;

		u.ptr = virt_to_machine(ptep).maddr | MMU_NORMAL_PT_UPDATE;
		u.val = pte_val_ma(pteval);
		HYPERVISOR_mmu_update(&u, 1, NULL, DOMID_SELF);
	}
}

static void xen_set_pte(pte_t *ptep, pte_t pteval)
{
	trace_xen_mmu_set_pte(ptep, pteval);
	__xen_set_pte(ptep, pteval);
}

static void xen_set_pte_at(struct mm_struct *mm, unsigned long addr,
		    pte_t *ptep, pte_t pteval)
{
	trace_xen_mmu_set_pte_at(mm, addr, ptep, pteval);
	__xen_set_pte(ptep, pteval);
}

pte_t xen_ptep_modify_prot_start(struct mm_struct *mm,
				 unsigned long addr, pte_t *ptep)
{
	/* Just return the pte as-is.  We preserve the bits on commit */
	trace_xen_mmu_ptep_modify_prot_start(mm, addr, ptep, *ptep);
	return *ptep;
}

void xen_ptep_modify_prot_commit(struct mm_struct *mm, unsigned long addr,
				 pte_t *ptep, pte_t pte)
{
	struct mmu_update u;

	trace_xen_mmu_ptep_modify_prot_commit(mm, addr, ptep, pte);
	xen_mc_batch();

	u.ptr = virt_to_machine(ptep).maddr | MMU_PT_UPDATE_PRESERVE_AD;
	u.val = pte_val_ma(pte);
	xen_extend_mmu_update(&u);

	xen_mc_issue(PARAVIRT_LAZY_MMU);
}

/* Assume pteval_t is equivalent to all the other *val_t types. */
static pteval_t pte_mfn_to_pfn(pteval_t val)
{
	if (val & _PAGE_PRESENT) {
		unsigned long mfn = (val & PTE_PFN_MASK) >> PAGE_SHIFT;
		unsigned long pfn = mfn_to_pfn(mfn);

		pteval_t flags = val & PTE_FLAGS_MASK;
		if (unlikely(pfn == ~0))
			val = flags & ~_PAGE_PRESENT;
		else
			val = ((pteval_t)pfn << PAGE_SHIFT) | flags;
	}

	return val;
}

static pteval_t pte_pfn_to_mfn(pteval_t val)
{
	if (val & _PAGE_PRESENT) {
		unsigned long pfn = (val & PTE_PFN_MASK) >> PAGE_SHIFT;
		pteval_t flags = val & PTE_FLAGS_MASK;
		unsigned long mfn;

		mfn = __pfn_to_mfn(pfn);

		/*
		 * If there's no mfn for the pfn, then just create an
		 * empty non-present pte.  Unfortunately this loses
		 * information about the original pfn, so
		 * pte_mfn_to_pfn is asymmetric.
		 */
		if (unlikely(mfn == INVALID_P2M_ENTRY)) {
			mfn = 0;
			flags = 0;
		} else
			mfn &= ~(FOREIGN_FRAME_BIT | IDENTITY_FRAME_BIT);
		val = ((pteval_t)mfn << PAGE_SHIFT) | flags;
	}

	return val;
}

__visible pteval_t xen_pte_val(pte_t pte)
{
	pteval_t pteval = pte.pte;

	return pte_mfn_to_pfn(pteval);
}
PV_CALLEE_SAVE_REGS_THUNK(xen_pte_val);

__visible pgdval_t xen_pgd_val(pgd_t pgd)
{
	return pte_mfn_to_pfn(pgd.pgd);
}
PV_CALLEE_SAVE_REGS_THUNK(xen_pgd_val);

__visible pte_t xen_make_pte(pteval_t pte)
{
	pte = pte_pfn_to_mfn(pte);

	return native_make_pte(pte);
}
PV_CALLEE_SAVE_REGS_THUNK(xen_make_pte);

__visible pgd_t xen_make_pgd(pgdval_t pgd)
{
	pgd = pte_pfn_to_mfn(pgd);
	return native_make_pgd(pgd);
}
PV_CALLEE_SAVE_REGS_THUNK(xen_make_pgd);

__visible pmdval_t xen_pmd_val(pmd_t pmd)
{
	return pte_mfn_to_pfn(pmd.pmd);
}
PV_CALLEE_SAVE_REGS_THUNK(xen_pmd_val);

static void xen_set_pud_hyper(pud_t *ptr, pud_t val)
{
	struct mmu_update u;

	preempt_disable();

	xen_mc_batch();

	/* ptr may be ioremapped for 64-bit pagetable setup */
	u.ptr = arbitrary_virt_to_machine(ptr).maddr;
	u.val = pud_val_ma(val);
	xen_extend_mmu_update(&u);

	xen_mc_issue(PARAVIRT_LAZY_MMU);

	preempt_enable();
}

static void xen_set_pud(pud_t *ptr, pud_t val)
{
	trace_xen_mmu_set_pud(ptr, val);

	/* If page is not pinned, we can just update the entry
	   directly */
	if (!xen_page_pinned(ptr)) {
		*ptr = val;
		return;
	}

	xen_set_pud_hyper(ptr, val);
}

#ifdef CONFIG_X86_PAE
static void xen_set_pte_atomic(pte_t *ptep, pte_t pte)
{
	trace_xen_mmu_set_pte_atomic(ptep, pte);
	set_64bit((u64 *)ptep, native_pte_val(pte));
}

static void xen_pte_clear(struct mm_struct *mm, unsigned long addr, pte_t *ptep)
{
	trace_xen_mmu_pte_clear(mm, addr, ptep);
	if (!xen_batched_set_pte(ptep, native_make_pte(0)))
		native_pte_clear(mm, addr, ptep);
}

static void xen_pmd_clear(pmd_t *pmdp)
{
	trace_xen_mmu_pmd_clear(pmdp);
	set_pmd(pmdp, __pmd(0));
}
#endif	/* CONFIG_X86_PAE */

__visible pmd_t xen_make_pmd(pmdval_t pmd)
{
	pmd = pte_pfn_to_mfn(pmd);
	return native_make_pmd(pmd);
}
PV_CALLEE_SAVE_REGS_THUNK(xen_make_pmd);

#if CONFIG_PGTABLE_LEVELS == 4
__visible pudval_t xen_pud_val(pud_t pud)
{
	return pte_mfn_to_pfn(pud.pud);
}
PV_CALLEE_SAVE_REGS_THUNK(xen_pud_val);

__visible pud_t xen_make_pud(pudval_t pud)
{
	pud = pte_pfn_to_mfn(pud);

	return native_make_pud(pud);
}
PV_CALLEE_SAVE_REGS_THUNK(xen_make_pud);

static pgd_t *xen_get_user_pgd(pgd_t *pgd)
{
	pgd_t *pgd_page = (pgd_t *)(((unsigned long)pgd) & PAGE_MASK);
	unsigned offset = pgd - pgd_page;
	pgd_t *user_ptr = NULL;

	if (offset < pgd_index(USER_LIMIT)) {
		struct page *page = virt_to_page(pgd_page);
		user_ptr = (pgd_t *)page->private;
		if (user_ptr)
			user_ptr += offset;
	}

	return user_ptr;
}

static void __xen_set_p4d_hyper(p4d_t *ptr, p4d_t val)
{
	struct mmu_update u;

	u.ptr = virt_to_machine(ptr).maddr;
	u.val = p4d_val_ma(val);
	xen_extend_mmu_update(&u);
}

/*
 * Raw hypercall-based set_p4d, intended for in early boot before
 * there's a page structure.  This implies:
 *  1. The only existing pagetable is the kernel's
 *  2. It is always pinned
 *  3. It has no user pagetable attached to it
 */
static void __init xen_set_p4d_hyper(p4d_t *ptr, p4d_t val)
{
	preempt_disable();

	xen_mc_batch();

	__xen_set_p4d_hyper(ptr, val);

	xen_mc_issue(PARAVIRT_LAZY_MMU);

	preempt_enable();
}

static void xen_set_p4d(p4d_t *ptr, p4d_t val)
{
	pgd_t *user_ptr = xen_get_user_pgd((pgd_t *)ptr);
	pgd_t pgd_val;

	trace_xen_mmu_set_p4d(ptr, (p4d_t *)user_ptr, val);

	/* If page is not pinned, we can just update the entry
	   directly */
	if (!xen_page_pinned(ptr)) {
		*ptr = val;
		if (user_ptr) {
			WARN_ON(xen_page_pinned(user_ptr));
			pgd_val.pgd = p4d_val_ma(val);
			*user_ptr = pgd_val;
		}
		return;
	}

	/* If it's pinned, then we can at least batch the kernel and
	   user updates together. */
	xen_mc_batch();

	__xen_set_p4d_hyper(ptr, val);
	if (user_ptr)
		__xen_set_p4d_hyper((p4d_t *)user_ptr, val);

	xen_mc_issue(PARAVIRT_LAZY_MMU);
}
#endif	/* CONFIG_PGTABLE_LEVELS == 4 */

static int xen_pmd_walk(struct mm_struct *mm, pmd_t *pmd,
		int (*func)(struct mm_struct *mm, struct page *, enum pt_level),
		bool last, unsigned long limit)
{
	int i, nr, flush = 0;

	nr = last ? pmd_index(limit) + 1 : PTRS_PER_PMD;
	for (i = 0; i < nr; i++) {
		if (!pmd_none(pmd[i]))
			flush |= (*func)(mm, pmd_page(pmd[i]), PT_PTE);
	}
	return flush;
}

static int xen_pud_walk(struct mm_struct *mm, pud_t *pud,
		int (*func)(struct mm_struct *mm, struct page *, enum pt_level),
		bool last, unsigned long limit)
{
	int i, nr, flush = 0;

	nr = last ? pud_index(limit) + 1 : PTRS_PER_PUD;
	for (i = 0; i < nr; i++) {
		pmd_t *pmd;

		if (pud_none(pud[i]))
			continue;

		pmd = pmd_offset(&pud[i], 0);
		if (PTRS_PER_PMD > 1)
			flush |= (*func)(mm, virt_to_page(pmd), PT_PMD);
		flush |= xen_pmd_walk(mm, pmd, func,
				last && i == nr - 1, limit);
	}
	return flush;
}

static int xen_p4d_walk(struct mm_struct *mm, p4d_t *p4d,
		int (*func)(struct mm_struct *mm, struct page *, enum pt_level),
		bool last, unsigned long limit)
{
	int i, nr, flush = 0;

	nr = last ? p4d_index(limit) + 1 : PTRS_PER_P4D;
	for (i = 0; i < nr; i++) {
		pud_t *pud;

		if (p4d_none(p4d[i]))
			continue;

		pud = pud_offset(&p4d[i], 0);
		if (PTRS_PER_PUD > 1)
			flush |= (*func)(mm, virt_to_page(pud), PT_PUD);
		flush |= xen_pud_walk(mm, pud, func,
				last && i == nr - 1, limit);
	}
	return flush;
}

/*
 * (Yet another) pagetable walker.  This one is intended for pinning a
 * pagetable.  This means that it walks a pagetable and calls the
 * callback function on each page it finds making up the page table,
 * at every level.  It walks the entire pagetable, but it only bothers
 * pinning pte pages which are below limit.  In the normal case this
 * will be STACK_TOP_MAX, but at boot we need to pin up to
 * FIXADDR_TOP.
 *
 * For 32-bit the important bit is that we don't pin beyond there,
 * because then we start getting into Xen's ptes.
 *
 * For 64-bit, we must skip the Xen hole in the middle of the address
 * space, just after the big x86-64 virtual hole.
 */
static int __xen_pgd_walk(struct mm_struct *mm, pgd_t *pgd,
			  int (*func)(struct mm_struct *mm, struct page *,
				      enum pt_level),
			  unsigned long limit)
{
	int i, nr, flush = 0;
	unsigned hole_low, hole_high;

	/* The limit is the last byte to be touched */
	limit--;
	BUG_ON(limit >= FIXADDR_TOP);

	/*
	 * 64-bit has a great big hole in the middle of the address
	 * space, which contains the Xen mappings.  On 32-bit these
	 * will end up making a zero-sized hole and so is a no-op.
	 */
	hole_low = pgd_index(USER_LIMIT);
	hole_high = pgd_index(PAGE_OFFSET);

	nr = pgd_index(limit) + 1;
	for (i = 0; i < nr; i++) {
		p4d_t *p4d;

		if (i >= hole_low && i < hole_high)
			continue;

		if (pgd_none(pgd[i]))
			continue;

		p4d = p4d_offset(&pgd[i], 0);
		if (PTRS_PER_P4D > 1)
			flush |= (*func)(mm, virt_to_page(p4d), PT_P4D);
		flush |= xen_p4d_walk(mm, p4d, func, i == nr - 1, limit);
	}

	/* Do the top level last, so that the callbacks can use it as
	   a cue to do final things like tlb flushes. */
	flush |= (*func)(mm, virt_to_page(pgd), PT_PGD);

	return flush;
}

static int xen_pgd_walk(struct mm_struct *mm,
			int (*func)(struct mm_struct *mm, struct page *,
				    enum pt_level),
			unsigned long limit)
{
	return __xen_pgd_walk(mm, mm->pgd, func, limit);
}

/* If we're using split pte locks, then take the page's lock and
   return a pointer to it.  Otherwise return NULL. */
static spinlock_t *xen_pte_lock(struct page *page, struct mm_struct *mm)
{
	spinlock_t *ptl = NULL;

#if USE_SPLIT_PTE_PTLOCKS
	ptl = ptlock_ptr(page);
	spin_lock_nest_lock(ptl, &mm->page_table_lock);
#endif

	return ptl;
}

static void xen_pte_unlock(void *v)
{
	spinlock_t *ptl = v;
	spin_unlock(ptl);
}

static void xen_do_pin(unsigned level, unsigned long pfn)
{
	struct mmuext_op op;

	op.cmd = level;
	op.arg1.mfn = pfn_to_mfn(pfn);

	xen_extend_mmuext_op(&op);
}

static int xen_pin_page(struct mm_struct *mm, struct page *page,
			enum pt_level level)
{
	unsigned pgfl = TestSetPagePinned(page);
	int flush;

	if (pgfl)
		flush = 0;		/* already pinned */
	else if (PageHighMem(page))
		/* kmaps need flushing if we found an unpinned
		   highpage */
		flush = 1;
	else {
		void *pt = lowmem_page_address(page);
		unsigned long pfn = page_to_pfn(page);
		struct multicall_space mcs = __xen_mc_entry(0);
		spinlock_t *ptl;

		flush = 0;

		/*
		 * We need to hold the pagetable lock between the time
		 * we make the pagetable RO and when we actually pin
		 * it.  If we don't, then other users may come in and
		 * attempt to update the pagetable by writing it,
		 * which will fail because the memory is RO but not
		 * pinned, so Xen won't do the trap'n'emulate.
		 *
		 * If we're using split pte locks, we can't hold the
		 * entire pagetable's worth of locks during the
		 * traverse, because we may wrap the preempt count (8
		 * bits).  The solution is to mark RO and pin each PTE
		 * page while holding the lock.  This means the number
		 * of locks we end up holding is never more than a
		 * batch size (~32 entries, at present).
		 *
		 * If we're not using split pte locks, we needn't pin
		 * the PTE pages independently, because we're
		 * protected by the overall pagetable lock.
		 */
		ptl = NULL;
		if (level == PT_PTE)
			ptl = xen_pte_lock(page, mm);

		MULTI_update_va_mapping(mcs.mc, (unsigned long)pt,
					pfn_pte(pfn, PAGE_KERNEL_RO),
					level == PT_PGD ? UVMF_TLB_FLUSH : 0);

		if (ptl) {
			xen_do_pin(MMUEXT_PIN_L1_TABLE, pfn);

			/* Queue a deferred unlock for when this batch
			   is completed. */
			xen_mc_callback(xen_pte_unlock, ptl);
		}
	}

	return flush;
}

/* This is called just after a mm has been created, but it has not
   been used yet.  We need to make sure that its pagetable is all
   read-only, and can be pinned. */
static void __xen_pgd_pin(struct mm_struct *mm, pgd_t *pgd)
{
	trace_xen_mmu_pgd_pin(mm, pgd);

	xen_mc_batch();

	if (__xen_pgd_walk(mm, pgd, xen_pin_page, USER_LIMIT)) {
		/* re-enable interrupts for flushing */
		xen_mc_issue(0);

		kmap_flush_unused();

		xen_mc_batch();
	}

#ifdef CONFIG_X86_64
	{
		pgd_t *user_pgd = xen_get_user_pgd(pgd);

		xen_do_pin(MMUEXT_PIN_L4_TABLE, PFN_DOWN(__pa(pgd)));

		if (user_pgd) {
			xen_pin_page(mm, virt_to_page(user_pgd), PT_PGD);
			xen_do_pin(MMUEXT_PIN_L4_TABLE,
				   PFN_DOWN(__pa(user_pgd)));
		}
	}
#else /* CONFIG_X86_32 */
#ifdef CONFIG_X86_PAE
	/* Need to make sure unshared kernel PMD is pinnable */
	xen_pin_page(mm, pgd_page(pgd[pgd_index(TASK_SIZE)]),
		     PT_PMD);
#endif
	xen_do_pin(MMUEXT_PIN_L3_TABLE, PFN_DOWN(__pa(pgd)));
#endif /* CONFIG_X86_64 */
	xen_mc_issue(0);
}

static void xen_pgd_pin(struct mm_struct *mm)
{
	__xen_pgd_pin(mm, mm->pgd);
}

/*
 * On save, we need to pin all pagetables to make sure they get their
 * mfns turned into pfns.  Search the list for any unpinned pgds and pin
 * them (unpinned pgds are not currently in use, probably because the
 * process is under construction or destruction).
 *
 * Expected to be called in stop_machine() ("equivalent to taking
 * every spinlock in the system"), so the locking doesn't really
 * matter all that much.
 */
void xen_mm_pin_all(void)
{
	struct page *page;

	spin_lock(&pgd_lock);

	list_for_each_entry(page, &pgd_list, lru) {
		if (!PagePinned(page)) {
			__xen_pgd_pin(&init_mm, (pgd_t *)page_address(page));
			SetPageSavePinned(page);
		}
	}

	spin_unlock(&pgd_lock);
}

/*
 * The init_mm pagetable is really pinned as soon as its created, but
 * that's before we have page structures to store the bits.  So do all
 * the book-keeping now.
 */
static int __init xen_mark_pinned(struct mm_struct *mm, struct page *page,
				  enum pt_level level)
{
	SetPagePinned(page);
	return 0;
}

static void __init xen_mark_init_mm_pinned(void)
{
	xen_pgd_walk(&init_mm, xen_mark_pinned, FIXADDR_TOP);
}

static int xen_unpin_page(struct mm_struct *mm, struct page *page,
			  enum pt_level level)
{
	unsigned pgfl = TestClearPagePinned(page);

	if (pgfl && !PageHighMem(page)) {
		void *pt = lowmem_page_address(page);
		unsigned long pfn = page_to_pfn(page);
		spinlock_t *ptl = NULL;
		struct multicall_space mcs;

		/*
		 * Do the converse to pin_page.  If we're using split
		 * pte locks, we must be holding the lock for while
		 * the pte page is unpinned but still RO to prevent
		 * concurrent updates from seeing it in this
		 * partially-pinned state.
		 */
		if (level == PT_PTE) {
			ptl = xen_pte_lock(page, mm);

			if (ptl)
				xen_do_pin(MMUEXT_UNPIN_TABLE, pfn);
		}

		mcs = __xen_mc_entry(0);

		MULTI_update_va_mapping(mcs.mc, (unsigned long)pt,
					pfn_pte(pfn, PAGE_KERNEL),
					level == PT_PGD ? UVMF_TLB_FLUSH : 0);

		if (ptl) {
			/* unlock when batch completed */
			xen_mc_callback(xen_pte_unlock, ptl);
		}
	}

	return 0;		/* never need to flush on unpin */
}

/* Release a pagetables pages back as normal RW */
static void __xen_pgd_unpin(struct mm_struct *mm, pgd_t *pgd)
{
	trace_xen_mmu_pgd_unpin(mm, pgd);

	xen_mc_batch();

	xen_do_pin(MMUEXT_UNPIN_TABLE, PFN_DOWN(__pa(pgd)));

#ifdef CONFIG_X86_64
	{
		pgd_t *user_pgd = xen_get_user_pgd(pgd);

		if (user_pgd) {
			xen_do_pin(MMUEXT_UNPIN_TABLE,
				   PFN_DOWN(__pa(user_pgd)));
			xen_unpin_page(mm, virt_to_page(user_pgd), PT_PGD);
		}
	}
#endif

#ifdef CONFIG_X86_PAE
	/* Need to make sure unshared kernel PMD is unpinned */
	xen_unpin_page(mm, pgd_page(pgd[pgd_index(TASK_SIZE)]),
		       PT_PMD);
#endif

	__xen_pgd_walk(mm, pgd, xen_unpin_page, USER_LIMIT);

	xen_mc_issue(0);
}

static void xen_pgd_unpin(struct mm_struct *mm)
{
	__xen_pgd_unpin(mm, mm->pgd);
}

/*
 * On resume, undo any pinning done at save, so that the rest of the
 * kernel doesn't see any unexpected pinned pagetables.
 */
void xen_mm_unpin_all(void)
{
	struct page *page;

	spin_lock(&pgd_lock);

	list_for_each_entry(page, &pgd_list, lru) {
		if (PageSavePinned(page)) {
			BUG_ON(!PagePinned(page));
			__xen_pgd_unpin(&init_mm, (pgd_t *)page_address(page));
			ClearPageSavePinned(page);
		}
	}

	spin_unlock(&pgd_lock);
}

static void xen_activate_mm(struct mm_struct *prev, struct mm_struct *next)
{
	spin_lock(&next->page_table_lock);
	xen_pgd_pin(next);
	spin_unlock(&next->page_table_lock);
}

static void xen_dup_mmap(struct mm_struct *oldmm, struct mm_struct *mm)
{
	spin_lock(&mm->page_table_lock);
	xen_pgd_pin(mm);
	spin_unlock(&mm->page_table_lock);
}

static void drop_mm_ref_this_cpu(void *info)
{
	struct mm_struct *mm = info;

	if (this_cpu_read(cpu_tlbstate.loaded_mm) == mm)
		leave_mm(smp_processor_id());

	/*
	 * If this cpu still has a stale cr3 reference, then make sure
	 * it has been flushed.
	 */
	if (this_cpu_read(xen_current_cr3) == __pa(mm->pgd))
		xen_mc_flush();
}

#ifdef CONFIG_SMP
/*
 * Another cpu may still have their %cr3 pointing at the pagetable, so
 * we need to repoint it somewhere else before we can unpin it.
 */
static void xen_drop_mm_ref(struct mm_struct *mm)
{
	cpumask_var_t mask;
	unsigned cpu;

	drop_mm_ref_this_cpu(mm);

	/* Get the "official" set of cpus referring to our pagetable. */
	if (!alloc_cpumask_var(&mask, GFP_ATOMIC)) {
		for_each_online_cpu(cpu) {
			if (per_cpu(xen_current_cr3, cpu) != __pa(mm->pgd))
				continue;
			smp_call_function_single(cpu, drop_mm_ref_this_cpu, mm, 1);
		}
		return;
	}

	/*
	 * It's possible that a vcpu may have a stale reference to our
	 * cr3, because its in lazy mode, and it hasn't yet flushed
	 * its set of pending hypercalls yet.  In this case, we can
	 * look at its actual current cr3 value, and force it to flush
	 * if needed.
	 */
<<<<<<< HEAD
=======
	cpumask_clear(mask);
>>>>>>> bb176f67
	for_each_online_cpu(cpu) {
		if (per_cpu(xen_current_cr3, cpu) == __pa(mm->pgd))
			cpumask_set_cpu(cpu, mask);
	}

	smp_call_function_many(mask, drop_mm_ref_this_cpu, mm, 1);
	free_cpumask_var(mask);
}
#else
static void xen_drop_mm_ref(struct mm_struct *mm)
{
	drop_mm_ref_this_cpu(mm);
}
#endif

/*
 * While a process runs, Xen pins its pagetables, which means that the
 * hypervisor forces it to be read-only, and it controls all updates
 * to it.  This means that all pagetable updates have to go via the
 * hypervisor, which is moderately expensive.
 *
 * Since we're pulling the pagetable down, we switch to use init_mm,
 * unpin old process pagetable and mark it all read-write, which
 * allows further operations on it to be simple memory accesses.
 *
 * The only subtle point is that another CPU may be still using the
 * pagetable because of lazy tlb flushing.  This means we need need to
 * switch all CPUs off this pagetable before we can unpin it.
 */
static void xen_exit_mmap(struct mm_struct *mm)
{
	get_cpu();		/* make sure we don't move around */
	xen_drop_mm_ref(mm);
	put_cpu();

	spin_lock(&mm->page_table_lock);

	/* pgd may not be pinned in the error exit path of execve */
	if (xen_page_pinned(mm->pgd))
		xen_pgd_unpin(mm);

	spin_unlock(&mm->page_table_lock);
}

static void xen_post_allocator_init(void);

static void __init pin_pagetable_pfn(unsigned cmd, unsigned long pfn)
{
	struct mmuext_op op;

	op.cmd = cmd;
	op.arg1.mfn = pfn_to_mfn(pfn);
	if (HYPERVISOR_mmuext_op(&op, 1, NULL, DOMID_SELF))
		BUG();
}

#ifdef CONFIG_X86_64
static void __init xen_cleanhighmap(unsigned long vaddr,
				    unsigned long vaddr_end)
{
	unsigned long kernel_end = roundup((unsigned long)_brk_end, PMD_SIZE) - 1;
	pmd_t *pmd = level2_kernel_pgt + pmd_index(vaddr);

	/* NOTE: The loop is more greedy than the cleanup_highmap variant.
	 * We include the PMD passed in on _both_ boundaries. */
	for (; vaddr <= vaddr_end && (pmd < (level2_kernel_pgt + PTRS_PER_PMD));
			pmd++, vaddr += PMD_SIZE) {
		if (pmd_none(*pmd))
			continue;
		if (vaddr < (unsigned long) _text || vaddr > kernel_end)
			set_pmd(pmd, __pmd(0));
	}
	/* In case we did something silly, we should crash in this function
	 * instead of somewhere later and be confusing. */
	xen_mc_flush();
}

/*
 * Make a page range writeable and free it.
 */
static void __init xen_free_ro_pages(unsigned long paddr, unsigned long size)
{
	void *vaddr = __va(paddr);
	void *vaddr_end = vaddr + size;

	for (; vaddr < vaddr_end; vaddr += PAGE_SIZE)
		make_lowmem_page_readwrite(vaddr);

	memblock_free(paddr, size);
}

static void __init xen_cleanmfnmap_free_pgtbl(void *pgtbl, bool unpin)
{
	unsigned long pa = __pa(pgtbl) & PHYSICAL_PAGE_MASK;

	if (unpin)
		pin_pagetable_pfn(MMUEXT_UNPIN_TABLE, PFN_DOWN(pa));
	ClearPagePinned(virt_to_page(__va(pa)));
	xen_free_ro_pages(pa, PAGE_SIZE);
}

static void __init xen_cleanmfnmap_pmd(pmd_t *pmd, bool unpin)
{
	unsigned long pa;
	pte_t *pte_tbl;
	int i;

	if (pmd_large(*pmd)) {
		pa = pmd_val(*pmd) & PHYSICAL_PAGE_MASK;
		xen_free_ro_pages(pa, PMD_SIZE);
		return;
	}

	pte_tbl = pte_offset_kernel(pmd, 0);
	for (i = 0; i < PTRS_PER_PTE; i++) {
		if (pte_none(pte_tbl[i]))
			continue;
		pa = pte_pfn(pte_tbl[i]) << PAGE_SHIFT;
		xen_free_ro_pages(pa, PAGE_SIZE);
	}
	set_pmd(pmd, __pmd(0));
	xen_cleanmfnmap_free_pgtbl(pte_tbl, unpin);
}

static void __init xen_cleanmfnmap_pud(pud_t *pud, bool unpin)
{
	unsigned long pa;
	pmd_t *pmd_tbl;
	int i;

	if (pud_large(*pud)) {
		pa = pud_val(*pud) & PHYSICAL_PAGE_MASK;
		xen_free_ro_pages(pa, PUD_SIZE);
		return;
	}

	pmd_tbl = pmd_offset(pud, 0);
	for (i = 0; i < PTRS_PER_PMD; i++) {
		if (pmd_none(pmd_tbl[i]))
			continue;
		xen_cleanmfnmap_pmd(pmd_tbl + i, unpin);
	}
	set_pud(pud, __pud(0));
	xen_cleanmfnmap_free_pgtbl(pmd_tbl, unpin);
}

static void __init xen_cleanmfnmap_p4d(p4d_t *p4d, bool unpin)
{
	unsigned long pa;
	pud_t *pud_tbl;
	int i;

	if (p4d_large(*p4d)) {
		pa = p4d_val(*p4d) & PHYSICAL_PAGE_MASK;
		xen_free_ro_pages(pa, P4D_SIZE);
		return;
	}

	pud_tbl = pud_offset(p4d, 0);
	for (i = 0; i < PTRS_PER_PUD; i++) {
		if (pud_none(pud_tbl[i]))
			continue;
		xen_cleanmfnmap_pud(pud_tbl + i, unpin);
	}
	set_p4d(p4d, __p4d(0));
	xen_cleanmfnmap_free_pgtbl(pud_tbl, unpin);
}

/*
 * Since it is well isolated we can (and since it is perhaps large we should)
 * also free the page tables mapping the initial P->M table.
 */
static void __init xen_cleanmfnmap(unsigned long vaddr)
{
	pgd_t *pgd;
	p4d_t *p4d;
	unsigned int i;
	bool unpin;

	unpin = (vaddr == 2 * PGDIR_SIZE);
	vaddr &= PMD_MASK;
	pgd = pgd_offset_k(vaddr);
	p4d = p4d_offset(pgd, 0);
	for (i = 0; i < PTRS_PER_P4D; i++) {
		if (p4d_none(p4d[i]))
			continue;
		xen_cleanmfnmap_p4d(p4d + i, unpin);
	}
	if (IS_ENABLED(CONFIG_X86_5LEVEL)) {
		set_pgd(pgd, __pgd(0));
		xen_cleanmfnmap_free_pgtbl(p4d, unpin);
	}
}

static void __init xen_pagetable_p2m_free(void)
{
	unsigned long size;
	unsigned long addr;

	size = PAGE_ALIGN(xen_start_info->nr_pages * sizeof(unsigned long));

	/* No memory or already called. */
	if ((unsigned long)xen_p2m_addr == xen_start_info->mfn_list)
		return;

	/* using __ka address and sticking INVALID_P2M_ENTRY! */
	memset((void *)xen_start_info->mfn_list, 0xff, size);

	addr = xen_start_info->mfn_list;
	/*
	 * We could be in __ka space.
	 * We roundup to the PMD, which means that if anybody at this stage is
	 * using the __ka address of xen_start_info or
	 * xen_start_info->shared_info they are in going to crash. Fortunatly
	 * we have already revectored in xen_setup_kernel_pagetable and in
	 * xen_setup_shared_info.
	 */
	size = roundup(size, PMD_SIZE);

	if (addr >= __START_KERNEL_map) {
		xen_cleanhighmap(addr, addr + size);
		size = PAGE_ALIGN(xen_start_info->nr_pages *
				  sizeof(unsigned long));
		memblock_free(__pa(addr), size);
	} else {
		xen_cleanmfnmap(addr);
	}
}

static void __init xen_pagetable_cleanhighmap(void)
{
	unsigned long size;
	unsigned long addr;

	/* At this stage, cleanup_highmap has already cleaned __ka space
	 * from _brk_limit way up to the max_pfn_mapped (which is the end of
	 * the ramdisk). We continue on, erasing PMD entries that point to page
	 * tables - do note that they are accessible at this stage via __va.
	 * As Xen is aligning the memory end to a 4MB boundary, for good
	 * measure we also round up to PMD_SIZE * 2 - which means that if
	 * anybody is using __ka address to the initial boot-stack - and try
	 * to use it - they are going to crash. The xen_start_info has been
	 * taken care of already in xen_setup_kernel_pagetable. */
	addr = xen_start_info->pt_base;
	size = xen_start_info->nr_pt_frames * PAGE_SIZE;

	xen_cleanhighmap(addr, roundup(addr + size, PMD_SIZE * 2));
	xen_start_info->pt_base = (unsigned long)__va(__pa(xen_start_info->pt_base));
}
#endif

static void __init xen_pagetable_p2m_setup(void)
{
	xen_vmalloc_p2m_tree();

#ifdef CONFIG_X86_64
	xen_pagetable_p2m_free();

	xen_pagetable_cleanhighmap();
#endif
	/* And revector! Bye bye old array */
	xen_start_info->mfn_list = (unsigned long)xen_p2m_addr;
}

static void __init xen_pagetable_init(void)
{
	paging_init();
	xen_post_allocator_init();

	xen_pagetable_p2m_setup();

	/* Allocate and initialize top and mid mfn levels for p2m structure */
	xen_build_mfn_list_list();

	/* Remap memory freed due to conflicts with E820 map */
	xen_remap_memory();

	xen_setup_shared_info();
}
static void xen_write_cr2(unsigned long cr2)
{
	this_cpu_read(xen_vcpu)->arch.cr2 = cr2;
}

static unsigned long xen_read_cr2(void)
{
	return this_cpu_read(xen_vcpu)->arch.cr2;
}

unsigned long xen_read_cr2_direct(void)
{
	return this_cpu_read(xen_vcpu_info.arch.cr2);
}

static void xen_flush_tlb(void)
{
	struct mmuext_op *op;
	struct multicall_space mcs;

	trace_xen_mmu_flush_tlb(0);

	preempt_disable();

	mcs = xen_mc_entry(sizeof(*op));

	op = mcs.args;
	op->cmd = MMUEXT_TLB_FLUSH_LOCAL;
	MULTI_mmuext_op(mcs.mc, op, 1, NULL, DOMID_SELF);

	xen_mc_issue(PARAVIRT_LAZY_MMU);

	preempt_enable();
}

static void xen_flush_tlb_single(unsigned long addr)
{
	struct mmuext_op *op;
	struct multicall_space mcs;

	trace_xen_mmu_flush_tlb_single(addr);

	preempt_disable();

	mcs = xen_mc_entry(sizeof(*op));
	op = mcs.args;
	op->cmd = MMUEXT_INVLPG_LOCAL;
	op->arg1.linear_addr = addr & PAGE_MASK;
	MULTI_mmuext_op(mcs.mc, op, 1, NULL, DOMID_SELF);

	xen_mc_issue(PARAVIRT_LAZY_MMU);

	preempt_enable();
}

static void xen_flush_tlb_others(const struct cpumask *cpus,
				 const struct flush_tlb_info *info)
{
	struct {
		struct mmuext_op op;
#ifdef CONFIG_SMP
		DECLARE_BITMAP(mask, num_processors);
#else
		DECLARE_BITMAP(mask, NR_CPUS);
#endif
	} *args;
	struct multicall_space mcs;

	trace_xen_mmu_flush_tlb_others(cpus, info->mm, info->start, info->end);

	if (cpumask_empty(cpus))
		return;		/* nothing to do */

	mcs = xen_mc_entry(sizeof(*args));
	args = mcs.args;
	args->op.arg2.vcpumask = to_cpumask(args->mask);

	/* Remove us, and any offline CPUS. */
	cpumask_and(to_cpumask(args->mask), cpus, cpu_online_mask);
	cpumask_clear_cpu(smp_processor_id(), to_cpumask(args->mask));

	args->op.cmd = MMUEXT_TLB_FLUSH_MULTI;
	if (info->end != TLB_FLUSH_ALL &&
	    (info->end - info->start) <= PAGE_SIZE) {
		args->op.cmd = MMUEXT_INVLPG_MULTI;
		args->op.arg1.linear_addr = info->start;
	}

	MULTI_mmuext_op(mcs.mc, &args->op, 1, NULL, DOMID_SELF);

	xen_mc_issue(PARAVIRT_LAZY_MMU);
}

static unsigned long xen_read_cr3(void)
{
	return this_cpu_read(xen_cr3);
}

static void set_current_cr3(void *v)
{
	this_cpu_write(xen_current_cr3, (unsigned long)v);
}

static void __xen_write_cr3(bool kernel, unsigned long cr3)
{
	struct mmuext_op op;
	unsigned long mfn;

	trace_xen_mmu_write_cr3(kernel, cr3);

	if (cr3)
		mfn = pfn_to_mfn(PFN_DOWN(cr3));
	else
		mfn = 0;

	WARN_ON(mfn == 0 && kernel);

	op.cmd = kernel ? MMUEXT_NEW_BASEPTR : MMUEXT_NEW_USER_BASEPTR;
	op.arg1.mfn = mfn;

	xen_extend_mmuext_op(&op);

	if (kernel) {
		this_cpu_write(xen_cr3, cr3);

		/* Update xen_current_cr3 once the batch has actually
		   been submitted. */
		xen_mc_callback(set_current_cr3, (void *)cr3);
	}
}
static void xen_write_cr3(unsigned long cr3)
{
	BUG_ON(preemptible());

	xen_mc_batch();  /* disables interrupts */

	/* Update while interrupts are disabled, so its atomic with
	   respect to ipis */
	this_cpu_write(xen_cr3, cr3);

	__xen_write_cr3(true, cr3);

#ifdef CONFIG_X86_64
	{
		pgd_t *user_pgd = xen_get_user_pgd(__va(cr3));
		if (user_pgd)
			__xen_write_cr3(false, __pa(user_pgd));
		else
			__xen_write_cr3(false, 0);
	}
#endif

	xen_mc_issue(PARAVIRT_LAZY_CPU);  /* interrupts restored */
}

#ifdef CONFIG_X86_64
/*
 * At the start of the day - when Xen launches a guest, it has already
 * built pagetables for the guest. We diligently look over them
 * in xen_setup_kernel_pagetable and graft as appropriate them in the
 * init_top_pgt and its friends. Then when we are happy we load
 * the new init_top_pgt - and continue on.
 *
 * The generic code starts (start_kernel) and 'init_mem_mapping' sets
 * up the rest of the pagetables. When it has completed it loads the cr3.
 * N.B. that baremetal would start at 'start_kernel' (and the early
 * #PF handler would create bootstrap pagetables) - so we are running
 * with the same assumptions as what to do when write_cr3 is executed
 * at this point.
 *
 * Since there are no user-page tables at all, we have two variants
 * of xen_write_cr3 - the early bootup (this one), and the late one
 * (xen_write_cr3). The reason we have to do that is that in 64-bit
 * the Linux kernel and user-space are both in ring 3 while the
 * hypervisor is in ring 0.
 */
static void __init xen_write_cr3_init(unsigned long cr3)
{
	BUG_ON(preemptible());

	xen_mc_batch();  /* disables interrupts */

	/* Update while interrupts are disabled, so its atomic with
	   respect to ipis */
	this_cpu_write(xen_cr3, cr3);

	__xen_write_cr3(true, cr3);

	xen_mc_issue(PARAVIRT_LAZY_CPU);  /* interrupts restored */
}
#endif

static int xen_pgd_alloc(struct mm_struct *mm)
{
	pgd_t *pgd = mm->pgd;
	int ret = 0;

	BUG_ON(PagePinned(virt_to_page(pgd)));

#ifdef CONFIG_X86_64
	{
		struct page *page = virt_to_page(pgd);
		pgd_t *user_pgd;

		BUG_ON(page->private != 0);

		ret = -ENOMEM;

		user_pgd = (pgd_t *)__get_free_page(GFP_KERNEL | __GFP_ZERO);
		page->private = (unsigned long)user_pgd;

		if (user_pgd != NULL) {
#ifdef CONFIG_X86_VSYSCALL_EMULATION
			user_pgd[pgd_index(VSYSCALL_ADDR)] =
				__pgd(__pa(level3_user_vsyscall) | _PAGE_TABLE);
#endif
			ret = 0;
		}

		BUG_ON(PagePinned(virt_to_page(xen_get_user_pgd(pgd))));
	}
#endif
	return ret;
}

static void xen_pgd_free(struct mm_struct *mm, pgd_t *pgd)
{
#ifdef CONFIG_X86_64
	pgd_t *user_pgd = xen_get_user_pgd(pgd);

	if (user_pgd)
		free_page((unsigned long)user_pgd);
#endif
}

/*
 * Init-time set_pte while constructing initial pagetables, which
 * doesn't allow RO page table pages to be remapped RW.
 *
 * If there is no MFN for this PFN then this page is initially
 * ballooned out so clear the PTE (as in decrease_reservation() in
 * drivers/xen/balloon.c).
 *
 * Many of these PTE updates are done on unpinned and writable pages
 * and doing a hypercall for these is unnecessary and expensive.  At
 * this point it is not possible to tell if a page is pinned or not,
 * so always write the PTE directly and rely on Xen trapping and
 * emulating any updates as necessary.
 */
__visible pte_t xen_make_pte_init(pteval_t pte)
{
#ifdef CONFIG_X86_64
	unsigned long pfn;

	/*
	 * Pages belonging to the initial p2m list mapped outside the default
	 * address range must be mapped read-only. This region contains the
	 * page tables for mapping the p2m list, too, and page tables MUST be
	 * mapped read-only.
	 */
	pfn = (pte & PTE_PFN_MASK) >> PAGE_SHIFT;
	if (xen_start_info->mfn_list < __START_KERNEL_map &&
	    pfn >= xen_start_info->first_p2m_pfn &&
	    pfn < xen_start_info->first_p2m_pfn + xen_start_info->nr_p2m_frames)
		pte &= ~_PAGE_RW;
#endif
	pte = pte_pfn_to_mfn(pte);
	return native_make_pte(pte);
}
PV_CALLEE_SAVE_REGS_THUNK(xen_make_pte_init);

static void __init xen_set_pte_init(pte_t *ptep, pte_t pte)
{
#ifdef CONFIG_X86_32
	/* If there's an existing pte, then don't allow _PAGE_RW to be set */
	if (pte_mfn(pte) != INVALID_P2M_ENTRY
	    && pte_val_ma(*ptep) & _PAGE_PRESENT)
		pte = __pte_ma(((pte_val_ma(*ptep) & _PAGE_RW) | ~_PAGE_RW) &
			       pte_val_ma(pte));
#endif
	native_set_pte(ptep, pte);
}

/* Early in boot, while setting up the initial pagetable, assume
   everything is pinned. */
static void __init xen_alloc_pte_init(struct mm_struct *mm, unsigned long pfn)
{
#ifdef CONFIG_FLATMEM
	BUG_ON(mem_map);	/* should only be used early */
#endif
	make_lowmem_page_readonly(__va(PFN_PHYS(pfn)));
	pin_pagetable_pfn(MMUEXT_PIN_L1_TABLE, pfn);
}

/* Used for pmd and pud */
static void __init xen_alloc_pmd_init(struct mm_struct *mm, unsigned long pfn)
{
#ifdef CONFIG_FLATMEM
	BUG_ON(mem_map);	/* should only be used early */
#endif
	make_lowmem_page_readonly(__va(PFN_PHYS(pfn)));
}

/* Early release_pte assumes that all pts are pinned, since there's
   only init_mm and anything attached to that is pinned. */
static void __init xen_release_pte_init(unsigned long pfn)
{
	pin_pagetable_pfn(MMUEXT_UNPIN_TABLE, pfn);
	make_lowmem_page_readwrite(__va(PFN_PHYS(pfn)));
}

static void __init xen_release_pmd_init(unsigned long pfn)
{
	make_lowmem_page_readwrite(__va(PFN_PHYS(pfn)));
}

static inline void __pin_pagetable_pfn(unsigned cmd, unsigned long pfn)
{
	struct multicall_space mcs;
	struct mmuext_op *op;

	mcs = __xen_mc_entry(sizeof(*op));
	op = mcs.args;
	op->cmd = cmd;
	op->arg1.mfn = pfn_to_mfn(pfn);

	MULTI_mmuext_op(mcs.mc, mcs.args, 1, NULL, DOMID_SELF);
}

static inline void __set_pfn_prot(unsigned long pfn, pgprot_t prot)
{
	struct multicall_space mcs;
	unsigned long addr = (unsigned long)__va(pfn << PAGE_SHIFT);

	mcs = __xen_mc_entry(0);
	MULTI_update_va_mapping(mcs.mc, (unsigned long)addr,
				pfn_pte(pfn, prot), 0);
}

/* This needs to make sure the new pte page is pinned iff its being
   attached to a pinned pagetable. */
static inline void xen_alloc_ptpage(struct mm_struct *mm, unsigned long pfn,
				    unsigned level)
{
	bool pinned = PagePinned(virt_to_page(mm->pgd));

	trace_xen_mmu_alloc_ptpage(mm, pfn, level, pinned);

	if (pinned) {
		struct page *page = pfn_to_page(pfn);

		SetPagePinned(page);

		if (!PageHighMem(page)) {
			xen_mc_batch();

			__set_pfn_prot(pfn, PAGE_KERNEL_RO);

			if (level == PT_PTE && USE_SPLIT_PTE_PTLOCKS)
				__pin_pagetable_pfn(MMUEXT_PIN_L1_TABLE, pfn);

			xen_mc_issue(PARAVIRT_LAZY_MMU);
		} else {
			/* make sure there are no stray mappings of
			   this page */
			kmap_flush_unused();
		}
	}
}

static void xen_alloc_pte(struct mm_struct *mm, unsigned long pfn)
{
	xen_alloc_ptpage(mm, pfn, PT_PTE);
}

static void xen_alloc_pmd(struct mm_struct *mm, unsigned long pfn)
{
	xen_alloc_ptpage(mm, pfn, PT_PMD);
}

/* This should never happen until we're OK to use struct page */
static inline void xen_release_ptpage(unsigned long pfn, unsigned level)
{
	struct page *page = pfn_to_page(pfn);
	bool pinned = PagePinned(page);

	trace_xen_mmu_release_ptpage(pfn, level, pinned);

	if (pinned) {
		if (!PageHighMem(page)) {
			xen_mc_batch();

			if (level == PT_PTE && USE_SPLIT_PTE_PTLOCKS)
				__pin_pagetable_pfn(MMUEXT_UNPIN_TABLE, pfn);

			__set_pfn_prot(pfn, PAGE_KERNEL);

			xen_mc_issue(PARAVIRT_LAZY_MMU);
		}
		ClearPagePinned(page);
	}
}

static void xen_release_pte(unsigned long pfn)
{
	xen_release_ptpage(pfn, PT_PTE);
}

static void xen_release_pmd(unsigned long pfn)
{
	xen_release_ptpage(pfn, PT_PMD);
}

#if CONFIG_PGTABLE_LEVELS >= 4
static void xen_alloc_pud(struct mm_struct *mm, unsigned long pfn)
{
	xen_alloc_ptpage(mm, pfn, PT_PUD);
}

static void xen_release_pud(unsigned long pfn)
{
	xen_release_ptpage(pfn, PT_PUD);
}
#endif

void __init xen_reserve_top(void)
{
#ifdef CONFIG_X86_32
	unsigned long top = HYPERVISOR_VIRT_START;
	struct xen_platform_parameters pp;

	if (HYPERVISOR_xen_version(XENVER_platform_parameters, &pp) == 0)
		top = pp.virt_start;

	reserve_top_address(-top);
#endif	/* CONFIG_X86_32 */
}

/*
 * Like __va(), but returns address in the kernel mapping (which is
 * all we have until the physical memory mapping has been set up.
 */
static void * __init __ka(phys_addr_t paddr)
{
#ifdef CONFIG_X86_64
	return (void *)(paddr + __START_KERNEL_map);
#else
	return __va(paddr);
#endif
}

/* Convert a machine address to physical address */
static unsigned long __init m2p(phys_addr_t maddr)
{
	phys_addr_t paddr;

	maddr &= PTE_PFN_MASK;
	paddr = mfn_to_pfn(maddr >> PAGE_SHIFT) << PAGE_SHIFT;

	return paddr;
}

/* Convert a machine address to kernel virtual */
static void * __init m2v(phys_addr_t maddr)
{
	return __ka(m2p(maddr));
}

/* Set the page permissions on an identity-mapped pages */
static void __init set_page_prot_flags(void *addr, pgprot_t prot,
				       unsigned long flags)
{
	unsigned long pfn = __pa(addr) >> PAGE_SHIFT;
	pte_t pte = pfn_pte(pfn, prot);

	if (HYPERVISOR_update_va_mapping((unsigned long)addr, pte, flags))
		BUG();
}
static void __init set_page_prot(void *addr, pgprot_t prot)
{
	return set_page_prot_flags(addr, prot, UVMF_NONE);
}
#ifdef CONFIG_X86_32
static void __init xen_map_identity_early(pmd_t *pmd, unsigned long max_pfn)
{
	unsigned pmdidx, pteidx;
	unsigned ident_pte;
	unsigned long pfn;

	level1_ident_pgt = extend_brk(sizeof(pte_t) * LEVEL1_IDENT_ENTRIES,
				      PAGE_SIZE);

	ident_pte = 0;
	pfn = 0;
	for (pmdidx = 0; pmdidx < PTRS_PER_PMD && pfn < max_pfn; pmdidx++) {
		pte_t *pte_page;

		/* Reuse or allocate a page of ptes */
		if (pmd_present(pmd[pmdidx]))
			pte_page = m2v(pmd[pmdidx].pmd);
		else {
			/* Check for free pte pages */
			if (ident_pte == LEVEL1_IDENT_ENTRIES)
				break;

			pte_page = &level1_ident_pgt[ident_pte];
			ident_pte += PTRS_PER_PTE;

			pmd[pmdidx] = __pmd(__pa(pte_page) | _PAGE_TABLE);
		}

		/* Install mappings */
		for (pteidx = 0; pteidx < PTRS_PER_PTE; pteidx++, pfn++) {
			pte_t pte;

			if (pfn > max_pfn_mapped)
				max_pfn_mapped = pfn;

			if (!pte_none(pte_page[pteidx]))
				continue;

			pte = pfn_pte(pfn, PAGE_KERNEL_EXEC);
			pte_page[pteidx] = pte;
		}
	}

	for (pteidx = 0; pteidx < ident_pte; pteidx += PTRS_PER_PTE)
		set_page_prot(&level1_ident_pgt[pteidx], PAGE_KERNEL_RO);

	set_page_prot(pmd, PAGE_KERNEL_RO);
}
#endif
void __init xen_setup_machphys_mapping(void)
{
	struct xen_machphys_mapping mapping;

	if (HYPERVISOR_memory_op(XENMEM_machphys_mapping, &mapping) == 0) {
		machine_to_phys_mapping = (unsigned long *)mapping.v_start;
		machine_to_phys_nr = mapping.max_mfn + 1;
	} else {
		machine_to_phys_nr = MACH2PHYS_NR_ENTRIES;
	}
#ifdef CONFIG_X86_32
	WARN_ON((machine_to_phys_mapping + (machine_to_phys_nr - 1))
		< machine_to_phys_mapping);
#endif
}

#ifdef CONFIG_X86_64
static void __init convert_pfn_mfn(void *v)
{
	pte_t *pte = v;
	int i;

	/* All levels are converted the same way, so just treat them
	   as ptes. */
	for (i = 0; i < PTRS_PER_PTE; i++)
		pte[i] = xen_make_pte(pte[i].pte);
}
static void __init check_pt_base(unsigned long *pt_base, unsigned long *pt_end,
				 unsigned long addr)
{
	if (*pt_base == PFN_DOWN(__pa(addr))) {
		set_page_prot_flags((void *)addr, PAGE_KERNEL, UVMF_INVLPG);
		clear_page((void *)addr);
		(*pt_base)++;
	}
	if (*pt_end == PFN_DOWN(__pa(addr))) {
		set_page_prot_flags((void *)addr, PAGE_KERNEL, UVMF_INVLPG);
		clear_page((void *)addr);
		(*pt_end)--;
	}
}
/*
 * Set up the initial kernel pagetable.
 *
 * We can construct this by grafting the Xen provided pagetable into
 * head_64.S's preconstructed pagetables.  We copy the Xen L2's into
 * level2_ident_pgt, and level2_kernel_pgt.  This means that only the
 * kernel has a physical mapping to start with - but that's enough to
 * get __va working.  We need to fill in the rest of the physical
 * mapping once some sort of allocator has been set up.
 */
void __init xen_setup_kernel_pagetable(pgd_t *pgd, unsigned long max_pfn)
{
	pud_t *l3;
	pmd_t *l2;
	unsigned long addr[3];
	unsigned long pt_base, pt_end;
	unsigned i;

	/* max_pfn_mapped is the last pfn mapped in the initial memory
	 * mappings. Considering that on Xen after the kernel mappings we
	 * have the mappings of some pages that don't exist in pfn space, we
	 * set max_pfn_mapped to the last real pfn mapped. */
	if (xen_start_info->mfn_list < __START_KERNEL_map)
		max_pfn_mapped = xen_start_info->first_p2m_pfn;
	else
		max_pfn_mapped = PFN_DOWN(__pa(xen_start_info->mfn_list));

	pt_base = PFN_DOWN(__pa(xen_start_info->pt_base));
	pt_end = pt_base + xen_start_info->nr_pt_frames;

	/* Zap identity mapping */
	init_top_pgt[0] = __pgd(0);

	/* Pre-constructed entries are in pfn, so convert to mfn */
	/* L4[272] -> level3_ident_pgt  */
	/* L4[511] -> level3_kernel_pgt */
	convert_pfn_mfn(init_top_pgt);

	/* L3_i[0] -> level2_ident_pgt */
	convert_pfn_mfn(level3_ident_pgt);
	/* L3_k[510] -> level2_kernel_pgt */
	/* L3_k[511] -> level2_fixmap_pgt */
	convert_pfn_mfn(level3_kernel_pgt);

	/* L3_k[511][506] -> level1_fixmap_pgt */
	convert_pfn_mfn(level2_fixmap_pgt);

	/* We get [511][511] and have Xen's version of level2_kernel_pgt */
	l3 = m2v(pgd[pgd_index(__START_KERNEL_map)].pgd);
	l2 = m2v(l3[pud_index(__START_KERNEL_map)].pud);

	addr[0] = (unsigned long)pgd;
	addr[1] = (unsigned long)l3;
	addr[2] = (unsigned long)l2;
	/* Graft it onto L4[272][0]. Note that we creating an aliasing problem:
	 * Both L4[272][0] and L4[511][510] have entries that point to the same
	 * L2 (PMD) tables. Meaning that if you modify it in __va space
	 * it will be also modified in the __ka space! (But if you just
	 * modify the PMD table to point to other PTE's or none, then you
	 * are OK - which is what cleanup_highmap does) */
	copy_page(level2_ident_pgt, l2);
	/* Graft it onto L4[511][510] */
	copy_page(level2_kernel_pgt, l2);

	/* Copy the initial P->M table mappings if necessary. */
	i = pgd_index(xen_start_info->mfn_list);
	if (i && i < pgd_index(__START_KERNEL_map))
		init_top_pgt[i] = ((pgd_t *)xen_start_info->pt_base)[i];

	/* Make pagetable pieces RO */
	set_page_prot(init_top_pgt, PAGE_KERNEL_RO);
	set_page_prot(level3_ident_pgt, PAGE_KERNEL_RO);
	set_page_prot(level3_kernel_pgt, PAGE_KERNEL_RO);
	set_page_prot(level3_user_vsyscall, PAGE_KERNEL_RO);
	set_page_prot(level2_ident_pgt, PAGE_KERNEL_RO);
	set_page_prot(level2_kernel_pgt, PAGE_KERNEL_RO);
	set_page_prot(level2_fixmap_pgt, PAGE_KERNEL_RO);
	set_page_prot(level1_fixmap_pgt, PAGE_KERNEL_RO);

	/* Pin down new L4 */
	pin_pagetable_pfn(MMUEXT_PIN_L4_TABLE,
			  PFN_DOWN(__pa_symbol(init_top_pgt)));

	/* Unpin Xen-provided one */
	pin_pagetable_pfn(MMUEXT_UNPIN_TABLE, PFN_DOWN(__pa(pgd)));

	/*
	 * At this stage there can be no user pgd, and no page structure to
	 * attach it to, so make sure we just set kernel pgd.
	 */
	xen_mc_batch();
	__xen_write_cr3(true, __pa(init_top_pgt));
	xen_mc_issue(PARAVIRT_LAZY_CPU);

	/* We can't that easily rip out L3 and L2, as the Xen pagetables are
	 * set out this way: [L4], [L1], [L2], [L3], [L1], [L1] ...  for
	 * the initial domain. For guests using the toolstack, they are in:
	 * [L4], [L3], [L2], [L1], [L1], order .. So for dom0 we can only
	 * rip out the [L4] (pgd), but for guests we shave off three pages.
	 */
	for (i = 0; i < ARRAY_SIZE(addr); i++)
		check_pt_base(&pt_base, &pt_end, addr[i]);

	/* Our (by three pages) smaller Xen pagetable that we are using */
	xen_pt_base = PFN_PHYS(pt_base);
	xen_pt_size = (pt_end - pt_base) * PAGE_SIZE;
	memblock_reserve(xen_pt_base, xen_pt_size);

	/* Revector the xen_start_info */
	xen_start_info = (struct start_info *)__va(__pa(xen_start_info));
}

/*
 * Read a value from a physical address.
 */
static unsigned long __init xen_read_phys_ulong(phys_addr_t addr)
{
	unsigned long *vaddr;
	unsigned long val;

	vaddr = early_memremap_ro(addr, sizeof(val));
	val = *vaddr;
	early_memunmap(vaddr, sizeof(val));
	return val;
}

/*
 * Translate a virtual address to a physical one without relying on mapped
 * page tables. Don't rely on big pages being aligned in (guest) physical
 * space!
 */
static phys_addr_t __init xen_early_virt_to_phys(unsigned long vaddr)
{
	phys_addr_t pa;
	pgd_t pgd;
	pud_t pud;
	pmd_t pmd;
	pte_t pte;

	pa = read_cr3_pa();
	pgd = native_make_pgd(xen_read_phys_ulong(pa + pgd_index(vaddr) *
						       sizeof(pgd)));
	if (!pgd_present(pgd))
		return 0;

	pa = pgd_val(pgd) & PTE_PFN_MASK;
	pud = native_make_pud(xen_read_phys_ulong(pa + pud_index(vaddr) *
						       sizeof(pud)));
	if (!pud_present(pud))
		return 0;
	pa = pud_val(pud) & PTE_PFN_MASK;
	if (pud_large(pud))
		return pa + (vaddr & ~PUD_MASK);

	pmd = native_make_pmd(xen_read_phys_ulong(pa + pmd_index(vaddr) *
						       sizeof(pmd)));
	if (!pmd_present(pmd))
		return 0;
	pa = pmd_val(pmd) & PTE_PFN_MASK;
	if (pmd_large(pmd))
		return pa + (vaddr & ~PMD_MASK);

	pte = native_make_pte(xen_read_phys_ulong(pa + pte_index(vaddr) *
						       sizeof(pte)));
	if (!pte_present(pte))
		return 0;
	pa = pte_pfn(pte) << PAGE_SHIFT;

	return pa | (vaddr & ~PAGE_MASK);
}

/*
 * Find a new area for the hypervisor supplied p2m list and relocate the p2m to
 * this area.
 */
void __init xen_relocate_p2m(void)
{
	phys_addr_t size, new_area, pt_phys, pmd_phys, pud_phys, p4d_phys;
	unsigned long p2m_pfn, p2m_pfn_end, n_frames, pfn, pfn_end;
	int n_pte, n_pt, n_pmd, n_pud, n_p4d, idx_pte, idx_pt, idx_pmd, idx_pud, idx_p4d;
	pte_t *pt;
	pmd_t *pmd;
	pud_t *pud;
	p4d_t *p4d = NULL;
	pgd_t *pgd;
	unsigned long *new_p2m;
	int save_pud;

	size = PAGE_ALIGN(xen_start_info->nr_pages * sizeof(unsigned long));
	n_pte = roundup(size, PAGE_SIZE) >> PAGE_SHIFT;
	n_pt = roundup(size, PMD_SIZE) >> PMD_SHIFT;
	n_pmd = roundup(size, PUD_SIZE) >> PUD_SHIFT;
	n_pud = roundup(size, P4D_SIZE) >> P4D_SHIFT;
	if (PTRS_PER_P4D > 1)
		n_p4d = roundup(size, PGDIR_SIZE) >> PGDIR_SHIFT;
	else
		n_p4d = 0;
	n_frames = n_pte + n_pt + n_pmd + n_pud + n_p4d;

	new_area = xen_find_free_area(PFN_PHYS(n_frames));
	if (!new_area) {
		xen_raw_console_write("Can't find new memory area for p2m needed due to E820 map conflict\n");
		BUG();
	}

	/*
	 * Setup the page tables for addressing the new p2m list.
	 * We have asked the hypervisor to map the p2m list at the user address
	 * PUD_SIZE. It may have done so, or it may have used a kernel space
	 * address depending on the Xen version.
	 * To avoid any possible virtual address collision, just use
	 * 2 * PUD_SIZE for the new area.
	 */
	p4d_phys = new_area;
	pud_phys = p4d_phys + PFN_PHYS(n_p4d);
	pmd_phys = pud_phys + PFN_PHYS(n_pud);
	pt_phys = pmd_phys + PFN_PHYS(n_pmd);
	p2m_pfn = PFN_DOWN(pt_phys) + n_pt;

	pgd = __va(read_cr3_pa());
	new_p2m = (unsigned long *)(2 * PGDIR_SIZE);
	idx_p4d = 0;
	save_pud = n_pud;
	do {
		if (n_p4d > 0) {
			p4d = early_memremap(p4d_phys, PAGE_SIZE);
			clear_page(p4d);
			n_pud = min(save_pud, PTRS_PER_P4D);
		}
		for (idx_pud = 0; idx_pud < n_pud; idx_pud++) {
			pud = early_memremap(pud_phys, PAGE_SIZE);
			clear_page(pud);
			for (idx_pmd = 0; idx_pmd < min(n_pmd, PTRS_PER_PUD);
				 idx_pmd++) {
				pmd = early_memremap(pmd_phys, PAGE_SIZE);
				clear_page(pmd);
				for (idx_pt = 0; idx_pt < min(n_pt, PTRS_PER_PMD);
					 idx_pt++) {
					pt = early_memremap(pt_phys, PAGE_SIZE);
					clear_page(pt);
					for (idx_pte = 0;
						 idx_pte < min(n_pte, PTRS_PER_PTE);
						 idx_pte++) {
						set_pte(pt + idx_pte,
								pfn_pte(p2m_pfn, PAGE_KERNEL));
						p2m_pfn++;
					}
					n_pte -= PTRS_PER_PTE;
					early_memunmap(pt, PAGE_SIZE);
					make_lowmem_page_readonly(__va(pt_phys));
					pin_pagetable_pfn(MMUEXT_PIN_L1_TABLE,
							PFN_DOWN(pt_phys));
					set_pmd(pmd + idx_pt,
							__pmd(_PAGE_TABLE | pt_phys));
					pt_phys += PAGE_SIZE;
				}
				n_pt -= PTRS_PER_PMD;
				early_memunmap(pmd, PAGE_SIZE);
				make_lowmem_page_readonly(__va(pmd_phys));
				pin_pagetable_pfn(MMUEXT_PIN_L2_TABLE,
						PFN_DOWN(pmd_phys));
				set_pud(pud + idx_pmd, __pud(_PAGE_TABLE | pmd_phys));
				pmd_phys += PAGE_SIZE;
			}
			n_pmd -= PTRS_PER_PUD;
			early_memunmap(pud, PAGE_SIZE);
			make_lowmem_page_readonly(__va(pud_phys));
			pin_pagetable_pfn(MMUEXT_PIN_L3_TABLE, PFN_DOWN(pud_phys));
			if (n_p4d > 0)
				set_p4d(p4d + idx_pud, __p4d(_PAGE_TABLE | pud_phys));
			else
				set_pgd(pgd + 2 + idx_pud, __pgd(_PAGE_TABLE | pud_phys));
			pud_phys += PAGE_SIZE;
		}
		if (n_p4d > 0) {
			save_pud -= PTRS_PER_P4D;
			early_memunmap(p4d, PAGE_SIZE);
			make_lowmem_page_readonly(__va(p4d_phys));
			pin_pagetable_pfn(MMUEXT_PIN_L4_TABLE, PFN_DOWN(p4d_phys));
			set_pgd(pgd + 2 + idx_p4d, __pgd(_PAGE_TABLE | p4d_phys));
			p4d_phys += PAGE_SIZE;
		}
	} while (++idx_p4d < n_p4d);

	/* Now copy the old p2m info to the new area. */
	memcpy(new_p2m, xen_p2m_addr, size);
	xen_p2m_addr = new_p2m;

	/* Release the old p2m list and set new list info. */
	p2m_pfn = PFN_DOWN(xen_early_virt_to_phys(xen_start_info->mfn_list));
	BUG_ON(!p2m_pfn);
	p2m_pfn_end = p2m_pfn + PFN_DOWN(size);

	if (xen_start_info->mfn_list < __START_KERNEL_map) {
		pfn = xen_start_info->first_p2m_pfn;
		pfn_end = xen_start_info->first_p2m_pfn +
			  xen_start_info->nr_p2m_frames;
		set_pgd(pgd + 1, __pgd(0));
	} else {
		pfn = p2m_pfn;
		pfn_end = p2m_pfn_end;
	}

	memblock_free(PFN_PHYS(pfn), PAGE_SIZE * (pfn_end - pfn));
	while (pfn < pfn_end) {
		if (pfn == p2m_pfn) {
			pfn = p2m_pfn_end;
			continue;
		}
		make_lowmem_page_readwrite(__va(PFN_PHYS(pfn)));
		pfn++;
	}

	xen_start_info->mfn_list = (unsigned long)xen_p2m_addr;
	xen_start_info->first_p2m_pfn =  PFN_DOWN(new_area);
	xen_start_info->nr_p2m_frames = n_frames;
}

#else	/* !CONFIG_X86_64 */
static RESERVE_BRK_ARRAY(pmd_t, initial_kernel_pmd, PTRS_PER_PMD);
static RESERVE_BRK_ARRAY(pmd_t, swapper_kernel_pmd, PTRS_PER_PMD);

static void __init xen_write_cr3_init(unsigned long cr3)
{
	unsigned long pfn = PFN_DOWN(__pa(swapper_pg_dir));

	BUG_ON(read_cr3_pa() != __pa(initial_page_table));
	BUG_ON(cr3 != __pa(swapper_pg_dir));

	/*
	 * We are switching to swapper_pg_dir for the first time (from
	 * initial_page_table) and therefore need to mark that page
	 * read-only and then pin it.
	 *
	 * Xen disallows sharing of kernel PMDs for PAE
	 * guests. Therefore we must copy the kernel PMD from
	 * initial_page_table into a new kernel PMD to be used in
	 * swapper_pg_dir.
	 */
	swapper_kernel_pmd =
		extend_brk(sizeof(pmd_t) * PTRS_PER_PMD, PAGE_SIZE);
	copy_page(swapper_kernel_pmd, initial_kernel_pmd);
	swapper_pg_dir[KERNEL_PGD_BOUNDARY] =
		__pgd(__pa(swapper_kernel_pmd) | _PAGE_PRESENT);
	set_page_prot(swapper_kernel_pmd, PAGE_KERNEL_RO);

	set_page_prot(swapper_pg_dir, PAGE_KERNEL_RO);
	xen_write_cr3(cr3);
	pin_pagetable_pfn(MMUEXT_PIN_L3_TABLE, pfn);

	pin_pagetable_pfn(MMUEXT_UNPIN_TABLE,
			  PFN_DOWN(__pa(initial_page_table)));
	set_page_prot(initial_page_table, PAGE_KERNEL);
	set_page_prot(initial_kernel_pmd, PAGE_KERNEL);

	pv_mmu_ops.write_cr3 = &xen_write_cr3;
}

/*
 * For 32 bit domains xen_start_info->pt_base is the pgd address which might be
 * not the first page table in the page table pool.
 * Iterate through the initial page tables to find the real page table base.
 */
static phys_addr_t __init xen_find_pt_base(pmd_t *pmd)
{
	phys_addr_t pt_base, paddr;
	unsigned pmdidx;

	pt_base = min(__pa(xen_start_info->pt_base), __pa(pmd));

	for (pmdidx = 0; pmdidx < PTRS_PER_PMD; pmdidx++)
		if (pmd_present(pmd[pmdidx]) && !pmd_large(pmd[pmdidx])) {
			paddr = m2p(pmd[pmdidx].pmd);
			pt_base = min(pt_base, paddr);
		}

	return pt_base;
}

void __init xen_setup_kernel_pagetable(pgd_t *pgd, unsigned long max_pfn)
{
	pmd_t *kernel_pmd;

	kernel_pmd = m2v(pgd[KERNEL_PGD_BOUNDARY].pgd);

	xen_pt_base = xen_find_pt_base(kernel_pmd);
	xen_pt_size = xen_start_info->nr_pt_frames * PAGE_SIZE;

	initial_kernel_pmd =
		extend_brk(sizeof(pmd_t) * PTRS_PER_PMD, PAGE_SIZE);

	max_pfn_mapped = PFN_DOWN(xen_pt_base + xen_pt_size + 512 * 1024);

	copy_page(initial_kernel_pmd, kernel_pmd);

	xen_map_identity_early(initial_kernel_pmd, max_pfn);

	copy_page(initial_page_table, pgd);
	initial_page_table[KERNEL_PGD_BOUNDARY] =
		__pgd(__pa(initial_kernel_pmd) | _PAGE_PRESENT);

	set_page_prot(initial_kernel_pmd, PAGE_KERNEL_RO);
	set_page_prot(initial_page_table, PAGE_KERNEL_RO);
	set_page_prot(empty_zero_page, PAGE_KERNEL_RO);

	pin_pagetable_pfn(MMUEXT_UNPIN_TABLE, PFN_DOWN(__pa(pgd)));

	pin_pagetable_pfn(MMUEXT_PIN_L3_TABLE,
			  PFN_DOWN(__pa(initial_page_table)));
	xen_write_cr3(__pa(initial_page_table));

	memblock_reserve(xen_pt_base, xen_pt_size);
}
#endif	/* CONFIG_X86_64 */

void __init xen_reserve_special_pages(void)
{
	phys_addr_t paddr;

	memblock_reserve(__pa(xen_start_info), PAGE_SIZE);
	if (xen_start_info->store_mfn) {
		paddr = PFN_PHYS(mfn_to_pfn(xen_start_info->store_mfn));
		memblock_reserve(paddr, PAGE_SIZE);
	}
	if (!xen_initial_domain()) {
		paddr = PFN_PHYS(mfn_to_pfn(xen_start_info->console.domU.mfn));
		memblock_reserve(paddr, PAGE_SIZE);
	}
}

void __init xen_pt_check_e820(void)
{
	if (xen_is_e820_reserved(xen_pt_base, xen_pt_size)) {
		xen_raw_console_write("Xen hypervisor allocated page table memory conflicts with E820 map\n");
		BUG();
	}
}

static unsigned char dummy_mapping[PAGE_SIZE] __page_aligned_bss;

static void xen_set_fixmap(unsigned idx, phys_addr_t phys, pgprot_t prot)
{
	pte_t pte;

	phys >>= PAGE_SHIFT;

	switch (idx) {
	case FIX_BTMAP_END ... FIX_BTMAP_BEGIN:
	case FIX_RO_IDT:
#ifdef CONFIG_X86_32
	case FIX_WP_TEST:
# ifdef CONFIG_HIGHMEM
	case FIX_KMAP_BEGIN ... FIX_KMAP_END:
# endif
#elif defined(CONFIG_X86_VSYSCALL_EMULATION)
	case VSYSCALL_PAGE:
#endif
	case FIX_TEXT_POKE0:
	case FIX_TEXT_POKE1:
	case FIX_GDT_REMAP_BEGIN ... FIX_GDT_REMAP_END:
		/* All local page mappings */
		pte = pfn_pte(phys, prot);
		break;

#ifdef CONFIG_X86_LOCAL_APIC
	case FIX_APIC_BASE:	/* maps dummy local APIC */
		pte = pfn_pte(PFN_DOWN(__pa(dummy_mapping)), PAGE_KERNEL);
		break;
#endif

#ifdef CONFIG_X86_IO_APIC
	case FIX_IO_APIC_BASE_0 ... FIX_IO_APIC_BASE_END:
		/*
		 * We just don't map the IO APIC - all access is via
		 * hypercalls.  Keep the address in the pte for reference.
		 */
		pte = pfn_pte(PFN_DOWN(__pa(dummy_mapping)), PAGE_KERNEL);
		break;
#endif

	case FIX_PARAVIRT_BOOTMAP:
		/* This is an MFN, but it isn't an IO mapping from the
		   IO domain */
		pte = mfn_pte(phys, prot);
		break;

	default:
		/* By default, set_fixmap is used for hardware mappings */
		pte = mfn_pte(phys, prot);
		break;
	}

	__native_set_fixmap(idx, pte);

#ifdef CONFIG_X86_VSYSCALL_EMULATION
	/* Replicate changes to map the vsyscall page into the user
	   pagetable vsyscall mapping. */
	if (idx == VSYSCALL_PAGE) {
		unsigned long vaddr = __fix_to_virt(idx);
		set_pte_vaddr_pud(level3_user_vsyscall, vaddr, pte);
	}
#endif
}

static void __init xen_post_allocator_init(void)
{
	pv_mmu_ops.set_pte = xen_set_pte;
	pv_mmu_ops.set_pmd = xen_set_pmd;
	pv_mmu_ops.set_pud = xen_set_pud;
#if CONFIG_PGTABLE_LEVELS >= 4
	pv_mmu_ops.set_p4d = xen_set_p4d;
#endif

	/* This will work as long as patching hasn't happened yet
	   (which it hasn't) */
	pv_mmu_ops.alloc_pte = xen_alloc_pte;
	pv_mmu_ops.alloc_pmd = xen_alloc_pmd;
	pv_mmu_ops.release_pte = xen_release_pte;
	pv_mmu_ops.release_pmd = xen_release_pmd;
#if CONFIG_PGTABLE_LEVELS >= 4
	pv_mmu_ops.alloc_pud = xen_alloc_pud;
	pv_mmu_ops.release_pud = xen_release_pud;
#endif
	pv_mmu_ops.make_pte = PV_CALLEE_SAVE(xen_make_pte);

#ifdef CONFIG_X86_64
	pv_mmu_ops.write_cr3 = &xen_write_cr3;
	SetPagePinned(virt_to_page(level3_user_vsyscall));
#endif
	xen_mark_init_mm_pinned();
}

static void xen_leave_lazy_mmu(void)
{
	preempt_disable();
	xen_mc_flush();
	paravirt_leave_lazy_mmu();
	preempt_enable();
}

static const struct pv_mmu_ops xen_mmu_ops __initconst = {
	.read_cr2 = xen_read_cr2,
	.write_cr2 = xen_write_cr2,

	.read_cr3 = xen_read_cr3,
	.write_cr3 = xen_write_cr3_init,

	.flush_tlb_user = xen_flush_tlb,
	.flush_tlb_kernel = xen_flush_tlb,
	.flush_tlb_single = xen_flush_tlb_single,
	.flush_tlb_others = xen_flush_tlb_others,

	.pgd_alloc = xen_pgd_alloc,
	.pgd_free = xen_pgd_free,

	.alloc_pte = xen_alloc_pte_init,
	.release_pte = xen_release_pte_init,
	.alloc_pmd = xen_alloc_pmd_init,
	.release_pmd = xen_release_pmd_init,

	.set_pte = xen_set_pte_init,
	.set_pte_at = xen_set_pte_at,
	.set_pmd = xen_set_pmd_hyper,

	.ptep_modify_prot_start = __ptep_modify_prot_start,
	.ptep_modify_prot_commit = __ptep_modify_prot_commit,

	.pte_val = PV_CALLEE_SAVE(xen_pte_val),
	.pgd_val = PV_CALLEE_SAVE(xen_pgd_val),

	.make_pte = PV_CALLEE_SAVE(xen_make_pte_init),
	.make_pgd = PV_CALLEE_SAVE(xen_make_pgd),

#ifdef CONFIG_X86_PAE
	.set_pte_atomic = xen_set_pte_atomic,
	.pte_clear = xen_pte_clear,
	.pmd_clear = xen_pmd_clear,
#endif	/* CONFIG_X86_PAE */
	.set_pud = xen_set_pud_hyper,

	.make_pmd = PV_CALLEE_SAVE(xen_make_pmd),
	.pmd_val = PV_CALLEE_SAVE(xen_pmd_val),

#if CONFIG_PGTABLE_LEVELS >= 4
	.pud_val = PV_CALLEE_SAVE(xen_pud_val),
	.make_pud = PV_CALLEE_SAVE(xen_make_pud),
	.set_p4d = xen_set_p4d_hyper,

	.alloc_pud = xen_alloc_pmd_init,
	.release_pud = xen_release_pmd_init,
#endif	/* CONFIG_PGTABLE_LEVELS == 4 */

	.activate_mm = xen_activate_mm,
	.dup_mmap = xen_dup_mmap,
	.exit_mmap = xen_exit_mmap,

	.lazy_mode = {
		.enter = paravirt_enter_lazy_mmu,
		.leave = xen_leave_lazy_mmu,
		.flush = paravirt_flush_lazy_mmu,
	},

	.set_fixmap = xen_set_fixmap,
};

void __init xen_init_mmu_ops(void)
{
	x86_init.paging.pagetable_init = xen_pagetable_init;

	pv_mmu_ops = xen_mmu_ops;

	memset(dummy_mapping, 0xff, PAGE_SIZE);
}

/* Protected by xen_reservation_lock. */
#define MAX_CONTIG_ORDER 9 /* 2MB */
static unsigned long discontig_frames[1<<MAX_CONTIG_ORDER];

#define VOID_PTE (mfn_pte(0, __pgprot(0)))
static void xen_zap_pfn_range(unsigned long vaddr, unsigned int order,
				unsigned long *in_frames,
				unsigned long *out_frames)
{
	int i;
	struct multicall_space mcs;

	xen_mc_batch();
	for (i = 0; i < (1UL<<order); i++, vaddr += PAGE_SIZE) {
		mcs = __xen_mc_entry(0);

		if (in_frames)
			in_frames[i] = virt_to_mfn(vaddr);

		MULTI_update_va_mapping(mcs.mc, vaddr, VOID_PTE, 0);
		__set_phys_to_machine(virt_to_pfn(vaddr), INVALID_P2M_ENTRY);

		if (out_frames)
			out_frames[i] = virt_to_pfn(vaddr);
	}
	xen_mc_issue(0);
}

/*
 * Update the pfn-to-mfn mappings for a virtual address range, either to
 * point to an array of mfns, or contiguously from a single starting
 * mfn.
 */
static void xen_remap_exchanged_ptes(unsigned long vaddr, int order,
				     unsigned long *mfns,
				     unsigned long first_mfn)
{
	unsigned i, limit;
	unsigned long mfn;

	xen_mc_batch();

	limit = 1u << order;
	for (i = 0; i < limit; i++, vaddr += PAGE_SIZE) {
		struct multicall_space mcs;
		unsigned flags;

		mcs = __xen_mc_entry(0);
		if (mfns)
			mfn = mfns[i];
		else
			mfn = first_mfn + i;

		if (i < (limit - 1))
			flags = 0;
		else {
			if (order == 0)
				flags = UVMF_INVLPG | UVMF_ALL;
			else
				flags = UVMF_TLB_FLUSH | UVMF_ALL;
		}

		MULTI_update_va_mapping(mcs.mc, vaddr,
				mfn_pte(mfn, PAGE_KERNEL), flags);

		set_phys_to_machine(virt_to_pfn(vaddr), mfn);
	}

	xen_mc_issue(0);
}

/*
 * Perform the hypercall to exchange a region of our pfns to point to
 * memory with the required contiguous alignment.  Takes the pfns as
 * input, and populates mfns as output.
 *
 * Returns a success code indicating whether the hypervisor was able to
 * satisfy the request or not.
 */
static int xen_exchange_memory(unsigned long extents_in, unsigned int order_in,
			       unsigned long *pfns_in,
			       unsigned long extents_out,
			       unsigned int order_out,
			       unsigned long *mfns_out,
			       unsigned int address_bits)
{
	long rc;
	int success;

	struct xen_memory_exchange exchange = {
		.in = {
			.nr_extents   = extents_in,
			.extent_order = order_in,
			.extent_start = pfns_in,
			.domid        = DOMID_SELF
		},
		.out = {
			.nr_extents   = extents_out,
			.extent_order = order_out,
			.extent_start = mfns_out,
			.address_bits = address_bits,
			.domid        = DOMID_SELF
		}
	};

	BUG_ON(extents_in << order_in != extents_out << order_out);

	rc = HYPERVISOR_memory_op(XENMEM_exchange, &exchange);
	success = (exchange.nr_exchanged == extents_in);

	BUG_ON(!success && ((exchange.nr_exchanged != 0) || (rc == 0)));
	BUG_ON(success && (rc != 0));

	return success;
}

int xen_create_contiguous_region(phys_addr_t pstart, unsigned int order,
				 unsigned int address_bits,
				 dma_addr_t *dma_handle)
{
	unsigned long *in_frames = discontig_frames, out_frame;
	unsigned long  flags;
	int            success;
	unsigned long vstart = (unsigned long)phys_to_virt(pstart);

	/*
	 * Currently an auto-translated guest will not perform I/O, nor will
	 * it require PAE page directories below 4GB. Therefore any calls to
	 * this function are redundant and can be ignored.
	 */

	if (unlikely(order > MAX_CONTIG_ORDER))
		return -ENOMEM;

	memset((void *) vstart, 0, PAGE_SIZE << order);

	spin_lock_irqsave(&xen_reservation_lock, flags);

	/* 1. Zap current PTEs, remembering MFNs. */
	xen_zap_pfn_range(vstart, order, in_frames, NULL);

	/* 2. Get a new contiguous memory extent. */
	out_frame = virt_to_pfn(vstart);
	success = xen_exchange_memory(1UL << order, 0, in_frames,
				      1, order, &out_frame,
				      address_bits);

	/* 3. Map the new extent in place of old pages. */
	if (success)
		xen_remap_exchanged_ptes(vstart, order, NULL, out_frame);
	else
		xen_remap_exchanged_ptes(vstart, order, in_frames, 0);

	spin_unlock_irqrestore(&xen_reservation_lock, flags);

	*dma_handle = virt_to_machine(vstart).maddr;
	return success ? 0 : -ENOMEM;
}
EXPORT_SYMBOL_GPL(xen_create_contiguous_region);

void xen_destroy_contiguous_region(phys_addr_t pstart, unsigned int order)
{
	unsigned long *out_frames = discontig_frames, in_frame;
	unsigned long  flags;
	int success;
	unsigned long vstart;

	if (unlikely(order > MAX_CONTIG_ORDER))
		return;

	vstart = (unsigned long)phys_to_virt(pstart);
	memset((void *) vstart, 0, PAGE_SIZE << order);

	spin_lock_irqsave(&xen_reservation_lock, flags);

	/* 1. Find start MFN of contiguous extent. */
	in_frame = virt_to_mfn(vstart);

	/* 2. Zap current PTEs. */
	xen_zap_pfn_range(vstart, order, NULL, out_frames);

	/* 3. Do the exchange for non-contiguous MFNs. */
	success = xen_exchange_memory(1, order, &in_frame, 1UL << order,
					0, out_frames, 0);

	/* 4. Map new pages in place of old pages. */
	if (success)
		xen_remap_exchanged_ptes(vstart, order, out_frames, 0);
	else
		xen_remap_exchanged_ptes(vstart, order, NULL, in_frame);

	spin_unlock_irqrestore(&xen_reservation_lock, flags);
}
EXPORT_SYMBOL_GPL(xen_destroy_contiguous_region);

#ifdef CONFIG_KEXEC_CORE
phys_addr_t paddr_vmcoreinfo_note(void)
{
	if (xen_pv_domain())
		return virt_to_machine(vmcoreinfo_note).maddr;
	else
		return __pa(vmcoreinfo_note);
}
#endif /* CONFIG_KEXEC_CORE */<|MERGE_RESOLUTION|>--- conflicted
+++ resolved
@@ -999,10 +999,7 @@
 	 * look at its actual current cr3 value, and force it to flush
 	 * if needed.
 	 */
-<<<<<<< HEAD
-=======
 	cpumask_clear(mask);
->>>>>>> bb176f67
 	for_each_online_cpu(cpu) {
 		if (per_cpu(xen_current_cr3, cpu) == __pa(mm->pgd))
 			cpumask_set_cpu(cpu, mask);
