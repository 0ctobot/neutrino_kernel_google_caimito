/*
 * Copyright 2019 Advanced Micro Devices, Inc.
 *
 * Permission is hereby granted, free of charge, to any person obtaining a
 * copy of this software and associated documentation files (the "Software"),
 * to deal in the Software without restriction, including without limitation
 * the rights to use, copy, modify, merge, publish, distribute, sublicense,
 * and/or sell copies of the Software, and to permit persons to whom the
 * Software is furnished to do so, subject to the following conditions:
 *
 * The above copyright notice and this permission notice shall be included in
 * all copies or substantial portions of the Software.
 *
 * THE SOFTWARE IS PROVIDED "AS IS", WITHOUT WARRANTY OF ANY KIND, EXPRESS OR
 * IMPLIED, INCLUDING BUT NOT LIMITED TO THE WARRANTIES OF MERCHANTABILITY,
 * FITNESS FOR A PARTICULAR PURPOSE AND NONINFRINGEMENT.  IN NO EVENT SHALL
 * THE COPYRIGHT HOLDER(S) OR AUTHOR(S) BE LIABLE FOR ANY CLAIM, DAMAGES OR
 * OTHER LIABILITY, WHETHER IN AN ACTION OF CONTRACT, TORT OR OTHERWISE,
 * ARISING FROM, OUT OF OR IN CONNECTION WITH THE SOFTWARE OR THE USE OR
 * OTHER DEALINGS IN THE SOFTWARE.
 *
 */
#include <linux/firmware.h>
#include <linux/slab.h>
#include <linux/module.h>
#include <linux/pci.h>

#include <drm/amdgpu_drm.h>

#include "amdgpu.h"
#include "amdgpu_atombios.h"
#include "amdgpu_ih.h"
#include "amdgpu_uvd.h"
#include "amdgpu_vce.h"
#include "amdgpu_ucode.h"
#include "amdgpu_psp.h"
#include "atom.h"
#include "amd_pcie.h"

#include "gc/gc_10_1_0_offset.h"
#include "gc/gc_10_1_0_sh_mask.h"
#include "mp/mp_11_0_offset.h"

#include "soc15.h"
#include "soc15_common.h"
#include "gmc_v10_0.h"
#include "gfxhub_v2_0.h"
#include "mmhub_v2_0.h"
#include "nbio_v2_3.h"
#include "nbio_v7_2.h"
#include "hdp_v5_0.h"
#include "nv.h"
#include "navi10_ih.h"
#include "gfx_v10_0.h"
#include "sdma_v5_0.h"
#include "sdma_v5_2.h"
#include "vcn_v2_0.h"
#include "jpeg_v2_0.h"
#include "vcn_v3_0.h"
#include "jpeg_v3_0.h"
#include "amdgpu_vkms.h"
#include "mes_v10_1.h"
#include "mxgpu_nv.h"
#include "smuio_v11_0.h"
#include "smuio_v11_0_6.h"

static const struct amd_ip_funcs nv_common_ip_funcs;

/* Navi */
static const struct amdgpu_video_codec_info nv_video_codecs_encode_array[] =
{
	{codec_info_build(AMDGPU_INFO_VIDEO_CAPS_CODEC_IDX_MPEG4_AVC, 4096, 2304, 0)},
	{codec_info_build(AMDGPU_INFO_VIDEO_CAPS_CODEC_IDX_HEVC, 4096, 2304, 0)},
};

static const struct amdgpu_video_codecs nv_video_codecs_encode =
{
	.codec_count = ARRAY_SIZE(nv_video_codecs_encode_array),
	.codec_array = nv_video_codecs_encode_array,
};

/* Navi1x */
static const struct amdgpu_video_codec_info nv_video_codecs_decode_array[] =
{
	{codec_info_build(AMDGPU_INFO_VIDEO_CAPS_CODEC_IDX_MPEG2, 4096, 4906, 3)},
	{codec_info_build(AMDGPU_INFO_VIDEO_CAPS_CODEC_IDX_MPEG4, 4096, 4906, 5)},
	{codec_info_build(AMDGPU_INFO_VIDEO_CAPS_CODEC_IDX_MPEG4_AVC, 4096, 4906, 52)},
	{codec_info_build(AMDGPU_INFO_VIDEO_CAPS_CODEC_IDX_VC1, 4096, 4906, 4)},
	{codec_info_build(AMDGPU_INFO_VIDEO_CAPS_CODEC_IDX_HEVC, 8192, 4352, 186)},
	{codec_info_build(AMDGPU_INFO_VIDEO_CAPS_CODEC_IDX_JPEG, 4096, 4096, 0)},
	{codec_info_build(AMDGPU_INFO_VIDEO_CAPS_CODEC_IDX_VP9, 8192, 4352, 0)},
};

static const struct amdgpu_video_codecs nv_video_codecs_decode =
{
	.codec_count = ARRAY_SIZE(nv_video_codecs_decode_array),
	.codec_array = nv_video_codecs_decode_array,
};

/* Sienna Cichlid */
static const struct amdgpu_video_codec_info sc_video_codecs_decode_array[] =
{
	{codec_info_build(AMDGPU_INFO_VIDEO_CAPS_CODEC_IDX_MPEG2, 4096, 4906, 3)},
	{codec_info_build(AMDGPU_INFO_VIDEO_CAPS_CODEC_IDX_MPEG4, 4096, 4906, 5)},
	{codec_info_build(AMDGPU_INFO_VIDEO_CAPS_CODEC_IDX_MPEG4_AVC, 4096, 4906, 52)},
	{codec_info_build(AMDGPU_INFO_VIDEO_CAPS_CODEC_IDX_VC1, 4096, 4906, 4)},
	{codec_info_build(AMDGPU_INFO_VIDEO_CAPS_CODEC_IDX_HEVC, 8192, 4352, 186)},
	{codec_info_build(AMDGPU_INFO_VIDEO_CAPS_CODEC_IDX_JPEG, 4096, 4096, 0)},
	{codec_info_build(AMDGPU_INFO_VIDEO_CAPS_CODEC_IDX_VP9, 8192, 4352, 0)},
	{codec_info_build(AMDGPU_INFO_VIDEO_CAPS_CODEC_IDX_AV1, 8192, 4352, 0)},
};

static const struct amdgpu_video_codecs sc_video_codecs_decode =
{
	.codec_count = ARRAY_SIZE(sc_video_codecs_decode_array),
	.codec_array = sc_video_codecs_decode_array,
};

/* SRIOV Sienna Cichlid, not const since data is controlled by host */
static struct amdgpu_video_codec_info sriov_sc_video_codecs_encode_array[] =
{
	{codec_info_build(AMDGPU_INFO_VIDEO_CAPS_CODEC_IDX_MPEG4_AVC, 4096, 2304, 0)},
	{codec_info_build(AMDGPU_INFO_VIDEO_CAPS_CODEC_IDX_HEVC, 4096, 2304, 0)},
};

static struct amdgpu_video_codec_info sriov_sc_video_codecs_decode_array[] =
{
	{codec_info_build(AMDGPU_INFO_VIDEO_CAPS_CODEC_IDX_MPEG2, 4096, 4906, 3)},
	{codec_info_build(AMDGPU_INFO_VIDEO_CAPS_CODEC_IDX_MPEG4, 4096, 4906, 5)},
	{codec_info_build(AMDGPU_INFO_VIDEO_CAPS_CODEC_IDX_MPEG4_AVC, 4096, 4906, 52)},
	{codec_info_build(AMDGPU_INFO_VIDEO_CAPS_CODEC_IDX_VC1, 4096, 4906, 4)},
	{codec_info_build(AMDGPU_INFO_VIDEO_CAPS_CODEC_IDX_HEVC, 8192, 4352, 186)},
	{codec_info_build(AMDGPU_INFO_VIDEO_CAPS_CODEC_IDX_JPEG, 4096, 4096, 0)},
	{codec_info_build(AMDGPU_INFO_VIDEO_CAPS_CODEC_IDX_VP9, 8192, 4352, 0)},
	{codec_info_build(AMDGPU_INFO_VIDEO_CAPS_CODEC_IDX_AV1, 8192, 4352, 0)},
};

static struct amdgpu_video_codecs sriov_sc_video_codecs_encode =
{
	.codec_count = ARRAY_SIZE(sriov_sc_video_codecs_encode_array),
	.codec_array = sriov_sc_video_codecs_encode_array,
};

static struct amdgpu_video_codecs sriov_sc_video_codecs_decode =
{
	.codec_count = ARRAY_SIZE(sriov_sc_video_codecs_decode_array),
	.codec_array = sriov_sc_video_codecs_decode_array,
};

/* Beige Goby*/
static const struct amdgpu_video_codec_info bg_video_codecs_decode_array[] = {
	{codec_info_build(AMDGPU_INFO_VIDEO_CAPS_CODEC_IDX_MPEG4_AVC, 4096, 4906, 52)},
	{codec_info_build(AMDGPU_INFO_VIDEO_CAPS_CODEC_IDX_HEVC, 8192, 4352, 186)},
	{codec_info_build(AMDGPU_INFO_VIDEO_CAPS_CODEC_IDX_VP9, 8192, 4352, 0)},
};

static const struct amdgpu_video_codecs bg_video_codecs_decode = {
	.codec_count = ARRAY_SIZE(bg_video_codecs_decode_array),
	.codec_array = bg_video_codecs_decode_array,
};

static const struct amdgpu_video_codecs bg_video_codecs_encode = {
	.codec_count = 0,
	.codec_array = NULL,
};

/* Yellow Carp*/
static const struct amdgpu_video_codec_info yc_video_codecs_decode_array[] = {
	{codec_info_build(AMDGPU_INFO_VIDEO_CAPS_CODEC_IDX_MPEG4_AVC, 4096, 4906, 52)},
	{codec_info_build(AMDGPU_INFO_VIDEO_CAPS_CODEC_IDX_HEVC, 8192, 4352, 186)},
	{codec_info_build(AMDGPU_INFO_VIDEO_CAPS_CODEC_IDX_VP9, 8192, 4352, 0)},
	{codec_info_build(AMDGPU_INFO_VIDEO_CAPS_CODEC_IDX_JPEG, 4096, 4096, 0)},
};

static const struct amdgpu_video_codecs yc_video_codecs_decode = {
	.codec_count = ARRAY_SIZE(yc_video_codecs_decode_array),
	.codec_array = yc_video_codecs_decode_array,
};

static int nv_query_video_codecs(struct amdgpu_device *adev, bool encode,
				 const struct amdgpu_video_codecs **codecs)
{
	switch (adev->ip_versions[UVD_HWIP][0]) {
	case IP_VERSION(3, 0, 0):
		if (amdgpu_sriov_vf(adev)) {
			if (encode)
				*codecs = &sriov_sc_video_codecs_encode;
			else
				*codecs = &sriov_sc_video_codecs_decode;
		} else {
			if (encode)
				*codecs = &nv_video_codecs_encode;
			else
				*codecs = &sc_video_codecs_decode;
		}
		return 0;
	case IP_VERSION(3, 0, 16):
	case IP_VERSION(3, 0, 2):
		if (encode)
			*codecs = &nv_video_codecs_encode;
		else
			*codecs = &sc_video_codecs_decode;
		return 0;
	case IP_VERSION(3, 1, 1):
		if (encode)
			*codecs = &nv_video_codecs_encode;
		else
			*codecs = &yc_video_codecs_decode;
		return 0;
	case IP_VERSION(3, 0, 33):
		if (encode)
			*codecs = &bg_video_codecs_encode;
		else
			*codecs = &bg_video_codecs_decode;
		return 0;
	case IP_VERSION(2, 0, 0):
	case IP_VERSION(2, 0, 2):
		if (encode)
			*codecs = &nv_video_codecs_encode;
		else
			*codecs = &nv_video_codecs_decode;
		return 0;
	default:
		return -EINVAL;
	}
}

/*
 * Indirect registers accessor
 */
static u32 nv_pcie_rreg(struct amdgpu_device *adev, u32 reg)
{
	unsigned long address, data;
	address = adev->nbio.funcs->get_pcie_index_offset(adev);
	data = adev->nbio.funcs->get_pcie_data_offset(adev);

	return amdgpu_device_indirect_rreg(adev, address, data, reg);
}

static void nv_pcie_wreg(struct amdgpu_device *adev, u32 reg, u32 v)
{
	unsigned long address, data;

	address = adev->nbio.funcs->get_pcie_index_offset(adev);
	data = adev->nbio.funcs->get_pcie_data_offset(adev);

	amdgpu_device_indirect_wreg(adev, address, data, reg, v);
}

static u64 nv_pcie_rreg64(struct amdgpu_device *adev, u32 reg)
{
	unsigned long address, data;
	address = adev->nbio.funcs->get_pcie_index_offset(adev);
	data = adev->nbio.funcs->get_pcie_data_offset(adev);

	return amdgpu_device_indirect_rreg64(adev, address, data, reg);
}

static u32 nv_pcie_port_rreg(struct amdgpu_device *adev, u32 reg)
{
	unsigned long flags, address, data;
	u32 r;
	address = adev->nbio.funcs->get_pcie_port_index_offset(adev);
	data = adev->nbio.funcs->get_pcie_port_data_offset(adev);

	spin_lock_irqsave(&adev->pcie_idx_lock, flags);
	WREG32(address, reg * 4);
	(void)RREG32(address);
	r = RREG32(data);
	spin_unlock_irqrestore(&adev->pcie_idx_lock, flags);
	return r;
}

static void nv_pcie_wreg64(struct amdgpu_device *adev, u32 reg, u64 v)
{
	unsigned long address, data;

	address = adev->nbio.funcs->get_pcie_index_offset(adev);
	data = adev->nbio.funcs->get_pcie_data_offset(adev);

	amdgpu_device_indirect_wreg64(adev, address, data, reg, v);
}

static void nv_pcie_port_wreg(struct amdgpu_device *adev, u32 reg, u32 v)
{
	unsigned long flags, address, data;

	address = adev->nbio.funcs->get_pcie_port_index_offset(adev);
	data = adev->nbio.funcs->get_pcie_port_data_offset(adev);

	spin_lock_irqsave(&adev->pcie_idx_lock, flags);
	WREG32(address, reg * 4);
	(void)RREG32(address);
	WREG32(data, v);
	(void)RREG32(data);
	spin_unlock_irqrestore(&adev->pcie_idx_lock, flags);
}

static u32 nv_didt_rreg(struct amdgpu_device *adev, u32 reg)
{
	unsigned long flags, address, data;
	u32 r;

	address = SOC15_REG_OFFSET(GC, 0, mmDIDT_IND_INDEX);
	data = SOC15_REG_OFFSET(GC, 0, mmDIDT_IND_DATA);

	spin_lock_irqsave(&adev->didt_idx_lock, flags);
	WREG32(address, (reg));
	r = RREG32(data);
	spin_unlock_irqrestore(&adev->didt_idx_lock, flags);
	return r;
}

static void nv_didt_wreg(struct amdgpu_device *adev, u32 reg, u32 v)
{
	unsigned long flags, address, data;

	address = SOC15_REG_OFFSET(GC, 0, mmDIDT_IND_INDEX);
	data = SOC15_REG_OFFSET(GC, 0, mmDIDT_IND_DATA);

	spin_lock_irqsave(&adev->didt_idx_lock, flags);
	WREG32(address, (reg));
	WREG32(data, (v));
	spin_unlock_irqrestore(&adev->didt_idx_lock, flags);
}

static u32 nv_get_config_memsize(struct amdgpu_device *adev)
{
	return adev->nbio.funcs->get_memsize(adev);
}

static u32 nv_get_xclk(struct amdgpu_device *adev)
{
	return adev->clock.spll.reference_freq;
}


void nv_grbm_select(struct amdgpu_device *adev,
		     u32 me, u32 pipe, u32 queue, u32 vmid)
{
	u32 grbm_gfx_cntl = 0;
	grbm_gfx_cntl = REG_SET_FIELD(grbm_gfx_cntl, GRBM_GFX_CNTL, PIPEID, pipe);
	grbm_gfx_cntl = REG_SET_FIELD(grbm_gfx_cntl, GRBM_GFX_CNTL, MEID, me);
	grbm_gfx_cntl = REG_SET_FIELD(grbm_gfx_cntl, GRBM_GFX_CNTL, VMID, vmid);
	grbm_gfx_cntl = REG_SET_FIELD(grbm_gfx_cntl, GRBM_GFX_CNTL, QUEUEID, queue);

	WREG32_SOC15(GC, 0, mmGRBM_GFX_CNTL, grbm_gfx_cntl);
}

static void nv_vga_set_state(struct amdgpu_device *adev, bool state)
{
	/* todo */
}

static bool nv_read_disabled_bios(struct amdgpu_device *adev)
{
	/* todo */
	return false;
}

static bool nv_read_bios_from_rom(struct amdgpu_device *adev,
				  u8 *bios, u32 length_bytes)
{
	u32 *dw_ptr;
	u32 i, length_dw;
	u32 rom_index_offset, rom_data_offset;

	if (bios == NULL)
		return false;
	if (length_bytes == 0)
		return false;
	/* APU vbios image is part of sbios image */
	if (adev->flags & AMD_IS_APU)
		return false;

	dw_ptr = (u32 *)bios;
	length_dw = ALIGN(length_bytes, 4) / 4;

	rom_index_offset =
		adev->smuio.funcs->get_rom_index_offset(adev);
	rom_data_offset =
		adev->smuio.funcs->get_rom_data_offset(adev);

	/* set rom index to 0 */
	WREG32(rom_index_offset, 0);
	/* read out the rom data */
	for (i = 0; i < length_dw; i++)
		dw_ptr[i] = RREG32(rom_data_offset);

	return true;
}

static struct soc15_allowed_register_entry nv_allowed_read_registers[] = {
	{ SOC15_REG_ENTRY(GC, 0, mmGRBM_STATUS)},
	{ SOC15_REG_ENTRY(GC, 0, mmGRBM_STATUS2)},
	{ SOC15_REG_ENTRY(GC, 0, mmGRBM_STATUS_SE0)},
	{ SOC15_REG_ENTRY(GC, 0, mmGRBM_STATUS_SE1)},
	{ SOC15_REG_ENTRY(GC, 0, mmGRBM_STATUS_SE2)},
	{ SOC15_REG_ENTRY(GC, 0, mmGRBM_STATUS_SE3)},
	{ SOC15_REG_ENTRY(SDMA0, 0, mmSDMA0_STATUS_REG)},
	{ SOC15_REG_ENTRY(SDMA1, 0, mmSDMA1_STATUS_REG)},
	{ SOC15_REG_ENTRY(GC, 0, mmCP_STAT)},
	{ SOC15_REG_ENTRY(GC, 0, mmCP_STALLED_STAT1)},
	{ SOC15_REG_ENTRY(GC, 0, mmCP_STALLED_STAT2)},
	{ SOC15_REG_ENTRY(GC, 0, mmCP_STALLED_STAT3)},
	{ SOC15_REG_ENTRY(GC, 0, mmCP_CPF_BUSY_STAT)},
	{ SOC15_REG_ENTRY(GC, 0, mmCP_CPF_STALLED_STAT1)},
	{ SOC15_REG_ENTRY(GC, 0, mmCP_CPF_STATUS)},
	{ SOC15_REG_ENTRY(GC, 0, mmCP_CPC_BUSY_STAT)},
	{ SOC15_REG_ENTRY(GC, 0, mmCP_CPC_STALLED_STAT1)},
	{ SOC15_REG_ENTRY(GC, 0, mmCP_CPC_STATUS)},
	{ SOC15_REG_ENTRY(GC, 0, mmGB_ADDR_CONFIG)},
};

static uint32_t nv_read_indexed_register(struct amdgpu_device *adev, u32 se_num,
					 u32 sh_num, u32 reg_offset)
{
	uint32_t val;

	mutex_lock(&adev->grbm_idx_mutex);
	if (se_num != 0xffffffff || sh_num != 0xffffffff)
		amdgpu_gfx_select_se_sh(adev, se_num, sh_num, 0xffffffff);

	val = RREG32(reg_offset);

	if (se_num != 0xffffffff || sh_num != 0xffffffff)
		amdgpu_gfx_select_se_sh(adev, 0xffffffff, 0xffffffff, 0xffffffff);
	mutex_unlock(&adev->grbm_idx_mutex);
	return val;
}

static uint32_t nv_get_register_value(struct amdgpu_device *adev,
				      bool indexed, u32 se_num,
				      u32 sh_num, u32 reg_offset)
{
	if (indexed) {
		return nv_read_indexed_register(adev, se_num, sh_num, reg_offset);
	} else {
		if (reg_offset == SOC15_REG_OFFSET(GC, 0, mmGB_ADDR_CONFIG))
			return adev->gfx.config.gb_addr_config;
		return RREG32(reg_offset);
	}
}

static int nv_read_register(struct amdgpu_device *adev, u32 se_num,
			    u32 sh_num, u32 reg_offset, u32 *value)
{
	uint32_t i;
	struct soc15_allowed_register_entry  *en;

	*value = 0;
	for (i = 0; i < ARRAY_SIZE(nv_allowed_read_registers); i++) {
		en = &nv_allowed_read_registers[i];
		if ((i == 7 && (adev->sdma.num_instances == 1)) || /* some asics don't have SDMA1 */
		    reg_offset !=
		    (adev->reg_offset[en->hwip][en->inst][en->seg] + en->reg_offset))
			continue;

		*value = nv_get_register_value(adev,
					       nv_allowed_read_registers[i].grbm_indexed,
					       se_num, sh_num, reg_offset);
		return 0;
	}
	return -EINVAL;
}

static int nv_asic_mode2_reset(struct amdgpu_device *adev)
{
	u32 i;
	int ret = 0;

	amdgpu_atombios_scratch_regs_engine_hung(adev, true);

	/* disable BM */
	pci_clear_master(adev->pdev);

	amdgpu_device_cache_pci_state(adev->pdev);

	ret = amdgpu_dpm_mode2_reset(adev);
	if (ret)
		dev_err(adev->dev, "GPU mode2 reset failed\n");

	amdgpu_device_load_pci_state(adev->pdev);

	/* wait for asic to come out of reset */
	for (i = 0; i < adev->usec_timeout; i++) {
		u32 memsize = adev->nbio.funcs->get_memsize(adev);

		if (memsize != 0xffffffff)
			break;
		udelay(1);
	}

	amdgpu_atombios_scratch_regs_engine_hung(adev, false);

	return ret;
}

static enum amd_reset_method
nv_asic_reset_method(struct amdgpu_device *adev)
{
	if (amdgpu_reset_method == AMD_RESET_METHOD_MODE1 ||
	    amdgpu_reset_method == AMD_RESET_METHOD_MODE2 ||
	    amdgpu_reset_method == AMD_RESET_METHOD_BACO ||
	    amdgpu_reset_method == AMD_RESET_METHOD_PCI)
		return amdgpu_reset_method;

	if (amdgpu_reset_method != -1)
		dev_warn(adev->dev, "Specified reset method:%d isn't supported, using AUTO instead.\n",
				  amdgpu_reset_method);

	switch (adev->ip_versions[MP1_HWIP][0]) {
	case IP_VERSION(11, 5, 0):
	case IP_VERSION(13, 0, 1):
	case IP_VERSION(13, 0, 3):
		return AMD_RESET_METHOD_MODE2;
	case IP_VERSION(11, 0, 7):
	case IP_VERSION(11, 0, 11):
	case IP_VERSION(11, 0, 12):
	case IP_VERSION(11, 0, 13):
		return AMD_RESET_METHOD_MODE1;
	default:
		if (amdgpu_dpm_is_baco_supported(adev))
			return AMD_RESET_METHOD_BACO;
		else
			return AMD_RESET_METHOD_MODE1;
	}
}

static int nv_asic_reset(struct amdgpu_device *adev)
{
	int ret = 0;

	switch (nv_asic_reset_method(adev)) {
	case AMD_RESET_METHOD_PCI:
		dev_info(adev->dev, "PCI reset\n");
		ret = amdgpu_device_pci_reset(adev);
		break;
	case AMD_RESET_METHOD_BACO:
		dev_info(adev->dev, "BACO reset\n");
		ret = amdgpu_dpm_baco_reset(adev);
		break;
	case AMD_RESET_METHOD_MODE2:
		dev_info(adev->dev, "MODE2 reset\n");
		ret = nv_asic_mode2_reset(adev);
		break;
	default:
		dev_info(adev->dev, "MODE1 reset\n");
		ret = amdgpu_device_mode1_reset(adev);
		break;
	}

	return ret;
}

static int nv_set_uvd_clocks(struct amdgpu_device *adev, u32 vclk, u32 dclk)
{
	/* todo */
	return 0;
}

static int nv_set_vce_clocks(struct amdgpu_device *adev, u32 evclk, u32 ecclk)
{
	/* todo */
	return 0;
}

static void nv_pcie_gen3_enable(struct amdgpu_device *adev)
{
	if (pci_is_root_bus(adev->pdev->bus))
		return;

	if (amdgpu_pcie_gen2 == 0)
		return;

	if (!(adev->pm.pcie_gen_mask & (CAIL_PCIE_LINK_SPEED_SUPPORT_GEN2 |
					CAIL_PCIE_LINK_SPEED_SUPPORT_GEN3)))
		return;

	/* todo */
}

static void nv_program_aspm(struct amdgpu_device *adev)
{
	if (!amdgpu_aspm)
		return;

	if (!(adev->flags & AMD_IS_APU) &&
	    (adev->nbio.funcs->program_aspm))
		adev->nbio.funcs->program_aspm(adev);

}

static void nv_enable_doorbell_aperture(struct amdgpu_device *adev,
					bool enable)
{
	adev->nbio.funcs->enable_doorbell_aperture(adev, enable);
	adev->nbio.funcs->enable_doorbell_selfring_aperture(adev, enable);
}

const struct amdgpu_ip_block_version nv_common_ip_block =
{
	.type = AMD_IP_BLOCK_TYPE_COMMON,
	.major = 1,
	.minor = 0,
	.rev = 0,
	.funcs = &nv_common_ip_funcs,
};

<<<<<<< HEAD
static int nv_reg_base_init(struct amdgpu_device *adev)
{
	int r;

	if (amdgpu_discovery) {
		r = amdgpu_discovery_reg_base_init(adev);
		if (r) {
			DRM_WARN("failed to init reg base from ip discovery table, "
					"fallback to legacy init method\n");
			goto legacy_init;
		}

		amdgpu_discovery_harvest_ip(adev);

		return 0;
	}

legacy_init:
	switch (adev->asic_type) {
	case CHIP_NAVI10:
		navi10_reg_base_init(adev);
		break;
	case CHIP_NAVI14:
		navi14_reg_base_init(adev);
		break;
	case CHIP_NAVI12:
		navi12_reg_base_init(adev);
		break;
	case CHIP_SIENNA_CICHLID:
	case CHIP_NAVY_FLOUNDER:
		sienna_cichlid_reg_base_init(adev);
		break;
	case CHIP_VANGOGH:
		vangogh_reg_base_init(adev);
		break;
	case CHIP_DIMGREY_CAVEFISH:
		dimgrey_cavefish_reg_base_init(adev);
		break;
	case CHIP_BEIGE_GOBY:
		beige_goby_reg_base_init(adev);
		break;
	case CHIP_YELLOW_CARP:
		yellow_carp_reg_base_init(adev);
		break;
	case CHIP_CYAN_SKILLFISH:
		cyan_skillfish_reg_base_init(adev);
		break;
	default:
		return -EINVAL;
	}

	return 0;
}

=======
>>>>>>> 56d33754
void nv_set_virt_ops(struct amdgpu_device *adev)
{
	adev->virt.ops = &xgpu_nv_virt_ops;
}

<<<<<<< HEAD
int nv_set_ip_blocks(struct amdgpu_device *adev)
{
	int r;

	if (adev->asic_type == CHIP_CYAN_SKILLFISH) {
		adev->nbio.funcs = &nbio_v2_3_funcs;
		adev->nbio.hdp_flush_reg = &nbio_v2_3_hdp_flush_reg;
	} else if (adev->flags & AMD_IS_APU) {
		adev->nbio.funcs = &nbio_v7_2_funcs;
		adev->nbio.hdp_flush_reg = &nbio_v7_2_hdp_flush_reg;
	} else {
		adev->nbio.funcs = &nbio_v2_3_funcs;
		adev->nbio.hdp_flush_reg = &nbio_v2_3_hdp_flush_reg;
	}
	adev->hdp.funcs = &hdp_v5_0_funcs;

	if (adev->asic_type >= CHIP_SIENNA_CICHLID)
		adev->smuio.funcs = &smuio_v11_0_6_funcs;
	else
		adev->smuio.funcs = &smuio_v11_0_funcs;

	if (adev->asic_type == CHIP_SIENNA_CICHLID)
		adev->gmc.xgmi.supported = true;

	/* Set IP register base before any HW register access */
	r = nv_reg_base_init(adev);
	if (r)
		return r;

	switch (adev->asic_type) {
	case CHIP_NAVI10:
	case CHIP_NAVI14:
		amdgpu_device_ip_block_add(adev, &nv_common_ip_block);
		amdgpu_device_ip_block_add(adev, &gmc_v10_0_ip_block);
		amdgpu_device_ip_block_add(adev, &navi10_ih_ip_block);
		amdgpu_device_ip_block_add(adev, &psp_v11_0_ip_block);
		if (adev->firmware.load_type == AMDGPU_FW_LOAD_PSP &&
		    !amdgpu_sriov_vf(adev))
			amdgpu_device_ip_block_add(adev, &smu_v11_0_ip_block);
		if (adev->enable_virtual_display || amdgpu_sriov_vf(adev))
			amdgpu_device_ip_block_add(adev, &amdgpu_vkms_ip_block);
#if defined(CONFIG_DRM_AMD_DC)
		else if (amdgpu_device_has_dc_support(adev))
			amdgpu_device_ip_block_add(adev, &dm_ip_block);
#endif
		amdgpu_device_ip_block_add(adev, &gfx_v10_0_ip_block);
		amdgpu_device_ip_block_add(adev, &sdma_v5_0_ip_block);
		if (adev->firmware.load_type == AMDGPU_FW_LOAD_DIRECT &&
		    !amdgpu_sriov_vf(adev))
			amdgpu_device_ip_block_add(adev, &smu_v11_0_ip_block);
		amdgpu_device_ip_block_add(adev, &vcn_v2_0_ip_block);
		amdgpu_device_ip_block_add(adev, &jpeg_v2_0_ip_block);
		if (adev->enable_mes)
			amdgpu_device_ip_block_add(adev, &mes_v10_1_ip_block);
		break;
	case CHIP_NAVI12:
		amdgpu_device_ip_block_add(adev, &nv_common_ip_block);
		amdgpu_device_ip_block_add(adev, &gmc_v10_0_ip_block);
		if (!amdgpu_sriov_vf(adev)) {
			amdgpu_device_ip_block_add(adev, &navi10_ih_ip_block);
			amdgpu_device_ip_block_add(adev, &psp_v11_0_ip_block);
		} else {
			amdgpu_device_ip_block_add(adev, &psp_v11_0_ip_block);
			amdgpu_device_ip_block_add(adev, &navi10_ih_ip_block);
		}
		if (adev->firmware.load_type == AMDGPU_FW_LOAD_PSP)
			amdgpu_device_ip_block_add(adev, &smu_v11_0_ip_block);
		if (adev->enable_virtual_display || amdgpu_sriov_vf(adev))
			amdgpu_device_ip_block_add(adev, &amdgpu_vkms_ip_block);
#if defined(CONFIG_DRM_AMD_DC)
		else if (amdgpu_device_has_dc_support(adev))
			amdgpu_device_ip_block_add(adev, &dm_ip_block);
#endif
		amdgpu_device_ip_block_add(adev, &gfx_v10_0_ip_block);
		amdgpu_device_ip_block_add(adev, &sdma_v5_0_ip_block);
		if (adev->firmware.load_type == AMDGPU_FW_LOAD_DIRECT &&
		    !amdgpu_sriov_vf(adev))
			amdgpu_device_ip_block_add(adev, &smu_v11_0_ip_block);
		amdgpu_device_ip_block_add(adev, &vcn_v2_0_ip_block);
		if (!amdgpu_sriov_vf(adev))
			amdgpu_device_ip_block_add(adev, &jpeg_v2_0_ip_block);
		break;
	case CHIP_SIENNA_CICHLID:
		amdgpu_device_ip_block_add(adev, &nv_common_ip_block);
		amdgpu_device_ip_block_add(adev, &gmc_v10_0_ip_block);
		if (!amdgpu_sriov_vf(adev)) {
			amdgpu_device_ip_block_add(adev, &navi10_ih_ip_block);
			if (likely(adev->firmware.load_type == AMDGPU_FW_LOAD_PSP))
				amdgpu_device_ip_block_add(adev, &psp_v11_0_ip_block);
		} else {
			if (likely(adev->firmware.load_type == AMDGPU_FW_LOAD_PSP))
				amdgpu_device_ip_block_add(adev, &psp_v11_0_ip_block);
			amdgpu_device_ip_block_add(adev, &navi10_ih_ip_block);
		}
		if (adev->firmware.load_type == AMDGPU_FW_LOAD_PSP &&
		    is_support_sw_smu(adev))
			amdgpu_device_ip_block_add(adev, &smu_v11_0_ip_block);
		if (adev->enable_virtual_display || amdgpu_sriov_vf(adev))
			amdgpu_device_ip_block_add(adev, &amdgpu_vkms_ip_block);
#if defined(CONFIG_DRM_AMD_DC)
		else if (amdgpu_device_has_dc_support(adev))
			amdgpu_device_ip_block_add(adev, &dm_ip_block);
#endif
		amdgpu_device_ip_block_add(adev, &gfx_v10_0_ip_block);
		amdgpu_device_ip_block_add(adev, &sdma_v5_2_ip_block);
		amdgpu_device_ip_block_add(adev, &vcn_v3_0_ip_block);
		if (!amdgpu_sriov_vf(adev))
			amdgpu_device_ip_block_add(adev, &jpeg_v3_0_ip_block);
		if (adev->enable_mes)
			amdgpu_device_ip_block_add(adev, &mes_v10_1_ip_block);
		break;
	case CHIP_NAVY_FLOUNDER:
		amdgpu_device_ip_block_add(adev, &nv_common_ip_block);
		amdgpu_device_ip_block_add(adev, &gmc_v10_0_ip_block);
		amdgpu_device_ip_block_add(adev, &navi10_ih_ip_block);
		if (likely(adev->firmware.load_type == AMDGPU_FW_LOAD_PSP))
			amdgpu_device_ip_block_add(adev, &psp_v11_0_ip_block);
		if (adev->firmware.load_type == AMDGPU_FW_LOAD_PSP &&
		    is_support_sw_smu(adev))
			amdgpu_device_ip_block_add(adev, &smu_v11_0_ip_block);
		if (adev->enable_virtual_display || amdgpu_sriov_vf(adev))
			amdgpu_device_ip_block_add(adev, &amdgpu_vkms_ip_block);
#if defined(CONFIG_DRM_AMD_DC)
		else if (amdgpu_device_has_dc_support(adev))
			amdgpu_device_ip_block_add(adev, &dm_ip_block);
#endif
		amdgpu_device_ip_block_add(adev, &gfx_v10_0_ip_block);
		amdgpu_device_ip_block_add(adev, &sdma_v5_2_ip_block);
		amdgpu_device_ip_block_add(adev, &vcn_v3_0_ip_block);
		amdgpu_device_ip_block_add(adev, &jpeg_v3_0_ip_block);
		if (adev->firmware.load_type == AMDGPU_FW_LOAD_DIRECT &&
		    is_support_sw_smu(adev))
			amdgpu_device_ip_block_add(adev, &smu_v11_0_ip_block);
		break;
	case CHIP_VANGOGH:
		amdgpu_device_ip_block_add(adev, &nv_common_ip_block);
		amdgpu_device_ip_block_add(adev, &gmc_v10_0_ip_block);
		amdgpu_device_ip_block_add(adev, &navi10_ih_ip_block);
		if (likely(adev->firmware.load_type == AMDGPU_FW_LOAD_PSP))
			amdgpu_device_ip_block_add(adev, &psp_v11_0_ip_block);
		amdgpu_device_ip_block_add(adev, &smu_v11_0_ip_block);
		if (adev->enable_virtual_display || amdgpu_sriov_vf(adev))
			amdgpu_device_ip_block_add(adev, &amdgpu_vkms_ip_block);
#if defined(CONFIG_DRM_AMD_DC)
		else if (amdgpu_device_has_dc_support(adev))
			amdgpu_device_ip_block_add(adev, &dm_ip_block);
#endif
		amdgpu_device_ip_block_add(adev, &gfx_v10_0_ip_block);
		amdgpu_device_ip_block_add(adev, &sdma_v5_2_ip_block);
		amdgpu_device_ip_block_add(adev, &vcn_v3_0_ip_block);
		amdgpu_device_ip_block_add(adev, &jpeg_v3_0_ip_block);
		break;
	case CHIP_DIMGREY_CAVEFISH:
		amdgpu_device_ip_block_add(adev, &nv_common_ip_block);
		amdgpu_device_ip_block_add(adev, &gmc_v10_0_ip_block);
		amdgpu_device_ip_block_add(adev, &navi10_ih_ip_block);
		if (likely(adev->firmware.load_type == AMDGPU_FW_LOAD_PSP))
			amdgpu_device_ip_block_add(adev, &psp_v11_0_ip_block);
		if (adev->firmware.load_type == AMDGPU_FW_LOAD_PSP &&
		    is_support_sw_smu(adev))
			amdgpu_device_ip_block_add(adev, &smu_v11_0_ip_block);
		if (adev->enable_virtual_display || amdgpu_sriov_vf(adev))
			amdgpu_device_ip_block_add(adev, &amdgpu_vkms_ip_block);
#if defined(CONFIG_DRM_AMD_DC)
                else if (amdgpu_device_has_dc_support(adev))
                        amdgpu_device_ip_block_add(adev, &dm_ip_block);
#endif
		amdgpu_device_ip_block_add(adev, &gfx_v10_0_ip_block);
		amdgpu_device_ip_block_add(adev, &sdma_v5_2_ip_block);
		amdgpu_device_ip_block_add(adev, &vcn_v3_0_ip_block);
		amdgpu_device_ip_block_add(adev, &jpeg_v3_0_ip_block);
		break;
	case CHIP_BEIGE_GOBY:
		amdgpu_device_ip_block_add(adev, &nv_common_ip_block);
		amdgpu_device_ip_block_add(adev, &gmc_v10_0_ip_block);
		amdgpu_device_ip_block_add(adev, &navi10_ih_ip_block);
		if (likely(adev->firmware.load_type == AMDGPU_FW_LOAD_PSP))
			amdgpu_device_ip_block_add(adev, &psp_v11_0_ip_block);
		if (adev->firmware.load_type == AMDGPU_FW_LOAD_PSP &&
		    is_support_sw_smu(adev))
			amdgpu_device_ip_block_add(adev, &smu_v11_0_ip_block);
		amdgpu_device_ip_block_add(adev, &gfx_v10_0_ip_block);
		amdgpu_device_ip_block_add(adev, &sdma_v5_2_ip_block);
		if (adev->enable_virtual_display || amdgpu_sriov_vf(adev))
			amdgpu_device_ip_block_add(adev, &amdgpu_vkms_ip_block);
#if defined(CONFIG_DRM_AMD_DC)
		else if (amdgpu_device_has_dc_support(adev))
			amdgpu_device_ip_block_add(adev, &dm_ip_block);
#endif
		if (adev->firmware.load_type == AMDGPU_FW_LOAD_DIRECT &&
		    is_support_sw_smu(adev))
			amdgpu_device_ip_block_add(adev, &smu_v11_0_ip_block);
		amdgpu_device_ip_block_add(adev, &vcn_v3_0_ip_block);
		break;
	case CHIP_YELLOW_CARP:
		amdgpu_device_ip_block_add(adev, &nv_common_ip_block);
		amdgpu_device_ip_block_add(adev, &gmc_v10_0_ip_block);
		amdgpu_device_ip_block_add(adev, &navi10_ih_ip_block);
		if (likely(adev->firmware.load_type == AMDGPU_FW_LOAD_PSP))
			amdgpu_device_ip_block_add(adev, &psp_v13_0_ip_block);
		amdgpu_device_ip_block_add(adev, &smu_v13_0_ip_block);
		if (adev->enable_virtual_display || amdgpu_sriov_vf(adev))
			amdgpu_device_ip_block_add(adev, &amdgpu_vkms_ip_block);
		amdgpu_device_ip_block_add(adev, &gfx_v10_0_ip_block);
		amdgpu_device_ip_block_add(adev, &sdma_v5_2_ip_block);
		if (adev->enable_virtual_display || amdgpu_sriov_vf(adev))
			amdgpu_device_ip_block_add(adev, &amdgpu_vkms_ip_block);
#if defined(CONFIG_DRM_AMD_DC)
		else if (amdgpu_device_has_dc_support(adev))
			amdgpu_device_ip_block_add(adev, &dm_ip_block);
#endif
		amdgpu_device_ip_block_add(adev, &vcn_v3_0_ip_block);
		amdgpu_device_ip_block_add(adev, &jpeg_v3_0_ip_block);
		break;
	case CHIP_CYAN_SKILLFISH:
		amdgpu_device_ip_block_add(adev, &nv_common_ip_block);
		amdgpu_device_ip_block_add(adev, &gmc_v10_0_ip_block);
		amdgpu_device_ip_block_add(adev, &navi10_ih_ip_block);
		if (adev->apu_flags & AMD_APU_IS_CYAN_SKILLFISH2) {
			if (likely(adev->firmware.load_type == AMDGPU_FW_LOAD_PSP))
				amdgpu_device_ip_block_add(adev, &psp_v11_0_8_ip_block);
			amdgpu_device_ip_block_add(adev, &smu_v11_0_ip_block);
		}
		if (adev->enable_virtual_display || amdgpu_sriov_vf(adev))
			amdgpu_device_ip_block_add(adev, &amdgpu_vkms_ip_block);
#if defined(CONFIG_DRM_AMD_DC)
		else if (amdgpu_device_has_dc_support(adev))
			amdgpu_device_ip_block_add(adev, &dm_ip_block);
#endif
		amdgpu_device_ip_block_add(adev, &gfx_v10_0_ip_block);
		amdgpu_device_ip_block_add(adev, &sdma_v5_0_ip_block);
		break;
	default:
		return -EINVAL;
	}

	return 0;
}

=======
>>>>>>> 56d33754
static uint32_t nv_get_rev_id(struct amdgpu_device *adev)
{
	return adev->nbio.funcs->get_rev_id(adev);
}

static bool nv_need_full_reset(struct amdgpu_device *adev)
{
	return true;
}

static bool nv_need_reset_on_init(struct amdgpu_device *adev)
{
	u32 sol_reg;

	if (adev->flags & AMD_IS_APU)
		return false;

	/* Check sOS sign of life register to confirm sys driver and sOS
	 * are already been loaded.
	 */
	sol_reg = RREG32_SOC15(MP0, 0, mmMP0_SMN_C2PMSG_81);
	if (sol_reg)
		return true;

	return false;
}

static uint64_t nv_get_pcie_replay_count(struct amdgpu_device *adev)
{

	/* TODO
	 * dummy implement for pcie_replay_count sysfs interface
	 * */

	return 0;
}

static void nv_init_doorbell_index(struct amdgpu_device *adev)
{
	adev->doorbell_index.kiq = AMDGPU_NAVI10_DOORBELL_KIQ;
	adev->doorbell_index.mec_ring0 = AMDGPU_NAVI10_DOORBELL_MEC_RING0;
	adev->doorbell_index.mec_ring1 = AMDGPU_NAVI10_DOORBELL_MEC_RING1;
	adev->doorbell_index.mec_ring2 = AMDGPU_NAVI10_DOORBELL_MEC_RING2;
	adev->doorbell_index.mec_ring3 = AMDGPU_NAVI10_DOORBELL_MEC_RING3;
	adev->doorbell_index.mec_ring4 = AMDGPU_NAVI10_DOORBELL_MEC_RING4;
	adev->doorbell_index.mec_ring5 = AMDGPU_NAVI10_DOORBELL_MEC_RING5;
	adev->doorbell_index.mec_ring6 = AMDGPU_NAVI10_DOORBELL_MEC_RING6;
	adev->doorbell_index.mec_ring7 = AMDGPU_NAVI10_DOORBELL_MEC_RING7;
	adev->doorbell_index.userqueue_start = AMDGPU_NAVI10_DOORBELL_USERQUEUE_START;
	adev->doorbell_index.userqueue_end = AMDGPU_NAVI10_DOORBELL_USERQUEUE_END;
	adev->doorbell_index.gfx_ring0 = AMDGPU_NAVI10_DOORBELL_GFX_RING0;
	adev->doorbell_index.gfx_ring1 = AMDGPU_NAVI10_DOORBELL_GFX_RING1;
	adev->doorbell_index.mes_ring = AMDGPU_NAVI10_DOORBELL_MES_RING;
	adev->doorbell_index.sdma_engine[0] = AMDGPU_NAVI10_DOORBELL_sDMA_ENGINE0;
	adev->doorbell_index.sdma_engine[1] = AMDGPU_NAVI10_DOORBELL_sDMA_ENGINE1;
	adev->doorbell_index.sdma_engine[2] = AMDGPU_NAVI10_DOORBELL_sDMA_ENGINE2;
	adev->doorbell_index.sdma_engine[3] = AMDGPU_NAVI10_DOORBELL_sDMA_ENGINE3;
	adev->doorbell_index.ih = AMDGPU_NAVI10_DOORBELL_IH;
	adev->doorbell_index.vcn.vcn_ring0_1 = AMDGPU_NAVI10_DOORBELL64_VCN0_1;
	adev->doorbell_index.vcn.vcn_ring2_3 = AMDGPU_NAVI10_DOORBELL64_VCN2_3;
	adev->doorbell_index.vcn.vcn_ring4_5 = AMDGPU_NAVI10_DOORBELL64_VCN4_5;
	adev->doorbell_index.vcn.vcn_ring6_7 = AMDGPU_NAVI10_DOORBELL64_VCN6_7;
	adev->doorbell_index.first_non_cp = AMDGPU_NAVI10_DOORBELL64_FIRST_NON_CP;
	adev->doorbell_index.last_non_cp = AMDGPU_NAVI10_DOORBELL64_LAST_NON_CP;

	adev->doorbell_index.max_assignment = AMDGPU_NAVI10_DOORBELL_MAX_ASSIGNMENT << 1;
	adev->doorbell_index.sdma_doorbell_range = 20;
}

static void nv_pre_asic_init(struct amdgpu_device *adev)
{
}

static int nv_update_umd_stable_pstate(struct amdgpu_device *adev,
				       bool enter)
{
	if (enter)
		amdgpu_gfx_rlc_enter_safe_mode(adev);
	else
		amdgpu_gfx_rlc_exit_safe_mode(adev);

	if (adev->gfx.funcs->update_perfmon_mgcg)
		adev->gfx.funcs->update_perfmon_mgcg(adev, !enter);

	if (!(adev->flags & AMD_IS_APU) &&
	    (adev->nbio.funcs->enable_aspm))
		adev->nbio.funcs->enable_aspm(adev, !enter);

	return 0;
}

static const struct amdgpu_asic_funcs nv_asic_funcs =
{
	.read_disabled_bios = &nv_read_disabled_bios,
	.read_bios_from_rom = &nv_read_bios_from_rom,
	.read_register = &nv_read_register,
	.reset = &nv_asic_reset,
	.reset_method = &nv_asic_reset_method,
	.set_vga_state = &nv_vga_set_state,
	.get_xclk = &nv_get_xclk,
	.set_uvd_clocks = &nv_set_uvd_clocks,
	.set_vce_clocks = &nv_set_vce_clocks,
	.get_config_memsize = &nv_get_config_memsize,
	.init_doorbell_index = &nv_init_doorbell_index,
	.need_full_reset = &nv_need_full_reset,
	.need_reset_on_init = &nv_need_reset_on_init,
	.get_pcie_replay_count = &nv_get_pcie_replay_count,
	.supports_baco = &amdgpu_dpm_is_baco_supported,
	.pre_asic_init = &nv_pre_asic_init,
	.update_umd_stable_pstate = &nv_update_umd_stable_pstate,
	.query_video_codecs = &nv_query_video_codecs,
};

static int nv_common_early_init(void *handle)
{
#define MMIO_REG_HOLE_OFFSET (0x80000 - PAGE_SIZE)
	struct amdgpu_device *adev = (struct amdgpu_device *)handle;

	adev->rmmio_remap.reg_offset = MMIO_REG_HOLE_OFFSET;
	adev->rmmio_remap.bus_addr = adev->rmmio_base + MMIO_REG_HOLE_OFFSET;
	adev->smc_rreg = NULL;
	adev->smc_wreg = NULL;
	adev->pcie_rreg = &nv_pcie_rreg;
	adev->pcie_wreg = &nv_pcie_wreg;
	adev->pcie_rreg64 = &nv_pcie_rreg64;
	adev->pcie_wreg64 = &nv_pcie_wreg64;
	adev->pciep_rreg = &nv_pcie_port_rreg;
	adev->pciep_wreg = &nv_pcie_port_wreg;

	/* TODO: will add them during VCN v2 implementation */
	adev->uvd_ctx_rreg = NULL;
	adev->uvd_ctx_wreg = NULL;

	adev->didt_rreg = &nv_didt_rreg;
	adev->didt_wreg = &nv_didt_wreg;

	adev->asic_funcs = &nv_asic_funcs;

	adev->rev_id = nv_get_rev_id(adev);
	adev->external_rev_id = 0xff;
	/* TODO: split the GC and PG flags based on the relevant IP version for which
	 * they are relevant.
	 */
	switch (adev->ip_versions[GC_HWIP][0]) {
	case IP_VERSION(10, 1, 10):
		adev->cg_flags = AMD_CG_SUPPORT_GFX_MGCG |
			AMD_CG_SUPPORT_GFX_CGCG |
			AMD_CG_SUPPORT_IH_CG |
			AMD_CG_SUPPORT_HDP_MGCG |
			AMD_CG_SUPPORT_HDP_LS |
			AMD_CG_SUPPORT_SDMA_MGCG |
			AMD_CG_SUPPORT_SDMA_LS |
			AMD_CG_SUPPORT_MC_MGCG |
			AMD_CG_SUPPORT_MC_LS |
			AMD_CG_SUPPORT_ATHUB_MGCG |
			AMD_CG_SUPPORT_ATHUB_LS |
			AMD_CG_SUPPORT_VCN_MGCG |
			AMD_CG_SUPPORT_JPEG_MGCG |
			AMD_CG_SUPPORT_BIF_MGCG |
			AMD_CG_SUPPORT_BIF_LS;
		adev->pg_flags = AMD_PG_SUPPORT_VCN |
			AMD_PG_SUPPORT_VCN_DPG |
			AMD_PG_SUPPORT_JPEG |
			AMD_PG_SUPPORT_ATHUB;
		adev->external_rev_id = adev->rev_id + 0x1;
		break;
	case IP_VERSION(10, 1, 1):
		adev->cg_flags = AMD_CG_SUPPORT_GFX_MGCG |
			AMD_CG_SUPPORT_GFX_CGCG |
			AMD_CG_SUPPORT_IH_CG |
			AMD_CG_SUPPORT_HDP_MGCG |
			AMD_CG_SUPPORT_HDP_LS |
			AMD_CG_SUPPORT_SDMA_MGCG |
			AMD_CG_SUPPORT_SDMA_LS |
			AMD_CG_SUPPORT_MC_MGCG |
			AMD_CG_SUPPORT_MC_LS |
			AMD_CG_SUPPORT_ATHUB_MGCG |
			AMD_CG_SUPPORT_ATHUB_LS |
			AMD_CG_SUPPORT_VCN_MGCG |
			AMD_CG_SUPPORT_JPEG_MGCG |
			AMD_CG_SUPPORT_BIF_MGCG |
			AMD_CG_SUPPORT_BIF_LS;
		adev->pg_flags = AMD_PG_SUPPORT_VCN |
			AMD_PG_SUPPORT_JPEG |
			AMD_PG_SUPPORT_VCN_DPG;
		adev->external_rev_id = adev->rev_id + 20;
		break;
	case IP_VERSION(10, 1, 2):
		adev->cg_flags = AMD_CG_SUPPORT_GFX_MGCG |
			AMD_CG_SUPPORT_GFX_MGLS |
			AMD_CG_SUPPORT_GFX_CGCG |
			AMD_CG_SUPPORT_GFX_CP_LS |
			AMD_CG_SUPPORT_GFX_RLC_LS |
			AMD_CG_SUPPORT_IH_CG |
			AMD_CG_SUPPORT_HDP_MGCG |
			AMD_CG_SUPPORT_HDP_LS |
			AMD_CG_SUPPORT_SDMA_MGCG |
			AMD_CG_SUPPORT_SDMA_LS |
			AMD_CG_SUPPORT_MC_MGCG |
			AMD_CG_SUPPORT_MC_LS |
			AMD_CG_SUPPORT_ATHUB_MGCG |
			AMD_CG_SUPPORT_ATHUB_LS |
			AMD_CG_SUPPORT_VCN_MGCG |
			AMD_CG_SUPPORT_JPEG_MGCG;
		adev->pg_flags = AMD_PG_SUPPORT_VCN |
			AMD_PG_SUPPORT_VCN_DPG |
			AMD_PG_SUPPORT_JPEG |
			AMD_PG_SUPPORT_ATHUB;
		/* guest vm gets 0xffffffff when reading RCC_DEV0_EPF0_STRAP0,
		 * as a consequence, the rev_id and external_rev_id are wrong.
		 * workaround it by hardcoding rev_id to 0 (default value).
		 */
		if (amdgpu_sriov_vf(adev))
			adev->rev_id = 0;
		adev->external_rev_id = adev->rev_id + 0xa;
		break;
	case IP_VERSION(10, 3, 0):
		adev->cg_flags = AMD_CG_SUPPORT_GFX_MGCG |
			AMD_CG_SUPPORT_GFX_CGCG |
			AMD_CG_SUPPORT_GFX_CGLS |
			AMD_CG_SUPPORT_GFX_3D_CGCG |
			AMD_CG_SUPPORT_MC_MGCG |
			AMD_CG_SUPPORT_VCN_MGCG |
			AMD_CG_SUPPORT_JPEG_MGCG |
			AMD_CG_SUPPORT_HDP_MGCG |
			AMD_CG_SUPPORT_HDP_LS |
			AMD_CG_SUPPORT_IH_CG |
			AMD_CG_SUPPORT_MC_LS;
		adev->pg_flags = AMD_PG_SUPPORT_VCN |
			AMD_PG_SUPPORT_VCN_DPG |
			AMD_PG_SUPPORT_JPEG |
			AMD_PG_SUPPORT_ATHUB |
			AMD_PG_SUPPORT_MMHUB;
		if (amdgpu_sriov_vf(adev)) {
			/* hypervisor control CG and PG enablement */
			adev->cg_flags = 0;
			adev->pg_flags = 0;
		}
		adev->external_rev_id = adev->rev_id + 0x28;
		break;
	case IP_VERSION(10, 3, 2):
		adev->cg_flags = AMD_CG_SUPPORT_GFX_MGCG |
			AMD_CG_SUPPORT_GFX_CGCG |
			AMD_CG_SUPPORT_GFX_CGLS |
			AMD_CG_SUPPORT_GFX_3D_CGCG |
			AMD_CG_SUPPORT_VCN_MGCG |
			AMD_CG_SUPPORT_JPEG_MGCG |
			AMD_CG_SUPPORT_MC_MGCG |
			AMD_CG_SUPPORT_MC_LS |
			AMD_CG_SUPPORT_HDP_MGCG |
			AMD_CG_SUPPORT_HDP_LS |
			AMD_CG_SUPPORT_IH_CG;
		adev->pg_flags = AMD_PG_SUPPORT_VCN |
			AMD_PG_SUPPORT_VCN_DPG |
			AMD_PG_SUPPORT_JPEG |
			AMD_PG_SUPPORT_ATHUB |
			AMD_PG_SUPPORT_MMHUB;
		adev->external_rev_id = adev->rev_id + 0x32;
		break;
	case IP_VERSION(10, 3, 1):
		adev->cg_flags = AMD_CG_SUPPORT_GFX_MGCG |
			AMD_CG_SUPPORT_GFX_MGLS |
			AMD_CG_SUPPORT_GFX_CP_LS |
			AMD_CG_SUPPORT_GFX_RLC_LS |
			AMD_CG_SUPPORT_GFX_CGCG |
			AMD_CG_SUPPORT_GFX_CGLS |
			AMD_CG_SUPPORT_GFX_3D_CGCG |
			AMD_CG_SUPPORT_GFX_3D_CGLS |
			AMD_CG_SUPPORT_MC_MGCG |
			AMD_CG_SUPPORT_MC_LS |
			AMD_CG_SUPPORT_GFX_FGCG |
			AMD_CG_SUPPORT_VCN_MGCG |
			AMD_CG_SUPPORT_SDMA_MGCG |
			AMD_CG_SUPPORT_SDMA_LS |
			AMD_CG_SUPPORT_JPEG_MGCG;
		adev->pg_flags = AMD_PG_SUPPORT_GFX_PG |
			AMD_PG_SUPPORT_VCN |
			AMD_PG_SUPPORT_VCN_DPG |
			AMD_PG_SUPPORT_JPEG;
		if (adev->apu_flags & AMD_APU_IS_VANGOGH)
			adev->external_rev_id = adev->rev_id + 0x01;
		break;
	case IP_VERSION(10, 3, 4):
		adev->cg_flags = AMD_CG_SUPPORT_GFX_MGCG |
			AMD_CG_SUPPORT_GFX_CGCG |
			AMD_CG_SUPPORT_GFX_CGLS |
			AMD_CG_SUPPORT_GFX_3D_CGCG |
			AMD_CG_SUPPORT_VCN_MGCG |
			AMD_CG_SUPPORT_JPEG_MGCG |
			AMD_CG_SUPPORT_MC_MGCG |
			AMD_CG_SUPPORT_MC_LS |
			AMD_CG_SUPPORT_HDP_MGCG |
			AMD_CG_SUPPORT_HDP_LS |
			AMD_CG_SUPPORT_IH_CG;
		adev->pg_flags = AMD_PG_SUPPORT_VCN |
			AMD_PG_SUPPORT_VCN_DPG |
			AMD_PG_SUPPORT_JPEG |
			AMD_PG_SUPPORT_ATHUB |
			AMD_PG_SUPPORT_MMHUB;
		adev->external_rev_id = adev->rev_id + 0x3c;
		break;
	case IP_VERSION(10, 3, 5):
		adev->cg_flags = AMD_CG_SUPPORT_GFX_MGCG |
			AMD_CG_SUPPORT_GFX_CGCG |
			AMD_CG_SUPPORT_GFX_CGLS |
			AMD_CG_SUPPORT_GFX_3D_CGCG |
			AMD_CG_SUPPORT_MC_MGCG |
			AMD_CG_SUPPORT_MC_LS |
			AMD_CG_SUPPORT_HDP_MGCG |
			AMD_CG_SUPPORT_HDP_LS |
			AMD_CG_SUPPORT_IH_CG |
			AMD_CG_SUPPORT_VCN_MGCG;
		adev->pg_flags = AMD_PG_SUPPORT_VCN |
			AMD_PG_SUPPORT_VCN_DPG |
			AMD_PG_SUPPORT_ATHUB |
			AMD_PG_SUPPORT_MMHUB;
		adev->external_rev_id = adev->rev_id + 0x46;
		break;
	case IP_VERSION(10, 3, 3):
		adev->cg_flags = AMD_CG_SUPPORT_GFX_MGCG |
			AMD_CG_SUPPORT_GFX_MGLS |
			AMD_CG_SUPPORT_GFX_CGCG |
			AMD_CG_SUPPORT_GFX_CGLS |
			AMD_CG_SUPPORT_GFX_3D_CGCG |
			AMD_CG_SUPPORT_GFX_3D_CGLS |
			AMD_CG_SUPPORT_GFX_RLC_LS |
			AMD_CG_SUPPORT_GFX_CP_LS |
			AMD_CG_SUPPORT_GFX_FGCG |
			AMD_CG_SUPPORT_MC_MGCG |
			AMD_CG_SUPPORT_MC_LS |
			AMD_CG_SUPPORT_SDMA_LS |
			AMD_CG_SUPPORT_HDP_MGCG |
			AMD_CG_SUPPORT_HDP_LS |
			AMD_CG_SUPPORT_ATHUB_MGCG |
			AMD_CG_SUPPORT_ATHUB_LS |
			AMD_CG_SUPPORT_IH_CG |
			AMD_CG_SUPPORT_VCN_MGCG |
			AMD_CG_SUPPORT_JPEG_MGCG;
		adev->pg_flags = AMD_PG_SUPPORT_GFX_PG |
			AMD_PG_SUPPORT_VCN |
			AMD_PG_SUPPORT_VCN_DPG |
			AMD_PG_SUPPORT_JPEG;
		if (adev->pdev->device == 0x1681)
			adev->external_rev_id = 0x20;
		else
			adev->external_rev_id = adev->rev_id + 0x01;
		break;
	case IP_VERSION(10, 1, 3):
		adev->cg_flags = 0;
		adev->pg_flags = 0;
		adev->external_rev_id = adev->rev_id + 0x82;
		break;
	default:
		/* FIXME: not supported yet */
		return -EINVAL;
	}

	if (adev->harvest_ip_mask & AMD_HARVEST_IP_VCN_MASK)
		adev->pg_flags &= ~(AMD_PG_SUPPORT_VCN |
				    AMD_PG_SUPPORT_VCN_DPG |
				    AMD_PG_SUPPORT_JPEG);

	if (amdgpu_sriov_vf(adev)) {
		amdgpu_virt_init_setting(adev);
		xgpu_nv_mailbox_set_irq_funcs(adev);
	}

	return 0;
}

static int nv_common_late_init(void *handle)
{
	struct amdgpu_device *adev = (struct amdgpu_device *)handle;

	if (amdgpu_sriov_vf(adev)) {
		xgpu_nv_mailbox_get_irq(adev);
		amdgpu_virt_update_sriov_video_codec(adev,
				sriov_sc_video_codecs_encode_array, ARRAY_SIZE(sriov_sc_video_codecs_encode_array),
				sriov_sc_video_codecs_decode_array, ARRAY_SIZE(sriov_sc_video_codecs_decode_array));
	}

	return 0;
}

static int nv_common_sw_init(void *handle)
{
	struct amdgpu_device *adev = (struct amdgpu_device *)handle;

	if (amdgpu_sriov_vf(adev))
		xgpu_nv_mailbox_add_irq_id(adev);

	return 0;
}

static int nv_common_sw_fini(void *handle)
{
	return 0;
}

static int nv_common_hw_init(void *handle)
{
	struct amdgpu_device *adev = (struct amdgpu_device *)handle;

	if (adev->nbio.funcs->apply_lc_spc_mode_wa)
		adev->nbio.funcs->apply_lc_spc_mode_wa(adev);

	if (adev->nbio.funcs->apply_l1_link_width_reconfig_wa)
		adev->nbio.funcs->apply_l1_link_width_reconfig_wa(adev);

	/* enable pcie gen2/3 link */
	nv_pcie_gen3_enable(adev);
	/* enable aspm */
	nv_program_aspm(adev);
	/* setup nbio registers */
	adev->nbio.funcs->init_registers(adev);
	/* remap HDP registers to a hole in mmio space,
	 * for the purpose of expose those registers
	 * to process space
	 */
	if (adev->nbio.funcs->remap_hdp_registers)
		adev->nbio.funcs->remap_hdp_registers(adev);
	/* enable the doorbell aperture */
	nv_enable_doorbell_aperture(adev, true);

	return 0;
}

static int nv_common_hw_fini(void *handle)
{
	struct amdgpu_device *adev = (struct amdgpu_device *)handle;

	/* disable the doorbell aperture */
	nv_enable_doorbell_aperture(adev, false);

	return 0;
}

static int nv_common_suspend(void *handle)
{
	struct amdgpu_device *adev = (struct amdgpu_device *)handle;

	return nv_common_hw_fini(adev);
}

static int nv_common_resume(void *handle)
{
	struct amdgpu_device *adev = (struct amdgpu_device *)handle;

	return nv_common_hw_init(adev);
}

static bool nv_common_is_idle(void *handle)
{
	return true;
}

static int nv_common_wait_for_idle(void *handle)
{
	return 0;
}

static int nv_common_soft_reset(void *handle)
{
	return 0;
}

static int nv_common_set_clockgating_state(void *handle,
					   enum amd_clockgating_state state)
{
	struct amdgpu_device *adev = (struct amdgpu_device *)handle;

	if (amdgpu_sriov_vf(adev))
		return 0;

	switch (adev->ip_versions[NBIO_HWIP][0]) {
	case IP_VERSION(2, 3, 0):
	case IP_VERSION(2, 3, 1):
	case IP_VERSION(2, 3, 2):
	case IP_VERSION(3, 3, 0):
	case IP_VERSION(3, 3, 1):
	case IP_VERSION(3, 3, 2):
	case IP_VERSION(3, 3, 3):
		adev->nbio.funcs->update_medium_grain_clock_gating(adev,
				state == AMD_CG_STATE_GATE);
		adev->nbio.funcs->update_medium_grain_light_sleep(adev,
				state == AMD_CG_STATE_GATE);
		adev->hdp.funcs->update_clock_gating(adev,
				state == AMD_CG_STATE_GATE);
		adev->smuio.funcs->update_rom_clock_gating(adev,
				state == AMD_CG_STATE_GATE);
		break;
	default:
		break;
	}
	return 0;
}

static int nv_common_set_powergating_state(void *handle,
					   enum amd_powergating_state state)
{
	/* TODO */
	return 0;
}

static void nv_common_get_clockgating_state(void *handle, u32 *flags)
{
	struct amdgpu_device *adev = (struct amdgpu_device *)handle;

	if (amdgpu_sriov_vf(adev))
		*flags = 0;

	adev->nbio.funcs->get_clockgating_state(adev, flags);

	adev->hdp.funcs->get_clock_gating_state(adev, flags);

	adev->smuio.funcs->get_clock_gating_state(adev, flags);

	return;
}

static const struct amd_ip_funcs nv_common_ip_funcs = {
	.name = "nv_common",
	.early_init = nv_common_early_init,
	.late_init = nv_common_late_init,
	.sw_init = nv_common_sw_init,
	.sw_fini = nv_common_sw_fini,
	.hw_init = nv_common_hw_init,
	.hw_fini = nv_common_hw_fini,
	.suspend = nv_common_suspend,
	.resume = nv_common_resume,
	.is_idle = nv_common_is_idle,
	.wait_for_idle = nv_common_wait_for_idle,
	.soft_reset = nv_common_soft_reset,
	.set_clockgating_state = nv_common_set_clockgating_state,
	.set_powergating_state = nv_common_set_powergating_state,
	.get_clockgating_state = nv_common_get_clockgating_state,
};<|MERGE_RESOLUTION|>--- conflicted
+++ resolved
@@ -607,310 +607,11 @@
 	.funcs = &nv_common_ip_funcs,
 };
 
-<<<<<<< HEAD
-static int nv_reg_base_init(struct amdgpu_device *adev)
-{
-	int r;
-
-	if (amdgpu_discovery) {
-		r = amdgpu_discovery_reg_base_init(adev);
-		if (r) {
-			DRM_WARN("failed to init reg base from ip discovery table, "
-					"fallback to legacy init method\n");
-			goto legacy_init;
-		}
-
-		amdgpu_discovery_harvest_ip(adev);
-
-		return 0;
-	}
-
-legacy_init:
-	switch (adev->asic_type) {
-	case CHIP_NAVI10:
-		navi10_reg_base_init(adev);
-		break;
-	case CHIP_NAVI14:
-		navi14_reg_base_init(adev);
-		break;
-	case CHIP_NAVI12:
-		navi12_reg_base_init(adev);
-		break;
-	case CHIP_SIENNA_CICHLID:
-	case CHIP_NAVY_FLOUNDER:
-		sienna_cichlid_reg_base_init(adev);
-		break;
-	case CHIP_VANGOGH:
-		vangogh_reg_base_init(adev);
-		break;
-	case CHIP_DIMGREY_CAVEFISH:
-		dimgrey_cavefish_reg_base_init(adev);
-		break;
-	case CHIP_BEIGE_GOBY:
-		beige_goby_reg_base_init(adev);
-		break;
-	case CHIP_YELLOW_CARP:
-		yellow_carp_reg_base_init(adev);
-		break;
-	case CHIP_CYAN_SKILLFISH:
-		cyan_skillfish_reg_base_init(adev);
-		break;
-	default:
-		return -EINVAL;
-	}
-
-	return 0;
-}
-
-=======
->>>>>>> 56d33754
 void nv_set_virt_ops(struct amdgpu_device *adev)
 {
 	adev->virt.ops = &xgpu_nv_virt_ops;
 }
 
-<<<<<<< HEAD
-int nv_set_ip_blocks(struct amdgpu_device *adev)
-{
-	int r;
-
-	if (adev->asic_type == CHIP_CYAN_SKILLFISH) {
-		adev->nbio.funcs = &nbio_v2_3_funcs;
-		adev->nbio.hdp_flush_reg = &nbio_v2_3_hdp_flush_reg;
-	} else if (adev->flags & AMD_IS_APU) {
-		adev->nbio.funcs = &nbio_v7_2_funcs;
-		adev->nbio.hdp_flush_reg = &nbio_v7_2_hdp_flush_reg;
-	} else {
-		adev->nbio.funcs = &nbio_v2_3_funcs;
-		adev->nbio.hdp_flush_reg = &nbio_v2_3_hdp_flush_reg;
-	}
-	adev->hdp.funcs = &hdp_v5_0_funcs;
-
-	if (adev->asic_type >= CHIP_SIENNA_CICHLID)
-		adev->smuio.funcs = &smuio_v11_0_6_funcs;
-	else
-		adev->smuio.funcs = &smuio_v11_0_funcs;
-
-	if (adev->asic_type == CHIP_SIENNA_CICHLID)
-		adev->gmc.xgmi.supported = true;
-
-	/* Set IP register base before any HW register access */
-	r = nv_reg_base_init(adev);
-	if (r)
-		return r;
-
-	switch (adev->asic_type) {
-	case CHIP_NAVI10:
-	case CHIP_NAVI14:
-		amdgpu_device_ip_block_add(adev, &nv_common_ip_block);
-		amdgpu_device_ip_block_add(adev, &gmc_v10_0_ip_block);
-		amdgpu_device_ip_block_add(adev, &navi10_ih_ip_block);
-		amdgpu_device_ip_block_add(adev, &psp_v11_0_ip_block);
-		if (adev->firmware.load_type == AMDGPU_FW_LOAD_PSP &&
-		    !amdgpu_sriov_vf(adev))
-			amdgpu_device_ip_block_add(adev, &smu_v11_0_ip_block);
-		if (adev->enable_virtual_display || amdgpu_sriov_vf(adev))
-			amdgpu_device_ip_block_add(adev, &amdgpu_vkms_ip_block);
-#if defined(CONFIG_DRM_AMD_DC)
-		else if (amdgpu_device_has_dc_support(adev))
-			amdgpu_device_ip_block_add(adev, &dm_ip_block);
-#endif
-		amdgpu_device_ip_block_add(adev, &gfx_v10_0_ip_block);
-		amdgpu_device_ip_block_add(adev, &sdma_v5_0_ip_block);
-		if (adev->firmware.load_type == AMDGPU_FW_LOAD_DIRECT &&
-		    !amdgpu_sriov_vf(adev))
-			amdgpu_device_ip_block_add(adev, &smu_v11_0_ip_block);
-		amdgpu_device_ip_block_add(adev, &vcn_v2_0_ip_block);
-		amdgpu_device_ip_block_add(adev, &jpeg_v2_0_ip_block);
-		if (adev->enable_mes)
-			amdgpu_device_ip_block_add(adev, &mes_v10_1_ip_block);
-		break;
-	case CHIP_NAVI12:
-		amdgpu_device_ip_block_add(adev, &nv_common_ip_block);
-		amdgpu_device_ip_block_add(adev, &gmc_v10_0_ip_block);
-		if (!amdgpu_sriov_vf(adev)) {
-			amdgpu_device_ip_block_add(adev, &navi10_ih_ip_block);
-			amdgpu_device_ip_block_add(adev, &psp_v11_0_ip_block);
-		} else {
-			amdgpu_device_ip_block_add(adev, &psp_v11_0_ip_block);
-			amdgpu_device_ip_block_add(adev, &navi10_ih_ip_block);
-		}
-		if (adev->firmware.load_type == AMDGPU_FW_LOAD_PSP)
-			amdgpu_device_ip_block_add(adev, &smu_v11_0_ip_block);
-		if (adev->enable_virtual_display || amdgpu_sriov_vf(adev))
-			amdgpu_device_ip_block_add(adev, &amdgpu_vkms_ip_block);
-#if defined(CONFIG_DRM_AMD_DC)
-		else if (amdgpu_device_has_dc_support(adev))
-			amdgpu_device_ip_block_add(adev, &dm_ip_block);
-#endif
-		amdgpu_device_ip_block_add(adev, &gfx_v10_0_ip_block);
-		amdgpu_device_ip_block_add(adev, &sdma_v5_0_ip_block);
-		if (adev->firmware.load_type == AMDGPU_FW_LOAD_DIRECT &&
-		    !amdgpu_sriov_vf(adev))
-			amdgpu_device_ip_block_add(adev, &smu_v11_0_ip_block);
-		amdgpu_device_ip_block_add(adev, &vcn_v2_0_ip_block);
-		if (!amdgpu_sriov_vf(adev))
-			amdgpu_device_ip_block_add(adev, &jpeg_v2_0_ip_block);
-		break;
-	case CHIP_SIENNA_CICHLID:
-		amdgpu_device_ip_block_add(adev, &nv_common_ip_block);
-		amdgpu_device_ip_block_add(adev, &gmc_v10_0_ip_block);
-		if (!amdgpu_sriov_vf(adev)) {
-			amdgpu_device_ip_block_add(adev, &navi10_ih_ip_block);
-			if (likely(adev->firmware.load_type == AMDGPU_FW_LOAD_PSP))
-				amdgpu_device_ip_block_add(adev, &psp_v11_0_ip_block);
-		} else {
-			if (likely(adev->firmware.load_type == AMDGPU_FW_LOAD_PSP))
-				amdgpu_device_ip_block_add(adev, &psp_v11_0_ip_block);
-			amdgpu_device_ip_block_add(adev, &navi10_ih_ip_block);
-		}
-		if (adev->firmware.load_type == AMDGPU_FW_LOAD_PSP &&
-		    is_support_sw_smu(adev))
-			amdgpu_device_ip_block_add(adev, &smu_v11_0_ip_block);
-		if (adev->enable_virtual_display || amdgpu_sriov_vf(adev))
-			amdgpu_device_ip_block_add(adev, &amdgpu_vkms_ip_block);
-#if defined(CONFIG_DRM_AMD_DC)
-		else if (amdgpu_device_has_dc_support(adev))
-			amdgpu_device_ip_block_add(adev, &dm_ip_block);
-#endif
-		amdgpu_device_ip_block_add(adev, &gfx_v10_0_ip_block);
-		amdgpu_device_ip_block_add(adev, &sdma_v5_2_ip_block);
-		amdgpu_device_ip_block_add(adev, &vcn_v3_0_ip_block);
-		if (!amdgpu_sriov_vf(adev))
-			amdgpu_device_ip_block_add(adev, &jpeg_v3_0_ip_block);
-		if (adev->enable_mes)
-			amdgpu_device_ip_block_add(adev, &mes_v10_1_ip_block);
-		break;
-	case CHIP_NAVY_FLOUNDER:
-		amdgpu_device_ip_block_add(adev, &nv_common_ip_block);
-		amdgpu_device_ip_block_add(adev, &gmc_v10_0_ip_block);
-		amdgpu_device_ip_block_add(adev, &navi10_ih_ip_block);
-		if (likely(adev->firmware.load_type == AMDGPU_FW_LOAD_PSP))
-			amdgpu_device_ip_block_add(adev, &psp_v11_0_ip_block);
-		if (adev->firmware.load_type == AMDGPU_FW_LOAD_PSP &&
-		    is_support_sw_smu(adev))
-			amdgpu_device_ip_block_add(adev, &smu_v11_0_ip_block);
-		if (adev->enable_virtual_display || amdgpu_sriov_vf(adev))
-			amdgpu_device_ip_block_add(adev, &amdgpu_vkms_ip_block);
-#if defined(CONFIG_DRM_AMD_DC)
-		else if (amdgpu_device_has_dc_support(adev))
-			amdgpu_device_ip_block_add(adev, &dm_ip_block);
-#endif
-		amdgpu_device_ip_block_add(adev, &gfx_v10_0_ip_block);
-		amdgpu_device_ip_block_add(adev, &sdma_v5_2_ip_block);
-		amdgpu_device_ip_block_add(adev, &vcn_v3_0_ip_block);
-		amdgpu_device_ip_block_add(adev, &jpeg_v3_0_ip_block);
-		if (adev->firmware.load_type == AMDGPU_FW_LOAD_DIRECT &&
-		    is_support_sw_smu(adev))
-			amdgpu_device_ip_block_add(adev, &smu_v11_0_ip_block);
-		break;
-	case CHIP_VANGOGH:
-		amdgpu_device_ip_block_add(adev, &nv_common_ip_block);
-		amdgpu_device_ip_block_add(adev, &gmc_v10_0_ip_block);
-		amdgpu_device_ip_block_add(adev, &navi10_ih_ip_block);
-		if (likely(adev->firmware.load_type == AMDGPU_FW_LOAD_PSP))
-			amdgpu_device_ip_block_add(adev, &psp_v11_0_ip_block);
-		amdgpu_device_ip_block_add(adev, &smu_v11_0_ip_block);
-		if (adev->enable_virtual_display || amdgpu_sriov_vf(adev))
-			amdgpu_device_ip_block_add(adev, &amdgpu_vkms_ip_block);
-#if defined(CONFIG_DRM_AMD_DC)
-		else if (amdgpu_device_has_dc_support(adev))
-			amdgpu_device_ip_block_add(adev, &dm_ip_block);
-#endif
-		amdgpu_device_ip_block_add(adev, &gfx_v10_0_ip_block);
-		amdgpu_device_ip_block_add(adev, &sdma_v5_2_ip_block);
-		amdgpu_device_ip_block_add(adev, &vcn_v3_0_ip_block);
-		amdgpu_device_ip_block_add(adev, &jpeg_v3_0_ip_block);
-		break;
-	case CHIP_DIMGREY_CAVEFISH:
-		amdgpu_device_ip_block_add(adev, &nv_common_ip_block);
-		amdgpu_device_ip_block_add(adev, &gmc_v10_0_ip_block);
-		amdgpu_device_ip_block_add(adev, &navi10_ih_ip_block);
-		if (likely(adev->firmware.load_type == AMDGPU_FW_LOAD_PSP))
-			amdgpu_device_ip_block_add(adev, &psp_v11_0_ip_block);
-		if (adev->firmware.load_type == AMDGPU_FW_LOAD_PSP &&
-		    is_support_sw_smu(adev))
-			amdgpu_device_ip_block_add(adev, &smu_v11_0_ip_block);
-		if (adev->enable_virtual_display || amdgpu_sriov_vf(adev))
-			amdgpu_device_ip_block_add(adev, &amdgpu_vkms_ip_block);
-#if defined(CONFIG_DRM_AMD_DC)
-                else if (amdgpu_device_has_dc_support(adev))
-                        amdgpu_device_ip_block_add(adev, &dm_ip_block);
-#endif
-		amdgpu_device_ip_block_add(adev, &gfx_v10_0_ip_block);
-		amdgpu_device_ip_block_add(adev, &sdma_v5_2_ip_block);
-		amdgpu_device_ip_block_add(adev, &vcn_v3_0_ip_block);
-		amdgpu_device_ip_block_add(adev, &jpeg_v3_0_ip_block);
-		break;
-	case CHIP_BEIGE_GOBY:
-		amdgpu_device_ip_block_add(adev, &nv_common_ip_block);
-		amdgpu_device_ip_block_add(adev, &gmc_v10_0_ip_block);
-		amdgpu_device_ip_block_add(adev, &navi10_ih_ip_block);
-		if (likely(adev->firmware.load_type == AMDGPU_FW_LOAD_PSP))
-			amdgpu_device_ip_block_add(adev, &psp_v11_0_ip_block);
-		if (adev->firmware.load_type == AMDGPU_FW_LOAD_PSP &&
-		    is_support_sw_smu(adev))
-			amdgpu_device_ip_block_add(adev, &smu_v11_0_ip_block);
-		amdgpu_device_ip_block_add(adev, &gfx_v10_0_ip_block);
-		amdgpu_device_ip_block_add(adev, &sdma_v5_2_ip_block);
-		if (adev->enable_virtual_display || amdgpu_sriov_vf(adev))
-			amdgpu_device_ip_block_add(adev, &amdgpu_vkms_ip_block);
-#if defined(CONFIG_DRM_AMD_DC)
-		else if (amdgpu_device_has_dc_support(adev))
-			amdgpu_device_ip_block_add(adev, &dm_ip_block);
-#endif
-		if (adev->firmware.load_type == AMDGPU_FW_LOAD_DIRECT &&
-		    is_support_sw_smu(adev))
-			amdgpu_device_ip_block_add(adev, &smu_v11_0_ip_block);
-		amdgpu_device_ip_block_add(adev, &vcn_v3_0_ip_block);
-		break;
-	case CHIP_YELLOW_CARP:
-		amdgpu_device_ip_block_add(adev, &nv_common_ip_block);
-		amdgpu_device_ip_block_add(adev, &gmc_v10_0_ip_block);
-		amdgpu_device_ip_block_add(adev, &navi10_ih_ip_block);
-		if (likely(adev->firmware.load_type == AMDGPU_FW_LOAD_PSP))
-			amdgpu_device_ip_block_add(adev, &psp_v13_0_ip_block);
-		amdgpu_device_ip_block_add(adev, &smu_v13_0_ip_block);
-		if (adev->enable_virtual_display || amdgpu_sriov_vf(adev))
-			amdgpu_device_ip_block_add(adev, &amdgpu_vkms_ip_block);
-		amdgpu_device_ip_block_add(adev, &gfx_v10_0_ip_block);
-		amdgpu_device_ip_block_add(adev, &sdma_v5_2_ip_block);
-		if (adev->enable_virtual_display || amdgpu_sriov_vf(adev))
-			amdgpu_device_ip_block_add(adev, &amdgpu_vkms_ip_block);
-#if defined(CONFIG_DRM_AMD_DC)
-		else if (amdgpu_device_has_dc_support(adev))
-			amdgpu_device_ip_block_add(adev, &dm_ip_block);
-#endif
-		amdgpu_device_ip_block_add(adev, &vcn_v3_0_ip_block);
-		amdgpu_device_ip_block_add(adev, &jpeg_v3_0_ip_block);
-		break;
-	case CHIP_CYAN_SKILLFISH:
-		amdgpu_device_ip_block_add(adev, &nv_common_ip_block);
-		amdgpu_device_ip_block_add(adev, &gmc_v10_0_ip_block);
-		amdgpu_device_ip_block_add(adev, &navi10_ih_ip_block);
-		if (adev->apu_flags & AMD_APU_IS_CYAN_SKILLFISH2) {
-			if (likely(adev->firmware.load_type == AMDGPU_FW_LOAD_PSP))
-				amdgpu_device_ip_block_add(adev, &psp_v11_0_8_ip_block);
-			amdgpu_device_ip_block_add(adev, &smu_v11_0_ip_block);
-		}
-		if (adev->enable_virtual_display || amdgpu_sriov_vf(adev))
-			amdgpu_device_ip_block_add(adev, &amdgpu_vkms_ip_block);
-#if defined(CONFIG_DRM_AMD_DC)
-		else if (amdgpu_device_has_dc_support(adev))
-			amdgpu_device_ip_block_add(adev, &dm_ip_block);
-#endif
-		amdgpu_device_ip_block_add(adev, &gfx_v10_0_ip_block);
-		amdgpu_device_ip_block_add(adev, &sdma_v5_0_ip_block);
-		break;
-	default:
-		return -EINVAL;
-	}
-
-	return 0;
-}
-
-=======
->>>>>>> 56d33754
 static uint32_t nv_get_rev_id(struct amdgpu_device *adev)
 {
 	return adev->nbio.funcs->get_rev_id(adev);
