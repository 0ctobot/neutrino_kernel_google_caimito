/*
 * Copyright 2008 Advanced Micro Devices, Inc.
 * Copyright 2008 Red Hat Inc.
 * Copyright 2009 Jerome Glisse.
 *
 * Permission is hereby granted, free of charge, to any person obtaining a
 * copy of this software and associated documentation files (the "Software"),
 * to deal in the Software without restriction, including without limitation
 * the rights to use, copy, modify, merge, publish, distribute, sublicense,
 * and/or sell copies of the Software, and to permit persons to whom the
 * Software is furnished to do so, subject to the following conditions:
 *
 * The above copyright notice and this permission notice shall be included in
 * all copies or substantial portions of the Software.
 *
 * THE SOFTWARE IS PROVIDED "AS IS", WITHOUT WARRANTY OF ANY KIND, EXPRESS OR
 * IMPLIED, INCLUDING BUT NOT LIMITED TO THE WARRANTIES OF MERCHANTABILITY,
 * FITNESS FOR A PARTICULAR PURPOSE AND NONINFRINGEMENT.  IN NO EVENT SHALL
 * THE COPYRIGHT HOLDER(S) OR AUTHOR(S) BE LIABLE FOR ANY CLAIM, DAMAGES OR
 * OTHER LIABILITY, WHETHER IN AN ACTION OF CONTRACT, TORT OR OTHERWISE,
 * ARISING FROM, OUT OF OR IN CONNECTION WITH THE SOFTWARE OR THE USE OR
 * OTHER DEALINGS IN THE SOFTWARE.
 *
 * Authors: Dave Airlie
 *          Alex Deucher
 *          Jerome Glisse
 */
#include <drm/drmP.h>
#include <drm/radeon_drm.h>
#include "radeon.h"

void radeon_gem_object_free(struct drm_gem_object *gobj)
{
	struct radeon_bo *robj = gem_to_radeon_bo(gobj);

	if (robj) {
		if (robj->gem_base.import_attach)
			drm_prime_gem_destroy(&robj->gem_base, robj->tbo.sg);
		radeon_bo_unref(&robj);
	}
}

int radeon_gem_object_create(struct radeon_device *rdev, unsigned long size,
				int alignment, int initial_domain,
				u32 flags, bool kernel,
				struct drm_gem_object **obj)
{
	struct radeon_bo *robj;
	unsigned long max_size;
	int r;

	*obj = NULL;
	/* At least align on page size */
	if (alignment < PAGE_SIZE) {
		alignment = PAGE_SIZE;
	}

	/* Maximum bo size is the unpinned gtt size since we use the gtt to
	 * handle vram to system pool migrations.
	 */
	max_size = rdev->mc.gtt_size - rdev->gart_pin_size;
	if (size > max_size) {
		DRM_DEBUG("Allocation size %ldMb bigger than %ldMb limit\n",
			  size >> 20, max_size >> 20);
		return -ENOMEM;
	}

retry:
	r = radeon_bo_create(rdev, size, alignment, kernel, initial_domain,
			     flags, NULL, NULL, &robj);
	if (r) {
		if (r != -ERESTARTSYS) {
			if (initial_domain == RADEON_GEM_DOMAIN_VRAM) {
				initial_domain |= RADEON_GEM_DOMAIN_GTT;
				goto retry;
			}
			DRM_ERROR("Failed to allocate GEM object (%ld, %d, %u, %d)\n",
				  size, initial_domain, alignment, r);
		}
		return r;
	}
	*obj = &robj->gem_base;
	robj->pid = task_pid_nr(current);

	mutex_lock(&rdev->gem.mutex);
	list_add_tail(&robj->list, &rdev->gem.objects);
	mutex_unlock(&rdev->gem.mutex);

	return 0;
}

static int radeon_gem_set_domain(struct drm_gem_object *gobj,
			  uint32_t rdomain, uint32_t wdomain)
{
	struct radeon_bo *robj;
	uint32_t domain;
	long r;

	/* FIXME: reeimplement */
	robj = gem_to_radeon_bo(gobj);
	/* work out where to validate the buffer to */
	domain = wdomain;
	if (!domain) {
		domain = rdomain;
	}
	if (!domain) {
		/* Do nothings */
		printk(KERN_WARNING "Set domain without domain !\n");
		return 0;
	}
	if (domain == RADEON_GEM_DOMAIN_CPU) {
		/* Asking for cpu access wait for object idle */
		r = reservation_object_wait_timeout_rcu(robj->tbo.resv, true, true, 30 * HZ);
		if (!r)
			r = -EBUSY;

		if (r < 0 && r != -EINTR) {
			printk(KERN_ERR "Failed to wait for object: %li\n", r);
			return r;
		}
	}
	return 0;
}

int radeon_gem_init(struct radeon_device *rdev)
{
	INIT_LIST_HEAD(&rdev->gem.objects);
	return 0;
}

void radeon_gem_fini(struct radeon_device *rdev)
{
	radeon_bo_force_delete(rdev);
}

/*
 * Call from drm_gem_handle_create which appear in both new and open ioctl
 * case.
 */
int radeon_gem_object_open(struct drm_gem_object *obj, struct drm_file *file_priv)
{
	struct radeon_bo *rbo = gem_to_radeon_bo(obj);
	struct radeon_device *rdev = rbo->rdev;
	struct radeon_fpriv *fpriv = file_priv->driver_priv;
	struct radeon_vm *vm = &fpriv->vm;
	struct radeon_bo_va *bo_va;
	int r;

	if (rdev->family < CHIP_CAYMAN) {
		return 0;
	}

	r = radeon_bo_reserve(rbo, false);
	if (r) {
		return r;
	}

	bo_va = radeon_vm_bo_find(vm, rbo);
	if (!bo_va) {
		bo_va = radeon_vm_bo_add(rdev, vm, rbo);
	} else {
		++bo_va->ref_count;
	}
	radeon_bo_unreserve(rbo);

	return 0;
}

void radeon_gem_object_close(struct drm_gem_object *obj,
			     struct drm_file *file_priv)
{
	struct radeon_bo *rbo = gem_to_radeon_bo(obj);
	struct radeon_device *rdev = rbo->rdev;
	struct radeon_fpriv *fpriv = file_priv->driver_priv;
	struct radeon_vm *vm = &fpriv->vm;
	struct radeon_bo_va *bo_va;
	int r;

	if (rdev->family < CHIP_CAYMAN) {
		return;
	}

	r = radeon_bo_reserve(rbo, true);
	if (r) {
		dev_err(rdev->dev, "leaking bo va because "
			"we fail to reserve bo (%d)\n", r);
		return;
	}
	bo_va = radeon_vm_bo_find(vm, rbo);
	if (bo_va) {
		if (--bo_va->ref_count == 0) {
			radeon_vm_bo_rmv(rdev, bo_va);
		}
	}
	radeon_bo_unreserve(rbo);
}

static int radeon_gem_handle_lockup(struct radeon_device *rdev, int r)
{
	if (r == -EDEADLK) {
		r = radeon_gpu_reset(rdev);
		if (!r)
			r = -EAGAIN;
	}
	return r;
}

/*
 * GEM ioctls.
 */
int radeon_gem_info_ioctl(struct drm_device *dev, void *data,
			  struct drm_file *filp)
{
	struct radeon_device *rdev = dev->dev_private;
	struct drm_radeon_gem_info *args = data;
	struct ttm_mem_type_manager *man;

	man = &rdev->mman.bdev.man[TTM_PL_VRAM];

	args->vram_size = rdev->mc.real_vram_size;
	args->vram_visible = (u64)man->size << PAGE_SHIFT;
	args->vram_visible -= rdev->vram_pin_size;
	args->gart_size = rdev->mc.gtt_size;
	args->gart_size -= rdev->gart_pin_size;

	return 0;
}

int radeon_gem_pread_ioctl(struct drm_device *dev, void *data,
			   struct drm_file *filp)
{
	/* TODO: implement */
	DRM_ERROR("unimplemented %s\n", __func__);
	return -ENOSYS;
}

int radeon_gem_pwrite_ioctl(struct drm_device *dev, void *data,
			    struct drm_file *filp)
{
	/* TODO: implement */
	DRM_ERROR("unimplemented %s\n", __func__);
	return -ENOSYS;
}

int radeon_gem_create_ioctl(struct drm_device *dev, void *data,
			    struct drm_file *filp)
{
	struct radeon_device *rdev = dev->dev_private;
	struct drm_radeon_gem_create *args = data;
	struct drm_gem_object *gobj;
	uint32_t handle;
	int r;

	down_read(&rdev->exclusive_lock);
	/* create a gem object to contain this object in */
	args->size = roundup(args->size, PAGE_SIZE);
	r = radeon_gem_object_create(rdev, args->size, args->alignment,
				     args->initial_domain, args->flags,
				     false, &gobj);
	if (r) {
		up_read(&rdev->exclusive_lock);
		r = radeon_gem_handle_lockup(rdev, r);
		return r;
	}
	r = drm_gem_handle_create(filp, gobj, &handle);
	/* drop reference from allocate - handle holds it now */
	drm_gem_object_unreference_unlocked(gobj);
	if (r) {
		up_read(&rdev->exclusive_lock);
		r = radeon_gem_handle_lockup(rdev, r);
		return r;
	}
	args->handle = handle;
	up_read(&rdev->exclusive_lock);
	return 0;
}

int radeon_gem_userptr_ioctl(struct drm_device *dev, void *data,
			     struct drm_file *filp)
{
	struct radeon_device *rdev = dev->dev_private;
	struct drm_radeon_gem_userptr *args = data;
	struct drm_gem_object *gobj;
	struct radeon_bo *bo;
	uint32_t handle;
	int r;

	if (offset_in_page(args->addr | args->size))
		return -EINVAL;

	/* reject unknown flag values */
	if (args->flags & ~(RADEON_GEM_USERPTR_READONLY |
	    RADEON_GEM_USERPTR_ANONONLY | RADEON_GEM_USERPTR_VALIDATE |
	    RADEON_GEM_USERPTR_REGISTER))
		return -EINVAL;

	if (args->flags & RADEON_GEM_USERPTR_READONLY) {
		/* readonly pages not tested on older hardware */
		if (rdev->family < CHIP_R600)
			return -EINVAL;

	} else if (!(args->flags & RADEON_GEM_USERPTR_ANONONLY) ||
		   !(args->flags & RADEON_GEM_USERPTR_REGISTER)) {

		/* if we want to write to it we must require anonymous
		   memory and install a MMU notifier */
		return -EACCES;
	}

	down_read(&rdev->exclusive_lock);

	/* create a gem object to contain this object in */
	r = radeon_gem_object_create(rdev, args->size, 0,
				     RADEON_GEM_DOMAIN_CPU, 0,
				     false, &gobj);
	if (r)
		goto handle_lockup;

	bo = gem_to_radeon_bo(gobj);
	r = radeon_ttm_tt_set_userptr(bo->tbo.ttm, args->addr, args->flags);
	if (r)
		goto release_object;

	if (args->flags & RADEON_GEM_USERPTR_REGISTER) {
		r = radeon_mn_register(bo, args->addr);
		if (r)
			goto release_object;
	}

	if (args->flags & RADEON_GEM_USERPTR_VALIDATE) {
		down_read(&current->mm->mmap_sem);
		r = radeon_bo_reserve(bo, true);
		if (r) {
			up_read(&current->mm->mmap_sem);
			goto release_object;
		}

		radeon_ttm_placement_from_domain(bo, RADEON_GEM_DOMAIN_GTT);
		r = ttm_bo_validate(&bo->tbo, &bo->placement, true, false);
		radeon_bo_unreserve(bo);
		up_read(&current->mm->mmap_sem);
		if (r)
			goto release_object;
	}

	r = drm_gem_handle_create(filp, gobj, &handle);
	/* drop reference from allocate - handle holds it now */
	drm_gem_object_unreference_unlocked(gobj);
	if (r)
		goto handle_lockup;

	args->handle = handle;
	up_read(&rdev->exclusive_lock);
	return 0;

release_object:
	drm_gem_object_unreference_unlocked(gobj);

handle_lockup:
	up_read(&rdev->exclusive_lock);
	r = radeon_gem_handle_lockup(rdev, r);

	return r;
}

int radeon_gem_set_domain_ioctl(struct drm_device *dev, void *data,
				struct drm_file *filp)
{
	/* transition the BO to a domain -
	 * just validate the BO into a certain domain */
	struct radeon_device *rdev = dev->dev_private;
	struct drm_radeon_gem_set_domain *args = data;
	struct drm_gem_object *gobj;
	struct radeon_bo *robj;
	int r;

	/* for now if someone requests domain CPU -
	 * just make sure the buffer is finished with */
	down_read(&rdev->exclusive_lock);

	/* just do a BO wait for now */
	gobj = drm_gem_object_lookup(dev, filp, args->handle);
	if (gobj == NULL) {
		up_read(&rdev->exclusive_lock);
		return -ENOENT;
	}
	robj = gem_to_radeon_bo(gobj);

	r = radeon_gem_set_domain(gobj, args->read_domains, args->write_domain);

	drm_gem_object_unreference_unlocked(gobj);
	up_read(&rdev->exclusive_lock);
	r = radeon_gem_handle_lockup(robj->rdev, r);
	return r;
}

int radeon_mode_dumb_mmap(struct drm_file *filp,
			  struct drm_device *dev,
			  uint32_t handle, uint64_t *offset_p)
{
	struct drm_gem_object *gobj;
	struct radeon_bo *robj;

	gobj = drm_gem_object_lookup(dev, filp, handle);
	if (gobj == NULL) {
		return -ENOENT;
	}
	robj = gem_to_radeon_bo(gobj);
	if (radeon_ttm_tt_has_userptr(robj->tbo.ttm)) {
		drm_gem_object_unreference_unlocked(gobj);
		return -EPERM;
	}
	*offset_p = radeon_bo_mmap_offset(robj);
	drm_gem_object_unreference_unlocked(gobj);
	return 0;
}

int radeon_gem_mmap_ioctl(struct drm_device *dev, void *data,
			  struct drm_file *filp)
{
	struct drm_radeon_gem_mmap *args = data;

	return radeon_mode_dumb_mmap(filp, dev, args->handle, &args->addr_ptr);
}

int radeon_gem_busy_ioctl(struct drm_device *dev, void *data,
			  struct drm_file *filp)
{
	struct radeon_device *rdev = dev->dev_private;
	struct drm_radeon_gem_busy *args = data;
	struct drm_gem_object *gobj;
	struct radeon_bo *robj;
	int r;
	uint32_t cur_placement = 0;

	gobj = drm_gem_object_lookup(dev, filp, args->handle);
	if (gobj == NULL) {
		return -ENOENT;
	}
	robj = gem_to_radeon_bo(gobj);
	r = radeon_bo_wait(robj, &cur_placement, true);
	args->domain = radeon_mem_type_to_domain(cur_placement);
	drm_gem_object_unreference_unlocked(gobj);
	r = radeon_gem_handle_lockup(rdev, r);
	return r;
}

int radeon_gem_wait_idle_ioctl(struct drm_device *dev, void *data,
			      struct drm_file *filp)
{
	struct radeon_device *rdev = dev->dev_private;
	struct drm_radeon_gem_wait_idle *args = data;
	struct drm_gem_object *gobj;
	struct radeon_bo *robj;
	int r = 0;
	uint32_t cur_placement = 0;
	long ret;

	gobj = drm_gem_object_lookup(dev, filp, args->handle);
	if (gobj == NULL) {
		return -ENOENT;
	}
	robj = gem_to_radeon_bo(gobj);

	ret = reservation_object_wait_timeout_rcu(robj->tbo.resv, true, true, 30 * HZ);
	if (ret == 0)
		r = -EBUSY;
	else if (ret < 0)
		r = ret;

	/* Flush HDP cache via MMIO if necessary */
	if (rdev->asic->mmio_hdp_flush &&
	    radeon_mem_type_to_domain(cur_placement) == RADEON_GEM_DOMAIN_VRAM)
		robj->rdev->asic->mmio_hdp_flush(rdev);
	drm_gem_object_unreference_unlocked(gobj);
	r = radeon_gem_handle_lockup(rdev, r);
	return r;
}

int radeon_gem_set_tiling_ioctl(struct drm_device *dev, void *data,
				struct drm_file *filp)
{
	struct drm_radeon_gem_set_tiling *args = data;
	struct drm_gem_object *gobj;
	struct radeon_bo *robj;
	int r = 0;

	DRM_DEBUG("%d \n", args->handle);
	gobj = drm_gem_object_lookup(dev, filp, args->handle);
	if (gobj == NULL)
		return -ENOENT;
	robj = gem_to_radeon_bo(gobj);
	r = radeon_bo_set_tiling_flags(robj, args->tiling_flags, args->pitch);
	drm_gem_object_unreference_unlocked(gobj);
	return r;
}

int radeon_gem_get_tiling_ioctl(struct drm_device *dev, void *data,
				struct drm_file *filp)
{
	struct drm_radeon_gem_get_tiling *args = data;
	struct drm_gem_object *gobj;
	struct radeon_bo *rbo;
	int r = 0;

	DRM_DEBUG("\n");
	gobj = drm_gem_object_lookup(dev, filp, args->handle);
	if (gobj == NULL)
		return -ENOENT;
	rbo = gem_to_radeon_bo(gobj);
	r = radeon_bo_reserve(rbo, false);
	if (unlikely(r != 0))
		goto out;
	radeon_bo_get_tiling_flags(rbo, &args->tiling_flags, &args->pitch);
	radeon_bo_unreserve(rbo);
out:
	drm_gem_object_unreference_unlocked(gobj);
	return r;
}

/**
 * radeon_gem_va_update_vm -update the bo_va in its VM
 *
 * @rdev: radeon_device pointer
 * @bo_va: bo_va to update
 *
 * Update the bo_va directly after setting it's address. Errors are not
 * vital here, so they are not reported back to userspace.
 */
static void radeon_gem_va_update_vm(struct radeon_device *rdev,
				    struct radeon_bo_va *bo_va)
{
	struct ttm_validate_buffer tv, *entry;
	struct radeon_bo_list *vm_bos;
	struct ww_acquire_ctx ticket;
	struct list_head list;
	unsigned domain;
	int r;

	INIT_LIST_HEAD(&list);

	tv.bo = &bo_va->bo->tbo;
	tv.shared = true;
	list_add(&tv.head, &list);

	vm_bos = radeon_vm_get_bos(rdev, bo_va->vm, &list);
	if (!vm_bos)
		return;

	r = ttm_eu_reserve_buffers(&ticket, &list, true, NULL);
	if (r)
		goto error_free;

	list_for_each_entry(entry, &list, head) {
		domain = radeon_mem_type_to_domain(entry->bo->mem.mem_type);
		/* if anything is swapped out don't swap it in here,
		   just abort and wait for the next CS */
		if (domain == RADEON_GEM_DOMAIN_CPU)
			goto error_unreserve;
	}

	mutex_lock(&bo_va->vm->mutex);
	r = radeon_vm_clear_freed(rdev, bo_va->vm);
	if (r)
		goto error_unlock;

	if (bo_va->it.start)
		r = radeon_vm_bo_update(rdev, bo_va, &bo_va->bo->tbo.mem);

error_unlock:
	mutex_unlock(&bo_va->vm->mutex);

error_unreserve:
	ttm_eu_backoff_reservation(&ticket, &list);

error_free:
	drm_free_large(vm_bos);

<<<<<<< HEAD
	if (r)
=======
	if (r && r != -ERESTARTSYS)
>>>>>>> 59343cd7
		DRM_ERROR("Couldn't update BO_VA (%d)\n", r);
}

int radeon_gem_va_ioctl(struct drm_device *dev, void *data,
			  struct drm_file *filp)
{
	struct drm_radeon_gem_va *args = data;
	struct drm_gem_object *gobj;
	struct radeon_device *rdev = dev->dev_private;
	struct radeon_fpriv *fpriv = filp->driver_priv;
	struct radeon_bo *rbo;
	struct radeon_bo_va *bo_va;
	u32 invalid_flags;
	int r = 0;

	if (!rdev->vm_manager.enabled) {
		args->operation = RADEON_VA_RESULT_ERROR;
		return -ENOTTY;
	}

	/* !! DONT REMOVE !!
	 * We don't support vm_id yet, to be sure we don't have have broken
	 * userspace, reject anyone trying to use non 0 value thus moving
	 * forward we can use those fields without breaking existant userspace
	 */
	if (args->vm_id) {
		args->operation = RADEON_VA_RESULT_ERROR;
		return -EINVAL;
	}

	if (args->offset < RADEON_VA_RESERVED_SIZE) {
		dev_err(&dev->pdev->dev,
			"offset 0x%lX is in reserved area 0x%X\n",
			(unsigned long)args->offset,
			RADEON_VA_RESERVED_SIZE);
		args->operation = RADEON_VA_RESULT_ERROR;
		return -EINVAL;
	}

	/* don't remove, we need to enforce userspace to set the snooped flag
	 * otherwise we will endup with broken userspace and we won't be able
	 * to enable this feature without adding new interface
	 */
	invalid_flags = RADEON_VM_PAGE_VALID | RADEON_VM_PAGE_SYSTEM;
	if ((args->flags & invalid_flags)) {
		dev_err(&dev->pdev->dev, "invalid flags 0x%08X vs 0x%08X\n",
			args->flags, invalid_flags);
		args->operation = RADEON_VA_RESULT_ERROR;
		return -EINVAL;
	}

	switch (args->operation) {
	case RADEON_VA_MAP:
	case RADEON_VA_UNMAP:
		break;
	default:
		dev_err(&dev->pdev->dev, "unsupported operation %d\n",
			args->operation);
		args->operation = RADEON_VA_RESULT_ERROR;
		return -EINVAL;
	}

	gobj = drm_gem_object_lookup(dev, filp, args->handle);
	if (gobj == NULL) {
		args->operation = RADEON_VA_RESULT_ERROR;
		return -ENOENT;
	}
	rbo = gem_to_radeon_bo(gobj);
	r = radeon_bo_reserve(rbo, false);
	if (r) {
		args->operation = RADEON_VA_RESULT_ERROR;
		drm_gem_object_unreference_unlocked(gobj);
		return r;
	}
	bo_va = radeon_vm_bo_find(&fpriv->vm, rbo);
	if (!bo_va) {
		args->operation = RADEON_VA_RESULT_ERROR;
		drm_gem_object_unreference_unlocked(gobj);
		return -ENOENT;
	}

	switch (args->operation) {
	case RADEON_VA_MAP:
		if (bo_va->it.start) {
			args->operation = RADEON_VA_RESULT_VA_EXIST;
			args->offset = bo_va->it.start * RADEON_GPU_PAGE_SIZE;
			radeon_bo_unreserve(rbo);
			goto out;
		}
		r = radeon_vm_bo_set_addr(rdev, bo_va, args->offset, args->flags);
		break;
	case RADEON_VA_UNMAP:
		r = radeon_vm_bo_set_addr(rdev, bo_va, 0, 0);
		break;
	default:
		break;
	}
	if (!r)
		radeon_gem_va_update_vm(rdev, bo_va);
	args->operation = RADEON_VA_RESULT_OK;
	if (r) {
		args->operation = RADEON_VA_RESULT_ERROR;
	}
out:
	drm_gem_object_unreference_unlocked(gobj);
	return r;
}

int radeon_gem_op_ioctl(struct drm_device *dev, void *data,
			struct drm_file *filp)
{
	struct drm_radeon_gem_op *args = data;
	struct drm_gem_object *gobj;
	struct radeon_bo *robj;
	int r;

	gobj = drm_gem_object_lookup(dev, filp, args->handle);
	if (gobj == NULL) {
		return -ENOENT;
	}
	robj = gem_to_radeon_bo(gobj);

	r = -EPERM;
	if (radeon_ttm_tt_has_userptr(robj->tbo.ttm))
		goto out;

	r = radeon_bo_reserve(robj, false);
	if (unlikely(r))
		goto out;

	switch (args->op) {
	case RADEON_GEM_OP_GET_INITIAL_DOMAIN:
		args->value = robj->initial_domain;
		break;
	case RADEON_GEM_OP_SET_INITIAL_DOMAIN:
		robj->initial_domain = args->value & (RADEON_GEM_DOMAIN_VRAM |
						      RADEON_GEM_DOMAIN_GTT |
						      RADEON_GEM_DOMAIN_CPU);
		break;
	default:
		r = -EINVAL;
	}

	radeon_bo_unreserve(robj);
out:
	drm_gem_object_unreference_unlocked(gobj);
	return r;
}

int radeon_mode_dumb_create(struct drm_file *file_priv,
			    struct drm_device *dev,
			    struct drm_mode_create_dumb *args)
{
	struct radeon_device *rdev = dev->dev_private;
	struct drm_gem_object *gobj;
	uint32_t handle;
	int r;

	args->pitch = radeon_align_pitch(rdev, args->width, args->bpp, 0) * ((args->bpp + 1) / 8);
	args->size = args->pitch * args->height;
	args->size = ALIGN(args->size, PAGE_SIZE);

	r = radeon_gem_object_create(rdev, args->size, 0,
				     RADEON_GEM_DOMAIN_VRAM, 0,
				     false, &gobj);
	if (r)
		return -ENOMEM;

	r = drm_gem_handle_create(file_priv, gobj, &handle);
	/* drop reference from allocate - handle holds it now */
	drm_gem_object_unreference_unlocked(gobj);
	if (r) {
		return r;
	}
	args->handle = handle;
	return 0;
}

#if defined(CONFIG_DEBUG_FS)
static int radeon_debugfs_gem_info(struct seq_file *m, void *data)
{
	struct drm_info_node *node = (struct drm_info_node *)m->private;
	struct drm_device *dev = node->minor->dev;
	struct radeon_device *rdev = dev->dev_private;
	struct radeon_bo *rbo;
	unsigned i = 0;

	mutex_lock(&rdev->gem.mutex);
	list_for_each_entry(rbo, &rdev->gem.objects, list) {
		unsigned domain;
		const char *placement;

		domain = radeon_mem_type_to_domain(rbo->tbo.mem.mem_type);
		switch (domain) {
		case RADEON_GEM_DOMAIN_VRAM:
			placement = "VRAM";
			break;
		case RADEON_GEM_DOMAIN_GTT:
			placement = " GTT";
			break;
		case RADEON_GEM_DOMAIN_CPU:
		default:
			placement = " CPU";
			break;
		}
		seq_printf(m, "bo[0x%08x] %8ldkB %8ldMB %s pid %8ld\n",
			   i, radeon_bo_size(rbo) >> 10, radeon_bo_size(rbo) >> 20,
			   placement, (unsigned long)rbo->pid);
		i++;
	}
	mutex_unlock(&rdev->gem.mutex);
	return 0;
}

static struct drm_info_list radeon_debugfs_gem_list[] = {
	{"radeon_gem_info", &radeon_debugfs_gem_info, 0, NULL},
};
#endif

int radeon_gem_debugfs_init(struct radeon_device *rdev)
{
#if defined(CONFIG_DEBUG_FS)
	return radeon_debugfs_add_files(rdev, radeon_debugfs_gem_list, 1);
#endif
	return 0;
}<|MERGE_RESOLUTION|>--- conflicted
+++ resolved
@@ -576,11 +576,7 @@
 error_free:
 	drm_free_large(vm_bos);
 
-<<<<<<< HEAD
-	if (r)
-=======
 	if (r && r != -ERESTARTSYS)
->>>>>>> 59343cd7
 		DRM_ERROR("Couldn't update BO_VA (%d)\n", r);
 }
 
