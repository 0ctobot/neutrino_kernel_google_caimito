// SPDX-License-Identifier: MIT
/*
 * Copyright © 2020 Intel Corporation
 */

#include "intel_atomic.h"
#include "intel_crtc.h"
#include "intel_ddi.h"
#include "intel_de.h"
#include "intel_display_types.h"
#include "intel_fdi.h"
#include "intel_sbi.h"

static void assert_fdi_tx(struct drm_i915_private *dev_priv,
			  enum pipe pipe, bool state)
{
	bool cur_state;

	if (HAS_DDI(dev_priv)) {
		/*
		 * DDI does not have a specific FDI_TX register.
		 *
		 * FDI is never fed from EDP transcoder
		 * so pipe->transcoder cast is fine here.
		 */
		enum transcoder cpu_transcoder = (enum transcoder)pipe;
		cur_state = intel_de_read(dev_priv, TRANS_DDI_FUNC_CTL(cpu_transcoder)) & TRANS_DDI_FUNC_ENABLE;
	} else {
		cur_state = intel_de_read(dev_priv, FDI_TX_CTL(pipe)) & FDI_TX_ENABLE;
	}
	I915_STATE_WARN(cur_state != state,
			"FDI TX state assertion failure (expected %s, current %s)\n",
			onoff(state), onoff(cur_state));
}

void assert_fdi_tx_enabled(struct drm_i915_private *i915, enum pipe pipe)
{
	assert_fdi_tx(i915, pipe, true);
}

void assert_fdi_tx_disabled(struct drm_i915_private *i915, enum pipe pipe)
{
	assert_fdi_tx(i915, pipe, false);
}

static void assert_fdi_rx(struct drm_i915_private *dev_priv,
			  enum pipe pipe, bool state)
{
	bool cur_state;

	cur_state = intel_de_read(dev_priv, FDI_RX_CTL(pipe)) & FDI_RX_ENABLE;
	I915_STATE_WARN(cur_state != state,
			"FDI RX state assertion failure (expected %s, current %s)\n",
			onoff(state), onoff(cur_state));
}

void assert_fdi_rx_enabled(struct drm_i915_private *i915, enum pipe pipe)
{
	assert_fdi_rx(i915, pipe, true);
}

void assert_fdi_rx_disabled(struct drm_i915_private *i915, enum pipe pipe)
{
	assert_fdi_rx(i915, pipe, false);
}

void assert_fdi_tx_pll_enabled(struct drm_i915_private *i915,
			       enum pipe pipe)
{
	bool cur_state;

	/* ILK FDI PLL is always enabled */
	if (IS_IRONLAKE(i915))
		return;

	/* On Haswell, DDI ports are responsible for the FDI PLL setup */
	if (HAS_DDI(i915))
		return;

	cur_state = intel_de_read(i915, FDI_TX_CTL(pipe)) & FDI_TX_PLL_ENABLE;
	I915_STATE_WARN(!cur_state, "FDI TX PLL assertion failure, should be active but is disabled\n");
}

static void assert_fdi_rx_pll(struct drm_i915_private *i915,
			      enum pipe pipe, bool state)
{
	bool cur_state;

	cur_state = intel_de_read(i915, FDI_RX_CTL(pipe)) & FDI_RX_PLL_ENABLE;
	I915_STATE_WARN(cur_state != state,
			"FDI RX PLL assertion failure (expected %s, current %s)\n",
			onoff(state), onoff(cur_state));
}

void assert_fdi_rx_pll_enabled(struct drm_i915_private *i915, enum pipe pipe)
{
	assert_fdi_rx_pll(i915, pipe, true);
}

void assert_fdi_rx_pll_disabled(struct drm_i915_private *i915, enum pipe pipe)
{
	assert_fdi_rx_pll(i915, pipe, false);
}

void intel_fdi_link_train(struct intel_crtc *crtc,
			  const struct intel_crtc_state *crtc_state)
{
	struct drm_i915_private *dev_priv = to_i915(crtc->base.dev);

	dev_priv->fdi_funcs->fdi_link_train(crtc, crtc_state);
}

static void assert_fdi_tx(struct drm_i915_private *dev_priv,
			  enum pipe pipe, bool state)
{
	bool cur_state;

	if (HAS_DDI(dev_priv)) {
		/*
		 * DDI does not have a specific FDI_TX register.
		 *
		 * FDI is never fed from EDP transcoder
		 * so pipe->transcoder cast is fine here.
		 */
		enum transcoder cpu_transcoder = (enum transcoder)pipe;
		cur_state = intel_de_read(dev_priv, TRANS_DDI_FUNC_CTL(cpu_transcoder)) & TRANS_DDI_FUNC_ENABLE;
	} else {
		cur_state = intel_de_read(dev_priv, FDI_TX_CTL(pipe)) & FDI_TX_ENABLE;
	}
	I915_STATE_WARN(cur_state != state,
			"FDI TX state assertion failure (expected %s, current %s)\n",
			onoff(state), onoff(cur_state));
}

void assert_fdi_tx_enabled(struct drm_i915_private *i915, enum pipe pipe)
{
	assert_fdi_tx(i915, pipe, true);
}

void assert_fdi_tx_disabled(struct drm_i915_private *i915, enum pipe pipe)
{
	assert_fdi_tx(i915, pipe, false);
}

static void assert_fdi_rx(struct drm_i915_private *dev_priv,
			  enum pipe pipe, bool state)
{
	bool cur_state;

	cur_state = intel_de_read(dev_priv, FDI_RX_CTL(pipe)) & FDI_RX_ENABLE;
	I915_STATE_WARN(cur_state != state,
			"FDI RX state assertion failure (expected %s, current %s)\n",
			onoff(state), onoff(cur_state));
}

void assert_fdi_rx_enabled(struct drm_i915_private *i915, enum pipe pipe)
{
	assert_fdi_rx(i915, pipe, true);
}

void assert_fdi_rx_disabled(struct drm_i915_private *i915, enum pipe pipe)
{
	assert_fdi_rx(i915, pipe, false);
}

void assert_fdi_tx_pll_enabled(struct drm_i915_private *i915,
			       enum pipe pipe)
{
	bool cur_state;

	/* ILK FDI PLL is always enabled */
	if (IS_IRONLAKE(i915))
		return;

	/* On Haswell, DDI ports are responsible for the FDI PLL setup */
	if (HAS_DDI(i915))
		return;

	cur_state = intel_de_read(i915, FDI_TX_CTL(pipe)) & FDI_TX_PLL_ENABLE;
	I915_STATE_WARN(!cur_state, "FDI TX PLL assertion failure, should be active but is disabled\n");
}

static void assert_fdi_rx_pll(struct drm_i915_private *i915,
			      enum pipe pipe, bool state)
{
	bool cur_state;

	cur_state = intel_de_read(i915, FDI_RX_CTL(pipe)) & FDI_RX_PLL_ENABLE;
	I915_STATE_WARN(cur_state != state,
			"FDI RX PLL assertion failure (expected %s, current %s)\n",
			onoff(state), onoff(cur_state));
}

void assert_fdi_rx_pll_enabled(struct drm_i915_private *i915, enum pipe pipe)
{
	assert_fdi_rx_pll(i915, pipe, true);
}

void assert_fdi_rx_pll_disabled(struct drm_i915_private *i915, enum pipe pipe)
{
	assert_fdi_rx_pll(i915, pipe, false);
}

void intel_fdi_link_train(struct intel_crtc *crtc,
			  const struct intel_crtc_state *crtc_state)
{
	struct drm_i915_private *dev_priv = to_i915(crtc->base.dev);

	dev_priv->fdi_funcs->fdi_link_train(crtc, crtc_state);
}

/* units of 100MHz */
static int pipe_required_fdi_lanes(struct intel_crtc_state *crtc_state)
{
	if (crtc_state->hw.enable && crtc_state->has_pch_encoder)
		return crtc_state->fdi_lanes;

	return 0;
}

static int ilk_check_fdi_lanes(struct drm_device *dev, enum pipe pipe,
			       struct intel_crtc_state *pipe_config)
{
	struct drm_i915_private *dev_priv = to_i915(dev);
	struct drm_atomic_state *state = pipe_config->uapi.state;
	struct intel_crtc *other_crtc;
	struct intel_crtc_state *other_crtc_state;

	drm_dbg_kms(&dev_priv->drm,
		    "checking fdi config on pipe %c, lanes %i\n",
		    pipe_name(pipe), pipe_config->fdi_lanes);
	if (pipe_config->fdi_lanes > 4) {
		drm_dbg_kms(&dev_priv->drm,
			    "invalid fdi lane config on pipe %c: %i lanes\n",
			    pipe_name(pipe), pipe_config->fdi_lanes);
		return -EINVAL;
	}

	if (IS_HASWELL(dev_priv) || IS_BROADWELL(dev_priv)) {
		if (pipe_config->fdi_lanes > 2) {
			drm_dbg_kms(&dev_priv->drm,
				    "only 2 lanes on haswell, required: %i lanes\n",
				    pipe_config->fdi_lanes);
			return -EINVAL;
		} else {
			return 0;
		}
	}

	if (INTEL_NUM_PIPES(dev_priv) == 2)
		return 0;

	/* Ivybridge 3 pipe is really complicated */
	switch (pipe) {
	case PIPE_A:
		return 0;
	case PIPE_B:
		if (pipe_config->fdi_lanes <= 2)
			return 0;

		other_crtc = intel_crtc_for_pipe(dev_priv, PIPE_C);
		other_crtc_state =
			intel_atomic_get_crtc_state(state, other_crtc);
		if (IS_ERR(other_crtc_state))
			return PTR_ERR(other_crtc_state);

		if (pipe_required_fdi_lanes(other_crtc_state) > 0) {
			drm_dbg_kms(&dev_priv->drm,
				    "invalid shared fdi lane config on pipe %c: %i lanes\n",
				    pipe_name(pipe), pipe_config->fdi_lanes);
			return -EINVAL;
		}
		return 0;
	case PIPE_C:
		if (pipe_config->fdi_lanes > 2) {
			drm_dbg_kms(&dev_priv->drm,
				    "only 2 lanes on pipe %c: required %i lanes\n",
				    pipe_name(pipe), pipe_config->fdi_lanes);
			return -EINVAL;
		}

		other_crtc = intel_crtc_for_pipe(dev_priv, PIPE_B);
		other_crtc_state =
			intel_atomic_get_crtc_state(state, other_crtc);
		if (IS_ERR(other_crtc_state))
			return PTR_ERR(other_crtc_state);

		if (pipe_required_fdi_lanes(other_crtc_state) > 2) {
			drm_dbg_kms(&dev_priv->drm,
				    "fdi link B uses too many lanes to enable link C\n");
			return -EINVAL;
		}
		return 0;
	default:
		MISSING_CASE(pipe);
		return 0;
	}
}

void intel_fdi_pll_freq_update(struct drm_i915_private *i915)
{
	if (IS_IRONLAKE(i915)) {
		u32 fdi_pll_clk =
			intel_de_read(i915, FDI_PLL_BIOS_0) & FDI_PLL_FB_CLOCK_MASK;

		i915->fdi_pll_freq = (fdi_pll_clk + 2) * 10000;
	} else if (IS_SANDYBRIDGE(i915) || IS_IVYBRIDGE(i915)) {
		i915->fdi_pll_freq = 270000;
	} else {
		return;
	}

	drm_dbg(&i915->drm, "FDI PLL freq=%d\n", i915->fdi_pll_freq);
}

int intel_fdi_link_freq(struct drm_i915_private *i915,
			const struct intel_crtc_state *pipe_config)
{
	if (HAS_DDI(i915))
		return pipe_config->port_clock; /* SPLL */
	else
		return i915->fdi_pll_freq;
}

int ilk_fdi_compute_config(struct intel_crtc *crtc,
			   struct intel_crtc_state *pipe_config)
{
	struct drm_device *dev = crtc->base.dev;
	struct drm_i915_private *i915 = to_i915(dev);
	const struct drm_display_mode *adjusted_mode = &pipe_config->hw.adjusted_mode;
	int lane, link_bw, fdi_dotclock, ret;
	bool needs_recompute = false;

retry:
	/* FDI is a binary signal running at ~2.7GHz, encoding
	 * each output octet as 10 bits. The actual frequency
	 * is stored as a divider into a 100MHz clock, and the
	 * mode pixel clock is stored in units of 1KHz.
	 * Hence the bw of each lane in terms of the mode signal
	 * is:
	 */
	link_bw = intel_fdi_link_freq(i915, pipe_config);

	fdi_dotclock = adjusted_mode->crtc_clock;

	lane = ilk_get_lanes_required(fdi_dotclock, link_bw,
				      pipe_config->pipe_bpp);

	pipe_config->fdi_lanes = lane;

	intel_link_compute_m_n(pipe_config->pipe_bpp, lane, fdi_dotclock,
			       link_bw, &pipe_config->fdi_m_n, false, false);

	ret = ilk_check_fdi_lanes(dev, crtc->pipe, pipe_config);
	if (ret == -EDEADLK)
		return ret;

	if (ret == -EINVAL && pipe_config->pipe_bpp > 6*3) {
		pipe_config->pipe_bpp -= 2*3;
		drm_dbg_kms(&i915->drm,
			    "fdi link bw constraint, reducing pipe bpp to %i\n",
			    pipe_config->pipe_bpp);
		needs_recompute = true;
		pipe_config->bw_constrained = true;

		goto retry;
	}

	if (needs_recompute)
		return -EAGAIN;

	return ret;
}

static void cpt_set_fdi_bc_bifurcation(struct drm_i915_private *dev_priv, bool enable)
{
	u32 temp;

	temp = intel_de_read(dev_priv, SOUTH_CHICKEN1);
	if (!!(temp & FDI_BC_BIFURCATION_SELECT) == enable)
		return;

	drm_WARN_ON(&dev_priv->drm,
		    intel_de_read(dev_priv, FDI_RX_CTL(PIPE_B)) &
		    FDI_RX_ENABLE);
	drm_WARN_ON(&dev_priv->drm,
		    intel_de_read(dev_priv, FDI_RX_CTL(PIPE_C)) &
		    FDI_RX_ENABLE);

	temp &= ~FDI_BC_BIFURCATION_SELECT;
	if (enable)
		temp |= FDI_BC_BIFURCATION_SELECT;

	drm_dbg_kms(&dev_priv->drm, "%sabling fdi C rx\n",
		    enable ? "en" : "dis");
	intel_de_write(dev_priv, SOUTH_CHICKEN1, temp);
	intel_de_posting_read(dev_priv, SOUTH_CHICKEN1);
}

static void ivb_update_fdi_bc_bifurcation(const struct intel_crtc_state *crtc_state)
{
	struct intel_crtc *crtc = to_intel_crtc(crtc_state->uapi.crtc);
	struct drm_i915_private *dev_priv = to_i915(crtc->base.dev);

	switch (crtc->pipe) {
	case PIPE_A:
		break;
	case PIPE_B:
		if (crtc_state->fdi_lanes > 2)
			cpt_set_fdi_bc_bifurcation(dev_priv, false);
		else
			cpt_set_fdi_bc_bifurcation(dev_priv, true);

		break;
	case PIPE_C:
		cpt_set_fdi_bc_bifurcation(dev_priv, true);

		break;
	default:
		MISSING_CASE(crtc->pipe);
	}
}

void intel_fdi_normal_train(struct intel_crtc *crtc)
{
	struct drm_device *dev = crtc->base.dev;
	struct drm_i915_private *dev_priv = to_i915(dev);
	enum pipe pipe = crtc->pipe;
	i915_reg_t reg;
	u32 temp;

	/* enable normal train */
	reg = FDI_TX_CTL(pipe);
	temp = intel_de_read(dev_priv, reg);
	if (IS_IVYBRIDGE(dev_priv)) {
		temp &= ~FDI_LINK_TRAIN_NONE_IVB;
		temp |= FDI_LINK_TRAIN_NONE_IVB | FDI_TX_ENHANCE_FRAME_ENABLE;
	} else {
		temp &= ~FDI_LINK_TRAIN_NONE;
		temp |= FDI_LINK_TRAIN_NONE | FDI_TX_ENHANCE_FRAME_ENABLE;
	}
	intel_de_write(dev_priv, reg, temp);

	reg = FDI_RX_CTL(pipe);
	temp = intel_de_read(dev_priv, reg);
	if (HAS_PCH_CPT(dev_priv)) {
		temp &= ~FDI_LINK_TRAIN_PATTERN_MASK_CPT;
		temp |= FDI_LINK_TRAIN_NORMAL_CPT;
	} else {
		temp &= ~FDI_LINK_TRAIN_NONE;
		temp |= FDI_LINK_TRAIN_NONE;
	}
	intel_de_write(dev_priv, reg, temp | FDI_RX_ENHANCE_FRAME_ENABLE);

	/* wait one idle pattern time */
	intel_de_posting_read(dev_priv, reg);
	udelay(1000);

	/* IVB wants error correction enabled */
	if (IS_IVYBRIDGE(dev_priv))
		intel_de_write(dev_priv, reg,
			       intel_de_read(dev_priv, reg) | FDI_FS_ERRC_ENABLE | FDI_FE_ERRC_ENABLE);
}

/* The FDI link training functions for ILK/Ibexpeak. */
static void ilk_fdi_link_train(struct intel_crtc *crtc,
			       const struct intel_crtc_state *crtc_state)
{
	struct drm_device *dev = crtc->base.dev;
	struct drm_i915_private *dev_priv = to_i915(dev);
	enum pipe pipe = crtc->pipe;
	i915_reg_t reg;
	u32 temp, tries;

	/*
	 * Write the TU size bits before fdi link training, so that error
	 * detection works.
	 */
	intel_de_write(dev_priv, FDI_RX_TUSIZE1(pipe),
		       intel_de_read(dev_priv, PIPE_DATA_M1(pipe)) & TU_SIZE_MASK);

	/* FDI needs bits from pipe first */
	assert_transcoder_enabled(dev_priv, crtc_state->cpu_transcoder);

	/* Train 1: umask FDI RX Interrupt symbol_lock and bit_lock bit
	   for train result */
	reg = FDI_RX_IMR(pipe);
	temp = intel_de_read(dev_priv, reg);
	temp &= ~FDI_RX_SYMBOL_LOCK;
	temp &= ~FDI_RX_BIT_LOCK;
	intel_de_write(dev_priv, reg, temp);
	intel_de_read(dev_priv, reg);
	udelay(150);

	/* enable CPU FDI TX and PCH FDI RX */
	reg = FDI_TX_CTL(pipe);
	temp = intel_de_read(dev_priv, reg);
	temp &= ~FDI_DP_PORT_WIDTH_MASK;
	temp |= FDI_DP_PORT_WIDTH(crtc_state->fdi_lanes);
	temp &= ~FDI_LINK_TRAIN_NONE;
	temp |= FDI_LINK_TRAIN_PATTERN_1;
	intel_de_write(dev_priv, reg, temp | FDI_TX_ENABLE);

	reg = FDI_RX_CTL(pipe);
	temp = intel_de_read(dev_priv, reg);
	temp &= ~FDI_LINK_TRAIN_NONE;
	temp |= FDI_LINK_TRAIN_PATTERN_1;
	intel_de_write(dev_priv, reg, temp | FDI_RX_ENABLE);

	intel_de_posting_read(dev_priv, reg);
	udelay(150);

	/* Ironlake workaround, enable clock pointer after FDI enable*/
	intel_de_write(dev_priv, FDI_RX_CHICKEN(pipe),
		       FDI_RX_PHASE_SYNC_POINTER_OVR);
	intel_de_write(dev_priv, FDI_RX_CHICKEN(pipe),
		       FDI_RX_PHASE_SYNC_POINTER_OVR | FDI_RX_PHASE_SYNC_POINTER_EN);

	reg = FDI_RX_IIR(pipe);
	for (tries = 0; tries < 5; tries++) {
		temp = intel_de_read(dev_priv, reg);
		drm_dbg_kms(&dev_priv->drm, "FDI_RX_IIR 0x%x\n", temp);

		if ((temp & FDI_RX_BIT_LOCK)) {
			drm_dbg_kms(&dev_priv->drm, "FDI train 1 done.\n");
			intel_de_write(dev_priv, reg, temp | FDI_RX_BIT_LOCK);
			break;
		}
	}
	if (tries == 5)
		drm_err(&dev_priv->drm, "FDI train 1 fail!\n");

	/* Train 2 */
	reg = FDI_TX_CTL(pipe);
	temp = intel_de_read(dev_priv, reg);
	temp &= ~FDI_LINK_TRAIN_NONE;
	temp |= FDI_LINK_TRAIN_PATTERN_2;
	intel_de_write(dev_priv, reg, temp);

	reg = FDI_RX_CTL(pipe);
	temp = intel_de_read(dev_priv, reg);
	temp &= ~FDI_LINK_TRAIN_NONE;
	temp |= FDI_LINK_TRAIN_PATTERN_2;
	intel_de_write(dev_priv, reg, temp);

	intel_de_posting_read(dev_priv, reg);
	udelay(150);

	reg = FDI_RX_IIR(pipe);
	for (tries = 0; tries < 5; tries++) {
		temp = intel_de_read(dev_priv, reg);
		drm_dbg_kms(&dev_priv->drm, "FDI_RX_IIR 0x%x\n", temp);

		if (temp & FDI_RX_SYMBOL_LOCK) {
			intel_de_write(dev_priv, reg,
				       temp | FDI_RX_SYMBOL_LOCK);
			drm_dbg_kms(&dev_priv->drm, "FDI train 2 done.\n");
			break;
		}
	}
	if (tries == 5)
		drm_err(&dev_priv->drm, "FDI train 2 fail!\n");

	drm_dbg_kms(&dev_priv->drm, "FDI train done\n");

}

static const int snb_b_fdi_train_param[] = {
	FDI_LINK_TRAIN_400MV_0DB_SNB_B,
	FDI_LINK_TRAIN_400MV_6DB_SNB_B,
	FDI_LINK_TRAIN_600MV_3_5DB_SNB_B,
	FDI_LINK_TRAIN_800MV_0DB_SNB_B,
};

/* The FDI link training functions for SNB/Cougarpoint. */
static void gen6_fdi_link_train(struct intel_crtc *crtc,
				const struct intel_crtc_state *crtc_state)
{
	struct drm_device *dev = crtc->base.dev;
	struct drm_i915_private *dev_priv = to_i915(dev);
	enum pipe pipe = crtc->pipe;
	i915_reg_t reg;
	u32 temp, i, retry;

	/*
	 * Write the TU size bits before fdi link training, so that error
	 * detection works.
	 */
	intel_de_write(dev_priv, FDI_RX_TUSIZE1(pipe),
		       intel_de_read(dev_priv, PIPE_DATA_M1(pipe)) & TU_SIZE_MASK);

	/* Train 1: umask FDI RX Interrupt symbol_lock and bit_lock bit
	   for train result */
	reg = FDI_RX_IMR(pipe);
	temp = intel_de_read(dev_priv, reg);
	temp &= ~FDI_RX_SYMBOL_LOCK;
	temp &= ~FDI_RX_BIT_LOCK;
	intel_de_write(dev_priv, reg, temp);

	intel_de_posting_read(dev_priv, reg);
	udelay(150);

	/* enable CPU FDI TX and PCH FDI RX */
	reg = FDI_TX_CTL(pipe);
	temp = intel_de_read(dev_priv, reg);
	temp &= ~FDI_DP_PORT_WIDTH_MASK;
	temp |= FDI_DP_PORT_WIDTH(crtc_state->fdi_lanes);
	temp &= ~FDI_LINK_TRAIN_NONE;
	temp |= FDI_LINK_TRAIN_PATTERN_1;
	temp &= ~FDI_LINK_TRAIN_VOL_EMP_MASK;
	/* SNB-B */
	temp |= FDI_LINK_TRAIN_400MV_0DB_SNB_B;
	intel_de_write(dev_priv, reg, temp | FDI_TX_ENABLE);

	intel_de_write(dev_priv, FDI_RX_MISC(pipe),
		       FDI_RX_TP1_TO_TP2_48 | FDI_RX_FDI_DELAY_90);

	reg = FDI_RX_CTL(pipe);
	temp = intel_de_read(dev_priv, reg);
	if (HAS_PCH_CPT(dev_priv)) {
		temp &= ~FDI_LINK_TRAIN_PATTERN_MASK_CPT;
		temp |= FDI_LINK_TRAIN_PATTERN_1_CPT;
	} else {
		temp &= ~FDI_LINK_TRAIN_NONE;
		temp |= FDI_LINK_TRAIN_PATTERN_1;
	}
	intel_de_write(dev_priv, reg, temp | FDI_RX_ENABLE);

	intel_de_posting_read(dev_priv, reg);
	udelay(150);

	for (i = 0; i < 4; i++) {
		reg = FDI_TX_CTL(pipe);
		temp = intel_de_read(dev_priv, reg);
		temp &= ~FDI_LINK_TRAIN_VOL_EMP_MASK;
		temp |= snb_b_fdi_train_param[i];
		intel_de_write(dev_priv, reg, temp);

		intel_de_posting_read(dev_priv, reg);
		udelay(500);

		for (retry = 0; retry < 5; retry++) {
			reg = FDI_RX_IIR(pipe);
			temp = intel_de_read(dev_priv, reg);
			drm_dbg_kms(&dev_priv->drm, "FDI_RX_IIR 0x%x\n", temp);
			if (temp & FDI_RX_BIT_LOCK) {
				intel_de_write(dev_priv, reg,
					       temp | FDI_RX_BIT_LOCK);
				drm_dbg_kms(&dev_priv->drm,
					    "FDI train 1 done.\n");
				break;
			}
			udelay(50);
		}
		if (retry < 5)
			break;
	}
	if (i == 4)
		drm_err(&dev_priv->drm, "FDI train 1 fail!\n");

	/* Train 2 */
	reg = FDI_TX_CTL(pipe);
	temp = intel_de_read(dev_priv, reg);
	temp &= ~FDI_LINK_TRAIN_NONE;
	temp |= FDI_LINK_TRAIN_PATTERN_2;
	if (IS_SANDYBRIDGE(dev_priv)) {
		temp &= ~FDI_LINK_TRAIN_VOL_EMP_MASK;
		/* SNB-B */
		temp |= FDI_LINK_TRAIN_400MV_0DB_SNB_B;
	}
	intel_de_write(dev_priv, reg, temp);

	reg = FDI_RX_CTL(pipe);
	temp = intel_de_read(dev_priv, reg);
	if (HAS_PCH_CPT(dev_priv)) {
		temp &= ~FDI_LINK_TRAIN_PATTERN_MASK_CPT;
		temp |= FDI_LINK_TRAIN_PATTERN_2_CPT;
	} else {
		temp &= ~FDI_LINK_TRAIN_NONE;
		temp |= FDI_LINK_TRAIN_PATTERN_2;
	}
	intel_de_write(dev_priv, reg, temp);

	intel_de_posting_read(dev_priv, reg);
	udelay(150);

	for (i = 0; i < 4; i++) {
		reg = FDI_TX_CTL(pipe);
		temp = intel_de_read(dev_priv, reg);
		temp &= ~FDI_LINK_TRAIN_VOL_EMP_MASK;
		temp |= snb_b_fdi_train_param[i];
		intel_de_write(dev_priv, reg, temp);

		intel_de_posting_read(dev_priv, reg);
		udelay(500);

		for (retry = 0; retry < 5; retry++) {
			reg = FDI_RX_IIR(pipe);
			temp = intel_de_read(dev_priv, reg);
			drm_dbg_kms(&dev_priv->drm, "FDI_RX_IIR 0x%x\n", temp);
			if (temp & FDI_RX_SYMBOL_LOCK) {
				intel_de_write(dev_priv, reg,
					       temp | FDI_RX_SYMBOL_LOCK);
				drm_dbg_kms(&dev_priv->drm,
					    "FDI train 2 done.\n");
				break;
			}
			udelay(50);
		}
		if (retry < 5)
			break;
	}
	if (i == 4)
		drm_err(&dev_priv->drm, "FDI train 2 fail!\n");

	drm_dbg_kms(&dev_priv->drm, "FDI train done.\n");
}

/* Manual link training for Ivy Bridge A0 parts */
static void ivb_manual_fdi_link_train(struct intel_crtc *crtc,
				      const struct intel_crtc_state *crtc_state)
{
	struct drm_device *dev = crtc->base.dev;
	struct drm_i915_private *dev_priv = to_i915(dev);
	enum pipe pipe = crtc->pipe;
	i915_reg_t reg;
	u32 temp, i, j;

	ivb_update_fdi_bc_bifurcation(crtc_state);

	/*
	 * Write the TU size bits before fdi link training, so that error
	 * detection works.
	 */
	intel_de_write(dev_priv, FDI_RX_TUSIZE1(pipe),
		       intel_de_read(dev_priv, PIPE_DATA_M1(pipe)) & TU_SIZE_MASK);

	/* Train 1: umask FDI RX Interrupt symbol_lock and bit_lock bit
	   for train result */
	reg = FDI_RX_IMR(pipe);
	temp = intel_de_read(dev_priv, reg);
	temp &= ~FDI_RX_SYMBOL_LOCK;
	temp &= ~FDI_RX_BIT_LOCK;
	intel_de_write(dev_priv, reg, temp);

	intel_de_posting_read(dev_priv, reg);
	udelay(150);

	drm_dbg_kms(&dev_priv->drm, "FDI_RX_IIR before link train 0x%x\n",
		    intel_de_read(dev_priv, FDI_RX_IIR(pipe)));

	/* Try each vswing and preemphasis setting twice before moving on */
	for (j = 0; j < ARRAY_SIZE(snb_b_fdi_train_param) * 2; j++) {
		/* disable first in case we need to retry */
		reg = FDI_TX_CTL(pipe);
		temp = intel_de_read(dev_priv, reg);
		temp &= ~(FDI_LINK_TRAIN_AUTO | FDI_LINK_TRAIN_NONE_IVB);
		temp &= ~FDI_TX_ENABLE;
		intel_de_write(dev_priv, reg, temp);

		reg = FDI_RX_CTL(pipe);
		temp = intel_de_read(dev_priv, reg);
		temp &= ~FDI_LINK_TRAIN_AUTO;
		temp &= ~FDI_LINK_TRAIN_PATTERN_MASK_CPT;
		temp &= ~FDI_RX_ENABLE;
		intel_de_write(dev_priv, reg, temp);

		/* enable CPU FDI TX and PCH FDI RX */
		reg = FDI_TX_CTL(pipe);
		temp = intel_de_read(dev_priv, reg);
		temp &= ~FDI_DP_PORT_WIDTH_MASK;
		temp |= FDI_DP_PORT_WIDTH(crtc_state->fdi_lanes);
		temp |= FDI_LINK_TRAIN_PATTERN_1_IVB;
		temp &= ~FDI_LINK_TRAIN_VOL_EMP_MASK;
		temp |= snb_b_fdi_train_param[j/2];
		temp |= FDI_COMPOSITE_SYNC;
		intel_de_write(dev_priv, reg, temp | FDI_TX_ENABLE);

		intel_de_write(dev_priv, FDI_RX_MISC(pipe),
			       FDI_RX_TP1_TO_TP2_48 | FDI_RX_FDI_DELAY_90);

		reg = FDI_RX_CTL(pipe);
		temp = intel_de_read(dev_priv, reg);
		temp |= FDI_LINK_TRAIN_PATTERN_1_CPT;
		temp |= FDI_COMPOSITE_SYNC;
		intel_de_write(dev_priv, reg, temp | FDI_RX_ENABLE);

		intel_de_posting_read(dev_priv, reg);
		udelay(1); /* should be 0.5us */

		for (i = 0; i < 4; i++) {
			reg = FDI_RX_IIR(pipe);
			temp = intel_de_read(dev_priv, reg);
			drm_dbg_kms(&dev_priv->drm, "FDI_RX_IIR 0x%x\n", temp);

			if (temp & FDI_RX_BIT_LOCK ||
			    (intel_de_read(dev_priv, reg) & FDI_RX_BIT_LOCK)) {
				intel_de_write(dev_priv, reg,
					       temp | FDI_RX_BIT_LOCK);
				drm_dbg_kms(&dev_priv->drm,
					    "FDI train 1 done, level %i.\n",
					    i);
				break;
			}
			udelay(1); /* should be 0.5us */
		}
		if (i == 4) {
			drm_dbg_kms(&dev_priv->drm,
				    "FDI train 1 fail on vswing %d\n", j / 2);
			continue;
		}

		/* Train 2 */
		reg = FDI_TX_CTL(pipe);
		temp = intel_de_read(dev_priv, reg);
		temp &= ~FDI_LINK_TRAIN_NONE_IVB;
		temp |= FDI_LINK_TRAIN_PATTERN_2_IVB;
		intel_de_write(dev_priv, reg, temp);

		reg = FDI_RX_CTL(pipe);
		temp = intel_de_read(dev_priv, reg);
		temp &= ~FDI_LINK_TRAIN_PATTERN_MASK_CPT;
		temp |= FDI_LINK_TRAIN_PATTERN_2_CPT;
		intel_de_write(dev_priv, reg, temp);

		intel_de_posting_read(dev_priv, reg);
		udelay(2); /* should be 1.5us */

		for (i = 0; i < 4; i++) {
			reg = FDI_RX_IIR(pipe);
			temp = intel_de_read(dev_priv, reg);
			drm_dbg_kms(&dev_priv->drm, "FDI_RX_IIR 0x%x\n", temp);

			if (temp & FDI_RX_SYMBOL_LOCK ||
			    (intel_de_read(dev_priv, reg) & FDI_RX_SYMBOL_LOCK)) {
				intel_de_write(dev_priv, reg,
					       temp | FDI_RX_SYMBOL_LOCK);
				drm_dbg_kms(&dev_priv->drm,
					    "FDI train 2 done, level %i.\n",
					    i);
				goto train_done;
			}
			udelay(2); /* should be 1.5us */
		}
		if (i == 4)
			drm_dbg_kms(&dev_priv->drm,
				    "FDI train 2 fail on vswing %d\n", j / 2);
	}

train_done:
	drm_dbg_kms(&dev_priv->drm, "FDI train done.\n");
}

/* Starting with Haswell, different DDI ports can work in FDI mode for
 * connection to the PCH-located connectors. For this, it is necessary to train
 * both the DDI port and PCH receiver for the desired DDI buffer settings.
 *
 * The recommended port to work in FDI mode is DDI E, which we use here. Also,
 * please note that when FDI mode is active on DDI E, it shares 2 lines with
 * DDI A (which is used for eDP)
 */
void hsw_fdi_link_train(struct intel_encoder *encoder,
			const struct intel_crtc_state *crtc_state)
{
	struct intel_crtc *crtc = to_intel_crtc(crtc_state->uapi.crtc);
	struct drm_i915_private *dev_priv = to_i915(crtc->base.dev);
	u32 temp, i, rx_ctl_val;
	int n_entries;

	encoder->get_buf_trans(encoder, crtc_state, &n_entries);

	hsw_prepare_dp_ddi_buffers(encoder, crtc_state);

	/* Set the FDI_RX_MISC pwrdn lanes and the 2 workarounds listed at the
	 * mode set "sequence for CRT port" document:
	 * - TP1 to TP2 time with the default value
	 * - FDI delay to 90h
	 *
	 * WaFDIAutoLinkSetTimingOverrride:hsw
	 */
	intel_de_write(dev_priv, FDI_RX_MISC(PIPE_A),
		       FDI_RX_PWRDN_LANE1_VAL(2) | FDI_RX_PWRDN_LANE0_VAL(2) | FDI_RX_TP1_TO_TP2_48 | FDI_RX_FDI_DELAY_90);

	/* Enable the PCH Receiver FDI PLL */
	rx_ctl_val = dev_priv->fdi_rx_config | FDI_RX_ENHANCE_FRAME_ENABLE |
		     FDI_RX_PLL_ENABLE |
		     FDI_DP_PORT_WIDTH(crtc_state->fdi_lanes);
	intel_de_write(dev_priv, FDI_RX_CTL(PIPE_A), rx_ctl_val);
	intel_de_posting_read(dev_priv, FDI_RX_CTL(PIPE_A));
	udelay(220);

	/* Switch from Rawclk to PCDclk */
	rx_ctl_val |= FDI_PCDCLK;
	intel_de_write(dev_priv, FDI_RX_CTL(PIPE_A), rx_ctl_val);

	/* Configure Port Clock Select */
	drm_WARN_ON(&dev_priv->drm, crtc_state->shared_dpll->info->id != DPLL_ID_SPLL);
	intel_ddi_enable_clock(encoder, crtc_state);

	/* Start the training iterating through available voltages and emphasis,
	 * testing each value twice. */
	for (i = 0; i < n_entries * 2; i++) {
		/* Configure DP_TP_CTL with auto-training */
		intel_de_write(dev_priv, DP_TP_CTL(PORT_E),
			       DP_TP_CTL_FDI_AUTOTRAIN |
			       DP_TP_CTL_ENHANCED_FRAME_ENABLE |
			       DP_TP_CTL_LINK_TRAIN_PAT1 |
			       DP_TP_CTL_ENABLE);

		/* Configure and enable DDI_BUF_CTL for DDI E with next voltage.
		 * DDI E does not support port reversal, the functionality is
		 * achieved on the PCH side in FDI_RX_CTL, so no need to set the
		 * port reversal bit */
		intel_de_write(dev_priv, DDI_BUF_CTL(PORT_E),
			       DDI_BUF_CTL_ENABLE | ((crtc_state->fdi_lanes - 1) << 1) | DDI_BUF_TRANS_SELECT(i / 2));
		intel_de_posting_read(dev_priv, DDI_BUF_CTL(PORT_E));

		udelay(600);

		/* Program PCH FDI Receiver TU */
		intel_de_write(dev_priv, FDI_RX_TUSIZE1(PIPE_A), TU_SIZE(64));

		/* Enable PCH FDI Receiver with auto-training */
		rx_ctl_val |= FDI_RX_ENABLE | FDI_LINK_TRAIN_AUTO;
		intel_de_write(dev_priv, FDI_RX_CTL(PIPE_A), rx_ctl_val);
		intel_de_posting_read(dev_priv, FDI_RX_CTL(PIPE_A));

		/* Wait for FDI receiver lane calibration */
		udelay(30);

		/* Unset FDI_RX_MISC pwrdn lanes */
		temp = intel_de_read(dev_priv, FDI_RX_MISC(PIPE_A));
		temp &= ~(FDI_RX_PWRDN_LANE1_MASK | FDI_RX_PWRDN_LANE0_MASK);
		intel_de_write(dev_priv, FDI_RX_MISC(PIPE_A), temp);
		intel_de_posting_read(dev_priv, FDI_RX_MISC(PIPE_A));

		/* Wait for FDI auto training time */
		udelay(5);

		temp = intel_de_read(dev_priv, DP_TP_STATUS(PORT_E));
		if (temp & DP_TP_STATUS_AUTOTRAIN_DONE) {
			drm_dbg_kms(&dev_priv->drm,
				    "FDI link training done on step %d\n", i);
			break;
		}

		/*
		 * Leave things enabled even if we failed to train FDI.
		 * Results in less fireworks from the state checker.
		 */
		if (i == n_entries * 2 - 1) {
			drm_err(&dev_priv->drm, "FDI link training failed!\n");
			break;
		}

		rx_ctl_val &= ~FDI_RX_ENABLE;
		intel_de_write(dev_priv, FDI_RX_CTL(PIPE_A), rx_ctl_val);
		intel_de_posting_read(dev_priv, FDI_RX_CTL(PIPE_A));

		temp = intel_de_read(dev_priv, DDI_BUF_CTL(PORT_E));
		temp &= ~DDI_BUF_CTL_ENABLE;
		intel_de_write(dev_priv, DDI_BUF_CTL(PORT_E), temp);
		intel_de_posting_read(dev_priv, DDI_BUF_CTL(PORT_E));

		/* Disable DP_TP_CTL and FDI_RX_CTL and retry */
		temp = intel_de_read(dev_priv, DP_TP_CTL(PORT_E));
		temp &= ~(DP_TP_CTL_ENABLE | DP_TP_CTL_LINK_TRAIN_MASK);
		temp |= DP_TP_CTL_LINK_TRAIN_PAT1;
		intel_de_write(dev_priv, DP_TP_CTL(PORT_E), temp);
		intel_de_posting_read(dev_priv, DP_TP_CTL(PORT_E));

		intel_wait_ddi_buf_idle(dev_priv, PORT_E);

		/* Reset FDI_RX_MISC pwrdn lanes */
		temp = intel_de_read(dev_priv, FDI_RX_MISC(PIPE_A));
		temp &= ~(FDI_RX_PWRDN_LANE1_MASK | FDI_RX_PWRDN_LANE0_MASK);
		temp |= FDI_RX_PWRDN_LANE1_VAL(2) | FDI_RX_PWRDN_LANE0_VAL(2);
		intel_de_write(dev_priv, FDI_RX_MISC(PIPE_A), temp);
		intel_de_posting_read(dev_priv, FDI_RX_MISC(PIPE_A));
	}

	/* Enable normal pixel sending for FDI */
	intel_de_write(dev_priv, DP_TP_CTL(PORT_E),
		       DP_TP_CTL_FDI_AUTOTRAIN |
		       DP_TP_CTL_LINK_TRAIN_NORMAL |
		       DP_TP_CTL_ENHANCED_FRAME_ENABLE |
		       DP_TP_CTL_ENABLE);
}

void hsw_fdi_disable(struct intel_encoder *encoder)
{
	struct drm_i915_private *dev_priv = to_i915(encoder->base.dev);
	u32 val;

	/*
	 * Bspec lists this as both step 13 (before DDI_BUF_CTL disable)
	 * and step 18 (after clearing PORT_CLK_SEL). Based on a BUN,
	 * step 13 is the correct place for it. Step 18 is where it was
	 * originally before the BUN.
	 */
	val = intel_de_read(dev_priv, FDI_RX_CTL(PIPE_A));
	val &= ~FDI_RX_ENABLE;
	intel_de_write(dev_priv, FDI_RX_CTL(PIPE_A), val);

	val = intel_de_read(dev_priv, DDI_BUF_CTL(PORT_E));
	val &= ~DDI_BUF_CTL_ENABLE;
	intel_de_write(dev_priv, DDI_BUF_CTL(PORT_E), val);

	intel_wait_ddi_buf_idle(dev_priv, PORT_E);

	intel_ddi_disable_clock(encoder);

	val = intel_de_read(dev_priv, FDI_RX_MISC(PIPE_A));
	val &= ~(FDI_RX_PWRDN_LANE1_MASK | FDI_RX_PWRDN_LANE0_MASK);
	val |= FDI_RX_PWRDN_LANE1_VAL(2) | FDI_RX_PWRDN_LANE0_VAL(2);
	intel_de_write(dev_priv, FDI_RX_MISC(PIPE_A), val);

	val = intel_de_read(dev_priv, FDI_RX_CTL(PIPE_A));
	val &= ~FDI_PCDCLK;
	intel_de_write(dev_priv, FDI_RX_CTL(PIPE_A), val);

	val = intel_de_read(dev_priv, FDI_RX_CTL(PIPE_A));
	val &= ~FDI_RX_PLL_ENABLE;
	intel_de_write(dev_priv, FDI_RX_CTL(PIPE_A), val);
}

void ilk_fdi_pll_enable(const struct intel_crtc_state *crtc_state)
{
	struct intel_crtc *crtc = to_intel_crtc(crtc_state->uapi.crtc);
	struct drm_i915_private *dev_priv = to_i915(crtc->base.dev);
	enum pipe pipe = crtc->pipe;
	i915_reg_t reg;
	u32 temp;

	/* enable PCH FDI RX PLL, wait warmup plus DMI latency */
	reg = FDI_RX_CTL(pipe);
	temp = intel_de_read(dev_priv, reg);
	temp &= ~(FDI_DP_PORT_WIDTH_MASK | (0x7 << 16));
	temp |= FDI_DP_PORT_WIDTH(crtc_state->fdi_lanes);
	temp |= (intel_de_read(dev_priv, PIPECONF(pipe)) & PIPECONF_BPC_MASK) << 11;
	intel_de_write(dev_priv, reg, temp | FDI_RX_PLL_ENABLE);

	intel_de_posting_read(dev_priv, reg);
	udelay(200);

	/* Switch from Rawclk to PCDclk */
	temp = intel_de_read(dev_priv, reg);
	intel_de_write(dev_priv, reg, temp | FDI_PCDCLK);

	intel_de_posting_read(dev_priv, reg);
	udelay(200);

	/* Enable CPU FDI TX PLL, always on for Ironlake */
	reg = FDI_TX_CTL(pipe);
	temp = intel_de_read(dev_priv, reg);
	if ((temp & FDI_TX_PLL_ENABLE) == 0) {
		intel_de_write(dev_priv, reg, temp | FDI_TX_PLL_ENABLE);

		intel_de_posting_read(dev_priv, reg);
		udelay(100);
	}
}

void ilk_fdi_pll_disable(struct intel_crtc *crtc)
{
	struct drm_device *dev = crtc->base.dev;
	struct drm_i915_private *dev_priv = to_i915(dev);
	enum pipe pipe = crtc->pipe;
	i915_reg_t reg;
	u32 temp;

	/* Switch from PCDclk to Rawclk */
	reg = FDI_RX_CTL(pipe);
	temp = intel_de_read(dev_priv, reg);
	intel_de_write(dev_priv, reg, temp & ~FDI_PCDCLK);

	/* Disable CPU FDI TX PLL */
	reg = FDI_TX_CTL(pipe);
	temp = intel_de_read(dev_priv, reg);
	intel_de_write(dev_priv, reg, temp & ~FDI_TX_PLL_ENABLE);

	intel_de_posting_read(dev_priv, reg);
	udelay(100);

	reg = FDI_RX_CTL(pipe);
	temp = intel_de_read(dev_priv, reg);
	intel_de_write(dev_priv, reg, temp & ~FDI_RX_PLL_ENABLE);

	/* Wait for the clocks to turn off. */
	intel_de_posting_read(dev_priv, reg);
	udelay(100);
}

void ilk_fdi_disable(struct intel_crtc *crtc)
{
	struct drm_i915_private *dev_priv = to_i915(crtc->base.dev);
	enum pipe pipe = crtc->pipe;
	i915_reg_t reg;
	u32 temp;

	/* disable CPU FDI tx and PCH FDI rx */
	reg = FDI_TX_CTL(pipe);
	temp = intel_de_read(dev_priv, reg);
	intel_de_write(dev_priv, reg, temp & ~FDI_TX_ENABLE);
	intel_de_posting_read(dev_priv, reg);

	reg = FDI_RX_CTL(pipe);
	temp = intel_de_read(dev_priv, reg);
	temp &= ~(0x7 << 16);
	temp |= (intel_de_read(dev_priv, PIPECONF(pipe)) & PIPECONF_BPC_MASK) << 11;
	intel_de_write(dev_priv, reg, temp & ~FDI_RX_ENABLE);

	intel_de_posting_read(dev_priv, reg);
	udelay(100);

	/* Ironlake workaround, disable clock pointer after downing FDI */
	if (HAS_PCH_IBX(dev_priv))
		intel_de_write(dev_priv, FDI_RX_CHICKEN(pipe),
			       FDI_RX_PHASE_SYNC_POINTER_OVR);

	/* still set train pattern 1 */
	reg = FDI_TX_CTL(pipe);
	temp = intel_de_read(dev_priv, reg);
	temp &= ~FDI_LINK_TRAIN_NONE;
	temp |= FDI_LINK_TRAIN_PATTERN_1;
	intel_de_write(dev_priv, reg, temp);

	reg = FDI_RX_CTL(pipe);
	temp = intel_de_read(dev_priv, reg);
	if (HAS_PCH_CPT(dev_priv)) {
		temp &= ~FDI_LINK_TRAIN_PATTERN_MASK_CPT;
		temp |= FDI_LINK_TRAIN_PATTERN_1_CPT;
	} else {
		temp &= ~FDI_LINK_TRAIN_NONE;
		temp |= FDI_LINK_TRAIN_PATTERN_1;
	}
	/* BPC in FDI rx is consistent with that in PIPECONF */
	temp &= ~(0x07 << 16);
	temp |= (intel_de_read(dev_priv, PIPECONF(pipe)) & PIPECONF_BPC_MASK) << 11;
	intel_de_write(dev_priv, reg, temp);

	intel_de_posting_read(dev_priv, reg);
	udelay(100);
}

<<<<<<< HEAD
static void lpt_fdi_reset_mphy(struct drm_i915_private *dev_priv)
{
	u32 tmp;

	tmp = intel_de_read(dev_priv, SOUTH_CHICKEN2);
	tmp |= FDI_MPHY_IOSFSB_RESET_CTL;
	intel_de_write(dev_priv, SOUTH_CHICKEN2, tmp);

	if (wait_for_us(intel_de_read(dev_priv, SOUTH_CHICKEN2) &
			FDI_MPHY_IOSFSB_RESET_STATUS, 100))
		drm_err(&dev_priv->drm, "FDI mPHY reset assert timeout\n");

	tmp = intel_de_read(dev_priv, SOUTH_CHICKEN2);
	tmp &= ~FDI_MPHY_IOSFSB_RESET_CTL;
	intel_de_write(dev_priv, SOUTH_CHICKEN2, tmp);

	if (wait_for_us((intel_de_read(dev_priv, SOUTH_CHICKEN2) &
			 FDI_MPHY_IOSFSB_RESET_STATUS) == 0, 100))
		drm_err(&dev_priv->drm, "FDI mPHY reset de-assert timeout\n");
}

/* WaMPhyProgramming:hsw */
void lpt_fdi_program_mphy(struct drm_i915_private *dev_priv)
{
	u32 tmp;

	lpt_fdi_reset_mphy(dev_priv);

	tmp = intel_sbi_read(dev_priv, 0x8008, SBI_MPHY);
	tmp &= ~(0xFF << 24);
	tmp |= (0x12 << 24);
	intel_sbi_write(dev_priv, 0x8008, tmp, SBI_MPHY);

	tmp = intel_sbi_read(dev_priv, 0x2008, SBI_MPHY);
	tmp |= (1 << 11);
	intel_sbi_write(dev_priv, 0x2008, tmp, SBI_MPHY);

	tmp = intel_sbi_read(dev_priv, 0x2108, SBI_MPHY);
	tmp |= (1 << 11);
	intel_sbi_write(dev_priv, 0x2108, tmp, SBI_MPHY);

	tmp = intel_sbi_read(dev_priv, 0x206C, SBI_MPHY);
	tmp |= (1 << 24) | (1 << 21) | (1 << 18);
	intel_sbi_write(dev_priv, 0x206C, tmp, SBI_MPHY);

	tmp = intel_sbi_read(dev_priv, 0x216C, SBI_MPHY);
	tmp |= (1 << 24) | (1 << 21) | (1 << 18);
	intel_sbi_write(dev_priv, 0x216C, tmp, SBI_MPHY);

	tmp = intel_sbi_read(dev_priv, 0x2080, SBI_MPHY);
	tmp &= ~(7 << 13);
	tmp |= (5 << 13);
	intel_sbi_write(dev_priv, 0x2080, tmp, SBI_MPHY);

	tmp = intel_sbi_read(dev_priv, 0x2180, SBI_MPHY);
	tmp &= ~(7 << 13);
	tmp |= (5 << 13);
	intel_sbi_write(dev_priv, 0x2180, tmp, SBI_MPHY);

	tmp = intel_sbi_read(dev_priv, 0x208C, SBI_MPHY);
	tmp &= ~0xFF;
	tmp |= 0x1C;
	intel_sbi_write(dev_priv, 0x208C, tmp, SBI_MPHY);

	tmp = intel_sbi_read(dev_priv, 0x218C, SBI_MPHY);
	tmp &= ~0xFF;
	tmp |= 0x1C;
	intel_sbi_write(dev_priv, 0x218C, tmp, SBI_MPHY);

	tmp = intel_sbi_read(dev_priv, 0x2098, SBI_MPHY);
	tmp &= ~(0xFF << 16);
	tmp |= (0x1C << 16);
	intel_sbi_write(dev_priv, 0x2098, tmp, SBI_MPHY);

	tmp = intel_sbi_read(dev_priv, 0x2198, SBI_MPHY);
	tmp &= ~(0xFF << 16);
	tmp |= (0x1C << 16);
	intel_sbi_write(dev_priv, 0x2198, tmp, SBI_MPHY);

	tmp = intel_sbi_read(dev_priv, 0x20C4, SBI_MPHY);
	tmp |= (1 << 27);
	intel_sbi_write(dev_priv, 0x20C4, tmp, SBI_MPHY);

	tmp = intel_sbi_read(dev_priv, 0x21C4, SBI_MPHY);
	tmp |= (1 << 27);
	intel_sbi_write(dev_priv, 0x21C4, tmp, SBI_MPHY);

	tmp = intel_sbi_read(dev_priv, 0x20EC, SBI_MPHY);
	tmp &= ~(0xF << 28);
	tmp |= (4 << 28);
	intel_sbi_write(dev_priv, 0x20EC, tmp, SBI_MPHY);

	tmp = intel_sbi_read(dev_priv, 0x21EC, SBI_MPHY);
	tmp &= ~(0xF << 28);
	tmp |= (4 << 28);
	intel_sbi_write(dev_priv, 0x21EC, tmp, SBI_MPHY);
}

=======
>>>>>>> 754e0b0e
static const struct intel_fdi_funcs ilk_funcs = {
	.fdi_link_train = ilk_fdi_link_train,
};

static const struct intel_fdi_funcs gen6_funcs = {
	.fdi_link_train = gen6_fdi_link_train,
};

static const struct intel_fdi_funcs ivb_funcs = {
	.fdi_link_train = ivb_manual_fdi_link_train,
};

void
intel_fdi_init_hook(struct drm_i915_private *dev_priv)
{
	if (IS_IRONLAKE(dev_priv)) {
		dev_priv->fdi_funcs = &ilk_funcs;
	} else if (IS_SANDYBRIDGE(dev_priv)) {
		dev_priv->fdi_funcs = &gen6_funcs;
	} else if (IS_IVYBRIDGE(dev_priv)) {
		/* FIXME: detect B0+ stepping and use auto training */
		dev_priv->fdi_funcs = &ivb_funcs;
	}
}<|MERGE_RESOLUTION|>--- conflicted
+++ resolved
@@ -9,106 +9,6 @@
 #include "intel_de.h"
 #include "intel_display_types.h"
 #include "intel_fdi.h"
-#include "intel_sbi.h"
-
-static void assert_fdi_tx(struct drm_i915_private *dev_priv,
-			  enum pipe pipe, bool state)
-{
-	bool cur_state;
-
-	if (HAS_DDI(dev_priv)) {
-		/*
-		 * DDI does not have a specific FDI_TX register.
-		 *
-		 * FDI is never fed from EDP transcoder
-		 * so pipe->transcoder cast is fine here.
-		 */
-		enum transcoder cpu_transcoder = (enum transcoder)pipe;
-		cur_state = intel_de_read(dev_priv, TRANS_DDI_FUNC_CTL(cpu_transcoder)) & TRANS_DDI_FUNC_ENABLE;
-	} else {
-		cur_state = intel_de_read(dev_priv, FDI_TX_CTL(pipe)) & FDI_TX_ENABLE;
-	}
-	I915_STATE_WARN(cur_state != state,
-			"FDI TX state assertion failure (expected %s, current %s)\n",
-			onoff(state), onoff(cur_state));
-}
-
-void assert_fdi_tx_enabled(struct drm_i915_private *i915, enum pipe pipe)
-{
-	assert_fdi_tx(i915, pipe, true);
-}
-
-void assert_fdi_tx_disabled(struct drm_i915_private *i915, enum pipe pipe)
-{
-	assert_fdi_tx(i915, pipe, false);
-}
-
-static void assert_fdi_rx(struct drm_i915_private *dev_priv,
-			  enum pipe pipe, bool state)
-{
-	bool cur_state;
-
-	cur_state = intel_de_read(dev_priv, FDI_RX_CTL(pipe)) & FDI_RX_ENABLE;
-	I915_STATE_WARN(cur_state != state,
-			"FDI RX state assertion failure (expected %s, current %s)\n",
-			onoff(state), onoff(cur_state));
-}
-
-void assert_fdi_rx_enabled(struct drm_i915_private *i915, enum pipe pipe)
-{
-	assert_fdi_rx(i915, pipe, true);
-}
-
-void assert_fdi_rx_disabled(struct drm_i915_private *i915, enum pipe pipe)
-{
-	assert_fdi_rx(i915, pipe, false);
-}
-
-void assert_fdi_tx_pll_enabled(struct drm_i915_private *i915,
-			       enum pipe pipe)
-{
-	bool cur_state;
-
-	/* ILK FDI PLL is always enabled */
-	if (IS_IRONLAKE(i915))
-		return;
-
-	/* On Haswell, DDI ports are responsible for the FDI PLL setup */
-	if (HAS_DDI(i915))
-		return;
-
-	cur_state = intel_de_read(i915, FDI_TX_CTL(pipe)) & FDI_TX_PLL_ENABLE;
-	I915_STATE_WARN(!cur_state, "FDI TX PLL assertion failure, should be active but is disabled\n");
-}
-
-static void assert_fdi_rx_pll(struct drm_i915_private *i915,
-			      enum pipe pipe, bool state)
-{
-	bool cur_state;
-
-	cur_state = intel_de_read(i915, FDI_RX_CTL(pipe)) & FDI_RX_PLL_ENABLE;
-	I915_STATE_WARN(cur_state != state,
-			"FDI RX PLL assertion failure (expected %s, current %s)\n",
-			onoff(state), onoff(cur_state));
-}
-
-void assert_fdi_rx_pll_enabled(struct drm_i915_private *i915, enum pipe pipe)
-{
-	assert_fdi_rx_pll(i915, pipe, true);
-}
-
-void assert_fdi_rx_pll_disabled(struct drm_i915_private *i915, enum pipe pipe)
-{
-	assert_fdi_rx_pll(i915, pipe, false);
-}
-
-void intel_fdi_link_train(struct intel_crtc *crtc,
-			  const struct intel_crtc_state *crtc_state)
-{
-	struct drm_i915_private *dev_priv = to_i915(crtc->base.dev);
-
-	dev_priv->fdi_funcs->fdi_link_train(crtc, crtc_state);
-}
 
 static void assert_fdi_tx(struct drm_i915_private *dev_priv,
 			  enum pipe pipe, bool state)
@@ -1143,107 +1043,6 @@
 	udelay(100);
 }
 
-<<<<<<< HEAD
-static void lpt_fdi_reset_mphy(struct drm_i915_private *dev_priv)
-{
-	u32 tmp;
-
-	tmp = intel_de_read(dev_priv, SOUTH_CHICKEN2);
-	tmp |= FDI_MPHY_IOSFSB_RESET_CTL;
-	intel_de_write(dev_priv, SOUTH_CHICKEN2, tmp);
-
-	if (wait_for_us(intel_de_read(dev_priv, SOUTH_CHICKEN2) &
-			FDI_MPHY_IOSFSB_RESET_STATUS, 100))
-		drm_err(&dev_priv->drm, "FDI mPHY reset assert timeout\n");
-
-	tmp = intel_de_read(dev_priv, SOUTH_CHICKEN2);
-	tmp &= ~FDI_MPHY_IOSFSB_RESET_CTL;
-	intel_de_write(dev_priv, SOUTH_CHICKEN2, tmp);
-
-	if (wait_for_us((intel_de_read(dev_priv, SOUTH_CHICKEN2) &
-			 FDI_MPHY_IOSFSB_RESET_STATUS) == 0, 100))
-		drm_err(&dev_priv->drm, "FDI mPHY reset de-assert timeout\n");
-}
-
-/* WaMPhyProgramming:hsw */
-void lpt_fdi_program_mphy(struct drm_i915_private *dev_priv)
-{
-	u32 tmp;
-
-	lpt_fdi_reset_mphy(dev_priv);
-
-	tmp = intel_sbi_read(dev_priv, 0x8008, SBI_MPHY);
-	tmp &= ~(0xFF << 24);
-	tmp |= (0x12 << 24);
-	intel_sbi_write(dev_priv, 0x8008, tmp, SBI_MPHY);
-
-	tmp = intel_sbi_read(dev_priv, 0x2008, SBI_MPHY);
-	tmp |= (1 << 11);
-	intel_sbi_write(dev_priv, 0x2008, tmp, SBI_MPHY);
-
-	tmp = intel_sbi_read(dev_priv, 0x2108, SBI_MPHY);
-	tmp |= (1 << 11);
-	intel_sbi_write(dev_priv, 0x2108, tmp, SBI_MPHY);
-
-	tmp = intel_sbi_read(dev_priv, 0x206C, SBI_MPHY);
-	tmp |= (1 << 24) | (1 << 21) | (1 << 18);
-	intel_sbi_write(dev_priv, 0x206C, tmp, SBI_MPHY);
-
-	tmp = intel_sbi_read(dev_priv, 0x216C, SBI_MPHY);
-	tmp |= (1 << 24) | (1 << 21) | (1 << 18);
-	intel_sbi_write(dev_priv, 0x216C, tmp, SBI_MPHY);
-
-	tmp = intel_sbi_read(dev_priv, 0x2080, SBI_MPHY);
-	tmp &= ~(7 << 13);
-	tmp |= (5 << 13);
-	intel_sbi_write(dev_priv, 0x2080, tmp, SBI_MPHY);
-
-	tmp = intel_sbi_read(dev_priv, 0x2180, SBI_MPHY);
-	tmp &= ~(7 << 13);
-	tmp |= (5 << 13);
-	intel_sbi_write(dev_priv, 0x2180, tmp, SBI_MPHY);
-
-	tmp = intel_sbi_read(dev_priv, 0x208C, SBI_MPHY);
-	tmp &= ~0xFF;
-	tmp |= 0x1C;
-	intel_sbi_write(dev_priv, 0x208C, tmp, SBI_MPHY);
-
-	tmp = intel_sbi_read(dev_priv, 0x218C, SBI_MPHY);
-	tmp &= ~0xFF;
-	tmp |= 0x1C;
-	intel_sbi_write(dev_priv, 0x218C, tmp, SBI_MPHY);
-
-	tmp = intel_sbi_read(dev_priv, 0x2098, SBI_MPHY);
-	tmp &= ~(0xFF << 16);
-	tmp |= (0x1C << 16);
-	intel_sbi_write(dev_priv, 0x2098, tmp, SBI_MPHY);
-
-	tmp = intel_sbi_read(dev_priv, 0x2198, SBI_MPHY);
-	tmp &= ~(0xFF << 16);
-	tmp |= (0x1C << 16);
-	intel_sbi_write(dev_priv, 0x2198, tmp, SBI_MPHY);
-
-	tmp = intel_sbi_read(dev_priv, 0x20C4, SBI_MPHY);
-	tmp |= (1 << 27);
-	intel_sbi_write(dev_priv, 0x20C4, tmp, SBI_MPHY);
-
-	tmp = intel_sbi_read(dev_priv, 0x21C4, SBI_MPHY);
-	tmp |= (1 << 27);
-	intel_sbi_write(dev_priv, 0x21C4, tmp, SBI_MPHY);
-
-	tmp = intel_sbi_read(dev_priv, 0x20EC, SBI_MPHY);
-	tmp &= ~(0xF << 28);
-	tmp |= (4 << 28);
-	intel_sbi_write(dev_priv, 0x20EC, tmp, SBI_MPHY);
-
-	tmp = intel_sbi_read(dev_priv, 0x21EC, SBI_MPHY);
-	tmp &= ~(0xF << 28);
-	tmp |= (4 << 28);
-	intel_sbi_write(dev_priv, 0x21EC, tmp, SBI_MPHY);
-}
-
-=======
->>>>>>> 754e0b0e
 static const struct intel_fdi_funcs ilk_funcs = {
 	.fdi_link_train = ilk_fdi_link_train,
 };
