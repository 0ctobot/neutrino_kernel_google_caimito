--- conflicted
+++ resolved
@@ -983,26 +983,12 @@
 		return ret;
 
 	ret = clk_prepare_enable(gi2c->core_clk);
-<<<<<<< HEAD
-	if (ret) {
-		geni_icc_disable(&gi2c->se);
-		return ret;
-	}
-
-	ret = geni_se_resources_on(&gi2c->se);
-	if (ret) {
-		clk_disable_unprepare(gi2c->core_clk);
-		geni_icc_disable(&gi2c->se);
-		return ret;
-	}
-=======
 	if (ret)
 		goto out_icc_disable;
 
 	ret = geni_se_resources_on(&gi2c->se);
 	if (ret)
 		goto out_clk_disable;
->>>>>>> 1fe91f86
 
 	enable_irq(gi2c->irq);
 	gi2c->suspended = 0;
