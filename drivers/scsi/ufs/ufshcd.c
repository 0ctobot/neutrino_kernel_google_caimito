--- conflicted
+++ resolved
@@ -2387,20 +2387,7 @@
 			lrbp->utr_descriptor_ptr->prd_table_length =
 				cpu_to_le16(sg_segments);
 
-<<<<<<< HEAD
 		prd = (struct ufshcd_sg_entry *)lrbp->ucd_prdt_ptr;
-
-		scsi_for_each_sg(cmd, sg, sg_segments, i) {
-			prd->size =
-				cpu_to_le32(((u32) sg_dma_len(sg))-1);
-			prd->base_addr =
-				cpu_to_le32(lower_32_bits(sg->dma_address));
-			prd->upper_addr =
-				cpu_to_le32(upper_32_bits(sg->dma_address));
-			prd->reserved = 0;
-			prd = (void *)prd + hba->sg_entry_size;
-=======
-		prd_table = lrbp->ucd_prdt_ptr;
 
 		scsi_for_each_sg(cmd, sg, sg_segments, i) {
 			const unsigned int len = sg_dma_len(sg);
@@ -2414,10 +2401,10 @@
 			 * indicates 4 bytes, '7' indicates 8 bytes, etc."
 			 */
 			WARN_ONCE(len > 256 * 1024, "len = %#x\n", len);
-			prd_table[i].size = cpu_to_le32(len - 1);
-			prd_table[i].addr = cpu_to_le64(sg->dma_address);
-			prd_table[i].reserved = 0;
->>>>>>> 6cbcc7ab
+			prd->size = cpu_to_le32(len - 1);
+			prd->addr = cpu_to_le64(sg->dma_address);
+			prd->reserved = 0;
+			prd = (void *)prd + hba->sg_entry_size;
 		}
 	} else {
 		lrbp->utr_descriptor_ptr->prd_table_length = 0;
@@ -2703,11 +2690,7 @@
 	lrb->ucd_req_dma_addr = cmd_desc_element_addr;
 	lrb->ucd_rsp_ptr = (struct utp_upiu_rsp *)cmd_descp->response_upiu;
 	lrb->ucd_rsp_dma_addr = cmd_desc_element_addr + response_offset;
-<<<<<<< HEAD
 	lrb->ucd_prdt_ptr = (struct ufshcd_sg_entry *)cmd_descp->prd_table;
-=======
-	lrb->ucd_prdt_ptr = cmd_descp[i].prd_table;
->>>>>>> 6cbcc7ab
 	lrb->ucd_prdt_dma_addr = cmd_desc_element_addr + prdt_offset;
 }
 
