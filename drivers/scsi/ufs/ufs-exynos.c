// SPDX-License-Identifier: GPL-2.0-only
//
// UFS Host Controller driver for Exynos specific extensions
//
// Copyright (C) 2013-2014 Samsung Electronics Co., Ltd.
//
// This program is free software; you can redistribute it and/or modify
// it under the terms of the GNU General Public License as published by
// the Free Software Foundation; either version 2 of the License, or
// (at your option) any later version.

#include <linux/module.h>
#include <linux/platform_device.h>
#include <linux/of.h>
#include <linux/of_address.h>
#include <linux/clk.h>
#include <linux/smc.h>
#include "ufshcd.h"
#include "ufshci.h"
#include "unipro.h"
#include "ufshcd-pltfrm.h"
#include "ufs_quirks.h"
#include "ufs-exynos.h"
#include <linux/mfd/syscon.h>
#include <linux/regmap.h>
#include <linux/spinlock.h>
#include <soc/google/exynos-pmu-if.h>
#include <soc/google/exynos-cpupm.h>

#define IS_C_STATE_ON(h) ((h)->c_state == C_ON)
#define PRINT_STATES(h)						\
	dev_err((h)->dev, "%s: prev h_state %d, cur c_state %d\n",	\
				__func__, (h)->h_state, (h)->c_state)

/* phy context retention control */
#define UNIP_PA_DBG_OPTION_SUITE_1	0x39A8
#define DBG_SUITE1_ENABLE		0x90913C1C
#define DBG_SUITE1_DISABLE		0x98913C1C

#define UNIP_PA_DBG_OPTION_SUITE_2	0x39B4
#define DBG_SUITE2_ENABLE		0xE01C115F
#define DBG_SUITE2_DISABLE		0xE01C195F

static struct exynos_ufs *ufs_host_backup[1];
static int ufs_host_index;
static const char *res_token[2] = {
	"passes",
	"fails",
};

enum {
	UFS_S_TOKEN_FAIL,
	UFS_S_TOKEN_NUM,
};

static const char *ufs_s_str_token[UFS_S_TOKEN_NUM] = {
	"fail to",
};

static const char *ufs_pmu_token = "ufs-phy-iso";
static const char *ufs_ext_blks[EXT_BLK_MAX][2] = {
	{"samsung,sysreg-phandle", "ufs-iocc"},	/* sysreg */
};

static const int ufs_ext_ignore[EXT_BLK_MAX] = {0};

/*
 * This type makes 1st DW and another DW be logged.
 * The second one is the head of CDB for COMMAND UPIU and
 * the head of data for DATA UPIU.
 */
static const int __cport_log_type = 0x22;

/* Functions to map registers or to something by other modules */
static void ufs_udelay(u32 n)
{
	udelay(n);
}

static inline void ufs_map_vs_regions(struct exynos_ufs *ufs)
{
	ufs->handle.hci = ufs->reg_hci;
	ufs->handle.ufsp = ufs->reg_ufsp;
	ufs->handle.unipro = ufs->reg_unipro;
	ufs->handle.pma = ufs->reg_phy;
	ufs->handle.cport = ufs->reg_cport;
	ufs->handle.udelay = ufs_udelay;
}

/* Helper for UFS CAL interface */
static int ufs_call_cal(struct exynos_ufs *ufs, int init, void *func)
{
	struct ufs_cal_param *p = &ufs->cal_param;
	struct ufs_vs_handle *handle = &ufs->handle;
	int ret;
	u32 reg;
	cal_if_func_init fn_init;
	cal_if_func fn;

	/* Enable MPHY APB */
	reg = hci_readl(handle, HCI_CLKSTOP_CTRL);
	hci_writel(handle, reg & ~MPHY_APBCLK_STOP, HCI_CLKSTOP_CTRL);
	if (init) {
		fn_init = (cal_if_func_init)func;
		ret = fn_init(p, ufs_host_index);
	} else {
		fn = (cal_if_func)func;
		ret = fn(p);
	}
	if (ret != UFS_CAL_NO_ERROR) {
		dev_err(ufs->dev, "%s: %d\n", __func__, ret);
		ret = -EPERM;
	}
	/* Disable MPHY APB */
	hci_writel(handle, reg | MPHY_APBCLK_STOP, HCI_CLKSTOP_CTRL);
	return ret;

}

static void exynos_ufs_update_active_lanes(struct ufs_hba *hba)
{
	struct exynos_ufs *ufs = to_exynos_ufs(hba);
	struct ufs_cal_param *p = &ufs->cal_param;
	struct ufs_vs_handle *handle = &ufs->handle;
	u32 active_tx_lane = 0;
	u32 active_rx_lane = 0;

	active_tx_lane = unipro_readl(handle, UNIP_PA_ACTIVETXDATALENS);
	active_rx_lane = unipro_readl(handle, UNIP_PA_ACTIVERXDATALENS);

	/*
	 * Exynos driver doesn't consider asymmetric lanes, e.g. rx=2, tx=1
	 * so, for the cases, panic occurs to detect when you face new hardware
	 */
	if (!active_rx_lane || !active_tx_lane || active_rx_lane != active_tx_lane) {
		dev_err(hba->dev, "%s: invalid active lanes. rx=%d, tx=%d\n",
			__func__, active_rx_lane, active_tx_lane);
		WARN_ON(1);
	}
	p->active_rx_lane = (u8)active_rx_lane;
	p->active_tx_lane = (u8)active_tx_lane;

	if (!hba->clk_gating.is_suspended)
		dev_info(ufs->dev, "PA_ActiveTxDataLanes(%d),"
				   "PA_ActiveRxDataLanes(%d)\n",
				    active_tx_lane, active_rx_lane);
}

static void exynos_ufs_get_caps_after_link(struct ufs_hba *hba)
{
	struct exynos_ufs *ufs = to_exynos_ufs(hba);
	struct uic_pwr_mode *pmd = &ufs->req_pmd_parm;
	struct ufs_cal_param *p = &ufs->cal_param;
	struct ufs_vs_handle *handle = &ufs->handle;
	u32 max_rx_hs_gear = 0;
	u32 connected_tx_lane = 0;
	u32 connected_rx_lane = 0;

	connected_tx_lane = unipro_readl(handle, UNIP_PA_CONNECTEDTXDATALANES);
	connected_rx_lane = unipro_readl(handle, UNIP_PA_CONNECTEDRXDATALANES);
	max_rx_hs_gear = unipro_readl(&ufs->handle, UNIP_PA_MAXRXHSGEAR);

	/* check connected lanes, not permit asymmetric situations */
	if (!connected_tx_lane || !connected_rx_lane ||
	    connected_tx_lane != connected_rx_lane)
		dev_err(hba->dev, "%s: asymmetric connected lanes. rx=%d, tx=%d\n",
			__func__, connected_rx_lane, connected_tx_lane);

	/* set variables for CAL */
	p->connected_tx_lane = (u8)connected_rx_lane;
	p->connected_rx_lane = (u8)connected_rx_lane;
	p->max_gear = min_t(u8, max_rx_hs_gear, pmd->gear);

	dev_info(ufs->dev, "PA_ActiveTxDataLanes(%d), PA_ActiveRxDataLanes(%d)\n",
		connected_tx_lane, connected_rx_lane);
	if (!hba->clk_gating.is_suspended)
		dev_info(ufs->dev, "max_gear(%d), PA_MaxRxHSGear(%d)\n",
			p->max_gear, max_rx_hs_gear);

	/* set for sysfs */
	ufs->params[UFS_S_PARAM_EOM_SZ] =
			EOM_PH_SEL_MAX * EOM_DEF_VREF_MAX *
			ufs_s_eom_repeat[ufs->cal_param.max_gear];
}

static inline void exynos_ufs_ctrl_phy_pwr(struct exynos_ufs *ufs, bool en)
{
	struct ext_cxt *cxt = &ufs->cxt_phy_iso;

	exynos_pmu_update(cxt->offset, cxt->mask, (en ? 1 : 0) ? cxt->val : 0);
}

static inline void __thaw_cport_logger(struct ufs_vs_handle *handle)
{
	hci_writel(handle, __cport_log_type, 0x114);
	hci_writel(handle, 1, 0x110);
}

static inline void __freeze_cport_logger(struct ufs_vs_handle *handle)
{
	hci_writel(handle, 0, 0x110);
}

/*
 * Exynos debugging main function
 */
static void exynos_ufs_dump_debug_info(struct ufs_hba *hba)
{
	struct exynos_ufs *ufs = to_exynos_ufs(hba);
	struct ufs_vs_handle *handle = &ufs->handle;
	unsigned long flags;

	spin_lock_irqsave(&ufs->dbg_lock, flags);
	if (ufs->under_dump == 0) {
		ufs->under_dump = 1;
	} else {
		spin_unlock_irqrestore(&ufs->dbg_lock, flags);
		goto out;
	}
	spin_unlock_irqrestore(&ufs->dbg_lock, flags);

	/* freeze cport logger */
	__freeze_cport_logger(handle);

	exynos_ufs_dump_info(handle, ufs->dev);

	/* thaw cport logger */
	__thaw_cport_logger(handle);

	spin_lock_irqsave(&ufs->dbg_lock, flags);
	ufs->under_dump = 0;
	spin_unlock_irqrestore(&ufs->dbg_lock, flags);
out:
	return;
}

inline void exynos_ufs_ctrl_auto_hci_clk(struct exynos_ufs *ufs, bool en)
{
	u32 reg = hci_readl(&ufs->handle, HCI_FORCE_HCS);

	if (en)
		hci_writel(&ufs->handle, reg | HCI_CORECLK_STOP_EN,
			   HCI_FORCE_HCS);
	else
		hci_writel(&ufs->handle, reg & ~HCI_CORECLK_STOP_EN,
			   HCI_FORCE_HCS);
}

static inline void exynos_ufs_ctrl_clk(struct exynos_ufs *ufs, bool en)
{
	u32 reg = hci_readl(&ufs->handle, HCI_FORCE_HCS);

	if (en)
		hci_writel(&ufs->handle, reg | CLK_STOP_CTRL_EN_ALL,
			   HCI_FORCE_HCS);
	else
		hci_writel(&ufs->handle, reg & ~CLK_STOP_CTRL_EN_ALL,
			   HCI_FORCE_HCS);
}

static inline void exynos_ufs_gate_clk(struct exynos_ufs *ufs, bool en)
{
	u32 reg = hci_readl(&ufs->handle, HCI_CLKSTOP_CTRL);

	if (en)
		hci_writel(&ufs->handle, reg | CLK_STOP_ALL,
			   HCI_CLKSTOP_CTRL);
	else
		hci_writel(&ufs->handle, reg & ~CLK_STOP_ALL,
			   HCI_CLKSTOP_CTRL);
}

static void exynos_ufs_set_unipro_mclk(struct exynos_ufs *ufs)
{
	ufs->mclk_rate = (u32)clk_get_rate(ufs->clk_unipro);
	if (!ufs->hba->clk_gating.is_suspended)
<<<<<<< HEAD
		dev_info(ufs->dev, "mclk: %u\n", ufs->mclk_rate);
=======
		dev_info(ufs->dev, "mclk: %lu\n", ufs->mclk_rate);
>>>>>>> 7b2a121e
}

static void exynos_ufs_fit_aggr_timeout(struct exynos_ufs *ufs)
{
	u32 cnt_val;
	unsigned long nVal;

	/* IA_TICK_SEL : 1(1us_TO_CNT_VAL) */
	nVal = hci_readl(&ufs->handle, HCI_UFSHCI_V2P1_CTRL);
	nVal |= IA_TICK_SEL;
	hci_writel(&ufs->handle, nVal, HCI_UFSHCI_V2P1_CTRL);

	cnt_val = ufs->mclk_rate / 1000000;
	hci_writel(&ufs->handle, cnt_val & CNT_VAL_1US_MASK,
		   HCI_1US_TO_CNT_VAL);
}

static void exynos_ufs_init_pmc_req(struct ufs_hba *hba,
				    struct ufs_pa_layer_attr *pwr_max,
				    struct ufs_pa_layer_attr *pwr_req)
{
	struct exynos_ufs *ufs = to_exynos_ufs(hba);
	struct uic_pwr_mode *req_pmd = &ufs->req_pmd_parm;
	struct uic_pwr_mode *act_pmd = &ufs->act_pmd_parm;

	/*
	 * Exynos driver doesn't consider asymmetric lanes, e.g. rx=2, tx=1
	 * so, for the cases, panic occurs to detect when you face new hardware.
	 * pwr_max comes from core driver, i.e. ufshcd. That keeps the number
	 * of connected lanes.
	 */
	if (pwr_max->lane_rx != pwr_max->lane_tx) {
		dev_err(hba->dev, "%s: invalid connected lanes. rx=%d, tx=%d\n",
			__func__, pwr_max->lane_rx, pwr_max->lane_tx);
		WARN_ON(1);
	}

	act_pmd->gear = min_t(u8, pwr_max->gear_rx, req_pmd->gear);
	pwr_req->gear_rx = act_pmd->gear;

	act_pmd->gear = min_t(u8, pwr_max->gear_tx, req_pmd->gear);
	pwr_req->gear_tx = act_pmd->gear;

	act_pmd->lane = min_t(u8, pwr_max->lane_rx, req_pmd->lane);
	pwr_req->lane_rx = act_pmd->lane;

	act_pmd->lane = min_t(u8, pwr_max->lane_tx, req_pmd->lane);
	pwr_req->lane_tx = act_pmd->lane;

	act_pmd->mode = req_pmd->mode;
	pwr_req->pwr_rx = act_pmd->mode;
	pwr_req->pwr_tx = act_pmd->mode;

	act_pmd->hs_series = req_pmd->hs_series;
	pwr_req->hs_rate = act_pmd->hs_series;
}

static void exynos_ufs_dev_hw_reset(struct ufs_hba *hba)
{
	struct exynos_ufs *ufs = to_exynos_ufs(hba);

	/* bit[1] for resetn */
	hci_writel(&ufs->handle, 0 << 0, HCI_GPIO_OUT);
	udelay(5);
	hci_writel(&ufs->handle, 1 << 0, HCI_GPIO_OUT);
}

static void exynos_ufs_config_host(struct exynos_ufs *ufs)
{
	u32 reg;

	/* internal clock control */
	exynos_ufs_ctrl_auto_hci_clk(ufs, false);
	exynos_ufs_set_unipro_mclk(ufs);

	/* period for interrupt aggregation */
	exynos_ufs_fit_aggr_timeout(ufs);

	/* misc HCI configurations */
	hci_writel(&ufs->handle, 0xA, HCI_DATA_REORDER);
	hci_writel(&ufs->handle, PRDT_PREFECT_EN | PRDT_SET_SIZE(12),
		   HCI_TXPRDT_ENTRY_SIZE);
	hci_writel(&ufs->handle, PRDT_SET_SIZE(12), HCI_RXPRDT_ENTRY_SIZE);
	hci_writel(&ufs->handle, 0xFFFFFFFF, HCI_UTRL_NEXUS_TYPE);
	hci_writel(&ufs->handle, 0xFFFFFFFF, HCI_UTMRL_NEXUS_TYPE);

	reg = hci_readl(&ufs->handle,
			HCI_AXIDMA_RWDATA_BURST_LEN) & ~BURST_LEN(0);
	hci_writel(&ufs->handle, WLU_EN | BURST_LEN(3),
		   HCI_AXIDMA_RWDATA_BURST_LEN);

	/*
	 * enable HWAGC control by IOP
	 *
	 * default value 1->0 at KC.
	 * always "0"(controlled by UFS_ACG_DISABLE)
	 */
	reg = hci_readl(&ufs->handle, HCI_IOP_ACG_DISABLE);
	hci_writel(&ufs->handle, reg & (~HCI_IOP_ACG_DISABLE_EN),
		   HCI_IOP_ACG_DISABLE);

	unipro_writel(&ufs->handle, DBG_SUITE1_ENABLE,
			UNIP_PA_DBG_OPTION_SUITE_1);
	unipro_writel(&ufs->handle, DBG_SUITE2_ENABLE,
			UNIP_PA_DBG_OPTION_SUITE_2);
}

static int exynos_ufs_config_externals(struct exynos_ufs *ufs)
{
	int ret = 0;
	int i;
	struct regmap **p = NULL;
	struct ext_cxt *q = NULL;

	/* PHY isolation bypass */
	exynos_ufs_ctrl_phy_pwr(ufs, true);

	/* Set for UFS iocc */
	for (i = EXT_SYSREG, p = &ufs->regmap_sys, q = &ufs->cxt_iocc;
			i < EXT_BLK_MAX; i++, p++, q++) {
		if (IS_ERR_OR_NULL(*p)) {
			if (!ufs_ext_ignore[i])
				ret = -EINVAL;
			dev_err(ufs->dev, "Unable to control %s\n",
				ufs_ext_blks[i][1]);
			goto out;
		}
		regmap_update_bits(*p, q->offset, q->mask, q->val);
	}

out:
	return ret;
}

static int exynos_ufs_get_clks(struct ufs_hba *hba)
{
	struct exynos_ufs *ufs = to_exynos_ufs(hba);
	struct list_head *head = &hba->clk_list_head;
	struct ufs_clk_info *clki;
	int i = 0;

	if (!head || list_empty(head))
		goto out;

	list_for_each_entry(clki, head, list) {
		/*
		 * get clock with an order listed in device tree
		 *
		 * hci, unipro
		 */
		if (i == 0)
			ufs->clk_hci = clki->clk;
		else if (i == 1)
			ufs->clk_unipro = clki->clk;

		i++;
	}
out:
	if (!ufs->clk_hci || !ufs->clk_unipro)
		return -EINVAL;

	return 0;
}

static void exynos_ufs_set_features(struct ufs_hba *hba)
{
	struct device_node *np = hba->dev->of_node;

	/* caps */
	hba->caps = UFSHCD_CAP_CLK_GATING |
			UFSHCD_CAP_HIBERN8_WITH_CLK_GATING;

	/* quirks of common driver */
	hba->quirks = UFSHCD_QUIRK_PRDT_BYTE_GRAN |
			UFSHCI_QUIRK_SKIP_RESET_INTR_AGGR |
			UFSHCI_QUIRK_BROKEN_REQ_LIST_CLR |
			UFSHCD_QUIRK_BROKEN_OCS_FATAL_ERROR |
			UFSHCI_QUIRK_SKIP_MANUAL_WB_FLUSH_CTRL |
			UFSHCD_QUIRK_SKIP_DEF_UNIPRO_TIMEOUT_SETTING;

	if (of_find_property(np, "fixed-prdt-req_list-ocs", NULL))
		hba->quirks &= ~(UFSHCD_QUIRK_PRDT_BYTE_GRAN |
				UFSHCI_QUIRK_BROKEN_REQ_LIST_CLR |
				UFSHCD_QUIRK_BROKEN_OCS_FATAL_ERROR |
				UFSHCI_QUIRK_SKIP_RESET_INTR_AGGR);
}

/*
 * Exynos-specific callback functions
 */

static int exynos_ufs_init(struct ufs_hba *hba)
{
	struct exynos_ufs *ufs = to_exynos_ufs(hba);
	int ret;

	/* refer to hba */
	ufs->hba = hba;

	/* configure externals */
	ret = exynos_ufs_config_externals(ufs);
	if (ret)
		return ret;

	/* to read standard hci registers */
	ufs->handle.std = hba->mmio_base;

	/* get some clock sources and debug information structures */
	ret = exynos_ufs_get_clks(hba);
	if (ret)
		return ret;

	/* set features, such as caps or quirks */
	exynos_ufs_set_features(hba);

	ret = pixel_ufs_crypto_init(hba);
	if (ret)
		return ret;

	ret = pixel_init(hba);
	if (ret)
		return ret;

	pixel_init_manual_gc(hba);

	pixel_init_slowio(hba);

	return 0;
}

static void exynos_ufs_init_host(struct ufs_hba *hba)
{
	struct exynos_ufs *ufs = to_exynos_ufs(hba);
	unsigned long timeout = jiffies + msecs_to_jiffies(1);

	/* host reset */
	hci_writel(&ufs->handle, UFS_SW_RST_MASK, HCI_SW_RST);

	do {
		if (!(hci_readl(&ufs->handle, HCI_SW_RST) & UFS_SW_RST_MASK))
			goto success;
	} while (time_before(jiffies, timeout));

	dev_err(ufs->dev, "timeout host sw-reset\n");

	exynos_ufs_dump_info(&ufs->handle, ufs->dev);

	goto out;

success:
	/* configure host */
	exynos_ufs_config_host(ufs);
out:
	return;
}

static int exynos_ufs_setup_clocks(struct ufs_hba *hba, bool on,
				   enum ufs_notify_change_status notify)
{
	struct exynos_ufs *ufs = to_exynos_ufs(hba);
	int ret = 0;

	if (on) {
		if (notify == PRE_CHANGE) {
			/* Clear for SICD */
			exynos_update_ip_idle_status(ufs->idle_ip_index, 0);
		} else {
			/* PM Qos hold for stability */
			exynos_pm_qos_update_request(&ufs->pm_qos_int,
							ufs->pm_qos_int_value);
			ufs->c_state = C_ON;
		}
	} else {
		if (notify == PRE_CHANGE) {
			ufs->c_state = C_OFF;

			/* PM Qos Release for stability */
			exynos_pm_qos_update_request(&ufs->pm_qos_int, 0);
		} else {
			/* Set for SICD */
			exynos_update_ip_idle_status(ufs->idle_ip_index, 1);
		}
	}

	return ret;
}

static int exynos_ufs_get_available_lane(struct ufs_hba *hba)
{
	struct exynos_ufs *ufs = to_exynos_ufs(hba);
	struct ufs_vs_handle *handle = &ufs->handle;
	int ret = -EINVAL;

	/* Get the available lane count */
	ufs->available_lane_tx = unipro_readl(handle, UNIP_PA_AVAILTXDATALENS);
	ufs->available_lane_rx = unipro_readl(handle, UNIP_PA_AVAILRXDATALENS);

	/*
	 * Exynos driver doesn't consider asymmetric lanes, e.g. rx=2, tx=1
	 * so, for the cases, panic occurs to detect when you face new hardware
	 */
	if (!ufs->available_lane_rx || !ufs->available_lane_tx ||
	    ufs->available_lane_rx != ufs->available_lane_tx) {
		dev_err(hba->dev, "%s: invalid host available lanes. rx=%d, tx=%d\n",
			__func__,
			ufs->available_lane_rx,
			ufs->available_lane_tx);
		WARN_ON(1);
		goto out;
	}
	ret = exynos_ufs_dbg_set_lanes(handle, ufs->dev,
				       ufs->available_lane_rx);
	if (ret)
		goto out;

	ufs->num_lanes = ufs->available_lane_rx;
	ret = 0;
out:
	return ret;
}

static void exynos_ufs_override_hba_params(struct ufs_hba *hba)
{
	hba->spm_lvl = UFS_PM_LVL_5;
}

static int exynos_ufs_hce_enable_notify(struct ufs_hba *hba,
					enum ufs_notify_change_status notify)
{
	struct exynos_ufs *ufs = to_exynos_ufs(hba);
	int ret = 0;

	if (!IS_C_STATE_ON(ufs) ||
	    (ufs->h_state != H_DISABLED &&
	     ufs->h_state != H_SUSPEND))
		PRINT_STATES(ufs);

	switch (notify) {
	case PRE_CHANGE:
		/*
		 * This function is called in ufshcd_hba_enable,
		 * maybe boot, wake-up or link start-up failure cases.
		 * To start safely, reset of entire logics of host
		 * is required
		 */
		exynos_ufs_init_host(hba);

		/* device reset */
		exynos_ufs_dev_hw_reset(hba);
		break;
	case POST_CHANGE:
		exynos_ufs_ctrl_clk(ufs, true);
		exynos_ufs_gate_clk(ufs, false);

		ret = exynos_ufs_get_available_lane(hba);

		/* freeze cport logger */
		__thaw_cport_logger(&ufs->handle);

		ufs->h_state = H_RESET;
		break;
	default:
		break;
	}

	return ret;
}

static int exynos_ufs_link_startup_notify(struct ufs_hba *hba,
					  enum ufs_notify_change_status notify)
{
	struct exynos_ufs *ufs = to_exynos_ufs(hba);
	struct ufs_cal_param *p = &ufs->cal_param;
	struct ufs_vs_handle *handle = &ufs->handle;
	int ret = 0;

	switch (notify) {
	case PRE_CHANGE:
		exynos_ufs_override_hba_params(hba);

		if (!IS_C_STATE_ON(ufs) || ufs->h_state != H_RESET)
			PRINT_STATES(ufs);

		/* hci */
		hci_writel(&ufs->handle, DFES_ERR_EN | DFES_DEF_DL_ERRS,
			   HCI_ERROR_EN_DL_LAYER);
		hci_writel(&ufs->handle, DFES_ERR_EN | DFES_DEF_N_ERRS,
			   HCI_ERROR_EN_N_LAYER);
		hci_writel(&ufs->handle, DFES_ERR_EN | DFES_DEF_T_ERRS,
			   HCI_ERROR_EN_T_LAYER);

		ufs->mclk_rate = clk_get_rate(ufs->clk_unipro);

		/*
		 * unipro, keep phy context even if link startup fails
		 * and for unipro v1.8.
		 */
		unipro_writel(handle, DBG_SUITE1_ENABLE, UNIP_PA_DBG_OPTION_SUITE_1);
		unipro_writel(handle, DBG_SUITE2_ENABLE, UNIP_PA_DBG_OPTION_SUITE_2);

		/* cal */
		p->mclk_rate = ufs->mclk_rate;
		p->available_lane = ufs->num_lanes;
		ret = ufs_call_cal(ufs, 0, ufs_cal_pre_link);
		break;
	case POST_CHANGE:
		/*
		 * Get values updated through capability exchange.
		 * Those values could be used in CAL.
		 */
		exynos_ufs_get_caps_after_link(ufs->hba);

		/* cal */
		ret = ufs_call_cal(ufs, 0, ufs_cal_post_link);

		/* print link start-up result */
		if (!hba->clk_gating.is_suspended)
			dev_info(ufs->dev, "UFS link start-up %s\n",
				 (!ret) ? res_token[0] : res_token[1]);

		ufs->h_state = H_LINK_UP;
		break;
	default:
		break;
	}

	return ret;
}

static int exynos_ufs_pwr_change_notify(struct ufs_hba *hba,
					enum ufs_notify_change_status notify,
					struct ufs_pa_layer_attr *pwr_max,
					struct ufs_pa_layer_attr *pwr_req)
{
	struct exynos_ufs *ufs = to_exynos_ufs(hba);
	struct uic_pwr_mode *act_pmd = &ufs->act_pmd_parm;
	int ret = 0;

	switch (notify) {
	case PRE_CHANGE:
		/*
		 * we're here, that means the sequence up to fDeviceinit
		 * is doen successfully.
		 */
		if (!hba->clk_gating.is_suspended)
			dev_info(ufs->dev, "UFS device initialized\n");

		if (!IS_C_STATE_ON(ufs) || ufs->h_state != H_REQ_BUSY)
			PRINT_STATES(ufs);

		/* Set PMC parameters to be requested */
		exynos_ufs_init_pmc_req(hba, pwr_max, pwr_req);

		/* cal */
		ufs->cal_param.pmd = act_pmd;
		ret = ufs_call_cal(ufs, 0, ufs_cal_pre_pmc);

		break;
	case POST_CHANGE:
		/* update active lanes after pmc */
		exynos_ufs_update_active_lanes(hba);

		/* cal */
		ret = ufs_call_cal(ufs, 0, ufs_cal_post_pmc);

		if (!hba->clk_gating.is_suspended)
			dev_info(ufs->dev,
				 "Power mode change(%d): M(%d)G(%d)L(%d)"
				 "HS-series(%d)\n",
				 ret, act_pmd->mode, act_pmd->gear,
				 act_pmd->lane, act_pmd->hs_series);
		/*
		 * print gear change result.
		 * Exynos driver always considers gear change to
		 * HS-B and fast mode.
		 */
		if (ufs->req_pmd_parm.mode == FAST_MODE &&
		    ufs->req_pmd_parm.hs_series == PA_HS_MODE_B &&
		    !hba->clk_gating.is_suspended)
			dev_info(ufs->dev, "HS mode config %s\n",
				 (!ret) ? res_token[0] : res_token[1]);

		ufs->h_state = H_LINK_BOOST;
		break;
	default:
		break;
	}

	return ret;
}

static void exynos_ufs_set_nexus_t_xfer_req(struct ufs_hba *hba,
					    int tag, bool cmd)
{
	struct exynos_ufs *ufs = to_exynos_ufs(hba);
	u32 type;

	if (!IS_C_STATE_ON(ufs) ||
	    (ufs->h_state != H_LINK_UP &&
	     ufs->h_state != H_LINK_BOOST &&
	     ufs->h_state != H_REQ_BUSY))
		PRINT_STATES(ufs);

	type =  hci_readl(&ufs->handle, HCI_UTRL_NEXUS_TYPE);

	if (cmd)
		type |= (1 << tag);
	else
		type &= ~(1 << tag);

	hci_writel(&ufs->handle, type, HCI_UTRL_NEXUS_TYPE);

	ufs->h_state = H_REQ_BUSY;
}

static void exynos_ufs_set_nexus_t_task_mgmt(struct ufs_hba *hba,
					     int tag, u8 tm_func)
{
	struct exynos_ufs *ufs = to_exynos_ufs(hba);
	u32 type;

	if (!IS_C_STATE_ON(ufs) ||
	    (ufs->h_state != H_LINK_BOOST &&
	     ufs->h_state != H_TM_BUSY &&
	     ufs->h_state != H_REQ_BUSY))
		PRINT_STATES(ufs);

	type =  hci_readl(&ufs->handle, HCI_UTMRL_NEXUS_TYPE);

	switch (tm_func) {
	case UFS_ABORT_TASK:
		pixel_print_cmd_log(hba);
	case UFS_QUERY_TASK:
		type |= (1 << tag);
		break;
	case UFS_ABORT_TASK_SET:
	case UFS_CLEAR_TASK_SET:
	case UFS_LOGICAL_RESET:
	case UFS_QUERY_TASK_SET:
		type &= ~(1 << tag);
		break;
	}

	hci_writel(&ufs->handle, type, HCI_UTMRL_NEXUS_TYPE);

	ufs->h_state = H_TM_BUSY;
}

static void exynos_ufs_hibern8_notify(struct ufs_hba *hba,
				      enum uic_cmd_dme cmd,
				      enum ufs_notify_change_status notify)
{
	struct exynos_ufs *ufs = to_exynos_ufs(hba);

	if (cmd == UIC_CMD_DME_HIBER_ENTER) {
		if (!IS_C_STATE_ON(ufs) ||
		    (ufs->h_state != H_LINK_UP &&
		     ufs->h_state != H_REQ_BUSY &&
		     ufs->h_state != H_LINK_BOOST))
			PRINT_STATES(ufs);

		if (notify == PRE_CHANGE) {
			;
		} else {
			/* cal */
			ufs_call_cal(ufs, 0, ufs_cal_post_h8_enter);
			/* Internal clock off */
			exynos_ufs_gate_clk(ufs, true);

			ufs->h_state_prev = ufs->h_state;
			ufs->h_state = H_HIBERN8;

			pixel_ufs_record_hibern8(hba, 1);
		}
	} else {
		if (notify == PRE_CHANGE) {
			ufs->h_state = ufs->h_state_prev;

			/* Internal clock on */
			exynos_ufs_gate_clk(ufs, false);

			/* cal */
			ufs_call_cal(ufs, 0, ufs_cal_pre_h8_exit);
		} else {
			int h8_delay_ms_ovly =
				ufs->params[UFS_S_PARAM_H8_D_MS];

			/* override h8 enter delay */
			if (h8_delay_ms_ovly)
				hba->clk_gating.delay_ms =
					(unsigned long)h8_delay_ms_ovly;

			pixel_ufs_record_hibern8(hba, 0);
		}
	}
}

static int __exynos_ufs_suspend(struct ufs_hba *hba, enum ufs_pm_op pm_op)
{
	struct exynos_ufs *ufs = to_exynos_ufs(hba);

	if (!IS_C_STATE_ON(ufs) ||
	    ufs->h_state != H_HIBERN8)
		PRINT_STATES(ufs);

	exynos_pm_qos_update_request(&ufs->pm_qos_int, 0);

	hci_writel(&ufs->handle, 0 << 0, HCI_GPIO_OUT);

	exynos_ufs_ctrl_phy_pwr(ufs, false);

	ufs->h_state = H_SUSPEND;
	return 0;
}

static int __exynos_ufs_resume(struct ufs_hba *hba, enum ufs_pm_op pm_op)
{
	struct exynos_ufs *ufs = to_exynos_ufs(hba);
	int ret = 0;

	if (!IS_C_STATE_ON(ufs) ||
	    ufs->h_state != H_SUSPEND)
		PRINT_STATES(ufs);

	/* system init */
	ret = exynos_ufs_config_externals(ufs);
	if (ret)
		return ret;

	pixel_ufs_crypto_resume(hba);

	return 0;
}

static int __apply_dev_quirks(struct ufs_hba *hba)
{
	struct exynos_ufs *ufs = to_exynos_ufs(hba);
	struct ufs_vs_handle *handle = &ufs->handle;
	const u32 pa_h8_time_offset = 0x329C;
	u32 peer_hibern8time;

	/*
	 * As for tActivate, device value is bigger than host value,
	 * while, as for tHibern8time, vice versa.
	 * For tActiavate, it's enabled by setting
	 * UFS_DEVICE_QUIRK_HOST_PA_TACTIVATE to one.
	 * In here, it's handled only for tHibern8.
	 */
	if (hba->dev_quirks & UFS_DEVICE_QUIRK_HOST_PA_TACTIVATE) {
		peer_hibern8time = unipro_readl(handle, pa_h8_time_offset);
		unipro_writel(handle, peer_hibern8time + 1, pa_h8_time_offset);
	}

	return 0;
}

static void __fixup_dev_quirks(struct ufs_hba *hba)
{
	hba->dev_quirks &= ~(UFS_DEVICE_QUIRK_RECOVERY_FROM_DL_NAC_ERRORS);
}

/* to make device state active */
static int __device_reset(struct ufs_hba *hba)
{
	return 0;
}

static struct ufs_hba_variant_ops exynos_ufs_ops = {
	.init = exynos_ufs_init,
	.setup_clocks = exynos_ufs_setup_clocks,
	.hce_enable_notify = exynos_ufs_hce_enable_notify,
	.link_startup_notify = exynos_ufs_link_startup_notify,
	.pwr_change_notify = exynos_ufs_pwr_change_notify,
	.setup_xfer_req = exynos_ufs_set_nexus_t_xfer_req,
	.setup_task_mgmt = exynos_ufs_set_nexus_t_task_mgmt,
	.hibern8_notify = exynos_ufs_hibern8_notify,
	.dbg_register_dump = exynos_ufs_dump_debug_info,
	.suspend = __exynos_ufs_suspend,
	.resume = __exynos_ufs_resume,
	.apply_dev_quirks = __apply_dev_quirks,
	.fixup_dev_quirks = __fixup_dev_quirks,
	.device_reset = __device_reset,
};

/*
 * This function is to define offset, mask and shift to access somewhere.
 */
static int __ufs_populate_dt_extern(struct device *dev,
				    const char *name, struct ext_cxt *cxt)
{
	struct device_node *np;
	int ret = -EINVAL;

	np = of_get_child_by_name(dev->of_node, name);
	if (!np) {
		dev_info(dev, "get node(%s) doesn't exist\n", name);
		goto out;
	}

	ret = of_property_read_u32(np, "offset", &cxt->offset);
	if (ret == 0) {
		ret = of_property_read_u32(np, "mask", &cxt->mask);
		if (ret == 0)
			ret = of_property_read_u32(np, "val", &cxt->val);
	}
	if (ret != 0) {
		dev_err(dev, "%s set cxt(%s) val\n",
			ufs_s_str_token[UFS_S_TOKEN_FAIL], name);
		goto out;
	}

	ret = 0;
out:
	return ret;
}

static int exynos_ufs_populate_dt_extern(struct device *dev,
					 struct exynos_ufs *ufs)
{
	struct device_node *np = dev->of_node;
	struct regmap **reg = NULL;
	struct ext_cxt *cxt;

	bool is_dma_coherent = !!of_find_property(dev->of_node,
						"dma-coherent", NULL);

	int i;
	int ret = -EINPROGRESS;

	/*
	 * pmu for phy isolation. for the pmu,
	 * we use api from outside, not regmap
	 */
	cxt = &ufs->cxt_phy_iso;
	ret = __ufs_populate_dt_extern(dev, ufs_pmu_token, cxt);
	if (ret) {
		dev_err(dev, "%s: %u: %s get %s\n", __func__, __LINE__,
			ufs_s_str_token[UFS_S_TOKEN_FAIL], ufs_pmu_token);
		goto out;
	}

	/* others */
	for (i = 0, reg = &ufs->regmap_sys, cxt = &ufs->cxt_iocc;
			i < EXT_BLK_MAX; i++, reg++, cxt++) {
		/* look up phandle for external regions */
		*reg = syscon_regmap_lookup_by_phandle(np, ufs_ext_blks[i][0]);
		if (IS_ERR(*reg)) {
			dev_err(dev, "%s: %u: %s find %s\n",
				__func__, __LINE__,
				ufs_s_str_token[UFS_S_TOKEN_FAIL],
				ufs_ext_blks[i][0]);
			if (ufs_ext_ignore[i])
				continue;
			else
				ret = PTR_ERR(*reg);
			goto out;
		}

		/* get and pars echild nodes for external regions in ufs node */
		ret = __ufs_populate_dt_extern(dev,
					       ufs_ext_blks[i][1], cxt);
		if (ret) {
			dev_err(dev, "%s: %u: %s get %s\n",
				__func__, __LINE__,
				ufs_s_str_token[UFS_S_TOKEN_FAIL],
				ufs_ext_blks[i][1]);
			if (ufs_ext_ignore[i]) {
				ret = 0;
				continue;
			}
			goto out;
		}

		dev_info(dev, "%s: offset 0x%x, mask 0x%x, value 0x%x\n",
			 ufs_ext_blks[i][1], cxt->offset, cxt->mask, cxt->val);
	}

	/*
	 * w/o 'dma-coherent' means the descriptors would be non-cacheable.
	 * so, iocc should be disabled.
	 */
	if (!is_dma_coherent) {
		ufs->cxt_iocc.val = 0;
		dev_info(dev, "no 'dma-coherent', ufs iocc disabled\n");
	}
out:
	return ret;
}

static int exynos_ufs_get_pwr_mode(struct device_node *np,
				   struct exynos_ufs *ufs)
{
	struct uic_pwr_mode *pmd = &ufs->req_pmd_parm;

	pmd->mode = FAST_MODE;

	if (of_property_read_u8(np, "ufs,pmd-attr-lane", &pmd->lane))
		pmd->lane = 1;

	if (of_property_read_u8(np, "ufs,pmd-attr-gear", &pmd->gear))
		pmd->gear = 1;

	pmd->hs_series = PA_HS_MODE_B;

	return 0;
}

static int exynos_ufs_populate_dt(struct device *dev,
				  struct exynos_ufs *ufs)
{
	struct device_node *np = dev->of_node;
	struct device_node *child_np;
	int ret;

	/* Regmap for external regions */
	ret = exynos_ufs_populate_dt_extern(dev, ufs);
	if (ret) {
		dev_err(dev, "%s populate dt-pmu\n",
			ufs_s_str_token[UFS_S_TOKEN_FAIL]);
		goto out;
	}

	/* Get exynos-evt version for featuring */
	if (of_property_read_u8(np, "evt-ver", &ufs->cal_param.evt_ver))
		ufs->cal_param.evt_ver = 0;

	/* PM QoS */
	child_np = of_get_child_by_name(np, "ufs-pm-qos");
	ufs->pm_qos_int_value = 0;
	if (!child_np)
		dev_info(dev, "No ufs-pm-qos node, not guarantee pm qos\n");
	else
		of_property_read_u32(child_np, "freq-int",
				     &ufs->pm_qos_int_value);

	/* UIC specifics */
	exynos_ufs_get_pwr_mode(np, ufs);

	ufs->cal_param.board = BRD_SMDK;
	of_property_read_u8(np, "brd-for-cal", &ufs->cal_param.board);
out:
	dev_info(dev, "evt version : %d, board: %d\n",
			ufs->cal_param.evt_ver, ufs->cal_param.board);
	return ret;
}

static int exynos_ufs_ioremap(struct exynos_ufs *ufs, struct platform_device *pdev)
{
	/* Indicators for logs */
	static const char *ufs_region_names[NUM_OF_UFS_MMIO_REGIONS + 1] = {
		"",			/* standard hci */
		"reg_hci",		/* exynos-specific hci */
		"reg_unipro",		/* unipro */
		"reg_ufsp",		/* ufs protector */
		"reg_phy",		/* phy */
		"reg_cport",		/* cport */
	};
	struct device *dev = &pdev->dev;
	struct resource *res;
	void **p = NULL;
	int i = 0;
	int ret = 0;

	for (i = 1, p = &ufs->reg_hci;
			i < NUM_OF_UFS_MMIO_REGIONS + 1; i++, p++) {
		res = platform_get_resource(pdev, IORESOURCE_MEM, i);
		if (!res) {
			ret = -ENOMEM;
			break;
		}
		*p = devm_ioremap_resource(dev, res);
		if (!*p) {
			ret = -ENOMEM;
			break;
		}
		dev_info(dev, "%-10s %pK\n", ufs_region_names[i], *p);
	}

	if (ret)
		dev_err(dev, "%s ioremap for %s\n",
			ufs_s_str_token[UFS_S_TOKEN_FAIL], ufs_region_names[i]);
	dev_info(dev, "\n");
	return ret;
}

/* sysfs to support utc, eom or whatever */
struct exynos_ufs_sysfs_attr {
	struct attribute attr;
	ssize_t (*show)(struct exynos_ufs *ufs, char *buf, enum exynos_ufs_param_id id);
	int (*store)(struct exynos_ufs *ufs, u32 value, enum exynos_ufs_param_id id);
	int id;
};

static ssize_t exynos_ufs_sysfs_default_show(struct exynos_ufs *ufs, char *buf,
					     enum exynos_ufs_param_id id)
{
	return snprintf(buf, PAGE_SIZE, "%u\n", ufs->params[id]);
}

#define UFS_S_RO(_name, _id)						\
	static struct exynos_ufs_sysfs_attr ufs_s_##_name = {		\
		.attr = { .name = #_name, .mode = 0444 },		\
		.id = _id,						\
		.show = exynos_ufs_sysfs_default_show,			\
	}

#define UFS_S_RW(_name, _id)						\
	static struct exynos_ufs_sysfs_attr ufs_s_##_name = {		\
		.attr = { .name = #_name, .mode = 0666 },		\
		.id = _id,						\
		.show = exynos_ufs_sysfs_default_show,			\
	}

UFS_S_RO(eom_version, UFS_S_PARAM_EOM_VER);
UFS_S_RO(eom_size, UFS_S_PARAM_EOM_SZ);

static int exynos_ufs_sysfs_lane_store(struct exynos_ufs *ufs, u32 value,
				       enum exynos_ufs_param_id id)
{
	if (value >= ufs->num_lanes) {
		dev_err(ufs->dev, "%s set lane to %u. Its max is %u\n",
			ufs_s_str_token[UFS_S_TOKEN_FAIL], value, ufs->num_lanes);
		return -EINVAL;
	}

	ufs->params[id] = value;

	return 0;
}

static struct exynos_ufs_sysfs_attr ufs_s_lane = {
	.attr = { .name = "lane", .mode = 0666 },
	.id = UFS_S_PARAM_LANE,
	.show = exynos_ufs_sysfs_default_show,
	.store = exynos_ufs_sysfs_lane_store,
};

static int exynos_ufs_sysfs_mon_store(struct exynos_ufs *ufs, u32 value,
				      enum exynos_ufs_param_id id)
{
	struct ufs_vs_handle *handle = &ufs->handle;

	if (value & UFS_S_MON_LV1) {
		/* Trigger HCI error */
		dev_info(ufs->dev, "Interface error test\n");
		unipro_writel(handle, ((0x1F < 24) | (0x14 << 18)),
			      UNIP_DBG_RX_INFO_CONTROL_DIRECT);
	} else if (value & UFS_S_MON_LV2) {
		/* Block all the interrupts */
		dev_info(ufs->dev, "Device error test\n");
		std_writel(handle, 0, REG_INTERRUPT_ENABLE);
	} else {
		dev_err(ufs->dev, "Undefined level\n");
		return -EINVAL;
	}

	ufs->params[id] = value;
	return 0;
}

static struct exynos_ufs_sysfs_attr ufs_s_monitor = {
	.attr = { .name = "monitor", .mode = 0666 },
	.id = UFS_S_PARAM_MON,
	.show = exynos_ufs_sysfs_default_show,
	.store = exynos_ufs_sysfs_mon_store,
};

static int exynos_ufs_sysfs_eom_offset_store(struct exynos_ufs *ufs, u32 offset,
					     enum exynos_ufs_param_id id)
{
	u32 num_per_lane = ufs->params[UFS_S_PARAM_EOM_SZ];

	if (offset >= num_per_lane) {
		dev_err(ufs->dev,
			"%s set ofs to %u. The available offset is up to %u\n",
			ufs_s_str_token[UFS_S_TOKEN_FAIL],
			offset, num_per_lane - 1);
		return -EINVAL;
	}

	ufs->params[id] = offset;

	return 0;
}

static struct exynos_ufs_sysfs_attr ufs_s_eom_offset = {
	.attr = { .name = "eom_offset", .mode = 0666 },
	.id = UFS_S_PARAM_EOM_OFS,
	.show = exynos_ufs_sysfs_default_show,
	.store = exynos_ufs_sysfs_eom_offset_store,
};

static ssize_t exynos_ufs_sysfs_show_h8_delay(struct exynos_ufs *ufs,
					      char *buf,
					      enum exynos_ufs_param_id id)
{
	return snprintf(buf, PAGE_SIZE, "%lu\n", ufs->hba->clk_gating.delay_ms);
}

static struct exynos_ufs_sysfs_attr ufs_s_h8_delay_ms = {
	.attr = { .name = "h8_delay_ms", .mode = 0666 },
	.id = UFS_S_PARAM_H8_D_MS,
	.show = exynos_ufs_sysfs_show_h8_delay,
};

static int exynos_ufs_sysfs_eom_store(struct exynos_ufs *ufs, u32 value,
				      enum exynos_ufs_param_id id)
{
	struct ufs_cal_param *p = &ufs->cal_param;
	ssize_t ret;

	ret = ufs_cal_eom(p);
	if (ret)
		dev_err(ufs->dev, "%s store eom data\n",
			ufs_s_str_token[UFS_S_TOKEN_FAIL]);

	return ret;
}

static struct exynos_ufs_sysfs_attr ufs_s_eom = {
	.attr = { .name = "eom", .mode = 0222 },
	.store = exynos_ufs_sysfs_eom_store,
};

#define UFS_S_EOM_RO(_name)							\
static ssize_t exynos_ufs_sysfs_eom_##_name##_show(struct exynos_ufs *ufs,	\
						   char *buf,			\
						   enum exynos_ufs_param_id id)	\
{										\
	struct ufs_eom_result_s *p =						\
			ufs->cal_param.eom[ufs->params[UFS_S_PARAM_LANE]] +	\
			ufs->params[UFS_S_PARAM_EOM_OFS];			\
	return snprintf(buf, PAGE_SIZE, "%u", p->v_##_name);			\
};										\
static struct exynos_ufs_sysfs_attr ufs_s_eom_##_name = {			\
	.attr = { .name = "eom_"#_name, .mode = 0444 },				\
	.id = -1,								\
	.show = exynos_ufs_sysfs_eom_##_name##_show,				\
}

UFS_S_EOM_RO(phase);
UFS_S_EOM_RO(vref);
UFS_S_EOM_RO(err);

const static struct attribute *ufs_s_sysfs_attrs[] = {
	&ufs_s_eom_version.attr,
	&ufs_s_eom_size.attr,
	&ufs_s_eom_offset.attr,
	&ufs_s_eom.attr,
	&ufs_s_eom_phase.attr,
	&ufs_s_eom_vref.attr,
	&ufs_s_eom_err.attr,
	&ufs_s_lane.attr,
	&ufs_s_h8_delay_ms.attr,
	&ufs_s_monitor.attr,
	NULL,
};

static ssize_t exynos_ufs_sysfs_show(struct kobject *kobj,
				     struct attribute *attr, char *buf)
{
	struct exynos_ufs *ufs = container_of(kobj,
			struct exynos_ufs, sysfs_kobj);
	struct exynos_ufs_sysfs_attr *param = container_of(attr,
			struct exynos_ufs_sysfs_attr, attr);

	if (!param->show) {
		dev_err(ufs->dev, "%s show thanks to no existence of show\n",
			ufs_s_str_token[UFS_S_TOKEN_FAIL]);
		return 0;
	}

	return param->show(ufs, buf, param->id);
}

static ssize_t exynos_ufs_sysfs_store(struct kobject *kobj,
				      struct attribute *attr,
				      const char *buf, size_t length)
{
	struct exynos_ufs *ufs = container_of(kobj,
			struct exynos_ufs, sysfs_kobj);
	struct exynos_ufs_sysfs_attr *param = container_of(attr,
			struct exynos_ufs_sysfs_attr, attr);
	u32 val;
	int ret = 0;

	if (kstrtou32(buf, 10, &val))
		return -EINVAL;

	if (!param->store) {
		ufs->params[param->id] = val;
		return length;
	}

	ret = param->store(ufs, val, param->id);
	return (ret == 0) ? length : (ssize_t)ret;
}

static const struct sysfs_ops exynos_ufs_sysfs_ops = {
	.show	= exynos_ufs_sysfs_show,
	.store	= exynos_ufs_sysfs_store,
};

static struct kobj_type ufs_s_ktype = {
	.sysfs_ops	= &exynos_ufs_sysfs_ops,
	.release	= NULL,
};

static int exynos_ufs_sysfs_init(struct exynos_ufs *ufs)
{
	int error = -ENOMEM;
	int i;
	struct ufs_eom_result_s *p;

	/* allocate memory for eom per lane */
	for (i = 0; i < MAX_LANE; i++) {
		ufs->cal_param.eom[i] =
			devm_kcalloc(ufs->dev, EOM_MAX_SIZE,
				     sizeof(struct ufs_eom_result_s), GFP_KERNEL);
		p = ufs->cal_param.eom[i];
		if (!p) {
			dev_err(ufs->dev, "%s allocate eom data\n",
				ufs_s_str_token[UFS_S_TOKEN_FAIL]);
			goto fail_mem;
		}
	}

	/* create a path of /sys/kernel/ufs_x */
	kobject_init(&ufs->sysfs_kobj, &ufs_s_ktype);
	error = kobject_add(&ufs->sysfs_kobj, kernel_kobj,
			    "ufs_%c", (char)(ufs->id + '0'));
	if (error) {
		dev_err(ufs->dev, "%s register sysfs directory: %d\n",
			ufs_s_str_token[UFS_S_TOKEN_FAIL], error);
		goto fail_kobj;
	}

	/* create attributes */
	error = sysfs_create_files(&ufs->sysfs_kobj, ufs_s_sysfs_attrs);
	if (error) {
		dev_err(ufs->dev, "%s create sysfs files: %d\n",
			ufs_s_str_token[UFS_S_TOKEN_FAIL], error);
		goto fail_kobj;
	}

	/*
	 * Set sysfs params by default. The values could change or
	 * initial configuration could be done elsewhere in the future.
	 *
	 * As for eom_version, you have to move it to store a value
	 * from device tree when eom code is revised, even though I expect
	 * it's not gonna to happen.
	 */
	ufs->params[UFS_S_PARAM_EOM_VER] = 0;
	ufs->params[UFS_S_PARAM_MON] = 0;
	ufs->params[UFS_S_PARAM_H8_D_MS] = 4;

	return 0;

fail_kobj:
	kobject_put(&ufs->sysfs_kobj);
fail_mem:
	for (i = 0; i < MAX_LANE; i++) {
		if (ufs->cal_param.eom[i])
			devm_kfree(ufs->dev, ufs->cal_param.eom[i]);
		ufs->cal_param.eom[i] = NULL;
	}
	return error;
}

static inline void exynos_ufs_sysfs_exit(struct exynos_ufs *ufs)
{
	kobject_put(&ufs->sysfs_kobj);
}

static u64 exynos_ufs_dma_mask = DMA_BIT_MASK(32);

static int exynos_ufs_probe(struct platform_device *pdev)
{
	struct device *dev = &pdev->dev;
	struct exynos_ufs *ufs;
	int ret;

	dev_info(dev, "%s: start\n", __func__);
	dev_info(dev, "===============================\n");

	/* allocate memory */
	ufs = devm_kzalloc(dev, sizeof(*ufs), GFP_KERNEL);
	if (!ufs) {
		ret = -ENOMEM;
		goto out;
	}
	ufs->dev = dev;
	dev->platform_data = ufs;
	dev->dma_mask = &exynos_ufs_dma_mask;

	/* remap regions */
	ret = exynos_ufs_ioremap(ufs, pdev);
	if (ret)
		goto out;
	ufs_map_vs_regions(ufs);

	/* populate device tree nodes */
	ret = exynos_ufs_populate_dt(dev, ufs);
	if (ret) {
		dev_err(dev, "%s get dt info.\n",
			ufs_s_str_token[UFS_S_TOKEN_FAIL]);
		return ret;
	}

	/* init cal */
	ufs->cal_param.handle = &ufs->handle;
	ret = ufs_call_cal(ufs, 1, ufs_cal_init);
	if (ret)
		return ret;
	dev_info(dev, "===============================\n");

	/* idle ip nofification for SICD, disable by default */
	ufs->idle_ip_index = exynos_get_idle_ip_index(dev_name(ufs->dev));
	exynos_update_ip_idle_status(ufs->idle_ip_index, 0);

	/* register pm qos knobs */
	exynos_pm_qos_add_request(&ufs->pm_qos_int,
				PM_QOS_DEVICE_THROUGHPUT, 0);

	/* init dbg */
	ret = exynos_ufs_init_dbg(&ufs->handle, dev);
	if (ret)
		return ret;
	spin_lock_init(&ufs->dbg_lock);

	/* store ufs host symbols to analyse later */
	ufs->id = ufs_host_index++;
	ufs_host_backup[ufs->id] = ufs;

	/* init sysfs */
	exynos_ufs_sysfs_init(ufs);

	/* init specific states */
	ufs->h_state = H_DISABLED;
	ufs->c_state = C_OFF;

	/* go to core driver through the glue driver */
	ret = ufshcd_pltfrm_init(pdev, &exynos_ufs_ops);
out:
	return ret;
}

static int exynos_ufs_remove(struct platform_device *pdev)
{
	struct exynos_ufs *ufs = dev_get_platdata(&pdev->dev);
	struct ufs_hba *hba =  platform_get_drvdata(pdev);

	ufs_host_index--;

	exynos_ufs_sysfs_exit(ufs);
	pixel_exit(hba);

	disable_irq(hba->irq);
	ufshcd_remove(hba);

	exynos_pm_qos_remove_request(&ufs->pm_qos_int);

	exynos_ufs_ctrl_phy_pwr(ufs, false);

	return 0;
}

#ifdef CONFIG_PM_SLEEP
static int exynos_ufs_suspend(struct device *dev)
{
	struct ufs_hba *hba = dev_get_drvdata(dev);

	return ufshcd_system_suspend(hba);
}

static int exynos_ufs_resume(struct device *dev)
{
	struct ufs_hba *hba = dev_get_drvdata(dev);

	return ufshcd_system_resume(hba);
}
#else
#define exynos_ufs_suspend	NULL
#define exynos_ufs_resume	NULL
#endif /* CONFIG_PM_SLEEP */

static void exynos_ufs_shutdown(struct platform_device *pdev)
{
	ufshcd_shutdown((struct ufs_hba *)platform_get_drvdata(pdev));
}

static const struct dev_pm_ops exynos_ufs_dev_pm_ops = {
	.suspend		= exynos_ufs_suspend,
	.resume			= exynos_ufs_resume,
};

static const struct of_device_id exynos_ufs_match[] = {
	{ .compatible = "samsung,exynos-ufs", },
	{},
};
MODULE_DEVICE_TABLE(of, exynos_ufs_match);

static struct platform_driver exynos_ufs_driver = {
	.driver = {
		.name = "exynos-ufs",
		.owner = THIS_MODULE,
		.pm = &exynos_ufs_dev_pm_ops,
		.of_match_table = exynos_ufs_match,
		.suppress_bind_attrs = true,
	},
	.probe = exynos_ufs_probe,
	.remove = exynos_ufs_remove,
	.shutdown = exynos_ufs_shutdown,
};

module_platform_driver(exynos_ufs_driver);
MODULE_DESCRIPTION("Exynos Specific UFSHCI driver");
MODULE_AUTHOR("Seungwon Jeon <tgih.jun@samsung.com>");
MODULE_AUTHOR("Kiwoong Kim <kwmad.kim@samsung.com>");
MODULE_LICENSE("GPL");<|MERGE_RESOLUTION|>--- conflicted
+++ resolved
@@ -274,11 +274,7 @@
 {
 	ufs->mclk_rate = (u32)clk_get_rate(ufs->clk_unipro);
 	if (!ufs->hba->clk_gating.is_suspended)
-<<<<<<< HEAD
-		dev_info(ufs->dev, "mclk: %u\n", ufs->mclk_rate);
-=======
 		dev_info(ufs->dev, "mclk: %lu\n", ufs->mclk_rate);
->>>>>>> 7b2a121e
 }
 
 static void exynos_ufs_fit_aggr_timeout(struct exynos_ufs *ufs)
