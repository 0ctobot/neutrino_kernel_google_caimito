// SPDX-License-Identifier: GPL-2.0
/*
 * Copyright 2019 Google LLC
 */

#include "ufshcd.h"
#include "ufshcd-crypto.h"

/* Blk-crypto modes supported by UFS crypto */
static const struct ufs_crypto_alg_entry {
	enum ufs_crypto_alg ufs_alg;
	enum ufs_crypto_key_size ufs_key_size;
} ufs_crypto_algs[BLK_ENCRYPTION_MODE_MAX] = {
	[BLK_ENCRYPTION_MODE_AES_256_XTS] = {
		.ufs_alg = UFS_CRYPTO_ALG_AES_XTS,
		.ufs_key_size = UFS_CRYPTO_KEY_SIZE_256,
	},
};

static int ufshcd_program_key(struct ufs_hba *hba,
			      const union ufs_crypto_cfg_entry *cfg, int slot)
{
	int i;
	u32 slot_offset = hba->crypto_cfg_register + slot * sizeof(*cfg);
	int err = 0;

	ufshcd_hold(hba, false);

	if (hba->vops && hba->vops->program_key) {
		err = hba->vops->program_key(hba, cfg, slot);
		goto out;
	}

	/* Ensure that CFGE is cleared before programming the key */
	ufshcd_writel(hba, 0, slot_offset + 16 * sizeof(cfg->reg_val[0]));
	for (i = 0; i < 16; i++) {
		ufshcd_writel(hba, le32_to_cpu(cfg->reg_val[i]),
			      slot_offset + i * sizeof(cfg->reg_val[0]));
	}
	/* Write dword 17 */
	ufshcd_writel(hba, le32_to_cpu(cfg->reg_val[17]),
		      slot_offset + 17 * sizeof(cfg->reg_val[0]));
	/* Dword 16 must be written last */
	ufshcd_writel(hba, le32_to_cpu(cfg->reg_val[16]),
		      slot_offset + 16 * sizeof(cfg->reg_val[0]));
out:
	ufshcd_release(hba);
	return err;
}

static int ufshcd_crypto_keyslot_program(struct blk_crypto_profile *profile,
					 const struct blk_crypto_key *key,
					 unsigned int slot)
{
	struct ufs_hba *hba =
		container_of(profile, struct ufs_hba, crypto_profile);
	const union ufs_crypto_cap_entry *ccap_array = hba->crypto_cap_array;
	const struct ufs_crypto_alg_entry *alg =
			&ufs_crypto_algs[key->crypto_cfg.crypto_mode];
	u8 data_unit_mask = key->crypto_cfg.data_unit_size / 512;
	int i;
	int cap_idx = -1;
	union ufs_crypto_cfg_entry cfg = {};
	int err;

	BUILD_BUG_ON(UFS_CRYPTO_KEY_SIZE_INVALID != 0);
	for (i = 0; i < hba->crypto_capabilities.num_crypto_cap; i++) {
		if (ccap_array[i].algorithm_id == alg->ufs_alg &&
		    ccap_array[i].key_size == alg->ufs_key_size &&
		    (ccap_array[i].sdus_mask & data_unit_mask)) {
			cap_idx = i;
			break;
		}
	}

	if (WARN_ON(cap_idx < 0))
		return -EOPNOTSUPP;

	cfg.data_unit_size = data_unit_mask;
	cfg.crypto_cap_idx = cap_idx;
	cfg.config_enable = UFS_CRYPTO_CONFIGURATION_ENABLE;

	if (ccap_array[cap_idx].algorithm_id == UFS_CRYPTO_ALG_AES_XTS) {
		/* In XTS mode, the blk_crypto_key's size is already doubled */
		memcpy(cfg.crypto_key, key->raw, key->size/2);
		memcpy(cfg.crypto_key + UFS_CRYPTO_KEY_MAX_SIZE/2,
		       key->raw + key->size/2, key->size/2);
	} else {
		memcpy(cfg.crypto_key, key->raw, key->size);
	}

	err = ufshcd_program_key(hba, &cfg, slot);

	memzero_explicit(&cfg, sizeof(cfg));
	return err;
}

static int ufshcd_clear_keyslot(struct ufs_hba *hba, int slot)
{
	/*
	 * Clear the crypto cfg on the device. Clearing CFGE
	 * might not be sufficient, so just clear the entire cfg.
	 */
	union ufs_crypto_cfg_entry cfg = {};

	return ufshcd_program_key(hba, &cfg, slot);
}

static int ufshcd_crypto_keyslot_evict(struct blk_crypto_profile *profile,
				       const struct blk_crypto_key *key,
				       unsigned int slot)
{
	struct ufs_hba *hba =
		container_of(profile, struct ufs_hba, crypto_profile);

	return ufshcd_clear_keyslot(hba, slot);
}

bool ufshcd_crypto_enable(struct ufs_hba *hba)
{
	if (!(hba->caps & UFSHCD_CAP_CRYPTO))
		return false;

	/* Reset might clear all keys, so reprogram all the keys. */
<<<<<<< HEAD
	blk_ksm_reprogram_all_keys(&hba->ksm);

	if (hba->quirks & UFSHCD_QUIRK_BROKEN_CRYPTO_ENABLE)
		return false;

=======
	blk_crypto_reprogram_all_keys(&hba->crypto_profile);
>>>>>>> 33c8846c
	return true;
}

static const struct blk_crypto_ll_ops ufshcd_crypto_ops = {
	.keyslot_program	= ufshcd_crypto_keyslot_program,
	.keyslot_evict		= ufshcd_crypto_keyslot_evict,
};

static enum blk_crypto_mode_num
ufshcd_find_blk_crypto_mode(union ufs_crypto_cap_entry cap)
{
	int i;

	for (i = 0; i < ARRAY_SIZE(ufs_crypto_algs); i++) {
		BUILD_BUG_ON(UFS_CRYPTO_KEY_SIZE_INVALID != 0);
		if (ufs_crypto_algs[i].ufs_alg == cap.algorithm_id &&
		    ufs_crypto_algs[i].ufs_key_size == cap.key_size) {
			return i;
		}
	}
	return BLK_ENCRYPTION_MODE_INVALID;
}

/**
 * ufshcd_hba_init_crypto_capabilities - Read crypto capabilities, init crypto
 *					 fields in hba
 * @hba: Per adapter instance
 *
 * Return: 0 if crypto was initialized or is not supported, else a -errno value.
 */
int ufshcd_hba_init_crypto_capabilities(struct ufs_hba *hba)
{
	int cap_idx;
	int err = 0;
	enum blk_crypto_mode_num blk_mode_num;

	/*
	 * Don't use crypto if either the hardware doesn't advertise the
	 * standard crypto capability bit *or* if the vendor specific driver
	 * hasn't advertised that crypto is supported.
	 */
	if (!(hba->capabilities & MASK_CRYPTO_SUPPORT) ||
	    !(hba->caps & UFSHCD_CAP_CRYPTO))
		goto out;

	hba->crypto_capabilities.reg_val =
			cpu_to_le32(ufshcd_readl(hba, REG_UFS_CCAP));
	hba->crypto_cfg_register =
		(u32)hba->crypto_capabilities.config_array_ptr * 0x100;
	hba->crypto_cap_array =
		devm_kcalloc(hba->dev, hba->crypto_capabilities.num_crypto_cap,
			     sizeof(hba->crypto_cap_array[0]), GFP_KERNEL);
	if (!hba->crypto_cap_array) {
		err = -ENOMEM;
		goto out;
	}

	/* The actual number of configurations supported is (CFGC+1) */
	err = devm_blk_crypto_profile_init(
			hba->dev, &hba->crypto_profile,
			hba->crypto_capabilities.config_count + 1);
	if (err)
		goto out;

	hba->crypto_profile.ll_ops = ufshcd_crypto_ops;
	/* UFS only supports 8 bytes for any DUN */
	hba->crypto_profile.max_dun_bytes_supported = 8;
	hba->crypto_profile.dev = hba->dev;

	/*
	 * Cache all the UFS crypto capabilities and advertise the supported
	 * crypto modes and data unit sizes to the block layer.
	 */
	for (cap_idx = 0; cap_idx < hba->crypto_capabilities.num_crypto_cap;
	     cap_idx++) {
		hba->crypto_cap_array[cap_idx].reg_val =
			cpu_to_le32(ufshcd_readl(hba,
						 REG_UFS_CRYPTOCAP +
						 cap_idx * sizeof(__le32)));
		blk_mode_num = ufshcd_find_blk_crypto_mode(
						hba->crypto_cap_array[cap_idx]);
		if (blk_mode_num != BLK_ENCRYPTION_MODE_INVALID)
			hba->crypto_profile.modes_supported[blk_mode_num] |=
				hba->crypto_cap_array[cap_idx].sdus_mask * 512;
	}

	return 0;

out:
	/* Indicate that init failed by clearing UFSHCD_CAP_CRYPTO */
	hba->caps &= ~UFSHCD_CAP_CRYPTO;
	return err;
}

/**
 * ufshcd_init_crypto - Initialize crypto hardware
 * @hba: Per adapter instance
 */
void ufshcd_init_crypto(struct ufs_hba *hba)
{
	int slot;

	if (!(hba->caps & UFSHCD_CAP_CRYPTO))
		return;

	/* Clear all keyslots - the number of keyslots is (CFGC + 1) */
	for (slot = 0; slot < hba->crypto_capabilities.config_count + 1; slot++)
		ufshcd_clear_keyslot(hba, slot);
}

void ufshcd_crypto_register(struct ufs_hba *hba, struct request_queue *q)
{
	if (hba->caps & UFSHCD_CAP_CRYPTO)
		blk_crypto_register(&hba->crypto_profile, q);
}<|MERGE_RESOLUTION|>--- conflicted
+++ resolved
@@ -122,15 +122,11 @@
 		return false;
 
 	/* Reset might clear all keys, so reprogram all the keys. */
-<<<<<<< HEAD
-	blk_ksm_reprogram_all_keys(&hba->ksm);
+	blk_crypto_reprogram_all_keys(&hba->crypto_profile);
 
 	if (hba->quirks & UFSHCD_QUIRK_BROKEN_CRYPTO_ENABLE)
 		return false;
 
-=======
-	blk_crypto_reprogram_all_keys(&hba->crypto_profile);
->>>>>>> 33c8846c
 	return true;
 }
 
