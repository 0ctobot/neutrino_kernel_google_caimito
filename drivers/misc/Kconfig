# SPDX-License-Identifier: GPL-2.0-only
#
# Misc strange devices
#

menu "Misc devices"

config SENSORS_LIS3LV02D
	tristate
	depends on INPUT

config AD525X_DPOT
	tristate "Analog Devices Digital Potentiometers"
	depends on (I2C || SPI) && SYSFS
	help
	  If you say yes here, you get support for the Analog Devices
	  AD5258, AD5259, AD5251, AD5252, AD5253, AD5254, AD5255
	  AD5160, AD5161, AD5162, AD5165, AD5200, AD5201, AD5203,
	  AD5204, AD5206, AD5207, AD5231, AD5232, AD5233, AD5235,
	  AD5260, AD5262, AD5263, AD5290, AD5291, AD5292, AD5293,
	  AD7376, AD8400, AD8402, AD8403, ADN2850, AD5241, AD5242,
	  AD5243, AD5245, AD5246, AD5247, AD5248, AD5280, AD5282,
	  ADN2860, AD5273, AD5171, AD5170, AD5172, AD5173, AD5270,
	  AD5271, AD5272, AD5274
	  digital potentiometer chips.

	  See Documentation/misc-devices/ad525x_dpot.rst for the
	  userspace interface.

	  This driver can also be built as a module.  If so, the module
	  will be called ad525x_dpot.

config AD525X_DPOT_I2C
	tristate "support I2C bus connection"
	depends on AD525X_DPOT && I2C
	help
	  Say Y here if you have a digital potentiometers hooked to an I2C bus.

	  To compile this driver as a module, choose M here: the
	  module will be called ad525x_dpot-i2c.

config AD525X_DPOT_SPI
	tristate "support SPI bus connection"
	depends on AD525X_DPOT && SPI_MASTER
	help
	  Say Y here if you have a digital potentiometers hooked to an SPI bus.

	  If unsure, say N (but it's safe to say "Y").

	  To compile this driver as a module, choose M here: the
	  module will be called ad525x_dpot-spi.

config ATMEL_TCLIB
	bool "Atmel AT32/AT91 Timer/Counter Library"
	depends on ARCH_AT91
	help
	  Select this if you want a library to allocate the Timer/Counter
	  blocks found on many Atmel processors.  This facilitates using
	  these blocks by different drivers despite processor differences.

config DUMMY_IRQ
	tristate "Dummy IRQ handler"
	help
	  This module accepts a single 'irq' parameter, which it should register for.
	  The sole purpose of this module is to help with debugging of systems on
	  which spurious IRQs would happen on disabled IRQ vector.

config IBM_ASM
	tristate "Device driver for IBM RSA service processor"
	depends on X86 && PCI && INPUT
	depends on SERIAL_8250 || SERIAL_8250=n
	help
	  This option enables device driver support for in-band access to the
	  IBM RSA (Condor) service processor in eServer xSeries systems.
	  The ibmasm device driver allows user space application to access
	  ASM (Advanced Systems Management) functions on the service
	  processor. The driver is meant to be used in conjunction with
	  a user space API.
	  The ibmasm driver also enables the OS to use the UART on the
	  service processor board as a regular serial port. To make use of
	  this feature serial driver support (CONFIG_SERIAL_8250) must be
	  enabled.

	  WARNING: This software may not be supported or function
	  correctly on your IBM server. Please consult the IBM ServerProven
	  website <https://www-03.ibm.com/systems/info/x86servers/serverproven/compat/us/>
	  for information on the specific driver level and support statement
	  for your IBM server.

config IBMVMC
	tristate "IBM Virtual Management Channel support"
	depends on PPC_PSERIES
	help
	  This is the IBM POWER Virtual Management Channel

	  This driver is to be used for the POWER Virtual
	  Management Channel virtual adapter on the PowerVM
	  platform. It provides both request/response and
	  async message support through the /dev/ibmvmc node.

	  To compile this driver as a module, choose M here: the
	  module will be called ibmvmc.

config PHANTOM
	tristate "Sensable PHANToM (PCI)"
	depends on PCI
	help
	  Say Y here if you want to build a driver for Sensable PHANToM device.

	  This driver is only for PCI PHANToMs.

	  If you choose to build module, its name will be phantom. If unsure,
	  say N here.

config INTEL_MID_PTI
	tristate "Parallel Trace Interface for MIPI P1149.7 cJTAG standard"
	depends on PCI && TTY && (X86_INTEL_MID || COMPILE_TEST)
	help
	  The PTI (Parallel Trace Interface) driver directs
	  trace data routed from various parts in the system out
	  through an Intel Penwell PTI port and out of the mobile
	  device for analysis with a debugging tool (Lauterbach or Fido).

	  You should select this driver if the target kernel is meant for
	  an Intel Atom (non-netbook) mobile device containing a MIPI
	  P1149.7 standard implementation.

config TIFM_CORE
	tristate "TI Flash Media interface support"
	depends on PCI
	help
	  If you want support for Texas Instruments(R) Flash Media adapters
	  you should select this option and then also choose an appropriate
	  host adapter, such as 'TI Flash Media PCI74xx/PCI76xx host adapter
	  support', if you have a TI PCI74xx compatible card reader, for
	  example.
	  You will also have to select some flash card format drivers. MMC/SD
	  cards are supported via 'MMC/SD Card support: TI Flash Media MMC/SD
	  Interface support (MMC_TIFM_SD)'.

	  To compile this driver as a module, choose M here: the module will
	  be called tifm_core.

config TIFM_7XX1
	tristate "TI Flash Media PCI74xx/PCI76xx host adapter support"
	depends on PCI && TIFM_CORE
	default TIFM_CORE
	help
	  This option enables support for Texas Instruments(R) PCI74xx and
	  PCI76xx families of Flash Media adapters, found in many laptops.
	  To make actual use of the device, you will have to select some
	  flash card format drivers, as outlined in the TIFM_CORE Help.

	  To compile this driver as a module, choose M here: the module will
	  be called tifm_7xx1.

config ICS932S401
	tristate "Integrated Circuits ICS932S401"
	depends on I2C
	help
	  If you say yes here you get support for the Integrated Circuits
	  ICS932S401 clock control chips.

	  This driver can also be built as a module. If so, the module
	  will be called ics932s401.

config ATMEL_SSC
	tristate "Device driver for Atmel SSC peripheral"
	depends on HAS_IOMEM && (ARCH_AT91 || COMPILE_TEST)
	help
	  This option enables device driver support for Atmel Synchronized
	  Serial Communication peripheral (SSC).

	  The SSC peripheral supports a wide variety of serial frame based
	  communications, i.e. I2S, SPI, etc.

	  If unsure, say N.

config ENCLOSURE_SERVICES
	tristate "Enclosure Services"
	help
	  Provides support for intelligent enclosures (bays which
	  contain storage devices).  You also need either a host
	  driver (SCSI/ATA) which supports enclosures
	  or a SCSI enclosure device (SES) to use these services.

config SGI_XP
	tristate "Support communication between SGI SSIs"
	depends on NET
	depends on (IA64_SGI_UV || X86_UV) && SMP
	depends on X86_64 || BROKEN
	select SGI_GRU if X86_64 && SMP
	help
	  An SGI machine can be divided into multiple Single System
	  Images which act independently of each other and have
	  hardware based memory protection from the others.  Enabling
	  this feature will allow for direct communication between SSIs
	  based on a network adapter and DMA messaging.

config CS5535_MFGPT
	tristate "CS5535/CS5536 Geode Multi-Function General Purpose Timer (MFGPT) support"
	depends on MFD_CS5535
	help
	  This driver provides access to MFGPT functionality for other
	  drivers that need timers.  MFGPTs are available in the CS5535 and
	  CS5536 companion chips that are found in AMD Geode and several
	  other platforms.  They have a better resolution and max interval
	  than the generic PIT, and are suitable for use as high-res timers.
	  You probably don't want to enable this manually; other drivers that
	  make use of it should enable it.

config CS5535_MFGPT_DEFAULT_IRQ
	int
	depends on CS5535_MFGPT
	default 7
	help
	  MFGPTs on the CS5535 require an interrupt.  The selected IRQ
	  can be overridden as a module option as well as by driver that
	  use the cs5535_mfgpt_ API; however, different architectures might
	  want to use a different IRQ by default.  This is here for
	  architectures to set as necessary.

config CS5535_CLOCK_EVENT_SRC
	tristate "CS5535/CS5536 high-res timer (MFGPT) events"
	depends on GENERIC_CLOCKEVENTS && CS5535_MFGPT
	help
	  This driver provides a clock event source based on the MFGPT
	  timer(s) in the CS5535 and CS5536 companion chips.
	  MFGPTs have a better resolution and max interval than the
	  generic PIT, and are suitable for use as high-res timers.

config HP_ILO
	tristate "Channel interface driver for the HP iLO processor"
	depends on PCI
	help
	  The channel interface driver allows applications to communicate
	  with iLO management processors present on HP ProLiant servers.
	  Upon loading, the driver creates /dev/hpilo/dXccbN files, which
	  can be used to gather data from the management processor, via
	  read and write system calls.

	  To compile this driver as a module, choose M here: the
	  module will be called hpilo.

config QCOM_COINCELL
	tristate "Qualcomm coincell charger support"
	depends on MFD_SPMI_PMIC || COMPILE_TEST
	help
	  This driver supports the coincell block found inside of
	  Qualcomm PMICs.  The coincell charger provides a means to
	  charge a coincell battery or backup capacitor which is used
	  to maintain PMIC register and RTC state in the absence of
	  external power.

config QCOM_FASTRPC
	tristate "Qualcomm FastRPC"
	depends on ARCH_QCOM || COMPILE_TEST
	depends on RPMSG
	select DMA_SHARED_BUFFER
	help
	  Provides a communication mechanism that allows for clients to
	  make remote method invocations across processor boundary to
	  applications DSP processor. Say M if you want to enable this
	  module.

config SGI_GRU
	tristate "SGI GRU driver"
	depends on X86_UV && SMP
	select MMU_NOTIFIER
	help
	The GRU is a hardware resource located in the system chipset. The GRU
	contains memory that can be mmapped into the user address space. This memory is
	used to communicate with the GRU to perform functions such as load/store,
	scatter/gather, bcopy, AMOs, etc.  The GRU is directly accessed by user
	instructions using user virtual addresses. GRU instructions (ex., bcopy) use
	user virtual addresses for operands.

	If you are not running on a SGI UV system, say N.

config SGI_GRU_DEBUG
	bool  "SGI GRU driver debug"
	depends on SGI_GRU
	help
	This option enables additional debugging code for the SGI GRU driver.
	If you are unsure, say N.

config APDS9802ALS
	tristate "Medfield Avago APDS9802 ALS Sensor module"
	depends on I2C
	help
	  If you say yes here you get support for the ALS APDS9802 ambient
	  light sensor.

	  This driver can also be built as a module.  If so, the module
	  will be called apds9802als.

config ISL29003
	tristate "Intersil ISL29003 ambient light sensor"
	depends on I2C && SYSFS
	help
	  If you say yes here you get support for the Intersil ISL29003
	  ambient light sensor.

	  This driver can also be built as a module.  If so, the module
	  will be called isl29003.

config ISL29020
	tristate "Intersil ISL29020 ambient light sensor"
	depends on I2C
	help
	  If you say yes here you get support for the Intersil ISL29020
	  ambient light sensor.

	  This driver can also be built as a module.  If so, the module
	  will be called isl29020.

config SENSORS_TSL2550
	tristate "Taos TSL2550 ambient light sensor"
	depends on I2C && SYSFS
	help
	  If you say yes here you get support for the Taos TSL2550
	  ambient light sensor.

	  This driver can also be built as a module.  If so, the module
	  will be called tsl2550.

config SENSORS_BH1770
	 tristate "BH1770GLC / SFH7770 combined ALS - Proximity sensor"
	 depends on I2C
	help
	   Say Y here if you want to build a driver for BH1770GLC (ROHM) or
	   SFH7770 (Osram) combined ambient light and proximity sensor chip.

	   To compile this driver as a module, choose M here: the
	   module will be called bh1770glc. If unsure, say N here.

config SENSORS_APDS990X
	 tristate "APDS990X combined als and proximity sensors"
	 depends on I2C
	help
	   Say Y here if you want to build a driver for Avago APDS990x
	   combined ambient light and proximity sensor chip.

	   To compile this driver as a module, choose M here: the
	   module will be called apds990x. If unsure, say N here.

config HMC6352
	tristate "Honeywell HMC6352 compass"
	depends on I2C
	help
	  This driver provides support for the Honeywell HMC6352 compass,
	  providing configuration and heading data via sysfs.

config DS1682
	tristate "Dallas DS1682 Total Elapsed Time Recorder with Alarm"
	depends on I2C
	help
	  If you say yes here you get support for Dallas Semiconductor
	  DS1682 Total Elapsed Time Recorder.

	  This driver can also be built as a module.  If so, the module
	  will be called ds1682.

config VMWARE_BALLOON
	tristate "VMware Balloon Driver"
	depends on VMWARE_VMCI && X86 && HYPERVISOR_GUEST
	select MEMORY_BALLOON
	help
	  This is VMware physical memory management driver which acts
	  like a "balloon" that can be inflated to reclaim physical pages
	  by reserving them in the guest and invalidating them in the
	  monitor, freeing up the underlying machine pages so they can
	  be allocated to other guests. The balloon can also be deflated
	  to allow the guest to use more physical memory.

	  If unsure, say N.

	  To compile this driver as a module, choose M here: the
	  module will be called vmw_balloon.

config PCH_PHUB
	tristate "Intel EG20T PCH/LAPIS Semicon IOH(ML7213/ML7223/ML7831) PHUB"
	select GENERIC_NET_UTILS
	depends on PCI && (X86_32 || MIPS || COMPILE_TEST)
	help
	  This driver is for PCH(Platform controller Hub) PHUB(Packet Hub) of
	  Intel Topcliff which is an IOH(Input/Output Hub) for x86 embedded
	  processor. The Topcliff has MAC address and Option ROM data in SROM.
	  This driver can access MAC address and Option ROM data in SROM.

	  This driver also can be used for LAPIS Semiconductor's IOH,
	  ML7213/ML7223/ML7831.
	  ML7213 which is for IVI(In-Vehicle Infotainment) use.
	  ML7223 IOH is for MP(Media Phone) use.
	  ML7831 IOH is for general purpose use.
	  ML7213/ML7223/ML7831 is companion chip for Intel Atom E6xx series.
	  ML7213/ML7223/ML7831 is completely compatible for Intel EG20T PCH.

	  To compile this driver as a module, choose M here: the module will
	  be called pch_phub.

config LATTICE_ECP3_CONFIG
	tristate "Lattice ECP3 FPGA bitstream configuration via SPI"
	depends on SPI && SYSFS
	select FW_LOADER
	default	n
	help
	  This option enables support for bitstream configuration (programming
	  or loading) of the Lattice ECP3 FPGA family via SPI.

	  If unsure, say N.

config SRAM
	bool "Generic on-chip SRAM driver"
	depends on HAS_IOMEM
	select GENERIC_ALLOCATOR
	select SRAM_EXEC if ARM
	help
	  This driver allows you to declare a memory region to be managed by
	  the genalloc API. It is supposed to be used for small on-chip SRAM
	  areas found on many SoCs.

config SRAM_EXEC
	bool

config PCI_ENDPOINT_TEST
	depends on PCI
	select CRC32
	tristate "PCI Endpoint Test driver"
	help
	   Enable this configuration option to enable the host side test driver
	   for PCI Endpoint.

config XILINX_SDFEC
	tristate "Xilinx SDFEC 16"
	depends on HAS_IOMEM
	help
	  This option enables support for the Xilinx SDFEC (Soft Decision
	  Forward Error Correction) driver. This enables a char driver
	  for the SDFEC.

	  You may select this driver if your design instantiates the
	  SDFEC(16nm) hardened block. To compile this as a module choose M.

	  If unsure, say N.

config MISC_RTSX
	tristate
	default MISC_RTSX_PCI || MISC_RTSX_USB

config UID_SYS_STATS
	bool "Per-UID statistics"
	depends on PROFILING && TASK_XACCT && TASK_IO_ACCOUNTING
	help
	  Per UID based cpu time statistics exported to /proc/uid_cputime
	  Per UID based io statistics exported to /proc/uid_io
	  Per UID based procstat control in /proc/uid_procstat

config UID_SYS_STATS_DEBUG
	bool "Per-TASK statistics"
	depends on UID_SYS_STATS
	default n
	help
	  Per TASK based io statistics exported to /proc/uid_io

config PVPANIC
	tristate "pvpanic device support"
	depends on HAS_IOMEM && (ACPI || OF)
	help
	  This driver provides support for the pvpanic device.  pvpanic is
	  a paravirtualized device provided by QEMU; it lets a virtual machine
	  (guest) communicate panic events to the host.

config GSC_TPM
	tristate "Google Security Companion"
	depends on SPI
	help
	  Say Y here if you have a GSC security microcontroller from Google LLC
	  It will be accessible using a TPM-style transport interface from within
	  Linux.

	  To compile this driver as a module, choose M here: the
	  module will be called gsc-spi.

config GOOGLE_LOGBUFFER
	tristate "Google logbuffer"
	help
	  Say Y here to enable the logbuffer driver from Google LLC. The driver
	  exposes an API that allow drivers in GBMS and TCPM to log internal
	  and debug information that cannot be routed to syslog to a separate
	  ringbuffer. The content of the ringbuffer is accessible as a character
	  device.

	  To compile this driver as a module, choose M here: the module will be
	  called logbuffer.

config GOOGLE_VOTABLE
	tristate "Google votable interface"
	help
	  Say Y here to enable the google voter API. The module is used from
	  GBMS to arbitrate the access and manage the state of shared resources.

	  To compile this driver as a module, choose M here: the module will be
	  called gvotable.


config ACCESS_RAMOOPS
	tristate "Driver to allow access for decrypting encrypted ramoops"
	depends on PSTORE_CONSOLE
	help
	  Say 'Y' here to enable access to ramoops encryption metadata. The
	  encryption metablock contains ramoops encryption parameters.

	  To compile this driver as a module, choose M here: the module will be
	  called access_ramoops.

config DEBUG_KINFO
	bool "Debug Kernel Information Support"
	depends on KALLSYMS
	help
	  This supports kernel information backup for bootloader usage.
	  Specifics:
	   - The kallsyms symbols for unwind_backtrace
	   - Page directory pointer
	   - UTS_RELEASE
	   - BUILD_INFO(ro.build.fingerprint)

config HISI_HIKEY_USB
	tristate "USB GPIO Hub on HiSilicon Hikey 960/970 Platform"
	depends on (OF && GPIOLIB) || COMPILE_TEST
	depends on USB_ROLE_SWITCH
	help
	  If you say yes here this adds support for the on-board USB GPIO hub
	  found on HiKey 960/970 boards, which is necessary to support
	  switching between the dual-role USB-C port and the USB-A host ports
	  using only one USB controller.

<<<<<<< HEAD
config PSTORE_CONSOLE_BLDR_LOG
	tristate "Pstore console bootloader logs driver"
	depends on PSTORE_CONSOLE
	help
	  Say Y here to enable addition bootloader logs in pstore console.

	  If unsure, say N.

	  To compile this driver as a module, choose M here: the
	  module will be called pstore_bldr_log.
=======
config DEBUG_KINFO
	bool "Debug Kernel Information Support"
	depends on KALLSYMS
	help
	  This supports kernel information backup for bootloader usage.
	  Specifics:
	   - The kallsyms symbols for unwind_backtrace
	   - Page directory pointer
	   - UTS_RELEASE
	   - BUILD_INFO(ro.build.fingerprint)
>>>>>>> 46939f7c

source "drivers/misc/c2port/Kconfig"
source "drivers/misc/eeprom/Kconfig"
source "drivers/misc/cb710/Kconfig"
source "drivers/misc/ti-st/Kconfig"
source "drivers/misc/lis3lv02d/Kconfig"
source "drivers/misc/altera-stapl/Kconfig"
source "drivers/misc/mei/Kconfig"
source "drivers/misc/vmw_vmci/Kconfig"
source "drivers/misc/genwqe/Kconfig"
source "drivers/misc/echo/Kconfig"
source "drivers/misc/cxl/Kconfig"
source "drivers/misc/ocxl/Kconfig"
source "drivers/misc/cardreader/Kconfig"
source "drivers/misc/habanalabs/Kconfig"
source "drivers/misc/uacce/Kconfig"
source "drivers/misc/sscoredump/Kconfig"
source "drivers/misc/sbb-mux/Kconfig"
source "drivers/misc/bbdpl/Kconfig"
endmenu<|MERGE_RESOLUTION|>--- conflicted
+++ resolved
@@ -471,6 +471,16 @@
 	  a paravirtualized device provided by QEMU; it lets a virtual machine
 	  (guest) communicate panic events to the host.
 
+config HISI_HIKEY_USB
+	tristate "USB GPIO Hub on HiSilicon Hikey 960/970 Platform"
+	depends on (OF && GPIOLIB) || COMPILE_TEST
+	depends on USB_ROLE_SWITCH
+	help
+	  If you say yes here this adds support for the on-board USB GPIO hub
+	  found on HiKey 960/970 boards, which is necessary to support
+	  switching between the dual-role USB-C port and the USB-A host ports
+	  using only one USB controller.
+
 config GSC_TPM
 	tristate "Google Security Companion"
 	depends on SPI
@@ -525,17 +535,6 @@
 	   - UTS_RELEASE
 	   - BUILD_INFO(ro.build.fingerprint)
 
-config HISI_HIKEY_USB
-	tristate "USB GPIO Hub on HiSilicon Hikey 960/970 Platform"
-	depends on (OF && GPIOLIB) || COMPILE_TEST
-	depends on USB_ROLE_SWITCH
-	help
-	  If you say yes here this adds support for the on-board USB GPIO hub
-	  found on HiKey 960/970 boards, which is necessary to support
-	  switching between the dual-role USB-C port and the USB-A host ports
-	  using only one USB controller.
-
-<<<<<<< HEAD
 config PSTORE_CONSOLE_BLDR_LOG
 	tristate "Pstore console bootloader logs driver"
 	depends on PSTORE_CONSOLE
@@ -546,18 +545,6 @@
 
 	  To compile this driver as a module, choose M here: the
 	  module will be called pstore_bldr_log.
-=======
-config DEBUG_KINFO
-	bool "Debug Kernel Information Support"
-	depends on KALLSYMS
-	help
-	  This supports kernel information backup for bootloader usage.
-	  Specifics:
-	   - The kallsyms symbols for unwind_backtrace
-	   - Page directory pointer
-	   - UTS_RELEASE
-	   - BUILD_INFO(ro.build.fingerprint)
->>>>>>> 46939f7c
 
 source "drivers/misc/c2port/Kconfig"
 source "drivers/misc/eeprom/Kconfig"
