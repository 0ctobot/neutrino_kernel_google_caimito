--- conflicted
+++ resolved
@@ -149,10 +149,7 @@
 
 	ida_simple_remove(&vdpa_index_ida, vdev->index);
 	mutex_destroy(&vdev->cf_mutex);
-<<<<<<< HEAD
-=======
 	kfree(vdev->driver_override);
->>>>>>> 754e0b0e
 	kfree(vdev);
 }
 
@@ -385,8 +382,6 @@
 }
 EXPORT_SYMBOL_GPL(vdpa_mgmtdev_unregister);
 
-<<<<<<< HEAD
-=======
 static void vdpa_get_config_unlocked(struct vdpa_device *vdev,
 				     unsigned int offset,
 				     void *buf, unsigned int len)
@@ -402,7 +397,6 @@
 	ops->get_config(vdev, offset, buf, len);
 }
 
->>>>>>> 754e0b0e
 /**
  * vdpa_get_config - Get one or more device configuration fields.
  * @vdev: vdpa device to operate on
@@ -413,21 +407,8 @@
 void vdpa_get_config(struct vdpa_device *vdev, unsigned int offset,
 		     void *buf, unsigned int len)
 {
-<<<<<<< HEAD
-	const struct vdpa_config_ops *ops = vdev->config;
-
-	mutex_lock(&vdev->cf_mutex);
-	/*
-	 * Config accesses aren't supposed to trigger before features are set.
-	 * If it does happen we assume a legacy guest.
-	 */
-	if (!vdev->features_valid)
-		vdpa_set_features(vdev, 0);
-	ops->get_config(vdev, offset, buf, len);
-=======
 	mutex_lock(&vdev->cf_mutex);
 	vdpa_get_config_unlocked(vdev, offset, buf, len);
->>>>>>> 754e0b0e
 	mutex_unlock(&vdev->cf_mutex);
 }
 EXPORT_SYMBOL_GPL(vdpa_get_config);
@@ -598,14 +579,9 @@
 	return msg->len;
 }
 
-<<<<<<< HEAD
-#define VDPA_DEV_NET_ATTRS_MASK ((1 << VDPA_ATTR_DEV_NET_CFG_MACADDR) | \
-				 (1 << VDPA_ATTR_DEV_NET_CFG_MTU))
-=======
 #define VDPA_DEV_NET_ATTRS_MASK (BIT_ULL(VDPA_ATTR_DEV_NET_CFG_MACADDR) | \
 				 BIT_ULL(VDPA_ATTR_DEV_NET_CFG_MTU)     | \
 				 BIT_ULL(VDPA_ATTR_DEV_NET_CFG_MAX_VQP))
->>>>>>> 754e0b0e
 
 static int vdpa_nl_cmd_dev_add_set_doit(struct sk_buff *skb, struct genl_info *info)
 {
@@ -624,18 +600,11 @@
 	if (nl_attrs[VDPA_ATTR_DEV_NET_CFG_MACADDR]) {
 		macaddr = nla_data(nl_attrs[VDPA_ATTR_DEV_NET_CFG_MACADDR]);
 		memcpy(config.net.mac, macaddr, sizeof(config.net.mac));
-<<<<<<< HEAD
-		config.mask |= (1 << VDPA_ATTR_DEV_NET_CFG_MACADDR);
-=======
 		config.mask |= BIT_ULL(VDPA_ATTR_DEV_NET_CFG_MACADDR);
->>>>>>> 754e0b0e
 	}
 	if (nl_attrs[VDPA_ATTR_DEV_NET_CFG_MTU]) {
 		config.net.mtu =
 			nla_get_u16(nl_attrs[VDPA_ATTR_DEV_NET_CFG_MTU]);
-<<<<<<< HEAD
-		config.mask |= (1 << VDPA_ATTR_DEV_NET_CFG_MTU);
-=======
 		config.mask |= BIT_ULL(VDPA_ATTR_DEV_NET_CFG_MTU);
 	}
 	if (nl_attrs[VDPA_ATTR_DEV_NET_CFG_MAX_VQP]) {
@@ -647,7 +616,6 @@
 			return -EINVAL;
 		}
 		config.mask |= BIT_ULL(VDPA_ATTR_DEV_NET_CFG_MAX_VQP);
->>>>>>> 754e0b0e
 	}
 
 	/* Skip checking capability if user didn't prefer to configure any
@@ -849,11 +817,7 @@
 {
 	u16 val_u16;
 
-<<<<<<< HEAD
-	if ((features & (1ULL << VIRTIO_NET_F_MQ)) == 0)
-=======
 	if ((features & BIT_ULL(VIRTIO_NET_F_MQ)) == 0)
->>>>>>> 754e0b0e
 		return 0;
 
 	val_u16 = le16_to_cpu(config->max_virtqueue_pairs);
@@ -866,11 +830,7 @@
 	u64 features;
 	u16 val_u16;
 
-<<<<<<< HEAD
-	vdpa_get_config(vdev, 0, &config, sizeof(config));
-=======
 	vdpa_get_config_unlocked(vdev, 0, &config, sizeof(config));
->>>>>>> 754e0b0e
 
 	if (nla_put(msg, VDPA_ATTR_DEV_NET_CFG_MACADDR, sizeof(config.mac),
 		    config.mac))
@@ -884,14 +844,10 @@
 	if (nla_put_u16(msg, VDPA_ATTR_DEV_NET_CFG_MTU, val_u16))
 		return -EMSGSIZE;
 
-<<<<<<< HEAD
-	features = vdev->config->get_features(vdev);
-=======
 	features = vdev->config->get_driver_features(vdev);
 	if (nla_put_u64_64bit(msg, VDPA_ATTR_DEV_NEGOTIATED_FEATURES, features,
 			      VDPA_ATTR_PAD))
 		return -EMSGSIZE;
->>>>>>> 754e0b0e
 
 	return vdpa_dev_net_mq_config_fill(vdev, msg, features, &config);
 }
@@ -902,14 +858,6 @@
 {
 	u32 device_id;
 	void *hdr;
-<<<<<<< HEAD
-	int err;
-
-	hdr = genlmsg_put(msg, portid, seq, &vdpa_nl_family, flags,
-			  VDPA_CMD_DEV_CONFIG_GET);
-	if (!hdr)
-		return -EMSGSIZE;
-=======
 	u8 status;
 	int err;
 
@@ -927,7 +875,6 @@
 		err = -EMSGSIZE;
 		goto out;
 	}
->>>>>>> 754e0b0e
 
 	if (nla_put_string(msg, VDPA_ATTR_DEV_NAME, dev_name(&vdev->dev))) {
 		err = -EMSGSIZE;
@@ -951,20 +898,14 @@
 	if (err)
 		goto msg_err;
 
-<<<<<<< HEAD
-=======
 	mutex_unlock(&vdev->cf_mutex);
->>>>>>> 754e0b0e
 	genlmsg_end(msg, hdr);
 	return 0;
 
 msg_err:
 	genlmsg_cancel(msg, hdr);
-<<<<<<< HEAD
-=======
 out:
 	mutex_unlock(&vdev->cf_mutex);
->>>>>>> 754e0b0e
 	return err;
 }
 
