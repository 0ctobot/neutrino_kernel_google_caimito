--- conflicted
+++ resolved
@@ -161,11 +161,8 @@
 #define ATH8035_PHY_ID				0x004dd072
 #define AT8030_PHY_ID_MASK			0xffffffef
 
-<<<<<<< HEAD
-=======
 #define QCA8081_PHY_ID				0x004dd101
 
->>>>>>> 7df621a3
 #define QCA8327_A_PHY_ID			0x004dd033
 #define QCA8327_B_PHY_ID			0x004dd034
 #define QCA8337_PHY_ID				0x004dd036
@@ -1578,8 +1575,6 @@
 			      AT803X_DEBUG_HIB_CTRL_EN_ANY_CHANGE |
 			      AT803X_DEBUG_HIB_CTRL_SEL_RST_80U, 0);
 
-<<<<<<< HEAD
-=======
 	return 0;
 }
 
@@ -1872,7 +1867,6 @@
 
 	*finished = true;
 
->>>>>>> 7df621a3
 	return 0;
 }
 
@@ -2035,8 +2029,6 @@
 	.get_stats		= at803x_get_stats,
 	.suspend		= qca83xx_suspend,
 	.resume			= qca83xx_resume,
-<<<<<<< HEAD
-=======
 }, {
 	/* Qualcomm QCA8081 */
 	PHY_ID_MATCH_EXACT(QCA8081_PHY_ID),
@@ -2057,7 +2049,6 @@
 	.soft_reset		= qca808x_soft_reset,
 	.cable_test_start	= qca808x_cable_test_start,
 	.cable_test_get_status	= qca808x_cable_test_get_status,
->>>>>>> 7df621a3
 }, };
 
 module_phy_driver(at803x_driver);
@@ -2072,10 +2063,7 @@
 	{ PHY_ID_MATCH_EXACT(QCA8327_A_PHY_ID) },
 	{ PHY_ID_MATCH_EXACT(QCA8327_B_PHY_ID) },
 	{ PHY_ID_MATCH_EXACT(QCA9561_PHY_ID) },
-<<<<<<< HEAD
-=======
 	{ PHY_ID_MATCH_EXACT(QCA8081_PHY_ID) },
->>>>>>> 7df621a3
 	{ }
 };
 
