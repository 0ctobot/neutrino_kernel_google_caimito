/*
	Copyright (C) 2010 Willow Garage <http://www.willowgarage.com>
	Copyright (C) 2010 Ivo van Doorn <IvDoorn@gmail.com>
	Copyright (C) 2009 Bartlomiej Zolnierkiewicz <bzolnier@gmail.com>
	Copyright (C) 2009 Gertjan van Wingerde <gwingerde@gmail.com>

	Based on the original rt2800pci.c and rt2800usb.c.
	  Copyright (C) 2009 Alban Browaeys <prahal@yahoo.com>
	  Copyright (C) 2009 Felix Fietkau <nbd@openwrt.org>
	  Copyright (C) 2009 Luis Correia <luis.f.correia@gmail.com>
	  Copyright (C) 2009 Mattias Nissler <mattias.nissler@gmx.de>
	  Copyright (C) 2009 Mark Asselstine <asselsm@gmail.com>
	  Copyright (C) 2009 Xose Vazquez Perez <xose.vazquez@gmail.com>
	  <http://rt2x00.serialmonkey.com>

	This program is free software; you can redistribute it and/or modify
	it under the terms of the GNU General Public License as published by
	the Free Software Foundation; either version 2 of the License, or
	(at your option) any later version.

	This program is distributed in the hope that it will be useful,
	but WITHOUT ANY WARRANTY; without even the implied warranty of
	MERCHANTABILITY or FITNESS FOR A PARTICULAR PURPOSE. See the
	GNU General Public License for more details.

	You should have received a copy of the GNU General Public License
	along with this program; if not, write to the
	Free Software Foundation, Inc.,
	59 Temple Place - Suite 330, Boston, MA 02111-1307, USA.
 */

/*
	Module: rt2800lib
	Abstract: rt2800 generic device routines.
 */

#include <linux/crc-ccitt.h>
#include <linux/kernel.h>
#include <linux/module.h>
#include <linux/slab.h>

#include "rt2x00.h"
#include "rt2800lib.h"
#include "rt2800.h"

/*
 * Register access.
 * All access to the CSR registers will go through the methods
 * rt2800_register_read and rt2800_register_write.
 * BBP and RF register require indirect register access,
 * and use the CSR registers BBPCSR and RFCSR to achieve this.
 * These indirect registers work with busy bits,
 * and we will try maximal REGISTER_BUSY_COUNT times to access
 * the register while taking a REGISTER_BUSY_DELAY us delay
 * between each attampt. When the busy bit is still set at that time,
 * the access attempt is considered to have failed,
 * and we will print an error.
 * The _lock versions must be used if you already hold the csr_mutex
 */
#define WAIT_FOR_BBP(__dev, __reg) \
	rt2800_regbusy_read((__dev), BBP_CSR_CFG, BBP_CSR_CFG_BUSY, (__reg))
#define WAIT_FOR_RFCSR(__dev, __reg) \
	rt2800_regbusy_read((__dev), RF_CSR_CFG, RF_CSR_CFG_BUSY, (__reg))
#define WAIT_FOR_RF(__dev, __reg) \
	rt2800_regbusy_read((__dev), RF_CSR_CFG0, RF_CSR_CFG0_BUSY, (__reg))
#define WAIT_FOR_MCU(__dev, __reg) \
	rt2800_regbusy_read((__dev), H2M_MAILBOX_CSR, \
			    H2M_MAILBOX_CSR_OWNER, (__reg))

static inline bool rt2800_is_305x_soc(struct rt2x00_dev *rt2x00dev)
{
	/* check for rt2872 on SoC */
	if (!rt2x00_is_soc(rt2x00dev) ||
	    !rt2x00_rt(rt2x00dev, RT2872))
		return false;

	/* we know for sure that these rf chipsets are used on rt305x boards */
	if (rt2x00_rf(rt2x00dev, RF3020) ||
	    rt2x00_rf(rt2x00dev, RF3021) ||
	    rt2x00_rf(rt2x00dev, RF3022))
		return true;

	rt2x00_warn(rt2x00dev, "Unknown RF chipset on rt305x\n");
	return false;
}

static void rt2800_bbp_write(struct rt2x00_dev *rt2x00dev,
			     const unsigned int word, const u8 value)
{
	u32 reg;

	mutex_lock(&rt2x00dev->csr_mutex);

	/*
	 * Wait until the BBP becomes available, afterwards we
	 * can safely write the new data into the register.
	 */
	if (WAIT_FOR_BBP(rt2x00dev, &reg)) {
		reg = 0;
		rt2x00_set_field32(&reg, BBP_CSR_CFG_VALUE, value);
		rt2x00_set_field32(&reg, BBP_CSR_CFG_REGNUM, word);
		rt2x00_set_field32(&reg, BBP_CSR_CFG_BUSY, 1);
		rt2x00_set_field32(&reg, BBP_CSR_CFG_READ_CONTROL, 0);
		rt2x00_set_field32(&reg, BBP_CSR_CFG_BBP_RW_MODE, 1);

		rt2800_register_write_lock(rt2x00dev, BBP_CSR_CFG, reg);
	}

	mutex_unlock(&rt2x00dev->csr_mutex);
}

static void rt2800_bbp_read(struct rt2x00_dev *rt2x00dev,
			    const unsigned int word, u8 *value)
{
	u32 reg;

	mutex_lock(&rt2x00dev->csr_mutex);

	/*
	 * Wait until the BBP becomes available, afterwards we
	 * can safely write the read request into the register.
	 * After the data has been written, we wait until hardware
	 * returns the correct value, if at any time the register
	 * doesn't become available in time, reg will be 0xffffffff
	 * which means we return 0xff to the caller.
	 */
	if (WAIT_FOR_BBP(rt2x00dev, &reg)) {
		reg = 0;
		rt2x00_set_field32(&reg, BBP_CSR_CFG_REGNUM, word);
		rt2x00_set_field32(&reg, BBP_CSR_CFG_BUSY, 1);
		rt2x00_set_field32(&reg, BBP_CSR_CFG_READ_CONTROL, 1);
		rt2x00_set_field32(&reg, BBP_CSR_CFG_BBP_RW_MODE, 1);

		rt2800_register_write_lock(rt2x00dev, BBP_CSR_CFG, reg);

		WAIT_FOR_BBP(rt2x00dev, &reg);
	}

	*value = rt2x00_get_field32(reg, BBP_CSR_CFG_VALUE);

	mutex_unlock(&rt2x00dev->csr_mutex);
}

static void rt2800_rfcsr_write(struct rt2x00_dev *rt2x00dev,
			       const unsigned int word, const u8 value)
{
	u32 reg;

	mutex_lock(&rt2x00dev->csr_mutex);

	/*
	 * Wait until the RFCSR becomes available, afterwards we
	 * can safely write the new data into the register.
	 */
	if (WAIT_FOR_RFCSR(rt2x00dev, &reg)) {
		reg = 0;
		rt2x00_set_field32(&reg, RF_CSR_CFG_DATA, value);
		rt2x00_set_field32(&reg, RF_CSR_CFG_REGNUM, word);
		rt2x00_set_field32(&reg, RF_CSR_CFG_WRITE, 1);
		rt2x00_set_field32(&reg, RF_CSR_CFG_BUSY, 1);

		rt2800_register_write_lock(rt2x00dev, RF_CSR_CFG, reg);
	}

	mutex_unlock(&rt2x00dev->csr_mutex);
}

static void rt2800_rfcsr_read(struct rt2x00_dev *rt2x00dev,
			      const unsigned int word, u8 *value)
{
	u32 reg;

	mutex_lock(&rt2x00dev->csr_mutex);

	/*
	 * Wait until the RFCSR becomes available, afterwards we
	 * can safely write the read request into the register.
	 * After the data has been written, we wait until hardware
	 * returns the correct value, if at any time the register
	 * doesn't become available in time, reg will be 0xffffffff
	 * which means we return 0xff to the caller.
	 */
	if (WAIT_FOR_RFCSR(rt2x00dev, &reg)) {
		reg = 0;
		rt2x00_set_field32(&reg, RF_CSR_CFG_REGNUM, word);
		rt2x00_set_field32(&reg, RF_CSR_CFG_WRITE, 0);
		rt2x00_set_field32(&reg, RF_CSR_CFG_BUSY, 1);

		rt2800_register_write_lock(rt2x00dev, RF_CSR_CFG, reg);

		WAIT_FOR_RFCSR(rt2x00dev, &reg);
	}

	*value = rt2x00_get_field32(reg, RF_CSR_CFG_DATA);

	mutex_unlock(&rt2x00dev->csr_mutex);
}

static void rt2800_rf_write(struct rt2x00_dev *rt2x00dev,
			    const unsigned int word, const u32 value)
{
	u32 reg;

	mutex_lock(&rt2x00dev->csr_mutex);

	/*
	 * Wait until the RF becomes available, afterwards we
	 * can safely write the new data into the register.
	 */
	if (WAIT_FOR_RF(rt2x00dev, &reg)) {
		reg = 0;
		rt2x00_set_field32(&reg, RF_CSR_CFG0_REG_VALUE_BW, value);
		rt2x00_set_field32(&reg, RF_CSR_CFG0_STANDBYMODE, 0);
		rt2x00_set_field32(&reg, RF_CSR_CFG0_SEL, 0);
		rt2x00_set_field32(&reg, RF_CSR_CFG0_BUSY, 1);

		rt2800_register_write_lock(rt2x00dev, RF_CSR_CFG0, reg);
		rt2x00_rf_write(rt2x00dev, word, value);
	}

	mutex_unlock(&rt2x00dev->csr_mutex);
}

static const unsigned int rt2800_eeprom_map[EEPROM_WORD_COUNT] = {
	[EEPROM_CHIP_ID]		= 0x0000,
	[EEPROM_VERSION]		= 0x0001,
	[EEPROM_MAC_ADDR_0]		= 0x0002,
	[EEPROM_MAC_ADDR_1]		= 0x0003,
	[EEPROM_MAC_ADDR_2]		= 0x0004,
	[EEPROM_NIC_CONF0]		= 0x001a,
	[EEPROM_NIC_CONF1]		= 0x001b,
	[EEPROM_FREQ]			= 0x001d,
	[EEPROM_LED_AG_CONF]		= 0x001e,
	[EEPROM_LED_ACT_CONF]		= 0x001f,
	[EEPROM_LED_POLARITY]		= 0x0020,
	[EEPROM_NIC_CONF2]		= 0x0021,
	[EEPROM_LNA]			= 0x0022,
	[EEPROM_RSSI_BG]		= 0x0023,
	[EEPROM_RSSI_BG2]		= 0x0024,
	[EEPROM_TXMIXER_GAIN_BG]	= 0x0024, /* overlaps with RSSI_BG2 */
	[EEPROM_RSSI_A]			= 0x0025,
	[EEPROM_RSSI_A2]		= 0x0026,
	[EEPROM_TXMIXER_GAIN_A]		= 0x0026, /* overlaps with RSSI_A2 */
	[EEPROM_EIRP_MAX_TX_POWER]	= 0x0027,
	[EEPROM_TXPOWER_DELTA]		= 0x0028,
	[EEPROM_TXPOWER_BG1]		= 0x0029,
	[EEPROM_TXPOWER_BG2]		= 0x0030,
	[EEPROM_TSSI_BOUND_BG1]		= 0x0037,
	[EEPROM_TSSI_BOUND_BG2]		= 0x0038,
	[EEPROM_TSSI_BOUND_BG3]		= 0x0039,
	[EEPROM_TSSI_BOUND_BG4]		= 0x003a,
	[EEPROM_TSSI_BOUND_BG5]		= 0x003b,
	[EEPROM_TXPOWER_A1]		= 0x003c,
	[EEPROM_TXPOWER_A2]		= 0x0053,
	[EEPROM_TSSI_BOUND_A1]		= 0x006a,
	[EEPROM_TSSI_BOUND_A2]		= 0x006b,
	[EEPROM_TSSI_BOUND_A3]		= 0x006c,
	[EEPROM_TSSI_BOUND_A4]		= 0x006d,
	[EEPROM_TSSI_BOUND_A5]		= 0x006e,
	[EEPROM_TXPOWER_BYRATE]		= 0x006f,
	[EEPROM_BBP_START]		= 0x0078,
};

static const unsigned int rt2800_eeprom_map_ext[EEPROM_WORD_COUNT] = {
	[EEPROM_CHIP_ID]		= 0x0000,
	[EEPROM_VERSION]		= 0x0001,
	[EEPROM_MAC_ADDR_0]		= 0x0002,
	[EEPROM_MAC_ADDR_1]		= 0x0003,
	[EEPROM_MAC_ADDR_2]		= 0x0004,
	[EEPROM_NIC_CONF0]		= 0x001a,
	[EEPROM_NIC_CONF1]		= 0x001b,
	[EEPROM_NIC_CONF2]		= 0x001c,
	[EEPROM_EIRP_MAX_TX_POWER]	= 0x0020,
	[EEPROM_FREQ]			= 0x0022,
	[EEPROM_LED_AG_CONF]		= 0x0023,
	[EEPROM_LED_ACT_CONF]		= 0x0024,
	[EEPROM_LED_POLARITY]		= 0x0025,
	[EEPROM_LNA]			= 0x0026,
	[EEPROM_EXT_LNA2]		= 0x0027,
	[EEPROM_RSSI_BG]		= 0x0028,
<<<<<<< HEAD
	[EEPROM_TXPOWER_DELTA]		= 0x0028, /* Overlaps with RSSI_BG */
	[EEPROM_RSSI_BG2]		= 0x0029,
	[EEPROM_TXMIXER_GAIN_BG]	= 0x0029, /* Overlaps with RSSI_BG2 */
	[EEPROM_RSSI_A]			= 0x002a,
	[EEPROM_RSSI_A2]		= 0x002b,
	[EEPROM_TXMIXER_GAIN_A]		= 0x002b, /* Overlaps with RSSI_A2 */
=======
	[EEPROM_RSSI_BG2]		= 0x0029,
	[EEPROM_RSSI_A]			= 0x002a,
	[EEPROM_RSSI_A2]		= 0x002b,
>>>>>>> d8ec26d7
	[EEPROM_TXPOWER_BG1]		= 0x0030,
	[EEPROM_TXPOWER_BG2]		= 0x0037,
	[EEPROM_EXT_TXPOWER_BG3]	= 0x003e,
	[EEPROM_TSSI_BOUND_BG1]		= 0x0045,
	[EEPROM_TSSI_BOUND_BG2]		= 0x0046,
	[EEPROM_TSSI_BOUND_BG3]		= 0x0047,
	[EEPROM_TSSI_BOUND_BG4]		= 0x0048,
	[EEPROM_TSSI_BOUND_BG5]		= 0x0049,
	[EEPROM_TXPOWER_A1]		= 0x004b,
	[EEPROM_TXPOWER_A2]		= 0x0065,
	[EEPROM_EXT_TXPOWER_A3]		= 0x007f,
	[EEPROM_TSSI_BOUND_A1]		= 0x009a,
	[EEPROM_TSSI_BOUND_A2]		= 0x009b,
	[EEPROM_TSSI_BOUND_A3]		= 0x009c,
	[EEPROM_TSSI_BOUND_A4]		= 0x009d,
	[EEPROM_TSSI_BOUND_A5]		= 0x009e,
	[EEPROM_TXPOWER_BYRATE]		= 0x00a0,
};

static unsigned int rt2800_eeprom_word_index(struct rt2x00_dev *rt2x00dev,
					     const enum rt2800_eeprom_word word)
{
	const unsigned int *map;
	unsigned int index;

	if (WARN_ONCE(word >= EEPROM_WORD_COUNT,
		      "%s: invalid EEPROM word %d\n",
		      wiphy_name(rt2x00dev->hw->wiphy), word))
		return 0;

	if (rt2x00_rt(rt2x00dev, RT3593))
		map = rt2800_eeprom_map_ext;
	else
		map = rt2800_eeprom_map;

	index = map[word];

	/* Index 0 is valid only for EEPROM_CHIP_ID.
	 * Otherwise it means that the offset of the
	 * given word is not initialized in the map,
	 * or that the field is not usable on the
	 * actual chipset.
	 */
	WARN_ONCE(word != EEPROM_CHIP_ID && index == 0,
		  "%s: invalid access of EEPROM word %d\n",
		  wiphy_name(rt2x00dev->hw->wiphy), word);

	return index;
}

static void *rt2800_eeprom_addr(struct rt2x00_dev *rt2x00dev,
				const enum rt2800_eeprom_word word)
{
	unsigned int index;

	index = rt2800_eeprom_word_index(rt2x00dev, word);
	return rt2x00_eeprom_addr(rt2x00dev, index);
}

static void rt2800_eeprom_read(struct rt2x00_dev *rt2x00dev,
			       const enum rt2800_eeprom_word word, u16 *data)
{
	unsigned int index;

	index = rt2800_eeprom_word_index(rt2x00dev, word);
	rt2x00_eeprom_read(rt2x00dev, index, data);
}

static void rt2800_eeprom_write(struct rt2x00_dev *rt2x00dev,
				const enum rt2800_eeprom_word word, u16 data)
{
	unsigned int index;

	index = rt2800_eeprom_word_index(rt2x00dev, word);
	rt2x00_eeprom_write(rt2x00dev, index, data);
}

static void rt2800_eeprom_read_from_array(struct rt2x00_dev *rt2x00dev,
					  const enum rt2800_eeprom_word array,
					  unsigned int offset,
					  u16 *data)
{
	unsigned int index;

	index = rt2800_eeprom_word_index(rt2x00dev, array);
	rt2x00_eeprom_read(rt2x00dev, index + offset, data);
}

static int rt2800_enable_wlan_rt3290(struct rt2x00_dev *rt2x00dev)
{
	u32 reg;
	int i, count;

	rt2800_register_read(rt2x00dev, WLAN_FUN_CTRL, &reg);
	if (rt2x00_get_field32(reg, WLAN_EN))
		return 0;

	rt2x00_set_field32(&reg, WLAN_GPIO_OUT_OE_BIT_ALL, 0xff);
	rt2x00_set_field32(&reg, FRC_WL_ANT_SET, 1);
	rt2x00_set_field32(&reg, WLAN_CLK_EN, 0);
	rt2x00_set_field32(&reg, WLAN_EN, 1);
	rt2800_register_write(rt2x00dev, WLAN_FUN_CTRL, reg);

	udelay(REGISTER_BUSY_DELAY);

	count = 0;
	do {
		/*
		 * Check PLL_LD & XTAL_RDY.
		 */
		for (i = 0; i < REGISTER_BUSY_COUNT; i++) {
			rt2800_register_read(rt2x00dev, CMB_CTRL, &reg);
			if (rt2x00_get_field32(reg, PLL_LD) &&
			    rt2x00_get_field32(reg, XTAL_RDY))
				break;
			udelay(REGISTER_BUSY_DELAY);
		}

		if (i >= REGISTER_BUSY_COUNT) {

			if (count >= 10)
				return -EIO;

			rt2800_register_write(rt2x00dev, 0x58, 0x018);
			udelay(REGISTER_BUSY_DELAY);
			rt2800_register_write(rt2x00dev, 0x58, 0x418);
			udelay(REGISTER_BUSY_DELAY);
			rt2800_register_write(rt2x00dev, 0x58, 0x618);
			udelay(REGISTER_BUSY_DELAY);
			count++;
		} else {
			count = 0;
		}

		rt2800_register_read(rt2x00dev, WLAN_FUN_CTRL, &reg);
		rt2x00_set_field32(&reg, PCIE_APP0_CLK_REQ, 0);
		rt2x00_set_field32(&reg, WLAN_CLK_EN, 1);
		rt2x00_set_field32(&reg, WLAN_RESET, 1);
		rt2800_register_write(rt2x00dev, WLAN_FUN_CTRL, reg);
		udelay(10);
		rt2x00_set_field32(&reg, WLAN_RESET, 0);
		rt2800_register_write(rt2x00dev, WLAN_FUN_CTRL, reg);
		udelay(10);
		rt2800_register_write(rt2x00dev, INT_SOURCE_CSR, 0x7fffffff);
	} while (count != 0);

	return 0;
}

void rt2800_mcu_request(struct rt2x00_dev *rt2x00dev,
			const u8 command, const u8 token,
			const u8 arg0, const u8 arg1)
{
	u32 reg;

	/*
	 * SOC devices don't support MCU requests.
	 */
	if (rt2x00_is_soc(rt2x00dev))
		return;

	mutex_lock(&rt2x00dev->csr_mutex);

	/*
	 * Wait until the MCU becomes available, afterwards we
	 * can safely write the new data into the register.
	 */
	if (WAIT_FOR_MCU(rt2x00dev, &reg)) {
		rt2x00_set_field32(&reg, H2M_MAILBOX_CSR_OWNER, 1);
		rt2x00_set_field32(&reg, H2M_MAILBOX_CSR_CMD_TOKEN, token);
		rt2x00_set_field32(&reg, H2M_MAILBOX_CSR_ARG0, arg0);
		rt2x00_set_field32(&reg, H2M_MAILBOX_CSR_ARG1, arg1);
		rt2800_register_write_lock(rt2x00dev, H2M_MAILBOX_CSR, reg);

		reg = 0;
		rt2x00_set_field32(&reg, HOST_CMD_CSR_HOST_COMMAND, command);
		rt2800_register_write_lock(rt2x00dev, HOST_CMD_CSR, reg);
	}

	mutex_unlock(&rt2x00dev->csr_mutex);
}
EXPORT_SYMBOL_GPL(rt2800_mcu_request);

int rt2800_wait_csr_ready(struct rt2x00_dev *rt2x00dev)
{
	unsigned int i = 0;
	u32 reg;

	for (i = 0; i < REGISTER_BUSY_COUNT; i++) {
		rt2800_register_read(rt2x00dev, MAC_CSR0, &reg);
		if (reg && reg != ~0)
			return 0;
		msleep(1);
	}

	rt2x00_err(rt2x00dev, "Unstable hardware\n");
	return -EBUSY;
}
EXPORT_SYMBOL_GPL(rt2800_wait_csr_ready);

int rt2800_wait_wpdma_ready(struct rt2x00_dev *rt2x00dev)
{
	unsigned int i;
	u32 reg;

	/*
	 * Some devices are really slow to respond here. Wait a whole second
	 * before timing out.
	 */
	for (i = 0; i < REGISTER_BUSY_COUNT; i++) {
		rt2800_register_read(rt2x00dev, WPDMA_GLO_CFG, &reg);
		if (!rt2x00_get_field32(reg, WPDMA_GLO_CFG_TX_DMA_BUSY) &&
		    !rt2x00_get_field32(reg, WPDMA_GLO_CFG_RX_DMA_BUSY))
			return 0;

		msleep(10);
	}

	rt2x00_err(rt2x00dev, "WPDMA TX/RX busy [0x%08x]\n", reg);
	return -EACCES;
}
EXPORT_SYMBOL_GPL(rt2800_wait_wpdma_ready);

void rt2800_disable_wpdma(struct rt2x00_dev *rt2x00dev)
{
	u32 reg;

	rt2800_register_read(rt2x00dev, WPDMA_GLO_CFG, &reg);
	rt2x00_set_field32(&reg, WPDMA_GLO_CFG_ENABLE_TX_DMA, 0);
	rt2x00_set_field32(&reg, WPDMA_GLO_CFG_TX_DMA_BUSY, 0);
	rt2x00_set_field32(&reg, WPDMA_GLO_CFG_ENABLE_RX_DMA, 0);
	rt2x00_set_field32(&reg, WPDMA_GLO_CFG_RX_DMA_BUSY, 0);
	rt2x00_set_field32(&reg, WPDMA_GLO_CFG_TX_WRITEBACK_DONE, 1);
	rt2800_register_write(rt2x00dev, WPDMA_GLO_CFG, reg);
}
EXPORT_SYMBOL_GPL(rt2800_disable_wpdma);

void rt2800_get_txwi_rxwi_size(struct rt2x00_dev *rt2x00dev,
			       unsigned short *txwi_size,
			       unsigned short *rxwi_size)
{
	switch (rt2x00dev->chip.rt) {
	case RT3593:
		*txwi_size = TXWI_DESC_SIZE_4WORDS;
		*rxwi_size = RXWI_DESC_SIZE_5WORDS;
		break;

	case RT5592:
		*txwi_size = TXWI_DESC_SIZE_5WORDS;
		*rxwi_size = RXWI_DESC_SIZE_6WORDS;
		break;

	default:
		*txwi_size = TXWI_DESC_SIZE_4WORDS;
		*rxwi_size = RXWI_DESC_SIZE_4WORDS;
		break;
	}
}
EXPORT_SYMBOL_GPL(rt2800_get_txwi_rxwi_size);

static bool rt2800_check_firmware_crc(const u8 *data, const size_t len)
{
	u16 fw_crc;
	u16 crc;

	/*
	 * The last 2 bytes in the firmware array are the crc checksum itself,
	 * this means that we should never pass those 2 bytes to the crc
	 * algorithm.
	 */
	fw_crc = (data[len - 2] << 8 | data[len - 1]);

	/*
	 * Use the crc ccitt algorithm.
	 * This will return the same value as the legacy driver which
	 * used bit ordering reversion on the both the firmware bytes
	 * before input input as well as on the final output.
	 * Obviously using crc ccitt directly is much more efficient.
	 */
	crc = crc_ccitt(~0, data, len - 2);

	/*
	 * There is a small difference between the crc-itu-t + bitrev and
	 * the crc-ccitt crc calculation. In the latter method the 2 bytes
	 * will be swapped, use swab16 to convert the crc to the correct
	 * value.
	 */
	crc = swab16(crc);

	return fw_crc == crc;
}

int rt2800_check_firmware(struct rt2x00_dev *rt2x00dev,
			  const u8 *data, const size_t len)
{
	size_t offset = 0;
	size_t fw_len;
	bool multiple;

	/*
	 * PCI(e) & SOC devices require firmware with a length
	 * of 8kb. USB devices require firmware files with a length
	 * of 4kb. Certain USB chipsets however require different firmware,
	 * which Ralink only provides attached to the original firmware
	 * file. Thus for USB devices, firmware files have a length
	 * which is a multiple of 4kb. The firmware for rt3290 chip also
	 * have a length which is a multiple of 4kb.
	 */
	if (rt2x00_is_usb(rt2x00dev) || rt2x00_rt(rt2x00dev, RT3290))
		fw_len = 4096;
	else
		fw_len = 8192;

	multiple = true;
	/*
	 * Validate the firmware length
	 */
	if (len != fw_len && (!multiple || (len % fw_len) != 0))
		return FW_BAD_LENGTH;

	/*
	 * Check if the chipset requires one of the upper parts
	 * of the firmware.
	 */
	if (rt2x00_is_usb(rt2x00dev) &&
	    !rt2x00_rt(rt2x00dev, RT2860) &&
	    !rt2x00_rt(rt2x00dev, RT2872) &&
	    !rt2x00_rt(rt2x00dev, RT3070) &&
	    ((len / fw_len) == 1))
		return FW_BAD_VERSION;

	/*
	 * 8kb firmware files must be checked as if it were
	 * 2 separate firmware files.
	 */
	while (offset < len) {
		if (!rt2800_check_firmware_crc(data + offset, fw_len))
			return FW_BAD_CRC;

		offset += fw_len;
	}

	return FW_OK;
}
EXPORT_SYMBOL_GPL(rt2800_check_firmware);

int rt2800_load_firmware(struct rt2x00_dev *rt2x00dev,
			 const u8 *data, const size_t len)
{
	unsigned int i;
	u32 reg;
	int retval;

	if (rt2x00_rt(rt2x00dev, RT3290)) {
		retval = rt2800_enable_wlan_rt3290(rt2x00dev);
		if (retval)
			return -EBUSY;
	}

	/*
	 * If driver doesn't wake up firmware here,
	 * rt2800_load_firmware will hang forever when interface is up again.
	 */
	rt2800_register_write(rt2x00dev, AUTOWAKEUP_CFG, 0x00000000);

	/*
	 * Wait for stable hardware.
	 */
	if (rt2800_wait_csr_ready(rt2x00dev))
		return -EBUSY;

	if (rt2x00_is_pci(rt2x00dev)) {
		if (rt2x00_rt(rt2x00dev, RT3290) ||
		    rt2x00_rt(rt2x00dev, RT3572) ||
		    rt2x00_rt(rt2x00dev, RT5390) ||
		    rt2x00_rt(rt2x00dev, RT5392)) {
			rt2800_register_read(rt2x00dev, AUX_CTRL, &reg);
			rt2x00_set_field32(&reg, AUX_CTRL_FORCE_PCIE_CLK, 1);
			rt2x00_set_field32(&reg, AUX_CTRL_WAKE_PCIE_EN, 1);
			rt2800_register_write(rt2x00dev, AUX_CTRL, reg);
		}
		rt2800_register_write(rt2x00dev, PWR_PIN_CFG, 0x00000002);
	}

	rt2800_disable_wpdma(rt2x00dev);

	/*
	 * Write firmware to the device.
	 */
	rt2800_drv_write_firmware(rt2x00dev, data, len);

	/*
	 * Wait for device to stabilize.
	 */
	for (i = 0; i < REGISTER_BUSY_COUNT; i++) {
		rt2800_register_read(rt2x00dev, PBF_SYS_CTRL, &reg);
		if (rt2x00_get_field32(reg, PBF_SYS_CTRL_READY))
			break;
		msleep(1);
	}

	if (i == REGISTER_BUSY_COUNT) {
		rt2x00_err(rt2x00dev, "PBF system register not ready\n");
		return -EBUSY;
	}

	/*
	 * Disable DMA, will be reenabled later when enabling
	 * the radio.
	 */
	rt2800_disable_wpdma(rt2x00dev);

	/*
	 * Initialize firmware.
	 */
	rt2800_register_write(rt2x00dev, H2M_BBP_AGENT, 0);
	rt2800_register_write(rt2x00dev, H2M_MAILBOX_CSR, 0);
	if (rt2x00_is_usb(rt2x00dev)) {
		rt2800_register_write(rt2x00dev, H2M_INT_SRC, 0);
		rt2800_mcu_request(rt2x00dev, MCU_BOOT_SIGNAL, 0, 0, 0);
	}
	msleep(1);

	return 0;
}
EXPORT_SYMBOL_GPL(rt2800_load_firmware);

void rt2800_write_tx_data(struct queue_entry *entry,
			  struct txentry_desc *txdesc)
{
	__le32 *txwi = rt2800_drv_get_txwi(entry);
	u32 word;
	int i;

	/*
	 * Initialize TX Info descriptor
	 */
	rt2x00_desc_read(txwi, 0, &word);
	rt2x00_set_field32(&word, TXWI_W0_FRAG,
			   test_bit(ENTRY_TXD_MORE_FRAG, &txdesc->flags));
	rt2x00_set_field32(&word, TXWI_W0_MIMO_PS,
			   test_bit(ENTRY_TXD_HT_MIMO_PS, &txdesc->flags));
	rt2x00_set_field32(&word, TXWI_W0_CF_ACK, 0);
	rt2x00_set_field32(&word, TXWI_W0_TS,
			   test_bit(ENTRY_TXD_REQ_TIMESTAMP, &txdesc->flags));
	rt2x00_set_field32(&word, TXWI_W0_AMPDU,
			   test_bit(ENTRY_TXD_HT_AMPDU, &txdesc->flags));
	rt2x00_set_field32(&word, TXWI_W0_MPDU_DENSITY,
			   txdesc->u.ht.mpdu_density);
	rt2x00_set_field32(&word, TXWI_W0_TX_OP, txdesc->u.ht.txop);
	rt2x00_set_field32(&word, TXWI_W0_MCS, txdesc->u.ht.mcs);
	rt2x00_set_field32(&word, TXWI_W0_BW,
			   test_bit(ENTRY_TXD_HT_BW_40, &txdesc->flags));
	rt2x00_set_field32(&word, TXWI_W0_SHORT_GI,
			   test_bit(ENTRY_TXD_HT_SHORT_GI, &txdesc->flags));
	rt2x00_set_field32(&word, TXWI_W0_STBC, txdesc->u.ht.stbc);
	rt2x00_set_field32(&word, TXWI_W0_PHYMODE, txdesc->rate_mode);
	rt2x00_desc_write(txwi, 0, word);

	rt2x00_desc_read(txwi, 1, &word);
	rt2x00_set_field32(&word, TXWI_W1_ACK,
			   test_bit(ENTRY_TXD_ACK, &txdesc->flags));
	rt2x00_set_field32(&word, TXWI_W1_NSEQ,
			   test_bit(ENTRY_TXD_GENERATE_SEQ, &txdesc->flags));
	rt2x00_set_field32(&word, TXWI_W1_BW_WIN_SIZE, txdesc->u.ht.ba_size);
	rt2x00_set_field32(&word, TXWI_W1_WIRELESS_CLI_ID,
			   test_bit(ENTRY_TXD_ENCRYPT, &txdesc->flags) ?
			   txdesc->key_idx : txdesc->u.ht.wcid);
	rt2x00_set_field32(&word, TXWI_W1_MPDU_TOTAL_BYTE_COUNT,
			   txdesc->length);
	rt2x00_set_field32(&word, TXWI_W1_PACKETID_QUEUE, entry->queue->qid);
	rt2x00_set_field32(&word, TXWI_W1_PACKETID_ENTRY, (entry->entry_idx % 3) + 1);
	rt2x00_desc_write(txwi, 1, word);

	/*
	 * Always write 0 to IV/EIV fields (word 2 and 3), hardware will insert
	 * the IV from the IVEIV register when TXD_W3_WIV is set to 0.
	 * When TXD_W3_WIV is set to 1 it will use the IV data
	 * from the descriptor. The TXWI_W1_WIRELESS_CLI_ID indicates which
	 * crypto entry in the registers should be used to encrypt the frame.
	 *
	 * Nulify all remaining words as well, we don't know how to program them.
	 */
	for (i = 2; i < entry->queue->winfo_size / sizeof(__le32); i++)
		_rt2x00_desc_write(txwi, i, 0);
}
EXPORT_SYMBOL_GPL(rt2800_write_tx_data);

static int rt2800_agc_to_rssi(struct rt2x00_dev *rt2x00dev, u32 rxwi_w2)
{
	s8 rssi0 = rt2x00_get_field32(rxwi_w2, RXWI_W2_RSSI0);
	s8 rssi1 = rt2x00_get_field32(rxwi_w2, RXWI_W2_RSSI1);
	s8 rssi2 = rt2x00_get_field32(rxwi_w2, RXWI_W2_RSSI2);
	u16 eeprom;
	u8 offset0;
	u8 offset1;
	u8 offset2;

	if (rt2x00dev->curr_band == IEEE80211_BAND_2GHZ) {
		rt2800_eeprom_read(rt2x00dev, EEPROM_RSSI_BG, &eeprom);
		offset0 = rt2x00_get_field16(eeprom, EEPROM_RSSI_BG_OFFSET0);
		offset1 = rt2x00_get_field16(eeprom, EEPROM_RSSI_BG_OFFSET1);
		rt2800_eeprom_read(rt2x00dev, EEPROM_RSSI_BG2, &eeprom);
		offset2 = rt2x00_get_field16(eeprom, EEPROM_RSSI_BG2_OFFSET2);
	} else {
		rt2800_eeprom_read(rt2x00dev, EEPROM_RSSI_A, &eeprom);
		offset0 = rt2x00_get_field16(eeprom, EEPROM_RSSI_A_OFFSET0);
		offset1 = rt2x00_get_field16(eeprom, EEPROM_RSSI_A_OFFSET1);
		rt2800_eeprom_read(rt2x00dev, EEPROM_RSSI_A2, &eeprom);
		offset2 = rt2x00_get_field16(eeprom, EEPROM_RSSI_A2_OFFSET2);
	}

	/*
	 * Convert the value from the descriptor into the RSSI value
	 * If the value in the descriptor is 0, it is considered invalid
	 * and the default (extremely low) rssi value is assumed
	 */
	rssi0 = (rssi0) ? (-12 - offset0 - rt2x00dev->lna_gain - rssi0) : -128;
	rssi1 = (rssi1) ? (-12 - offset1 - rt2x00dev->lna_gain - rssi1) : -128;
	rssi2 = (rssi2) ? (-12 - offset2 - rt2x00dev->lna_gain - rssi2) : -128;

	/*
	 * mac80211 only accepts a single RSSI value. Calculating the
	 * average doesn't deliver a fair answer either since -60:-60 would
	 * be considered equally good as -50:-70 while the second is the one
	 * which gives less energy...
	 */
	rssi0 = max(rssi0, rssi1);
	return (int)max(rssi0, rssi2);
}

void rt2800_process_rxwi(struct queue_entry *entry,
			 struct rxdone_entry_desc *rxdesc)
{
	__le32 *rxwi = (__le32 *) entry->skb->data;
	u32 word;

	rt2x00_desc_read(rxwi, 0, &word);

	rxdesc->cipher = rt2x00_get_field32(word, RXWI_W0_UDF);
	rxdesc->size = rt2x00_get_field32(word, RXWI_W0_MPDU_TOTAL_BYTE_COUNT);

	rt2x00_desc_read(rxwi, 1, &word);

	if (rt2x00_get_field32(word, RXWI_W1_SHORT_GI))
		rxdesc->flags |= RX_FLAG_SHORT_GI;

	if (rt2x00_get_field32(word, RXWI_W1_BW))
		rxdesc->flags |= RX_FLAG_40MHZ;

	/*
	 * Detect RX rate, always use MCS as signal type.
	 */
	rxdesc->dev_flags |= RXDONE_SIGNAL_MCS;
	rxdesc->signal = rt2x00_get_field32(word, RXWI_W1_MCS);
	rxdesc->rate_mode = rt2x00_get_field32(word, RXWI_W1_PHYMODE);

	/*
	 * Mask of 0x8 bit to remove the short preamble flag.
	 */
	if (rxdesc->rate_mode == RATE_MODE_CCK)
		rxdesc->signal &= ~0x8;

	rt2x00_desc_read(rxwi, 2, &word);

	/*
	 * Convert descriptor AGC value to RSSI value.
	 */
	rxdesc->rssi = rt2800_agc_to_rssi(entry->queue->rt2x00dev, word);
	/*
	 * Remove RXWI descriptor from start of the buffer.
	 */
	skb_pull(entry->skb, entry->queue->winfo_size);
}
EXPORT_SYMBOL_GPL(rt2800_process_rxwi);

void rt2800_txdone_entry(struct queue_entry *entry, u32 status, __le32 *txwi)
{
	struct rt2x00_dev *rt2x00dev = entry->queue->rt2x00dev;
	struct skb_frame_desc *skbdesc = get_skb_frame_desc(entry->skb);
	struct txdone_entry_desc txdesc;
	u32 word;
	u16 mcs, real_mcs;
	int aggr, ampdu;

	/*
	 * Obtain the status about this packet.
	 */
	txdesc.flags = 0;
	rt2x00_desc_read(txwi, 0, &word);

	mcs = rt2x00_get_field32(word, TXWI_W0_MCS);
	ampdu = rt2x00_get_field32(word, TXWI_W0_AMPDU);

	real_mcs = rt2x00_get_field32(status, TX_STA_FIFO_MCS);
	aggr = rt2x00_get_field32(status, TX_STA_FIFO_TX_AGGRE);

	/*
	 * If a frame was meant to be sent as a single non-aggregated MPDU
	 * but ended up in an aggregate the used tx rate doesn't correlate
	 * with the one specified in the TXWI as the whole aggregate is sent
	 * with the same rate.
	 *
	 * For example: two frames are sent to rt2x00, the first one sets
	 * AMPDU=1 and requests MCS7 whereas the second frame sets AMDPU=0
	 * and requests MCS15. If the hw aggregates both frames into one
	 * AMDPU the tx status for both frames will contain MCS7 although
	 * the frame was sent successfully.
	 *
	 * Hence, replace the requested rate with the real tx rate to not
	 * confuse the rate control algortihm by providing clearly wrong
	 * data.
	 */
	if (unlikely(aggr == 1 && ampdu == 0 && real_mcs != mcs)) {
		skbdesc->tx_rate_idx = real_mcs;
		mcs = real_mcs;
	}

	if (aggr == 1 || ampdu == 1)
		__set_bit(TXDONE_AMPDU, &txdesc.flags);

	/*
	 * Ralink has a retry mechanism using a global fallback
	 * table. We setup this fallback table to try the immediate
	 * lower rate for all rates. In the TX_STA_FIFO, the MCS field
	 * always contains the MCS used for the last transmission, be
	 * it successful or not.
	 */
	if (rt2x00_get_field32(status, TX_STA_FIFO_TX_SUCCESS)) {
		/*
		 * Transmission succeeded. The number of retries is
		 * mcs - real_mcs
		 */
		__set_bit(TXDONE_SUCCESS, &txdesc.flags);
		txdesc.retry = ((mcs > real_mcs) ? mcs - real_mcs : 0);
	} else {
		/*
		 * Transmission failed. The number of retries is
		 * always 7 in this case (for a total number of 8
		 * frames sent).
		 */
		__set_bit(TXDONE_FAILURE, &txdesc.flags);
		txdesc.retry = rt2x00dev->long_retry;
	}

	/*
	 * the frame was retried at least once
	 * -> hw used fallback rates
	 */
	if (txdesc.retry)
		__set_bit(TXDONE_FALLBACK, &txdesc.flags);

	rt2x00lib_txdone(entry, &txdesc);
}
EXPORT_SYMBOL_GPL(rt2800_txdone_entry);

static unsigned int rt2800_hw_beacon_base(struct rt2x00_dev *rt2x00dev,
					  unsigned int index)
{
	return HW_BEACON_BASE(index);
}

static inline u8 rt2800_get_beacon_offset(struct rt2x00_dev *rt2x00dev,
					  unsigned int index)
{
	return BEACON_BASE_TO_OFFSET(rt2800_hw_beacon_base(rt2x00dev, index));
}

void rt2800_write_beacon(struct queue_entry *entry, struct txentry_desc *txdesc)
{
	struct rt2x00_dev *rt2x00dev = entry->queue->rt2x00dev;
	struct skb_frame_desc *skbdesc = get_skb_frame_desc(entry->skb);
	unsigned int beacon_base;
	unsigned int padding_len;
	u32 orig_reg, reg;
	const int txwi_desc_size = entry->queue->winfo_size;

	/*
	 * Disable beaconing while we are reloading the beacon data,
	 * otherwise we might be sending out invalid data.
	 */
	rt2800_register_read(rt2x00dev, BCN_TIME_CFG, &reg);
	orig_reg = reg;
	rt2x00_set_field32(&reg, BCN_TIME_CFG_BEACON_GEN, 0);
	rt2800_register_write(rt2x00dev, BCN_TIME_CFG, reg);

	/*
	 * Add space for the TXWI in front of the skb.
	 */
	memset(skb_push(entry->skb, txwi_desc_size), 0, txwi_desc_size);

	/*
	 * Register descriptor details in skb frame descriptor.
	 */
	skbdesc->flags |= SKBDESC_DESC_IN_SKB;
	skbdesc->desc = entry->skb->data;
	skbdesc->desc_len = txwi_desc_size;

	/*
	 * Add the TXWI for the beacon to the skb.
	 */
	rt2800_write_tx_data(entry, txdesc);

	/*
	 * Dump beacon to userspace through debugfs.
	 */
	rt2x00debug_dump_frame(rt2x00dev, DUMP_FRAME_BEACON, entry->skb);

	/*
	 * Write entire beacon with TXWI and padding to register.
	 */
	padding_len = roundup(entry->skb->len, 4) - entry->skb->len;
	if (padding_len && skb_pad(entry->skb, padding_len)) {
		rt2x00_err(rt2x00dev, "Failure padding beacon, aborting\n");
		/* skb freed by skb_pad() on failure */
		entry->skb = NULL;
		rt2800_register_write(rt2x00dev, BCN_TIME_CFG, orig_reg);
		return;
	}

	beacon_base = rt2800_hw_beacon_base(rt2x00dev, entry->entry_idx);

	rt2800_register_multiwrite(rt2x00dev, beacon_base, entry->skb->data,
				   entry->skb->len + padding_len);

	/*
	 * Enable beaconing again.
	 */
	rt2x00_set_field32(&reg, BCN_TIME_CFG_BEACON_GEN, 1);
	rt2800_register_write(rt2x00dev, BCN_TIME_CFG, reg);

	/*
	 * Clean up beacon skb.
	 */
	dev_kfree_skb_any(entry->skb);
	entry->skb = NULL;
}
EXPORT_SYMBOL_GPL(rt2800_write_beacon);

static inline void rt2800_clear_beacon_register(struct rt2x00_dev *rt2x00dev,
						unsigned int index)
{
	int i;
	const int txwi_desc_size = rt2x00dev->bcn->winfo_size;
	unsigned int beacon_base;

	beacon_base = rt2800_hw_beacon_base(rt2x00dev, index);

	/*
	 * For the Beacon base registers we only need to clear
	 * the whole TXWI which (when set to 0) will invalidate
	 * the entire beacon.
	 */
	for (i = 0; i < txwi_desc_size; i += sizeof(__le32))
		rt2800_register_write(rt2x00dev, beacon_base + i, 0);
}

void rt2800_clear_beacon(struct queue_entry *entry)
{
	struct rt2x00_dev *rt2x00dev = entry->queue->rt2x00dev;
	u32 reg;

	/*
	 * Disable beaconing while we are reloading the beacon data,
	 * otherwise we might be sending out invalid data.
	 */
	rt2800_register_read(rt2x00dev, BCN_TIME_CFG, &reg);
	rt2x00_set_field32(&reg, BCN_TIME_CFG_BEACON_GEN, 0);
	rt2800_register_write(rt2x00dev, BCN_TIME_CFG, reg);

	/*
	 * Clear beacon.
	 */
	rt2800_clear_beacon_register(rt2x00dev, entry->entry_idx);

	/*
	 * Enabled beaconing again.
	 */
	rt2x00_set_field32(&reg, BCN_TIME_CFG_BEACON_GEN, 1);
	rt2800_register_write(rt2x00dev, BCN_TIME_CFG, reg);
}
EXPORT_SYMBOL_GPL(rt2800_clear_beacon);

#ifdef CONFIG_RT2X00_LIB_DEBUGFS
const struct rt2x00debug rt2800_rt2x00debug = {
	.owner	= THIS_MODULE,
	.csr	= {
		.read		= rt2800_register_read,
		.write		= rt2800_register_write,
		.flags		= RT2X00DEBUGFS_OFFSET,
		.word_base	= CSR_REG_BASE,
		.word_size	= sizeof(u32),
		.word_count	= CSR_REG_SIZE / sizeof(u32),
	},
	.eeprom	= {
		/* NOTE: The local EEPROM access functions can't
		 * be used here, use the generic versions instead.
		 */
		.read		= rt2x00_eeprom_read,
		.write		= rt2x00_eeprom_write,
		.word_base	= EEPROM_BASE,
		.word_size	= sizeof(u16),
		.word_count	= EEPROM_SIZE / sizeof(u16),
	},
	.bbp	= {
		.read		= rt2800_bbp_read,
		.write		= rt2800_bbp_write,
		.word_base	= BBP_BASE,
		.word_size	= sizeof(u8),
		.word_count	= BBP_SIZE / sizeof(u8),
	},
	.rf	= {
		.read		= rt2x00_rf_read,
		.write		= rt2800_rf_write,
		.word_base	= RF_BASE,
		.word_size	= sizeof(u32),
		.word_count	= RF_SIZE / sizeof(u32),
	},
	.rfcsr	= {
		.read		= rt2800_rfcsr_read,
		.write		= rt2800_rfcsr_write,
		.word_base	= RFCSR_BASE,
		.word_size	= sizeof(u8),
		.word_count	= RFCSR_SIZE / sizeof(u8),
	},
};
EXPORT_SYMBOL_GPL(rt2800_rt2x00debug);
#endif /* CONFIG_RT2X00_LIB_DEBUGFS */

int rt2800_rfkill_poll(struct rt2x00_dev *rt2x00dev)
{
	u32 reg;

	if (rt2x00_rt(rt2x00dev, RT3290)) {
		rt2800_register_read(rt2x00dev, WLAN_FUN_CTRL, &reg);
		return rt2x00_get_field32(reg, WLAN_GPIO_IN_BIT0);
	} else {
		rt2800_register_read(rt2x00dev, GPIO_CTRL, &reg);
		return rt2x00_get_field32(reg, GPIO_CTRL_VAL2);
	}
}
EXPORT_SYMBOL_GPL(rt2800_rfkill_poll);

#ifdef CONFIG_RT2X00_LIB_LEDS
static void rt2800_brightness_set(struct led_classdev *led_cdev,
				  enum led_brightness brightness)
{
	struct rt2x00_led *led =
	    container_of(led_cdev, struct rt2x00_led, led_dev);
	unsigned int enabled = brightness != LED_OFF;
	unsigned int bg_mode =
	    (enabled && led->rt2x00dev->curr_band == IEEE80211_BAND_2GHZ);
	unsigned int polarity =
		rt2x00_get_field16(led->rt2x00dev->led_mcu_reg,
				   EEPROM_FREQ_LED_POLARITY);
	unsigned int ledmode =
		rt2x00_get_field16(led->rt2x00dev->led_mcu_reg,
				   EEPROM_FREQ_LED_MODE);
	u32 reg;

	/* Check for SoC (SOC devices don't support MCU requests) */
	if (rt2x00_is_soc(led->rt2x00dev)) {
		rt2800_register_read(led->rt2x00dev, LED_CFG, &reg);

		/* Set LED Polarity */
		rt2x00_set_field32(&reg, LED_CFG_LED_POLAR, polarity);

		/* Set LED Mode */
		if (led->type == LED_TYPE_RADIO) {
			rt2x00_set_field32(&reg, LED_CFG_G_LED_MODE,
					   enabled ? 3 : 0);
		} else if (led->type == LED_TYPE_ASSOC) {
			rt2x00_set_field32(&reg, LED_CFG_Y_LED_MODE,
					   enabled ? 3 : 0);
		} else if (led->type == LED_TYPE_QUALITY) {
			rt2x00_set_field32(&reg, LED_CFG_R_LED_MODE,
					   enabled ? 3 : 0);
		}

		rt2800_register_write(led->rt2x00dev, LED_CFG, reg);

	} else {
		if (led->type == LED_TYPE_RADIO) {
			rt2800_mcu_request(led->rt2x00dev, MCU_LED, 0xff, ledmode,
					      enabled ? 0x20 : 0);
		} else if (led->type == LED_TYPE_ASSOC) {
			rt2800_mcu_request(led->rt2x00dev, MCU_LED, 0xff, ledmode,
					      enabled ? (bg_mode ? 0x60 : 0xa0) : 0x20);
		} else if (led->type == LED_TYPE_QUALITY) {
			/*
			 * The brightness is divided into 6 levels (0 - 5),
			 * The specs tell us the following levels:
			 *	0, 1 ,3, 7, 15, 31
			 * to determine the level in a simple way we can simply
			 * work with bitshifting:
			 *	(1 << level) - 1
			 */
			rt2800_mcu_request(led->rt2x00dev, MCU_LED_STRENGTH, 0xff,
					      (1 << brightness / (LED_FULL / 6)) - 1,
					      polarity);
		}
	}
}

static void rt2800_init_led(struct rt2x00_dev *rt2x00dev,
		     struct rt2x00_led *led, enum led_type type)
{
	led->rt2x00dev = rt2x00dev;
	led->type = type;
	led->led_dev.brightness_set = rt2800_brightness_set;
	led->flags = LED_INITIALIZED;
}
#endif /* CONFIG_RT2X00_LIB_LEDS */

/*
 * Configuration handlers.
 */
static void rt2800_config_wcid(struct rt2x00_dev *rt2x00dev,
			       const u8 *address,
			       int wcid)
{
	struct mac_wcid_entry wcid_entry;
	u32 offset;

	offset = MAC_WCID_ENTRY(wcid);

	memset(&wcid_entry, 0xff, sizeof(wcid_entry));
	if (address)
		memcpy(wcid_entry.mac, address, ETH_ALEN);

	rt2800_register_multiwrite(rt2x00dev, offset,
				      &wcid_entry, sizeof(wcid_entry));
}

static void rt2800_delete_wcid_attr(struct rt2x00_dev *rt2x00dev, int wcid)
{
	u32 offset;
	offset = MAC_WCID_ATTR_ENTRY(wcid);
	rt2800_register_write(rt2x00dev, offset, 0);
}

static void rt2800_config_wcid_attr_bssidx(struct rt2x00_dev *rt2x00dev,
					   int wcid, u32 bssidx)
{
	u32 offset = MAC_WCID_ATTR_ENTRY(wcid);
	u32 reg;

	/*
	 * The BSS Idx numbers is split in a main value of 3 bits,
	 * and a extended field for adding one additional bit to the value.
	 */
	rt2800_register_read(rt2x00dev, offset, &reg);
	rt2x00_set_field32(&reg, MAC_WCID_ATTRIBUTE_BSS_IDX, (bssidx & 0x7));
	rt2x00_set_field32(&reg, MAC_WCID_ATTRIBUTE_BSS_IDX_EXT,
			   (bssidx & 0x8) >> 3);
	rt2800_register_write(rt2x00dev, offset, reg);
}

static void rt2800_config_wcid_attr_cipher(struct rt2x00_dev *rt2x00dev,
					   struct rt2x00lib_crypto *crypto,
					   struct ieee80211_key_conf *key)
{
	struct mac_iveiv_entry iveiv_entry;
	u32 offset;
	u32 reg;

	offset = MAC_WCID_ATTR_ENTRY(key->hw_key_idx);

	if (crypto->cmd == SET_KEY) {
		rt2800_register_read(rt2x00dev, offset, &reg);
		rt2x00_set_field32(&reg, MAC_WCID_ATTRIBUTE_KEYTAB,
				   !!(key->flags & IEEE80211_KEY_FLAG_PAIRWISE));
		/*
		 * Both the cipher as the BSS Idx numbers are split in a main
		 * value of 3 bits, and a extended field for adding one additional
		 * bit to the value.
		 */
		rt2x00_set_field32(&reg, MAC_WCID_ATTRIBUTE_CIPHER,
				   (crypto->cipher & 0x7));
		rt2x00_set_field32(&reg, MAC_WCID_ATTRIBUTE_CIPHER_EXT,
				   (crypto->cipher & 0x8) >> 3);
		rt2x00_set_field32(&reg, MAC_WCID_ATTRIBUTE_RX_WIUDF, crypto->cipher);
		rt2800_register_write(rt2x00dev, offset, reg);
	} else {
		/* Delete the cipher without touching the bssidx */
		rt2800_register_read(rt2x00dev, offset, &reg);
		rt2x00_set_field32(&reg, MAC_WCID_ATTRIBUTE_KEYTAB, 0);
		rt2x00_set_field32(&reg, MAC_WCID_ATTRIBUTE_CIPHER, 0);
		rt2x00_set_field32(&reg, MAC_WCID_ATTRIBUTE_CIPHER_EXT, 0);
		rt2x00_set_field32(&reg, MAC_WCID_ATTRIBUTE_RX_WIUDF, 0);
		rt2800_register_write(rt2x00dev, offset, reg);
	}

	offset = MAC_IVEIV_ENTRY(key->hw_key_idx);

	memset(&iveiv_entry, 0, sizeof(iveiv_entry));
	if ((crypto->cipher == CIPHER_TKIP) ||
	    (crypto->cipher == CIPHER_TKIP_NO_MIC) ||
	    (crypto->cipher == CIPHER_AES))
		iveiv_entry.iv[3] |= 0x20;
	iveiv_entry.iv[3] |= key->keyidx << 6;
	rt2800_register_multiwrite(rt2x00dev, offset,
				      &iveiv_entry, sizeof(iveiv_entry));
}

int rt2800_config_shared_key(struct rt2x00_dev *rt2x00dev,
			     struct rt2x00lib_crypto *crypto,
			     struct ieee80211_key_conf *key)
{
	struct hw_key_entry key_entry;
	struct rt2x00_field32 field;
	u32 offset;
	u32 reg;

	if (crypto->cmd == SET_KEY) {
		key->hw_key_idx = (4 * crypto->bssidx) + key->keyidx;

		memcpy(key_entry.key, crypto->key,
		       sizeof(key_entry.key));
		memcpy(key_entry.tx_mic, crypto->tx_mic,
		       sizeof(key_entry.tx_mic));
		memcpy(key_entry.rx_mic, crypto->rx_mic,
		       sizeof(key_entry.rx_mic));

		offset = SHARED_KEY_ENTRY(key->hw_key_idx);
		rt2800_register_multiwrite(rt2x00dev, offset,
					      &key_entry, sizeof(key_entry));
	}

	/*
	 * The cipher types are stored over multiple registers
	 * starting with SHARED_KEY_MODE_BASE each word will have
	 * 32 bits and contains the cipher types for 2 bssidx each.
	 * Using the correct defines correctly will cause overhead,
	 * so just calculate the correct offset.
	 */
	field.bit_offset = 4 * (key->hw_key_idx % 8);
	field.bit_mask = 0x7 << field.bit_offset;

	offset = SHARED_KEY_MODE_ENTRY(key->hw_key_idx / 8);

	rt2800_register_read(rt2x00dev, offset, &reg);
	rt2x00_set_field32(&reg, field,
			   (crypto->cmd == SET_KEY) * crypto->cipher);
	rt2800_register_write(rt2x00dev, offset, reg);

	/*
	 * Update WCID information
	 */
	rt2800_config_wcid(rt2x00dev, crypto->address, key->hw_key_idx);
	rt2800_config_wcid_attr_bssidx(rt2x00dev, key->hw_key_idx,
				       crypto->bssidx);
	rt2800_config_wcid_attr_cipher(rt2x00dev, crypto, key);

	return 0;
}
EXPORT_SYMBOL_GPL(rt2800_config_shared_key);

static inline int rt2800_find_wcid(struct rt2x00_dev *rt2x00dev)
{
	struct mac_wcid_entry wcid_entry;
	int idx;
	u32 offset;

	/*
	 * Search for the first free WCID entry and return the corresponding
	 * index.
	 *
	 * Make sure the WCID starts _after_ the last possible shared key
	 * entry (>32).
	 *
	 * Since parts of the pairwise key table might be shared with
	 * the beacon frame buffers 6 & 7 we should only write into the
	 * first 222 entries.
	 */
	for (idx = 33; idx <= 222; idx++) {
		offset = MAC_WCID_ENTRY(idx);
		rt2800_register_multiread(rt2x00dev, offset, &wcid_entry,
					  sizeof(wcid_entry));
		if (is_broadcast_ether_addr(wcid_entry.mac))
			return idx;
	}

	/*
	 * Use -1 to indicate that we don't have any more space in the WCID
	 * table.
	 */
	return -1;
}

int rt2800_config_pairwise_key(struct rt2x00_dev *rt2x00dev,
			       struct rt2x00lib_crypto *crypto,
			       struct ieee80211_key_conf *key)
{
	struct hw_key_entry key_entry;
	u32 offset;

	if (crypto->cmd == SET_KEY) {
		/*
		 * Allow key configuration only for STAs that are
		 * known by the hw.
		 */
		if (crypto->wcid < 0)
			return -ENOSPC;
		key->hw_key_idx = crypto->wcid;

		memcpy(key_entry.key, crypto->key,
		       sizeof(key_entry.key));
		memcpy(key_entry.tx_mic, crypto->tx_mic,
		       sizeof(key_entry.tx_mic));
		memcpy(key_entry.rx_mic, crypto->rx_mic,
		       sizeof(key_entry.rx_mic));

		offset = PAIRWISE_KEY_ENTRY(key->hw_key_idx);
		rt2800_register_multiwrite(rt2x00dev, offset,
					      &key_entry, sizeof(key_entry));
	}

	/*
	 * Update WCID information
	 */
	rt2800_config_wcid_attr_cipher(rt2x00dev, crypto, key);

	return 0;
}
EXPORT_SYMBOL_GPL(rt2800_config_pairwise_key);

int rt2800_sta_add(struct rt2x00_dev *rt2x00dev, struct ieee80211_vif *vif,
		   struct ieee80211_sta *sta)
{
	int wcid;
	struct rt2x00_sta *sta_priv = sta_to_rt2x00_sta(sta);

	/*
	 * Find next free WCID.
	 */
	wcid = rt2800_find_wcid(rt2x00dev);

	/*
	 * Store selected wcid even if it is invalid so that we can
	 * later decide if the STA is uploaded into the hw.
	 */
	sta_priv->wcid = wcid;

	/*
	 * No space left in the device, however, we can still communicate
	 * with the STA -> No error.
	 */
	if (wcid < 0)
		return 0;

	/*
	 * Clean up WCID attributes and write STA address to the device.
	 */
	rt2800_delete_wcid_attr(rt2x00dev, wcid);
	rt2800_config_wcid(rt2x00dev, sta->addr, wcid);
	rt2800_config_wcid_attr_bssidx(rt2x00dev, wcid,
				       rt2x00lib_get_bssidx(rt2x00dev, vif));
	return 0;
}
EXPORT_SYMBOL_GPL(rt2800_sta_add);

int rt2800_sta_remove(struct rt2x00_dev *rt2x00dev, int wcid)
{
	/*
	 * Remove WCID entry, no need to clean the attributes as they will
	 * get renewed when the WCID is reused.
	 */
	rt2800_config_wcid(rt2x00dev, NULL, wcid);

	return 0;
}
EXPORT_SYMBOL_GPL(rt2800_sta_remove);

void rt2800_config_filter(struct rt2x00_dev *rt2x00dev,
			  const unsigned int filter_flags)
{
	u32 reg;

	/*
	 * Start configuration steps.
	 * Note that the version error will always be dropped
	 * and broadcast frames will always be accepted since
	 * there is no filter for it at this time.
	 */
	rt2800_register_read(rt2x00dev, RX_FILTER_CFG, &reg);
	rt2x00_set_field32(&reg, RX_FILTER_CFG_DROP_CRC_ERROR,
			   !(filter_flags & FIF_FCSFAIL));
	rt2x00_set_field32(&reg, RX_FILTER_CFG_DROP_PHY_ERROR,
			   !(filter_flags & FIF_PLCPFAIL));
	rt2x00_set_field32(&reg, RX_FILTER_CFG_DROP_NOT_TO_ME,
			   !(filter_flags & FIF_PROMISC_IN_BSS));
	rt2x00_set_field32(&reg, RX_FILTER_CFG_DROP_NOT_MY_BSSD, 0);
	rt2x00_set_field32(&reg, RX_FILTER_CFG_DROP_VER_ERROR, 1);
	rt2x00_set_field32(&reg, RX_FILTER_CFG_DROP_MULTICAST,
			   !(filter_flags & FIF_ALLMULTI));
	rt2x00_set_field32(&reg, RX_FILTER_CFG_DROP_BROADCAST, 0);
	rt2x00_set_field32(&reg, RX_FILTER_CFG_DROP_DUPLICATE, 1);
	rt2x00_set_field32(&reg, RX_FILTER_CFG_DROP_CF_END_ACK,
			   !(filter_flags & FIF_CONTROL));
	rt2x00_set_field32(&reg, RX_FILTER_CFG_DROP_CF_END,
			   !(filter_flags & FIF_CONTROL));
	rt2x00_set_field32(&reg, RX_FILTER_CFG_DROP_ACK,
			   !(filter_flags & FIF_CONTROL));
	rt2x00_set_field32(&reg, RX_FILTER_CFG_DROP_CTS,
			   !(filter_flags & FIF_CONTROL));
	rt2x00_set_field32(&reg, RX_FILTER_CFG_DROP_RTS,
			   !(filter_flags & FIF_CONTROL));
	rt2x00_set_field32(&reg, RX_FILTER_CFG_DROP_PSPOLL,
			   !(filter_flags & FIF_PSPOLL));
	rt2x00_set_field32(&reg, RX_FILTER_CFG_DROP_BA, 0);
	rt2x00_set_field32(&reg, RX_FILTER_CFG_DROP_BAR,
			   !(filter_flags & FIF_CONTROL));
	rt2x00_set_field32(&reg, RX_FILTER_CFG_DROP_CNTL,
			   !(filter_flags & FIF_CONTROL));
	rt2800_register_write(rt2x00dev, RX_FILTER_CFG, reg);
}
EXPORT_SYMBOL_GPL(rt2800_config_filter);

void rt2800_config_intf(struct rt2x00_dev *rt2x00dev, struct rt2x00_intf *intf,
			struct rt2x00intf_conf *conf, const unsigned int flags)
{
	u32 reg;
	bool update_bssid = false;

	if (flags & CONFIG_UPDATE_TYPE) {
		/*
		 * Enable synchronisation.
		 */
		rt2800_register_read(rt2x00dev, BCN_TIME_CFG, &reg);
		rt2x00_set_field32(&reg, BCN_TIME_CFG_TSF_SYNC, conf->sync);
		rt2800_register_write(rt2x00dev, BCN_TIME_CFG, reg);

		if (conf->sync == TSF_SYNC_AP_NONE) {
			/*
			 * Tune beacon queue transmit parameters for AP mode
			 */
			rt2800_register_read(rt2x00dev, TBTT_SYNC_CFG, &reg);
			rt2x00_set_field32(&reg, TBTT_SYNC_CFG_BCN_CWMIN, 0);
			rt2x00_set_field32(&reg, TBTT_SYNC_CFG_BCN_AIFSN, 1);
			rt2x00_set_field32(&reg, TBTT_SYNC_CFG_BCN_EXP_WIN, 32);
			rt2x00_set_field32(&reg, TBTT_SYNC_CFG_TBTT_ADJUST, 0);
			rt2800_register_write(rt2x00dev, TBTT_SYNC_CFG, reg);
		} else {
			rt2800_register_read(rt2x00dev, TBTT_SYNC_CFG, &reg);
			rt2x00_set_field32(&reg, TBTT_SYNC_CFG_BCN_CWMIN, 4);
			rt2x00_set_field32(&reg, TBTT_SYNC_CFG_BCN_AIFSN, 2);
			rt2x00_set_field32(&reg, TBTT_SYNC_CFG_BCN_EXP_WIN, 32);
			rt2x00_set_field32(&reg, TBTT_SYNC_CFG_TBTT_ADJUST, 16);
			rt2800_register_write(rt2x00dev, TBTT_SYNC_CFG, reg);
		}
	}

	if (flags & CONFIG_UPDATE_MAC) {
		if (flags & CONFIG_UPDATE_TYPE &&
		    conf->sync == TSF_SYNC_AP_NONE) {
			/*
			 * The BSSID register has to be set to our own mac
			 * address in AP mode.
			 */
			memcpy(conf->bssid, conf->mac, sizeof(conf->mac));
			update_bssid = true;
		}

		if (!is_zero_ether_addr((const u8 *)conf->mac)) {
			reg = le32_to_cpu(conf->mac[1]);
			rt2x00_set_field32(&reg, MAC_ADDR_DW1_UNICAST_TO_ME_MASK, 0xff);
			conf->mac[1] = cpu_to_le32(reg);
		}

		rt2800_register_multiwrite(rt2x00dev, MAC_ADDR_DW0,
					      conf->mac, sizeof(conf->mac));
	}

	if ((flags & CONFIG_UPDATE_BSSID) || update_bssid) {
		if (!is_zero_ether_addr((const u8 *)conf->bssid)) {
			reg = le32_to_cpu(conf->bssid[1]);
			rt2x00_set_field32(&reg, MAC_BSSID_DW1_BSS_ID_MASK, 3);
			rt2x00_set_field32(&reg, MAC_BSSID_DW1_BSS_BCN_NUM, 7);
			conf->bssid[1] = cpu_to_le32(reg);
		}

		rt2800_register_multiwrite(rt2x00dev, MAC_BSSID_DW0,
					      conf->bssid, sizeof(conf->bssid));
	}
}
EXPORT_SYMBOL_GPL(rt2800_config_intf);

static void rt2800_config_ht_opmode(struct rt2x00_dev *rt2x00dev,
				    struct rt2x00lib_erp *erp)
{
	bool any_sta_nongf = !!(erp->ht_opmode &
				IEEE80211_HT_OP_MODE_NON_GF_STA_PRSNT);
	u8 protection = erp->ht_opmode & IEEE80211_HT_OP_MODE_PROTECTION;
	u8 mm20_mode, mm40_mode, gf20_mode, gf40_mode;
	u16 mm20_rate, mm40_rate, gf20_rate, gf40_rate;
	u32 reg;

	/* default protection rate for HT20: OFDM 24M */
	mm20_rate = gf20_rate = 0x4004;

	/* default protection rate for HT40: duplicate OFDM 24M */
	mm40_rate = gf40_rate = 0x4084;

	switch (protection) {
	case IEEE80211_HT_OP_MODE_PROTECTION_NONE:
		/*
		 * All STAs in this BSS are HT20/40 but there might be
		 * STAs not supporting greenfield mode.
		 * => Disable protection for HT transmissions.
		 */
		mm20_mode = mm40_mode = gf20_mode = gf40_mode = 0;

		break;
	case IEEE80211_HT_OP_MODE_PROTECTION_20MHZ:
		/*
		 * All STAs in this BSS are HT20 or HT20/40 but there
		 * might be STAs not supporting greenfield mode.
		 * => Protect all HT40 transmissions.
		 */
		mm20_mode = gf20_mode = 0;
		mm40_mode = gf40_mode = 2;

		break;
	case IEEE80211_HT_OP_MODE_PROTECTION_NONMEMBER:
		/*
		 * Nonmember protection:
		 * According to 802.11n we _should_ protect all
		 * HT transmissions (but we don't have to).
		 *
		 * But if cts_protection is enabled we _shall_ protect
		 * all HT transmissions using a CCK rate.
		 *
		 * And if any station is non GF we _shall_ protect
		 * GF transmissions.
		 *
		 * We decide to protect everything
		 * -> fall through to mixed mode.
		 */
	case IEEE80211_HT_OP_MODE_PROTECTION_NONHT_MIXED:
		/*
		 * Legacy STAs are present
		 * => Protect all HT transmissions.
		 */
		mm20_mode = mm40_mode = gf20_mode = gf40_mode = 2;

		/*
		 * If erp protection is needed we have to protect HT
		 * transmissions with CCK 11M long preamble.
		 */
		if (erp->cts_protection) {
			/* don't duplicate RTS/CTS in CCK mode */
			mm20_rate = mm40_rate = 0x0003;
			gf20_rate = gf40_rate = 0x0003;
		}
		break;
	}

	/* check for STAs not supporting greenfield mode */
	if (any_sta_nongf)
		gf20_mode = gf40_mode = 2;

	/* Update HT protection config */
	rt2800_register_read(rt2x00dev, MM20_PROT_CFG, &reg);
	rt2x00_set_field32(&reg, MM20_PROT_CFG_PROTECT_RATE, mm20_rate);
	rt2x00_set_field32(&reg, MM20_PROT_CFG_PROTECT_CTRL, mm20_mode);
	rt2800_register_write(rt2x00dev, MM20_PROT_CFG, reg);

	rt2800_register_read(rt2x00dev, MM40_PROT_CFG, &reg);
	rt2x00_set_field32(&reg, MM40_PROT_CFG_PROTECT_RATE, mm40_rate);
	rt2x00_set_field32(&reg, MM40_PROT_CFG_PROTECT_CTRL, mm40_mode);
	rt2800_register_write(rt2x00dev, MM40_PROT_CFG, reg);

	rt2800_register_read(rt2x00dev, GF20_PROT_CFG, &reg);
	rt2x00_set_field32(&reg, GF20_PROT_CFG_PROTECT_RATE, gf20_rate);
	rt2x00_set_field32(&reg, GF20_PROT_CFG_PROTECT_CTRL, gf20_mode);
	rt2800_register_write(rt2x00dev, GF20_PROT_CFG, reg);

	rt2800_register_read(rt2x00dev, GF40_PROT_CFG, &reg);
	rt2x00_set_field32(&reg, GF40_PROT_CFG_PROTECT_RATE, gf40_rate);
	rt2x00_set_field32(&reg, GF40_PROT_CFG_PROTECT_CTRL, gf40_mode);
	rt2800_register_write(rt2x00dev, GF40_PROT_CFG, reg);
}

void rt2800_config_erp(struct rt2x00_dev *rt2x00dev, struct rt2x00lib_erp *erp,
		       u32 changed)
{
	u32 reg;

	if (changed & BSS_CHANGED_ERP_PREAMBLE) {
		rt2800_register_read(rt2x00dev, AUTO_RSP_CFG, &reg);
		rt2x00_set_field32(&reg, AUTO_RSP_CFG_BAC_ACK_POLICY,
				   !!erp->short_preamble);
		rt2x00_set_field32(&reg, AUTO_RSP_CFG_AR_PREAMBLE,
				   !!erp->short_preamble);
		rt2800_register_write(rt2x00dev, AUTO_RSP_CFG, reg);
	}

	if (changed & BSS_CHANGED_ERP_CTS_PROT) {
		rt2800_register_read(rt2x00dev, OFDM_PROT_CFG, &reg);
		rt2x00_set_field32(&reg, OFDM_PROT_CFG_PROTECT_CTRL,
				   erp->cts_protection ? 2 : 0);
		rt2800_register_write(rt2x00dev, OFDM_PROT_CFG, reg);
	}

	if (changed & BSS_CHANGED_BASIC_RATES) {
		rt2800_register_write(rt2x00dev, LEGACY_BASIC_RATE,
					 erp->basic_rates);
		rt2800_register_write(rt2x00dev, HT_BASIC_RATE, 0x00008003);
	}

	if (changed & BSS_CHANGED_ERP_SLOT) {
		rt2800_register_read(rt2x00dev, BKOFF_SLOT_CFG, &reg);
		rt2x00_set_field32(&reg, BKOFF_SLOT_CFG_SLOT_TIME,
				   erp->slot_time);
		rt2800_register_write(rt2x00dev, BKOFF_SLOT_CFG, reg);

		rt2800_register_read(rt2x00dev, XIFS_TIME_CFG, &reg);
		rt2x00_set_field32(&reg, XIFS_TIME_CFG_EIFS, erp->eifs);
		rt2800_register_write(rt2x00dev, XIFS_TIME_CFG, reg);
	}

	if (changed & BSS_CHANGED_BEACON_INT) {
		rt2800_register_read(rt2x00dev, BCN_TIME_CFG, &reg);
		rt2x00_set_field32(&reg, BCN_TIME_CFG_BEACON_INTERVAL,
				   erp->beacon_int * 16);
		rt2800_register_write(rt2x00dev, BCN_TIME_CFG, reg);
	}

	if (changed & BSS_CHANGED_HT)
		rt2800_config_ht_opmode(rt2x00dev, erp);
}
EXPORT_SYMBOL_GPL(rt2800_config_erp);

static void rt2800_config_3572bt_ant(struct rt2x00_dev *rt2x00dev)
{
	u32 reg;
	u16 eeprom;
	u8 led_ctrl, led_g_mode, led_r_mode;

	rt2800_register_read(rt2x00dev, GPIO_SWITCH, &reg);
	if (rt2x00dev->curr_band == IEEE80211_BAND_5GHZ) {
		rt2x00_set_field32(&reg, GPIO_SWITCH_0, 1);
		rt2x00_set_field32(&reg, GPIO_SWITCH_1, 1);
	} else {
		rt2x00_set_field32(&reg, GPIO_SWITCH_0, 0);
		rt2x00_set_field32(&reg, GPIO_SWITCH_1, 0);
	}
	rt2800_register_write(rt2x00dev, GPIO_SWITCH, reg);

	rt2800_register_read(rt2x00dev, LED_CFG, &reg);
	led_g_mode = rt2x00_get_field32(reg, LED_CFG_LED_POLAR) ? 3 : 0;
	led_r_mode = rt2x00_get_field32(reg, LED_CFG_LED_POLAR) ? 0 : 3;
	if (led_g_mode != rt2x00_get_field32(reg, LED_CFG_G_LED_MODE) ||
	    led_r_mode != rt2x00_get_field32(reg, LED_CFG_R_LED_MODE)) {
		rt2800_eeprom_read(rt2x00dev, EEPROM_FREQ, &eeprom);
		led_ctrl = rt2x00_get_field16(eeprom, EEPROM_FREQ_LED_MODE);
		if (led_ctrl == 0 || led_ctrl > 0x40) {
			rt2x00_set_field32(&reg, LED_CFG_G_LED_MODE, led_g_mode);
			rt2x00_set_field32(&reg, LED_CFG_R_LED_MODE, led_r_mode);
			rt2800_register_write(rt2x00dev, LED_CFG, reg);
		} else {
			rt2800_mcu_request(rt2x00dev, MCU_BAND_SELECT, 0xff,
					   (led_g_mode << 2) | led_r_mode, 1);
		}
	}
}

static void rt2800_set_ant_diversity(struct rt2x00_dev *rt2x00dev,
				     enum antenna ant)
{
	u32 reg;
	u8 eesk_pin = (ant == ANTENNA_A) ? 1 : 0;
	u8 gpio_bit3 = (ant == ANTENNA_A) ? 0 : 1;

	if (rt2x00_is_pci(rt2x00dev)) {
		rt2800_register_read(rt2x00dev, E2PROM_CSR, &reg);
		rt2x00_set_field32(&reg, E2PROM_CSR_DATA_CLOCK, eesk_pin);
		rt2800_register_write(rt2x00dev, E2PROM_CSR, reg);
	} else if (rt2x00_is_usb(rt2x00dev))
		rt2800_mcu_request(rt2x00dev, MCU_ANT_SELECT, 0xff,
				   eesk_pin, 0);

	rt2800_register_read(rt2x00dev, GPIO_CTRL, &reg);
	rt2x00_set_field32(&reg, GPIO_CTRL_DIR3, 0);
	rt2x00_set_field32(&reg, GPIO_CTRL_VAL3, gpio_bit3);
	rt2800_register_write(rt2x00dev, GPIO_CTRL, reg);
}

void rt2800_config_ant(struct rt2x00_dev *rt2x00dev, struct antenna_setup *ant)
{
	u8 r1;
	u8 r3;
	u16 eeprom;

	rt2800_bbp_read(rt2x00dev, 1, &r1);
	rt2800_bbp_read(rt2x00dev, 3, &r3);

	if (rt2x00_rt(rt2x00dev, RT3572) &&
	    rt2x00_has_cap_bt_coexist(rt2x00dev))
		rt2800_config_3572bt_ant(rt2x00dev);

	/*
	 * Configure the TX antenna.
	 */
	switch (ant->tx_chain_num) {
	case 1:
		rt2x00_set_field8(&r1, BBP1_TX_ANTENNA, 0);
		break;
	case 2:
		if (rt2x00_rt(rt2x00dev, RT3572) &&
		    rt2x00_has_cap_bt_coexist(rt2x00dev))
			rt2x00_set_field8(&r1, BBP1_TX_ANTENNA, 1);
		else
			rt2x00_set_field8(&r1, BBP1_TX_ANTENNA, 2);
		break;
	case 3:
		rt2x00_set_field8(&r1, BBP1_TX_ANTENNA, 2);
		break;
	}

	/*
	 * Configure the RX antenna.
	 */
	switch (ant->rx_chain_num) {
	case 1:
		if (rt2x00_rt(rt2x00dev, RT3070) ||
		    rt2x00_rt(rt2x00dev, RT3090) ||
		    rt2x00_rt(rt2x00dev, RT3352) ||
		    rt2x00_rt(rt2x00dev, RT3390)) {
			rt2800_eeprom_read(rt2x00dev,
					   EEPROM_NIC_CONF1, &eeprom);
			if (rt2x00_get_field16(eeprom,
						EEPROM_NIC_CONF1_ANT_DIVERSITY))
				rt2800_set_ant_diversity(rt2x00dev,
						rt2x00dev->default_ant.rx);
		}
		rt2x00_set_field8(&r3, BBP3_RX_ANTENNA, 0);
		break;
	case 2:
		if (rt2x00_rt(rt2x00dev, RT3572) &&
		    rt2x00_has_cap_bt_coexist(rt2x00dev)) {
			rt2x00_set_field8(&r3, BBP3_RX_ADC, 1);
			rt2x00_set_field8(&r3, BBP3_RX_ANTENNA,
				rt2x00dev->curr_band == IEEE80211_BAND_5GHZ);
			rt2800_set_ant_diversity(rt2x00dev, ANTENNA_B);
		} else {
			rt2x00_set_field8(&r3, BBP3_RX_ANTENNA, 1);
		}
		break;
	case 3:
		rt2x00_set_field8(&r3, BBP3_RX_ANTENNA, 2);
		break;
	}

	rt2800_bbp_write(rt2x00dev, 3, r3);
	rt2800_bbp_write(rt2x00dev, 1, r1);

	if (rt2x00_rt(rt2x00dev, RT3593)) {
		if (ant->rx_chain_num == 1)
			rt2800_bbp_write(rt2x00dev, 86, 0x00);
		else
			rt2800_bbp_write(rt2x00dev, 86, 0x46);
	}
}
EXPORT_SYMBOL_GPL(rt2800_config_ant);

static void rt2800_config_lna_gain(struct rt2x00_dev *rt2x00dev,
				   struct rt2x00lib_conf *libconf)
{
	u16 eeprom;
	short lna_gain;

	if (libconf->rf.channel <= 14) {
		rt2800_eeprom_read(rt2x00dev, EEPROM_LNA, &eeprom);
		lna_gain = rt2x00_get_field16(eeprom, EEPROM_LNA_BG);
	} else if (libconf->rf.channel <= 64) {
		rt2800_eeprom_read(rt2x00dev, EEPROM_LNA, &eeprom);
		lna_gain = rt2x00_get_field16(eeprom, EEPROM_LNA_A0);
	} else if (libconf->rf.channel <= 128) {
		if (rt2x00_rt(rt2x00dev, RT3593)) {
			rt2800_eeprom_read(rt2x00dev, EEPROM_EXT_LNA2, &eeprom);
			lna_gain = rt2x00_get_field16(eeprom,
						      EEPROM_EXT_LNA2_A1);
		} else {
			rt2800_eeprom_read(rt2x00dev, EEPROM_RSSI_BG2, &eeprom);
			lna_gain = rt2x00_get_field16(eeprom,
						      EEPROM_RSSI_BG2_LNA_A1);
		}
	} else {
		if (rt2x00_rt(rt2x00dev, RT3593)) {
			rt2800_eeprom_read(rt2x00dev, EEPROM_EXT_LNA2, &eeprom);
			lna_gain = rt2x00_get_field16(eeprom,
						      EEPROM_EXT_LNA2_A2);
		} else {
			rt2800_eeprom_read(rt2x00dev, EEPROM_RSSI_A2, &eeprom);
			lna_gain = rt2x00_get_field16(eeprom,
						      EEPROM_RSSI_A2_LNA_A2);
		}
	}

	rt2x00dev->lna_gain = lna_gain;
}

#define FREQ_OFFSET_BOUND	0x5f

static void rt2800_adjust_freq_offset(struct rt2x00_dev *rt2x00dev)
{
	u8 freq_offset, prev_freq_offset;
	u8 rfcsr, prev_rfcsr;

	freq_offset = rt2x00_get_field8(rt2x00dev->freq_offset, RFCSR17_CODE);
	freq_offset = min_t(u8, freq_offset, FREQ_OFFSET_BOUND);

	rt2800_rfcsr_read(rt2x00dev, 17, &rfcsr);
	prev_rfcsr = rfcsr;

	rt2x00_set_field8(&rfcsr, RFCSR17_CODE, freq_offset);
	if (rfcsr == prev_rfcsr)
		return;

	if (rt2x00_is_usb(rt2x00dev)) {
		rt2800_mcu_request(rt2x00dev, MCU_FREQ_OFFSET, 0xff,
				   freq_offset, prev_rfcsr);
		return;
	}

	prev_freq_offset = rt2x00_get_field8(prev_rfcsr, RFCSR17_CODE);
	while (prev_freq_offset != freq_offset) {
		if (prev_freq_offset < freq_offset)
			prev_freq_offset++;
		else
			prev_freq_offset--;

		rt2x00_set_field8(&rfcsr, RFCSR17_CODE, prev_freq_offset);
		rt2800_rfcsr_write(rt2x00dev, 17, rfcsr);

		usleep_range(1000, 1500);
	}
}

static void rt2800_config_channel_rf2xxx(struct rt2x00_dev *rt2x00dev,
					 struct ieee80211_conf *conf,
					 struct rf_channel *rf,
					 struct channel_info *info)
{
	rt2x00_set_field32(&rf->rf4, RF4_FREQ_OFFSET, rt2x00dev->freq_offset);

	if (rt2x00dev->default_ant.tx_chain_num == 1)
		rt2x00_set_field32(&rf->rf2, RF2_ANTENNA_TX1, 1);

	if (rt2x00dev->default_ant.rx_chain_num == 1) {
		rt2x00_set_field32(&rf->rf2, RF2_ANTENNA_RX1, 1);
		rt2x00_set_field32(&rf->rf2, RF2_ANTENNA_RX2, 1);
	} else if (rt2x00dev->default_ant.rx_chain_num == 2)
		rt2x00_set_field32(&rf->rf2, RF2_ANTENNA_RX2, 1);

	if (rf->channel > 14) {
		/*
		 * When TX power is below 0, we should increase it by 7 to
		 * make it a positive value (Minimum value is -7).
		 * However this means that values between 0 and 7 have
		 * double meaning, and we should set a 7DBm boost flag.
		 */
		rt2x00_set_field32(&rf->rf3, RF3_TXPOWER_A_7DBM_BOOST,
				   (info->default_power1 >= 0));

		if (info->default_power1 < 0)
			info->default_power1 += 7;

		rt2x00_set_field32(&rf->rf3, RF3_TXPOWER_A, info->default_power1);

		rt2x00_set_field32(&rf->rf4, RF4_TXPOWER_A_7DBM_BOOST,
				   (info->default_power2 >= 0));

		if (info->default_power2 < 0)
			info->default_power2 += 7;

		rt2x00_set_field32(&rf->rf4, RF4_TXPOWER_A, info->default_power2);
	} else {
		rt2x00_set_field32(&rf->rf3, RF3_TXPOWER_G, info->default_power1);
		rt2x00_set_field32(&rf->rf4, RF4_TXPOWER_G, info->default_power2);
	}

	rt2x00_set_field32(&rf->rf4, RF4_HT40, conf_is_ht40(conf));

	rt2800_rf_write(rt2x00dev, 1, rf->rf1);
	rt2800_rf_write(rt2x00dev, 2, rf->rf2);
	rt2800_rf_write(rt2x00dev, 3, rf->rf3 & ~0x00000004);
	rt2800_rf_write(rt2x00dev, 4, rf->rf4);

	udelay(200);

	rt2800_rf_write(rt2x00dev, 1, rf->rf1);
	rt2800_rf_write(rt2x00dev, 2, rf->rf2);
	rt2800_rf_write(rt2x00dev, 3, rf->rf3 | 0x00000004);
	rt2800_rf_write(rt2x00dev, 4, rf->rf4);

	udelay(200);

	rt2800_rf_write(rt2x00dev, 1, rf->rf1);
	rt2800_rf_write(rt2x00dev, 2, rf->rf2);
	rt2800_rf_write(rt2x00dev, 3, rf->rf3 & ~0x00000004);
	rt2800_rf_write(rt2x00dev, 4, rf->rf4);
}

static void rt2800_config_channel_rf3xxx(struct rt2x00_dev *rt2x00dev,
					 struct ieee80211_conf *conf,
					 struct rf_channel *rf,
					 struct channel_info *info)
{
	struct rt2800_drv_data *drv_data = rt2x00dev->drv_data;
	u8 rfcsr, calib_tx, calib_rx;

	rt2800_rfcsr_write(rt2x00dev, 2, rf->rf1);

	rt2800_rfcsr_read(rt2x00dev, 3, &rfcsr);
	rt2x00_set_field8(&rfcsr, RFCSR3_K, rf->rf3);
	rt2800_rfcsr_write(rt2x00dev, 3, rfcsr);

	rt2800_rfcsr_read(rt2x00dev, 6, &rfcsr);
	rt2x00_set_field8(&rfcsr, RFCSR6_R1, rf->rf2);
	rt2800_rfcsr_write(rt2x00dev, 6, rfcsr);

	rt2800_rfcsr_read(rt2x00dev, 12, &rfcsr);
	rt2x00_set_field8(&rfcsr, RFCSR12_TX_POWER, info->default_power1);
	rt2800_rfcsr_write(rt2x00dev, 12, rfcsr);

	rt2800_rfcsr_read(rt2x00dev, 13, &rfcsr);
	rt2x00_set_field8(&rfcsr, RFCSR13_TX_POWER, info->default_power2);
	rt2800_rfcsr_write(rt2x00dev, 13, rfcsr);

	rt2800_rfcsr_read(rt2x00dev, 1, &rfcsr);
	rt2x00_set_field8(&rfcsr, RFCSR1_RX0_PD, 0);
	rt2x00_set_field8(&rfcsr, RFCSR1_RX1_PD,
			  rt2x00dev->default_ant.rx_chain_num <= 1);
	rt2x00_set_field8(&rfcsr, RFCSR1_RX2_PD,
			  rt2x00dev->default_ant.rx_chain_num <= 2);
	rt2x00_set_field8(&rfcsr, RFCSR1_TX0_PD, 0);
	rt2x00_set_field8(&rfcsr, RFCSR1_TX1_PD,
			  rt2x00dev->default_ant.tx_chain_num <= 1);
	rt2x00_set_field8(&rfcsr, RFCSR1_TX2_PD,
			  rt2x00dev->default_ant.tx_chain_num <= 2);
	rt2800_rfcsr_write(rt2x00dev, 1, rfcsr);

	rt2800_rfcsr_read(rt2x00dev, 23, &rfcsr);
	rt2x00_set_field8(&rfcsr, RFCSR23_FREQ_OFFSET, rt2x00dev->freq_offset);
	rt2800_rfcsr_write(rt2x00dev, 23, rfcsr);

	if (rt2x00_rt(rt2x00dev, RT3390)) {
		calib_tx = conf_is_ht40(conf) ? 0x68 : 0x4f;
		calib_rx = conf_is_ht40(conf) ? 0x6f : 0x4f;
	} else {
		if (conf_is_ht40(conf)) {
			calib_tx = drv_data->calibration_bw40;
			calib_rx = drv_data->calibration_bw40;
		} else {
			calib_tx = drv_data->calibration_bw20;
			calib_rx = drv_data->calibration_bw20;
		}
	}

	rt2800_rfcsr_read(rt2x00dev, 24, &rfcsr);
	rt2x00_set_field8(&rfcsr, RFCSR24_TX_CALIB, calib_tx);
	rt2800_rfcsr_write(rt2x00dev, 24, rfcsr);

	rt2800_rfcsr_read(rt2x00dev, 31, &rfcsr);
	rt2x00_set_field8(&rfcsr, RFCSR31_RX_CALIB, calib_rx);
	rt2800_rfcsr_write(rt2x00dev, 31, rfcsr);

	rt2800_rfcsr_read(rt2x00dev, 7, &rfcsr);
	rt2x00_set_field8(&rfcsr, RFCSR7_RF_TUNING, 1);
	rt2800_rfcsr_write(rt2x00dev, 7, rfcsr);

	rt2800_rfcsr_read(rt2x00dev, 30, &rfcsr);
	rt2x00_set_field8(&rfcsr, RFCSR30_RF_CALIBRATION, 1);
	rt2800_rfcsr_write(rt2x00dev, 30, rfcsr);
	msleep(1);
	rt2x00_set_field8(&rfcsr, RFCSR30_RF_CALIBRATION, 0);
	rt2800_rfcsr_write(rt2x00dev, 30, rfcsr);
}

static void rt2800_config_channel_rf3052(struct rt2x00_dev *rt2x00dev,
					 struct ieee80211_conf *conf,
					 struct rf_channel *rf,
					 struct channel_info *info)
{
	struct rt2800_drv_data *drv_data = rt2x00dev->drv_data;
	u8 rfcsr;
	u32 reg;

	if (rf->channel <= 14) {
		rt2800_bbp_write(rt2x00dev, 25, drv_data->bbp25);
		rt2800_bbp_write(rt2x00dev, 26, drv_data->bbp26);
	} else {
		rt2800_bbp_write(rt2x00dev, 25, 0x09);
		rt2800_bbp_write(rt2x00dev, 26, 0xff);
	}

	rt2800_rfcsr_write(rt2x00dev, 2, rf->rf1);
	rt2800_rfcsr_write(rt2x00dev, 3, rf->rf3);

	rt2800_rfcsr_read(rt2x00dev, 6, &rfcsr);
	rt2x00_set_field8(&rfcsr, RFCSR6_R1, rf->rf2);
	if (rf->channel <= 14)
		rt2x00_set_field8(&rfcsr, RFCSR6_TXDIV, 2);
	else
		rt2x00_set_field8(&rfcsr, RFCSR6_TXDIV, 1);
	rt2800_rfcsr_write(rt2x00dev, 6, rfcsr);

	rt2800_rfcsr_read(rt2x00dev, 5, &rfcsr);
	if (rf->channel <= 14)
		rt2x00_set_field8(&rfcsr, RFCSR5_R1, 1);
	else
		rt2x00_set_field8(&rfcsr, RFCSR5_R1, 2);
	rt2800_rfcsr_write(rt2x00dev, 5, rfcsr);

	rt2800_rfcsr_read(rt2x00dev, 12, &rfcsr);
	if (rf->channel <= 14) {
		rt2x00_set_field8(&rfcsr, RFCSR12_DR0, 3);
		rt2x00_set_field8(&rfcsr, RFCSR12_TX_POWER,
				  info->default_power1);
	} else {
		rt2x00_set_field8(&rfcsr, RFCSR12_DR0, 7);
		rt2x00_set_field8(&rfcsr, RFCSR12_TX_POWER,
				(info->default_power1 & 0x3) |
				((info->default_power1 & 0xC) << 1));
	}
	rt2800_rfcsr_write(rt2x00dev, 12, rfcsr);

	rt2800_rfcsr_read(rt2x00dev, 13, &rfcsr);
	if (rf->channel <= 14) {
		rt2x00_set_field8(&rfcsr, RFCSR13_DR0, 3);
		rt2x00_set_field8(&rfcsr, RFCSR13_TX_POWER,
				  info->default_power2);
	} else {
		rt2x00_set_field8(&rfcsr, RFCSR13_DR0, 7);
		rt2x00_set_field8(&rfcsr, RFCSR13_TX_POWER,
				(info->default_power2 & 0x3) |
				((info->default_power2 & 0xC) << 1));
	}
	rt2800_rfcsr_write(rt2x00dev, 13, rfcsr);

	rt2800_rfcsr_read(rt2x00dev, 1, &rfcsr);
	rt2x00_set_field8(&rfcsr, RFCSR1_RX0_PD, 0);
	rt2x00_set_field8(&rfcsr, RFCSR1_TX0_PD, 0);
	rt2x00_set_field8(&rfcsr, RFCSR1_RX1_PD, 0);
	rt2x00_set_field8(&rfcsr, RFCSR1_TX1_PD, 0);
	rt2x00_set_field8(&rfcsr, RFCSR1_RX2_PD, 0);
	rt2x00_set_field8(&rfcsr, RFCSR1_TX2_PD, 0);
	if (rt2x00_has_cap_bt_coexist(rt2x00dev)) {
		if (rf->channel <= 14) {
			rt2x00_set_field8(&rfcsr, RFCSR1_RX0_PD, 1);
			rt2x00_set_field8(&rfcsr, RFCSR1_TX0_PD, 1);
		}
		rt2x00_set_field8(&rfcsr, RFCSR1_RX2_PD, 1);
		rt2x00_set_field8(&rfcsr, RFCSR1_TX2_PD, 1);
	} else {
		switch (rt2x00dev->default_ant.tx_chain_num) {
		case 1:
			rt2x00_set_field8(&rfcsr, RFCSR1_TX1_PD, 1);
		case 2:
			rt2x00_set_field8(&rfcsr, RFCSR1_TX2_PD, 1);
			break;
		}

		switch (rt2x00dev->default_ant.rx_chain_num) {
		case 1:
			rt2x00_set_field8(&rfcsr, RFCSR1_RX1_PD, 1);
		case 2:
			rt2x00_set_field8(&rfcsr, RFCSR1_RX2_PD, 1);
			break;
		}
	}
	rt2800_rfcsr_write(rt2x00dev, 1, rfcsr);

	rt2800_rfcsr_read(rt2x00dev, 23, &rfcsr);
	rt2x00_set_field8(&rfcsr, RFCSR23_FREQ_OFFSET, rt2x00dev->freq_offset);
	rt2800_rfcsr_write(rt2x00dev, 23, rfcsr);

	if (conf_is_ht40(conf)) {
		rt2800_rfcsr_write(rt2x00dev, 24, drv_data->calibration_bw40);
		rt2800_rfcsr_write(rt2x00dev, 31, drv_data->calibration_bw40);
	} else {
		rt2800_rfcsr_write(rt2x00dev, 24, drv_data->calibration_bw20);
		rt2800_rfcsr_write(rt2x00dev, 31, drv_data->calibration_bw20);
	}

	if (rf->channel <= 14) {
		rt2800_rfcsr_write(rt2x00dev, 7, 0xd8);
		rt2800_rfcsr_write(rt2x00dev, 9, 0xc3);
		rt2800_rfcsr_write(rt2x00dev, 10, 0xf1);
		rt2800_rfcsr_write(rt2x00dev, 11, 0xb9);
		rt2800_rfcsr_write(rt2x00dev, 15, 0x53);
		rfcsr = 0x4c;
		rt2x00_set_field8(&rfcsr, RFCSR16_TXMIXER_GAIN,
				  drv_data->txmixer_gain_24g);
		rt2800_rfcsr_write(rt2x00dev, 16, rfcsr);
		rt2800_rfcsr_write(rt2x00dev, 17, 0x23);
		rt2800_rfcsr_write(rt2x00dev, 19, 0x93);
		rt2800_rfcsr_write(rt2x00dev, 20, 0xb3);
		rt2800_rfcsr_write(rt2x00dev, 25, 0x15);
		rt2800_rfcsr_write(rt2x00dev, 26, 0x85);
		rt2800_rfcsr_write(rt2x00dev, 27, 0x00);
		rt2800_rfcsr_write(rt2x00dev, 29, 0x9b);
	} else {
		rt2800_rfcsr_read(rt2x00dev, 7, &rfcsr);
		rt2x00_set_field8(&rfcsr, RFCSR7_BIT2, 1);
		rt2x00_set_field8(&rfcsr, RFCSR7_BIT3, 0);
		rt2x00_set_field8(&rfcsr, RFCSR7_BIT4, 1);
		rt2x00_set_field8(&rfcsr, RFCSR7_BITS67, 0);
		rt2800_rfcsr_write(rt2x00dev, 7, rfcsr);
		rt2800_rfcsr_write(rt2x00dev, 9, 0xc0);
		rt2800_rfcsr_write(rt2x00dev, 10, 0xf1);
		rt2800_rfcsr_write(rt2x00dev, 11, 0x00);
		rt2800_rfcsr_write(rt2x00dev, 15, 0x43);
		rfcsr = 0x7a;
		rt2x00_set_field8(&rfcsr, RFCSR16_TXMIXER_GAIN,
				  drv_data->txmixer_gain_5g);
		rt2800_rfcsr_write(rt2x00dev, 16, rfcsr);
		rt2800_rfcsr_write(rt2x00dev, 17, 0x23);
		if (rf->channel <= 64) {
			rt2800_rfcsr_write(rt2x00dev, 19, 0xb7);
			rt2800_rfcsr_write(rt2x00dev, 20, 0xf6);
			rt2800_rfcsr_write(rt2x00dev, 25, 0x3d);
		} else if (rf->channel <= 128) {
			rt2800_rfcsr_write(rt2x00dev, 19, 0x74);
			rt2800_rfcsr_write(rt2x00dev, 20, 0xf4);
			rt2800_rfcsr_write(rt2x00dev, 25, 0x01);
		} else {
			rt2800_rfcsr_write(rt2x00dev, 19, 0x72);
			rt2800_rfcsr_write(rt2x00dev, 20, 0xf3);
			rt2800_rfcsr_write(rt2x00dev, 25, 0x01);
		}
		rt2800_rfcsr_write(rt2x00dev, 26, 0x87);
		rt2800_rfcsr_write(rt2x00dev, 27, 0x01);
		rt2800_rfcsr_write(rt2x00dev, 29, 0x9f);
	}

	rt2800_register_read(rt2x00dev, GPIO_CTRL, &reg);
	rt2x00_set_field32(&reg, GPIO_CTRL_DIR7, 0);
	if (rf->channel <= 14)
		rt2x00_set_field32(&reg, GPIO_CTRL_VAL7, 1);
	else
		rt2x00_set_field32(&reg, GPIO_CTRL_VAL7, 0);
	rt2800_register_write(rt2x00dev, GPIO_CTRL, reg);

	rt2800_rfcsr_read(rt2x00dev, 7, &rfcsr);
	rt2x00_set_field8(&rfcsr, RFCSR7_RF_TUNING, 1);
	rt2800_rfcsr_write(rt2x00dev, 7, rfcsr);
}

static void rt2800_config_channel_rf3053(struct rt2x00_dev *rt2x00dev,
					 struct ieee80211_conf *conf,
					 struct rf_channel *rf,
					 struct channel_info *info)
{
	struct rt2800_drv_data *drv_data = rt2x00dev->drv_data;
	u8 txrx_agc_fc;
	u8 txrx_h20m;
	u8 rfcsr;
	u8 bbp;
	const bool txbf_enabled = false; /* TODO */

	/* TODO: use TX{0,1,2}FinePowerControl values from EEPROM */
	rt2800_bbp_read(rt2x00dev, 109, &bbp);
	rt2x00_set_field8(&bbp, BBP109_TX0_POWER, 0);
	rt2x00_set_field8(&bbp, BBP109_TX1_POWER, 0);
	rt2800_bbp_write(rt2x00dev, 109, bbp);

	rt2800_bbp_read(rt2x00dev, 110, &bbp);
	rt2x00_set_field8(&bbp, BBP110_TX2_POWER, 0);
	rt2800_bbp_write(rt2x00dev, 110, bbp);

	if (rf->channel <= 14) {
		/* Restore BBP 25 & 26 for 2.4 GHz */
		rt2800_bbp_write(rt2x00dev, 25, drv_data->bbp25);
		rt2800_bbp_write(rt2x00dev, 26, drv_data->bbp26);
	} else {
		/* Hard code BBP 25 & 26 for 5GHz */

		/* Enable IQ Phase correction */
		rt2800_bbp_write(rt2x00dev, 25, 0x09);
		/* Setup IQ Phase correction value */
		rt2800_bbp_write(rt2x00dev, 26, 0xff);
	}

	rt2800_rfcsr_write(rt2x00dev, 8, rf->rf1);
	rt2800_rfcsr_write(rt2x00dev, 9, rf->rf3 & 0xf);

	rt2800_rfcsr_read(rt2x00dev, 11, &rfcsr);
	rt2x00_set_field8(&rfcsr, RFCSR11_R, (rf->rf2 & 0x3));
	rt2800_rfcsr_write(rt2x00dev, 11, rfcsr);

	rt2800_rfcsr_read(rt2x00dev, 11, &rfcsr);
	rt2x00_set_field8(&rfcsr, RFCSR11_PLL_IDOH, 1);
	if (rf->channel <= 14)
		rt2x00_set_field8(&rfcsr, RFCSR11_PLL_MOD, 1);
	else
		rt2x00_set_field8(&rfcsr, RFCSR11_PLL_MOD, 2);
	rt2800_rfcsr_write(rt2x00dev, 11, rfcsr);

	rt2800_rfcsr_read(rt2x00dev, 53, &rfcsr);
	if (rf->channel <= 14) {
		rfcsr = 0;
		rt2x00_set_field8(&rfcsr, RFCSR53_TX_POWER,
				  info->default_power1 & 0x1f);
	} else {
		if (rt2x00_is_usb(rt2x00dev))
			rfcsr = 0x40;

		rt2x00_set_field8(&rfcsr, RFCSR53_TX_POWER,
				  ((info->default_power1 & 0x18) << 1) |
				  (info->default_power1 & 7));
	}
	rt2800_rfcsr_write(rt2x00dev, 53, rfcsr);

	rt2800_rfcsr_read(rt2x00dev, 55, &rfcsr);
	if (rf->channel <= 14) {
		rfcsr = 0;
		rt2x00_set_field8(&rfcsr, RFCSR55_TX_POWER,
				  info->default_power2 & 0x1f);
	} else {
		if (rt2x00_is_usb(rt2x00dev))
			rfcsr = 0x40;

		rt2x00_set_field8(&rfcsr, RFCSR55_TX_POWER,
				  ((info->default_power2 & 0x18) << 1) |
				  (info->default_power2 & 7));
	}
	rt2800_rfcsr_write(rt2x00dev, 55, rfcsr);

	rt2800_rfcsr_read(rt2x00dev, 54, &rfcsr);
	if (rf->channel <= 14) {
		rfcsr = 0;
		rt2x00_set_field8(&rfcsr, RFCSR54_TX_POWER,
				  info->default_power3 & 0x1f);
	} else {
		if (rt2x00_is_usb(rt2x00dev))
			rfcsr = 0x40;

		rt2x00_set_field8(&rfcsr, RFCSR54_TX_POWER,
				  ((info->default_power3 & 0x18) << 1) |
				  (info->default_power3 & 7));
	}
	rt2800_rfcsr_write(rt2x00dev, 54, rfcsr);

	rt2800_rfcsr_read(rt2x00dev, 1, &rfcsr);
	rt2x00_set_field8(&rfcsr, RFCSR1_RX0_PD, 0);
	rt2x00_set_field8(&rfcsr, RFCSR1_TX0_PD, 0);
	rt2x00_set_field8(&rfcsr, RFCSR1_RX1_PD, 0);
	rt2x00_set_field8(&rfcsr, RFCSR1_TX1_PD, 0);
	rt2x00_set_field8(&rfcsr, RFCSR1_RX2_PD, 0);
	rt2x00_set_field8(&rfcsr, RFCSR1_TX2_PD, 0);
	rt2x00_set_field8(&rfcsr, RFCSR1_RF_BLOCK_EN, 1);
	rt2x00_set_field8(&rfcsr, RFCSR1_PLL_PD, 1);

	switch (rt2x00dev->default_ant.tx_chain_num) {
	case 3:
		rt2x00_set_field8(&rfcsr, RFCSR1_TX2_PD, 1);
		/* fallthrough */
	case 2:
		rt2x00_set_field8(&rfcsr, RFCSR1_TX1_PD, 1);
		/* fallthrough */
	case 1:
		rt2x00_set_field8(&rfcsr, RFCSR1_TX0_PD, 1);
		break;
	}

	switch (rt2x00dev->default_ant.rx_chain_num) {
	case 3:
		rt2x00_set_field8(&rfcsr, RFCSR1_RX2_PD, 1);
		/* fallthrough */
	case 2:
		rt2x00_set_field8(&rfcsr, RFCSR1_RX1_PD, 1);
		/* fallthrough */
	case 1:
		rt2x00_set_field8(&rfcsr, RFCSR1_RX0_PD, 1);
		break;
	}
	rt2800_rfcsr_write(rt2x00dev, 1, rfcsr);

	rt2800_adjust_freq_offset(rt2x00dev);

	if (conf_is_ht40(conf)) {
		txrx_agc_fc = rt2x00_get_field8(drv_data->calibration_bw40,
						RFCSR24_TX_AGC_FC);
		txrx_h20m = rt2x00_get_field8(drv_data->calibration_bw40,
					      RFCSR24_TX_H20M);
	} else {
		txrx_agc_fc = rt2x00_get_field8(drv_data->calibration_bw20,
						RFCSR24_TX_AGC_FC);
		txrx_h20m = rt2x00_get_field8(drv_data->calibration_bw20,
					      RFCSR24_TX_H20M);
	}

	/* NOTE: the reference driver does not writes the new value
	 * back to RFCSR 32
	 */
	rt2800_rfcsr_read(rt2x00dev, 32, &rfcsr);
	rt2x00_set_field8(&rfcsr, RFCSR32_TX_AGC_FC, txrx_agc_fc);

	if (rf->channel <= 14)
		rfcsr = 0xa0;
	else
		rfcsr = 0x80;
	rt2800_rfcsr_write(rt2x00dev, 31, rfcsr);

	rt2800_rfcsr_read(rt2x00dev, 30, &rfcsr);
	rt2x00_set_field8(&rfcsr, RFCSR30_TX_H20M, txrx_h20m);
	rt2x00_set_field8(&rfcsr, RFCSR30_RX_H20M, txrx_h20m);
	rt2800_rfcsr_write(rt2x00dev, 30, rfcsr);

	/* Band selection */
	rt2800_rfcsr_read(rt2x00dev, 36, &rfcsr);
	if (rf->channel <= 14)
		rt2x00_set_field8(&rfcsr, RFCSR36_RF_BS, 1);
	else
		rt2x00_set_field8(&rfcsr, RFCSR36_RF_BS, 0);
	rt2800_rfcsr_write(rt2x00dev, 36, rfcsr);

	rt2800_rfcsr_read(rt2x00dev, 34, &rfcsr);
	if (rf->channel <= 14)
		rfcsr = 0x3c;
	else
		rfcsr = 0x20;
	rt2800_rfcsr_write(rt2x00dev, 34, rfcsr);

	rt2800_rfcsr_read(rt2x00dev, 12, &rfcsr);
	if (rf->channel <= 14)
		rfcsr = 0x1a;
	else
		rfcsr = 0x12;
	rt2800_rfcsr_write(rt2x00dev, 12, rfcsr);

	rt2800_rfcsr_read(rt2x00dev, 6, &rfcsr);
	if (rf->channel >= 1 && rf->channel <= 14)
		rt2x00_set_field8(&rfcsr, RFCSR6_VCO_IC, 1);
	else if (rf->channel >= 36 && rf->channel <= 64)
		rt2x00_set_field8(&rfcsr, RFCSR6_VCO_IC, 2);
	else if (rf->channel >= 100 && rf->channel <= 128)
		rt2x00_set_field8(&rfcsr, RFCSR6_VCO_IC, 2);
	else
		rt2x00_set_field8(&rfcsr, RFCSR6_VCO_IC, 1);
	rt2800_rfcsr_write(rt2x00dev, 6, rfcsr);

	rt2800_rfcsr_read(rt2x00dev, 30, &rfcsr);
	rt2x00_set_field8(&rfcsr, RFCSR30_RX_VCM, 2);
	rt2800_rfcsr_write(rt2x00dev, 30, rfcsr);

	rt2800_rfcsr_write(rt2x00dev, 46, 0x60);

	if (rf->channel <= 14) {
		rt2800_rfcsr_write(rt2x00dev, 10, 0xd3);
		rt2800_rfcsr_write(rt2x00dev, 13, 0x12);
	} else {
		rt2800_rfcsr_write(rt2x00dev, 10, 0xd8);
		rt2800_rfcsr_write(rt2x00dev, 13, 0x23);
	}

	rt2800_rfcsr_read(rt2x00dev, 51, &rfcsr);
	rt2x00_set_field8(&rfcsr, RFCSR51_BITS01, 1);
	rt2800_rfcsr_write(rt2x00dev, 51, rfcsr);

	rt2800_rfcsr_read(rt2x00dev, 51, &rfcsr);
	if (rf->channel <= 14) {
		rt2x00_set_field8(&rfcsr, RFCSR51_BITS24, 5);
		rt2x00_set_field8(&rfcsr, RFCSR51_BITS57, 3);
	} else {
		rt2x00_set_field8(&rfcsr, RFCSR51_BITS24, 4);
		rt2x00_set_field8(&rfcsr, RFCSR51_BITS57, 2);
	}
	rt2800_rfcsr_write(rt2x00dev, 51, rfcsr);

	rt2800_rfcsr_read(rt2x00dev, 49, &rfcsr);
	if (rf->channel <= 14)
		rt2x00_set_field8(&rfcsr, RFCSR49_TX_LO1_IC, 3);
	else
		rt2x00_set_field8(&rfcsr, RFCSR49_TX_LO1_IC, 2);

	if (txbf_enabled)
		rt2x00_set_field8(&rfcsr, RFCSR49_TX_DIV, 1);

	rt2800_rfcsr_write(rt2x00dev, 49, rfcsr);

	rt2800_rfcsr_read(rt2x00dev, 50, &rfcsr);
	rt2x00_set_field8(&rfcsr, RFCSR50_TX_LO1_EN, 0);
	rt2800_rfcsr_write(rt2x00dev, 50, rfcsr);

	rt2800_rfcsr_read(rt2x00dev, 57, &rfcsr);
	if (rf->channel <= 14)
		rt2x00_set_field8(&rfcsr, RFCSR57_DRV_CC, 0x1b);
	else
		rt2x00_set_field8(&rfcsr, RFCSR57_DRV_CC, 0x0f);
	rt2800_rfcsr_write(rt2x00dev, 57, rfcsr);

	if (rf->channel <= 14) {
		rt2800_rfcsr_write(rt2x00dev, 44, 0x93);
		rt2800_rfcsr_write(rt2x00dev, 52, 0x45);
	} else {
		rt2800_rfcsr_write(rt2x00dev, 44, 0x9b);
		rt2800_rfcsr_write(rt2x00dev, 52, 0x05);
	}

	/* Initiate VCO calibration */
	rt2800_rfcsr_read(rt2x00dev, 3, &rfcsr);
	if (rf->channel <= 14) {
		rt2x00_set_field8(&rfcsr, RFCSR3_VCOCAL_EN, 1);
	} else {
		rt2x00_set_field8(&rfcsr, RFCSR3_BIT1, 1);
		rt2x00_set_field8(&rfcsr, RFCSR3_BIT2, 1);
		rt2x00_set_field8(&rfcsr, RFCSR3_BIT3, 1);
		rt2x00_set_field8(&rfcsr, RFCSR3_BIT4, 1);
		rt2x00_set_field8(&rfcsr, RFCSR3_BIT5, 1);
		rt2x00_set_field8(&rfcsr, RFCSR3_VCOCAL_EN, 1);
	}
	rt2800_rfcsr_write(rt2x00dev, 3, rfcsr);

	if (rf->channel >= 1 && rf->channel <= 14) {
		rfcsr = 0x23;
		if (txbf_enabled)
			rt2x00_set_field8(&rfcsr, RFCSR39_RX_DIV, 1);
		rt2800_rfcsr_write(rt2x00dev, 39, rfcsr);

		rt2800_rfcsr_write(rt2x00dev, 45, 0xbb);
	} else if (rf->channel >= 36 && rf->channel <= 64) {
		rfcsr = 0x36;
		if (txbf_enabled)
			rt2x00_set_field8(&rfcsr, RFCSR39_RX_DIV, 1);
		rt2800_rfcsr_write(rt2x00dev, 39, 0x36);

		rt2800_rfcsr_write(rt2x00dev, 45, 0xeb);
	} else if (rf->channel >= 100 && rf->channel <= 128) {
		rfcsr = 0x32;
		if (txbf_enabled)
			rt2x00_set_field8(&rfcsr, RFCSR39_RX_DIV, 1);
		rt2800_rfcsr_write(rt2x00dev, 39, rfcsr);

		rt2800_rfcsr_write(rt2x00dev, 45, 0xb3);
	} else {
		rfcsr = 0x30;
		if (txbf_enabled)
			rt2x00_set_field8(&rfcsr, RFCSR39_RX_DIV, 1);
		rt2800_rfcsr_write(rt2x00dev, 39, rfcsr);

		rt2800_rfcsr_write(rt2x00dev, 45, 0x9b);
	}
}

#define POWER_BOUND		0x27
#define POWER_BOUND_5G		0x2b

static void rt2800_config_channel_rf3290(struct rt2x00_dev *rt2x00dev,
					 struct ieee80211_conf *conf,
					 struct rf_channel *rf,
					 struct channel_info *info)
{
	u8 rfcsr;

	rt2800_rfcsr_write(rt2x00dev, 8, rf->rf1);
	rt2800_rfcsr_write(rt2x00dev, 9, rf->rf3);
	rt2800_rfcsr_read(rt2x00dev, 11, &rfcsr);
	rt2x00_set_field8(&rfcsr, RFCSR11_R, rf->rf2);
	rt2800_rfcsr_write(rt2x00dev, 11, rfcsr);

	rt2800_rfcsr_read(rt2x00dev, 49, &rfcsr);
	if (info->default_power1 > POWER_BOUND)
		rt2x00_set_field8(&rfcsr, RFCSR49_TX, POWER_BOUND);
	else
		rt2x00_set_field8(&rfcsr, RFCSR49_TX, info->default_power1);
	rt2800_rfcsr_write(rt2x00dev, 49, rfcsr);

	rt2800_adjust_freq_offset(rt2x00dev);

	if (rf->channel <= 14) {
		if (rf->channel == 6)
			rt2800_bbp_write(rt2x00dev, 68, 0x0c);
		else
			rt2800_bbp_write(rt2x00dev, 68, 0x0b);

		if (rf->channel >= 1 && rf->channel <= 6)
			rt2800_bbp_write(rt2x00dev, 59, 0x0f);
		else if (rf->channel >= 7 && rf->channel <= 11)
			rt2800_bbp_write(rt2x00dev, 59, 0x0e);
		else if (rf->channel >= 12 && rf->channel <= 14)
			rt2800_bbp_write(rt2x00dev, 59, 0x0d);
	}
}

static void rt2800_config_channel_rf3322(struct rt2x00_dev *rt2x00dev,
					 struct ieee80211_conf *conf,
					 struct rf_channel *rf,
					 struct channel_info *info)
{
	u8 rfcsr;

	rt2800_rfcsr_write(rt2x00dev, 8, rf->rf1);
	rt2800_rfcsr_write(rt2x00dev, 9, rf->rf3);

	rt2800_rfcsr_write(rt2x00dev, 11, 0x42);
	rt2800_rfcsr_write(rt2x00dev, 12, 0x1c);
	rt2800_rfcsr_write(rt2x00dev, 13, 0x00);

	if (info->default_power1 > POWER_BOUND)
		rt2800_rfcsr_write(rt2x00dev, 47, POWER_BOUND);
	else
		rt2800_rfcsr_write(rt2x00dev, 47, info->default_power1);

	if (info->default_power2 > POWER_BOUND)
		rt2800_rfcsr_write(rt2x00dev, 48, POWER_BOUND);
	else
		rt2800_rfcsr_write(rt2x00dev, 48, info->default_power2);

	rt2800_adjust_freq_offset(rt2x00dev);

	rt2800_rfcsr_read(rt2x00dev, 1, &rfcsr);
	rt2x00_set_field8(&rfcsr, RFCSR1_RX0_PD, 1);
	rt2x00_set_field8(&rfcsr, RFCSR1_TX0_PD, 1);

	if ( rt2x00dev->default_ant.tx_chain_num == 2 )
		rt2x00_set_field8(&rfcsr, RFCSR1_TX1_PD, 1);
	else
		rt2x00_set_field8(&rfcsr, RFCSR1_TX1_PD, 0);

	if ( rt2x00dev->default_ant.rx_chain_num == 2 )
		rt2x00_set_field8(&rfcsr, RFCSR1_RX1_PD, 1);
	else
		rt2x00_set_field8(&rfcsr, RFCSR1_RX1_PD, 0);

	rt2x00_set_field8(&rfcsr, RFCSR1_RX2_PD, 0);
	rt2x00_set_field8(&rfcsr, RFCSR1_TX2_PD, 0);

	rt2800_rfcsr_write(rt2x00dev, 1, rfcsr);

	rt2800_rfcsr_write(rt2x00dev, 31, 80);
}

static void rt2800_config_channel_rf53xx(struct rt2x00_dev *rt2x00dev,
					 struct ieee80211_conf *conf,
					 struct rf_channel *rf,
					 struct channel_info *info)
{
	u8 rfcsr;

	rt2800_rfcsr_write(rt2x00dev, 8, rf->rf1);
	rt2800_rfcsr_write(rt2x00dev, 9, rf->rf3);
	rt2800_rfcsr_read(rt2x00dev, 11, &rfcsr);
	rt2x00_set_field8(&rfcsr, RFCSR11_R, rf->rf2);
	rt2800_rfcsr_write(rt2x00dev, 11, rfcsr);

	rt2800_rfcsr_read(rt2x00dev, 49, &rfcsr);
	if (info->default_power1 > POWER_BOUND)
		rt2x00_set_field8(&rfcsr, RFCSR49_TX, POWER_BOUND);
	else
		rt2x00_set_field8(&rfcsr, RFCSR49_TX, info->default_power1);
	rt2800_rfcsr_write(rt2x00dev, 49, rfcsr);

	if (rt2x00_rt(rt2x00dev, RT5392)) {
		rt2800_rfcsr_read(rt2x00dev, 50, &rfcsr);
		if (info->default_power2 > POWER_BOUND)
			rt2x00_set_field8(&rfcsr, RFCSR50_TX, POWER_BOUND);
		else
			rt2x00_set_field8(&rfcsr, RFCSR50_TX,
					  info->default_power2);
		rt2800_rfcsr_write(rt2x00dev, 50, rfcsr);
	}

	rt2800_rfcsr_read(rt2x00dev, 1, &rfcsr);
	if (rt2x00_rt(rt2x00dev, RT5392)) {
		rt2x00_set_field8(&rfcsr, RFCSR1_RX1_PD, 1);
		rt2x00_set_field8(&rfcsr, RFCSR1_TX1_PD, 1);
	}
	rt2x00_set_field8(&rfcsr, RFCSR1_RF_BLOCK_EN, 1);
	rt2x00_set_field8(&rfcsr, RFCSR1_PLL_PD, 1);
	rt2x00_set_field8(&rfcsr, RFCSR1_RX0_PD, 1);
	rt2x00_set_field8(&rfcsr, RFCSR1_TX0_PD, 1);
	rt2800_rfcsr_write(rt2x00dev, 1, rfcsr);

	rt2800_adjust_freq_offset(rt2x00dev);

	if (rf->channel <= 14) {
		int idx = rf->channel-1;

		if (rt2x00_has_cap_bt_coexist(rt2x00dev)) {
			if (rt2x00_rt_rev_gte(rt2x00dev, RT5390, REV_RT5390F)) {
				/* r55/r59 value array of channel 1~14 */
				static const char r55_bt_rev[] = {0x83, 0x83,
					0x83, 0x73, 0x73, 0x63, 0x53, 0x53,
					0x53, 0x43, 0x43, 0x43, 0x43, 0x43};
				static const char r59_bt_rev[] = {0x0e, 0x0e,
					0x0e, 0x0e, 0x0e, 0x0b, 0x0a, 0x09,
					0x07, 0x07, 0x07, 0x07, 0x07, 0x07};

				rt2800_rfcsr_write(rt2x00dev, 55,
						   r55_bt_rev[idx]);
				rt2800_rfcsr_write(rt2x00dev, 59,
						   r59_bt_rev[idx]);
			} else {
				static const char r59_bt[] = {0x8b, 0x8b, 0x8b,
					0x8b, 0x8b, 0x8b, 0x8b, 0x8a, 0x89,
					0x88, 0x88, 0x86, 0x85, 0x84};

				rt2800_rfcsr_write(rt2x00dev, 59, r59_bt[idx]);
			}
		} else {
			if (rt2x00_rt_rev_gte(rt2x00dev, RT5390, REV_RT5390F)) {
				static const char r55_nonbt_rev[] = {0x23, 0x23,
					0x23, 0x23, 0x13, 0x13, 0x03, 0x03,
					0x03, 0x03, 0x03, 0x03, 0x03, 0x03};
				static const char r59_nonbt_rev[] = {0x07, 0x07,
					0x07, 0x07, 0x07, 0x07, 0x07, 0x07,
					0x07, 0x07, 0x06, 0x05, 0x04, 0x04};

				rt2800_rfcsr_write(rt2x00dev, 55,
						   r55_nonbt_rev[idx]);
				rt2800_rfcsr_write(rt2x00dev, 59,
						   r59_nonbt_rev[idx]);
			} else if (rt2x00_rt(rt2x00dev, RT5390) ||
				   rt2x00_rt(rt2x00dev, RT5392)) {
				static const char r59_non_bt[] = {0x8f, 0x8f,
					0x8f, 0x8f, 0x8f, 0x8f, 0x8f, 0x8d,
					0x8a, 0x88, 0x88, 0x87, 0x87, 0x86};

				rt2800_rfcsr_write(rt2x00dev, 59,
						   r59_non_bt[idx]);
			}
		}
	}
}

static void rt2800_config_channel_rf55xx(struct rt2x00_dev *rt2x00dev,
					 struct ieee80211_conf *conf,
					 struct rf_channel *rf,
					 struct channel_info *info)
{
	u8 rfcsr, ep_reg;
	u32 reg;
	int power_bound;

	/* TODO */
	const bool is_11b = false;
	const bool is_type_ep = false;

	rt2800_register_read(rt2x00dev, LDO_CFG0, &reg);
	rt2x00_set_field32(&reg, LDO_CFG0_LDO_CORE_VLEVEL,
			   (rf->channel > 14 || conf_is_ht40(conf)) ? 5 : 0);
	rt2800_register_write(rt2x00dev, LDO_CFG0, reg);

	/* Order of values on rf_channel entry: N, K, mod, R */
	rt2800_rfcsr_write(rt2x00dev, 8, rf->rf1 & 0xff);

	rt2800_rfcsr_read(rt2x00dev,  9, &rfcsr);
	rt2x00_set_field8(&rfcsr, RFCSR9_K, rf->rf2 & 0xf);
	rt2x00_set_field8(&rfcsr, RFCSR9_N, (rf->rf1 & 0x100) >> 8);
	rt2x00_set_field8(&rfcsr, RFCSR9_MOD, ((rf->rf3 - 8) & 0x4) >> 2);
	rt2800_rfcsr_write(rt2x00dev, 9, rfcsr);

	rt2800_rfcsr_read(rt2x00dev, 11, &rfcsr);
	rt2x00_set_field8(&rfcsr, RFCSR11_R, rf->rf4 - 1);
	rt2x00_set_field8(&rfcsr, RFCSR11_MOD, (rf->rf3 - 8) & 0x3);
	rt2800_rfcsr_write(rt2x00dev, 11, rfcsr);

	if (rf->channel <= 14) {
		rt2800_rfcsr_write(rt2x00dev, 10, 0x90);
		/* FIXME: RF11 owerwrite ? */
		rt2800_rfcsr_write(rt2x00dev, 11, 0x4A);
		rt2800_rfcsr_write(rt2x00dev, 12, 0x52);
		rt2800_rfcsr_write(rt2x00dev, 13, 0x42);
		rt2800_rfcsr_write(rt2x00dev, 22, 0x40);
		rt2800_rfcsr_write(rt2x00dev, 24, 0x4A);
		rt2800_rfcsr_write(rt2x00dev, 25, 0x80);
		rt2800_rfcsr_write(rt2x00dev, 27, 0x42);
		rt2800_rfcsr_write(rt2x00dev, 36, 0x80);
		rt2800_rfcsr_write(rt2x00dev, 37, 0x08);
		rt2800_rfcsr_write(rt2x00dev, 38, 0x89);
		rt2800_rfcsr_write(rt2x00dev, 39, 0x1B);
		rt2800_rfcsr_write(rt2x00dev, 40, 0x0D);
		rt2800_rfcsr_write(rt2x00dev, 41, 0x9B);
		rt2800_rfcsr_write(rt2x00dev, 42, 0xD5);
		rt2800_rfcsr_write(rt2x00dev, 43, 0x72);
		rt2800_rfcsr_write(rt2x00dev, 44, 0x0E);
		rt2800_rfcsr_write(rt2x00dev, 45, 0xA2);
		rt2800_rfcsr_write(rt2x00dev, 46, 0x6B);
		rt2800_rfcsr_write(rt2x00dev, 48, 0x10);
		rt2800_rfcsr_write(rt2x00dev, 51, 0x3E);
		rt2800_rfcsr_write(rt2x00dev, 52, 0x48);
		rt2800_rfcsr_write(rt2x00dev, 54, 0x38);
		rt2800_rfcsr_write(rt2x00dev, 56, 0xA1);
		rt2800_rfcsr_write(rt2x00dev, 57, 0x00);
		rt2800_rfcsr_write(rt2x00dev, 58, 0x39);
		rt2800_rfcsr_write(rt2x00dev, 60, 0x45);
		rt2800_rfcsr_write(rt2x00dev, 61, 0x91);
		rt2800_rfcsr_write(rt2x00dev, 62, 0x39);

		/* TODO RF27 <- tssi */

		rfcsr = rf->channel <= 10 ? 0x07 : 0x06;
		rt2800_rfcsr_write(rt2x00dev, 23, rfcsr);
		rt2800_rfcsr_write(rt2x00dev, 59, rfcsr);

		if (is_11b) {
			/* CCK */
			rt2800_rfcsr_write(rt2x00dev, 31, 0xF8);
			rt2800_rfcsr_write(rt2x00dev, 32, 0xC0);
			if (is_type_ep)
				rt2800_rfcsr_write(rt2x00dev, 55, 0x06);
			else
				rt2800_rfcsr_write(rt2x00dev, 55, 0x47);
		} else {
			/* OFDM */
			if (is_type_ep)
				rt2800_rfcsr_write(rt2x00dev, 55, 0x03);
			else
				rt2800_rfcsr_write(rt2x00dev, 55, 0x43);
		}

		power_bound = POWER_BOUND;
		ep_reg = 0x2;
	} else {
		rt2800_rfcsr_write(rt2x00dev, 10, 0x97);
		/* FIMXE: RF11 overwrite */
		rt2800_rfcsr_write(rt2x00dev, 11, 0x40);
		rt2800_rfcsr_write(rt2x00dev, 25, 0xBF);
		rt2800_rfcsr_write(rt2x00dev, 27, 0x42);
		rt2800_rfcsr_write(rt2x00dev, 36, 0x00);
		rt2800_rfcsr_write(rt2x00dev, 37, 0x04);
		rt2800_rfcsr_write(rt2x00dev, 38, 0x85);
		rt2800_rfcsr_write(rt2x00dev, 40, 0x42);
		rt2800_rfcsr_write(rt2x00dev, 41, 0xBB);
		rt2800_rfcsr_write(rt2x00dev, 42, 0xD7);
		rt2800_rfcsr_write(rt2x00dev, 45, 0x41);
		rt2800_rfcsr_write(rt2x00dev, 48, 0x00);
		rt2800_rfcsr_write(rt2x00dev, 57, 0x77);
		rt2800_rfcsr_write(rt2x00dev, 60, 0x05);
		rt2800_rfcsr_write(rt2x00dev, 61, 0x01);

		/* TODO RF27 <- tssi */

		if (rf->channel >= 36 && rf->channel <= 64) {

			rt2800_rfcsr_write(rt2x00dev, 12, 0x2E);
			rt2800_rfcsr_write(rt2x00dev, 13, 0x22);
			rt2800_rfcsr_write(rt2x00dev, 22, 0x60);
			rt2800_rfcsr_write(rt2x00dev, 23, 0x7F);
			if (rf->channel <= 50)
				rt2800_rfcsr_write(rt2x00dev, 24, 0x09);
			else if (rf->channel >= 52)
				rt2800_rfcsr_write(rt2x00dev, 24, 0x07);
			rt2800_rfcsr_write(rt2x00dev, 39, 0x1C);
			rt2800_rfcsr_write(rt2x00dev, 43, 0x5B);
			rt2800_rfcsr_write(rt2x00dev, 44, 0X40);
			rt2800_rfcsr_write(rt2x00dev, 46, 0X00);
			rt2800_rfcsr_write(rt2x00dev, 51, 0xFE);
			rt2800_rfcsr_write(rt2x00dev, 52, 0x0C);
			rt2800_rfcsr_write(rt2x00dev, 54, 0xF8);
			if (rf->channel <= 50) {
				rt2800_rfcsr_write(rt2x00dev, 55, 0x06),
				rt2800_rfcsr_write(rt2x00dev, 56, 0xD3);
			} else if (rf->channel >= 52) {
				rt2800_rfcsr_write(rt2x00dev, 55, 0x04);
				rt2800_rfcsr_write(rt2x00dev, 56, 0xBB);
			}

			rt2800_rfcsr_write(rt2x00dev, 58, 0x15);
			rt2800_rfcsr_write(rt2x00dev, 59, 0x7F);
			rt2800_rfcsr_write(rt2x00dev, 62, 0x15);

		} else if (rf->channel >= 100 && rf->channel <= 165) {

			rt2800_rfcsr_write(rt2x00dev, 12, 0x0E);
			rt2800_rfcsr_write(rt2x00dev, 13, 0x42);
			rt2800_rfcsr_write(rt2x00dev, 22, 0x40);
			if (rf->channel <= 153) {
				rt2800_rfcsr_write(rt2x00dev, 23, 0x3C);
				rt2800_rfcsr_write(rt2x00dev, 24, 0x06);
			} else if (rf->channel >= 155) {
				rt2800_rfcsr_write(rt2x00dev, 23, 0x38);
				rt2800_rfcsr_write(rt2x00dev, 24, 0x05);
			}
			if (rf->channel <= 138) {
				rt2800_rfcsr_write(rt2x00dev, 39, 0x1A);
				rt2800_rfcsr_write(rt2x00dev, 43, 0x3B);
				rt2800_rfcsr_write(rt2x00dev, 44, 0x20);
				rt2800_rfcsr_write(rt2x00dev, 46, 0x18);
			} else if (rf->channel >= 140) {
				rt2800_rfcsr_write(rt2x00dev, 39, 0x18);
				rt2800_rfcsr_write(rt2x00dev, 43, 0x1B);
				rt2800_rfcsr_write(rt2x00dev, 44, 0x10);
				rt2800_rfcsr_write(rt2x00dev, 46, 0X08);
			}
			if (rf->channel <= 124)
				rt2800_rfcsr_write(rt2x00dev, 51, 0xFC);
			else if (rf->channel >= 126)
				rt2800_rfcsr_write(rt2x00dev, 51, 0xEC);
			if (rf->channel <= 138)
				rt2800_rfcsr_write(rt2x00dev, 52, 0x06);
			else if (rf->channel >= 140)
				rt2800_rfcsr_write(rt2x00dev, 52, 0x06);
			rt2800_rfcsr_write(rt2x00dev, 54, 0xEB);
			if (rf->channel <= 138)
				rt2800_rfcsr_write(rt2x00dev, 55, 0x01);
			else if (rf->channel >= 140)
				rt2800_rfcsr_write(rt2x00dev, 55, 0x00);
			if (rf->channel <= 128)
				rt2800_rfcsr_write(rt2x00dev, 56, 0xBB);
			else if (rf->channel >= 130)
				rt2800_rfcsr_write(rt2x00dev, 56, 0xAB);
			if (rf->channel <= 116)
				rt2800_rfcsr_write(rt2x00dev, 58, 0x1D);
			else if (rf->channel >= 118)
				rt2800_rfcsr_write(rt2x00dev, 58, 0x15);
			if (rf->channel <= 138)
				rt2800_rfcsr_write(rt2x00dev, 59, 0x3F);
			else if (rf->channel >= 140)
				rt2800_rfcsr_write(rt2x00dev, 59, 0x7C);
			if (rf->channel <= 116)
				rt2800_rfcsr_write(rt2x00dev, 62, 0x1D);
			else if (rf->channel >= 118)
				rt2800_rfcsr_write(rt2x00dev, 62, 0x15);
		}

		power_bound = POWER_BOUND_5G;
		ep_reg = 0x3;
	}

	rt2800_rfcsr_read(rt2x00dev, 49, &rfcsr);
	if (info->default_power1 > power_bound)
		rt2x00_set_field8(&rfcsr, RFCSR49_TX, power_bound);
	else
		rt2x00_set_field8(&rfcsr, RFCSR49_TX, info->default_power1);
	if (is_type_ep)
		rt2x00_set_field8(&rfcsr, RFCSR49_EP, ep_reg);
	rt2800_rfcsr_write(rt2x00dev, 49, rfcsr);

	rt2800_rfcsr_read(rt2x00dev, 50, &rfcsr);
	if (info->default_power2 > power_bound)
		rt2x00_set_field8(&rfcsr, RFCSR50_TX, power_bound);
	else
		rt2x00_set_field8(&rfcsr, RFCSR50_TX, info->default_power2);
	if (is_type_ep)
		rt2x00_set_field8(&rfcsr, RFCSR50_EP, ep_reg);
	rt2800_rfcsr_write(rt2x00dev, 50, rfcsr);

	rt2800_rfcsr_read(rt2x00dev, 1, &rfcsr);
	rt2x00_set_field8(&rfcsr, RFCSR1_RF_BLOCK_EN, 1);
	rt2x00_set_field8(&rfcsr, RFCSR1_PLL_PD, 1);

	rt2x00_set_field8(&rfcsr, RFCSR1_TX0_PD,
			  rt2x00dev->default_ant.tx_chain_num >= 1);
	rt2x00_set_field8(&rfcsr, RFCSR1_TX1_PD,
			  rt2x00dev->default_ant.tx_chain_num == 2);
	rt2x00_set_field8(&rfcsr, RFCSR1_TX2_PD, 0);

	rt2x00_set_field8(&rfcsr, RFCSR1_RX0_PD,
			  rt2x00dev->default_ant.rx_chain_num >= 1);
	rt2x00_set_field8(&rfcsr, RFCSR1_RX1_PD,
			  rt2x00dev->default_ant.rx_chain_num == 2);
	rt2x00_set_field8(&rfcsr, RFCSR1_RX2_PD, 0);

	rt2800_rfcsr_write(rt2x00dev, 1, rfcsr);
	rt2800_rfcsr_write(rt2x00dev, 6, 0xe4);

	if (conf_is_ht40(conf))
		rt2800_rfcsr_write(rt2x00dev, 30, 0x16);
	else
		rt2800_rfcsr_write(rt2x00dev, 30, 0x10);

	if (!is_11b) {
		rt2800_rfcsr_write(rt2x00dev, 31, 0x80);
		rt2800_rfcsr_write(rt2x00dev, 32, 0x80);
	}

	/* TODO proper frequency adjustment */
	rt2800_adjust_freq_offset(rt2x00dev);

	/* TODO merge with others */
	rt2800_rfcsr_read(rt2x00dev, 3, &rfcsr);
	rt2x00_set_field8(&rfcsr, RFCSR3_VCOCAL_EN, 1);
	rt2800_rfcsr_write(rt2x00dev, 3, rfcsr);

	/* BBP settings */
	rt2800_bbp_write(rt2x00dev, 62, 0x37 - rt2x00dev->lna_gain);
	rt2800_bbp_write(rt2x00dev, 63, 0x37 - rt2x00dev->lna_gain);
	rt2800_bbp_write(rt2x00dev, 64, 0x37 - rt2x00dev->lna_gain);

	rt2800_bbp_write(rt2x00dev, 79, (rf->channel <= 14) ? 0x1C : 0x18);
	rt2800_bbp_write(rt2x00dev, 80, (rf->channel <= 14) ? 0x0E : 0x08);
	rt2800_bbp_write(rt2x00dev, 81, (rf->channel <= 14) ? 0x3A : 0x38);
	rt2800_bbp_write(rt2x00dev, 82, (rf->channel <= 14) ? 0x62 : 0x92);

	/* GLRT band configuration */
	rt2800_bbp_write(rt2x00dev, 195, 128);
	rt2800_bbp_write(rt2x00dev, 196, (rf->channel <= 14) ? 0xE0 : 0xF0);
	rt2800_bbp_write(rt2x00dev, 195, 129);
	rt2800_bbp_write(rt2x00dev, 196, (rf->channel <= 14) ? 0x1F : 0x1E);
	rt2800_bbp_write(rt2x00dev, 195, 130);
	rt2800_bbp_write(rt2x00dev, 196, (rf->channel <= 14) ? 0x38 : 0x28);
	rt2800_bbp_write(rt2x00dev, 195, 131);
	rt2800_bbp_write(rt2x00dev, 196, (rf->channel <= 14) ? 0x32 : 0x20);
	rt2800_bbp_write(rt2x00dev, 195, 133);
	rt2800_bbp_write(rt2x00dev, 196, (rf->channel <= 14) ? 0x28 : 0x7F);
	rt2800_bbp_write(rt2x00dev, 195, 124);
	rt2800_bbp_write(rt2x00dev, 196, (rf->channel <= 14) ? 0x19 : 0x7F);
}

static void rt2800_bbp_write_with_rx_chain(struct rt2x00_dev *rt2x00dev,
					   const unsigned int word,
					   const u8 value)
{
	u8 chain, reg;

	for (chain = 0; chain < rt2x00dev->default_ant.rx_chain_num; chain++) {
		rt2800_bbp_read(rt2x00dev, 27, &reg);
		rt2x00_set_field8(&reg,  BBP27_RX_CHAIN_SEL, chain);
		rt2800_bbp_write(rt2x00dev, 27, reg);

		rt2800_bbp_write(rt2x00dev, word, value);
	}
}

static void rt2800_iq_calibrate(struct rt2x00_dev *rt2x00dev, int channel)
{
	u8 cal;

	/* TX0 IQ Gain */
	rt2800_bbp_write(rt2x00dev, 158, 0x2c);
	if (channel <= 14)
		cal = rt2x00_eeprom_byte(rt2x00dev, EEPROM_IQ_GAIN_CAL_TX0_2G);
	else if (channel >= 36 && channel <= 64)
		cal = rt2x00_eeprom_byte(rt2x00dev,
					 EEPROM_IQ_GAIN_CAL_TX0_CH36_TO_CH64_5G);
	else if (channel >= 100 && channel <= 138)
		cal = rt2x00_eeprom_byte(rt2x00dev,
					 EEPROM_IQ_GAIN_CAL_TX0_CH100_TO_CH138_5G);
	else if (channel >= 140 && channel <= 165)
		cal = rt2x00_eeprom_byte(rt2x00dev,
					 EEPROM_IQ_GAIN_CAL_TX0_CH140_TO_CH165_5G);
	else
		cal = 0;
	rt2800_bbp_write(rt2x00dev, 159, cal);

	/* TX0 IQ Phase */
	rt2800_bbp_write(rt2x00dev, 158, 0x2d);
	if (channel <= 14)
		cal = rt2x00_eeprom_byte(rt2x00dev, EEPROM_IQ_PHASE_CAL_TX0_2G);
	else if (channel >= 36 && channel <= 64)
		cal = rt2x00_eeprom_byte(rt2x00dev,
					 EEPROM_IQ_PHASE_CAL_TX0_CH36_TO_CH64_5G);
	else if (channel >= 100 && channel <= 138)
		cal = rt2x00_eeprom_byte(rt2x00dev,
					 EEPROM_IQ_PHASE_CAL_TX0_CH100_TO_CH138_5G);
	else if (channel >= 140 && channel <= 165)
		cal = rt2x00_eeprom_byte(rt2x00dev,
					 EEPROM_IQ_PHASE_CAL_TX0_CH140_TO_CH165_5G);
	else
		cal = 0;
	rt2800_bbp_write(rt2x00dev, 159, cal);

	/* TX1 IQ Gain */
	rt2800_bbp_write(rt2x00dev, 158, 0x4a);
	if (channel <= 14)
		cal = rt2x00_eeprom_byte(rt2x00dev, EEPROM_IQ_GAIN_CAL_TX1_2G);
	else if (channel >= 36 && channel <= 64)
		cal = rt2x00_eeprom_byte(rt2x00dev,
					 EEPROM_IQ_GAIN_CAL_TX1_CH36_TO_CH64_5G);
	else if (channel >= 100 && channel <= 138)
		cal = rt2x00_eeprom_byte(rt2x00dev,
					 EEPROM_IQ_GAIN_CAL_TX1_CH100_TO_CH138_5G);
	else if (channel >= 140 && channel <= 165)
		cal = rt2x00_eeprom_byte(rt2x00dev,
					 EEPROM_IQ_GAIN_CAL_TX1_CH140_TO_CH165_5G);
	else
		cal = 0;
	rt2800_bbp_write(rt2x00dev, 159, cal);

	/* TX1 IQ Phase */
	rt2800_bbp_write(rt2x00dev, 158, 0x4b);
	if (channel <= 14)
		cal = rt2x00_eeprom_byte(rt2x00dev, EEPROM_IQ_PHASE_CAL_TX1_2G);
	else if (channel >= 36 && channel <= 64)
		cal = rt2x00_eeprom_byte(rt2x00dev,
					 EEPROM_IQ_PHASE_CAL_TX1_CH36_TO_CH64_5G);
	else if (channel >= 100 && channel <= 138)
		cal = rt2x00_eeprom_byte(rt2x00dev,
					 EEPROM_IQ_PHASE_CAL_TX1_CH100_TO_CH138_5G);
	else if (channel >= 140 && channel <= 165)
		cal = rt2x00_eeprom_byte(rt2x00dev,
					 EEPROM_IQ_PHASE_CAL_TX1_CH140_TO_CH165_5G);
	else
		cal = 0;
	rt2800_bbp_write(rt2x00dev, 159, cal);

	/* FIXME: possible RX0, RX1 callibration ? */

	/* RF IQ compensation control */
	rt2800_bbp_write(rt2x00dev, 158, 0x04);
	cal = rt2x00_eeprom_byte(rt2x00dev, EEPROM_RF_IQ_COMPENSATION_CONTROL);
	rt2800_bbp_write(rt2x00dev, 159, cal != 0xff ? cal : 0);

	/* RF IQ imbalance compensation control */
	rt2800_bbp_write(rt2x00dev, 158, 0x03);
	cal = rt2x00_eeprom_byte(rt2x00dev,
				 EEPROM_RF_IQ_IMBALANCE_COMPENSATION_CONTROL);
	rt2800_bbp_write(rt2x00dev, 159, cal != 0xff ? cal : 0);
}

static char rt2800_txpower_to_dev(struct rt2x00_dev *rt2x00dev,
				  unsigned int channel,
				  char txpower)
{
	if (rt2x00_rt(rt2x00dev, RT3593))
		txpower = rt2x00_get_field8(txpower, EEPROM_TXPOWER_ALC);

	if (channel <= 14)
		return clamp_t(char, txpower, MIN_G_TXPOWER, MAX_G_TXPOWER);

	if (rt2x00_rt(rt2x00dev, RT3593))
		return clamp_t(char, txpower, MIN_A_TXPOWER_3593,
			       MAX_A_TXPOWER_3593);
	else
		return clamp_t(char, txpower, MIN_A_TXPOWER, MAX_A_TXPOWER);
}

static void rt2800_config_channel(struct rt2x00_dev *rt2x00dev,
				  struct ieee80211_conf *conf,
				  struct rf_channel *rf,
				  struct channel_info *info)
{
	u32 reg;
	unsigned int tx_pin;
	u8 bbp, rfcsr;

	info->default_power1 = rt2800_txpower_to_dev(rt2x00dev, rf->channel,
						     info->default_power1);
	info->default_power2 = rt2800_txpower_to_dev(rt2x00dev, rf->channel,
						     info->default_power2);
	if (rt2x00dev->default_ant.tx_chain_num > 2)
		info->default_power3 =
			rt2800_txpower_to_dev(rt2x00dev, rf->channel,
					      info->default_power3);

	switch (rt2x00dev->chip.rf) {
	case RF2020:
	case RF3020:
	case RF3021:
	case RF3022:
	case RF3320:
		rt2800_config_channel_rf3xxx(rt2x00dev, conf, rf, info);
		break;
	case RF3052:
		rt2800_config_channel_rf3052(rt2x00dev, conf, rf, info);
		break;
	case RF3053:
		rt2800_config_channel_rf3053(rt2x00dev, conf, rf, info);
		break;
	case RF3290:
		rt2800_config_channel_rf3290(rt2x00dev, conf, rf, info);
		break;
	case RF3322:
		rt2800_config_channel_rf3322(rt2x00dev, conf, rf, info);
		break;
	case RF3070:
	case RF5360:
	case RF5370:
	case RF5372:
	case RF5390:
	case RF5392:
		rt2800_config_channel_rf53xx(rt2x00dev, conf, rf, info);
		break;
	case RF5592:
		rt2800_config_channel_rf55xx(rt2x00dev, conf, rf, info);
		break;
	default:
		rt2800_config_channel_rf2xxx(rt2x00dev, conf, rf, info);
	}

	if (rt2x00_rf(rt2x00dev, RF3070) ||
	    rt2x00_rf(rt2x00dev, RF3290) ||
	    rt2x00_rf(rt2x00dev, RF3322) ||
	    rt2x00_rf(rt2x00dev, RF5360) ||
	    rt2x00_rf(rt2x00dev, RF5370) ||
	    rt2x00_rf(rt2x00dev, RF5372) ||
	    rt2x00_rf(rt2x00dev, RF5390) ||
	    rt2x00_rf(rt2x00dev, RF5392)) {
		rt2800_rfcsr_read(rt2x00dev, 30, &rfcsr);
		rt2x00_set_field8(&rfcsr, RFCSR30_TX_H20M, 0);
		rt2x00_set_field8(&rfcsr, RFCSR30_RX_H20M, 0);
		rt2800_rfcsr_write(rt2x00dev, 30, rfcsr);

		rt2800_rfcsr_read(rt2x00dev, 3, &rfcsr);
		rt2x00_set_field8(&rfcsr, RFCSR3_VCOCAL_EN, 1);
		rt2800_rfcsr_write(rt2x00dev, 3, rfcsr);
	}

	/*
	 * Change BBP settings
	 */
	if (rt2x00_rt(rt2x00dev, RT3352)) {
		rt2800_bbp_write(rt2x00dev, 27, 0x0);
		rt2800_bbp_write(rt2x00dev, 66, 0x26 + rt2x00dev->lna_gain);
		rt2800_bbp_write(rt2x00dev, 27, 0x20);
		rt2800_bbp_write(rt2x00dev, 66, 0x26 + rt2x00dev->lna_gain);
	} else if (rt2x00_rt(rt2x00dev, RT3593)) {
		if (rf->channel > 14) {
			/* Disable CCK Packet detection on 5GHz */
			rt2800_bbp_write(rt2x00dev, 70, 0x00);
		} else {
			rt2800_bbp_write(rt2x00dev, 70, 0x0a);
		}

		if (conf_is_ht40(conf))
			rt2800_bbp_write(rt2x00dev, 105, 0x04);
		else
			rt2800_bbp_write(rt2x00dev, 105, 0x34);

		rt2800_bbp_write(rt2x00dev, 62, 0x37 - rt2x00dev->lna_gain);
		rt2800_bbp_write(rt2x00dev, 63, 0x37 - rt2x00dev->lna_gain);
		rt2800_bbp_write(rt2x00dev, 64, 0x37 - rt2x00dev->lna_gain);
		rt2800_bbp_write(rt2x00dev, 77, 0x98);
	} else {
		rt2800_bbp_write(rt2x00dev, 62, 0x37 - rt2x00dev->lna_gain);
		rt2800_bbp_write(rt2x00dev, 63, 0x37 - rt2x00dev->lna_gain);
		rt2800_bbp_write(rt2x00dev, 64, 0x37 - rt2x00dev->lna_gain);
		rt2800_bbp_write(rt2x00dev, 86, 0);
	}

	if (rf->channel <= 14) {
		if (!rt2x00_rt(rt2x00dev, RT5390) &&
		    !rt2x00_rt(rt2x00dev, RT5392)) {
			if (rt2x00_has_cap_external_lna_bg(rt2x00dev)) {
				rt2800_bbp_write(rt2x00dev, 82, 0x62);
				rt2800_bbp_write(rt2x00dev, 75, 0x46);
			} else {
				if (rt2x00_rt(rt2x00dev, RT3593))
					rt2800_bbp_write(rt2x00dev, 82, 0x62);
				else
					rt2800_bbp_write(rt2x00dev, 82, 0x84);
				rt2800_bbp_write(rt2x00dev, 75, 0x50);
			}
			if (rt2x00_rt(rt2x00dev, RT3593))
				rt2800_bbp_write(rt2x00dev, 83, 0x8a);
		}

	} else {
		if (rt2x00_rt(rt2x00dev, RT3572))
			rt2800_bbp_write(rt2x00dev, 82, 0x94);
		else if (rt2x00_rt(rt2x00dev, RT3593))
			rt2800_bbp_write(rt2x00dev, 82, 0x82);
		else
			rt2800_bbp_write(rt2x00dev, 82, 0xf2);

		if (rt2x00_rt(rt2x00dev, RT3593))
			rt2800_bbp_write(rt2x00dev, 83, 0x9a);

<<<<<<< HEAD
		if (test_bit(CAPABILITY_EXTERNAL_LNA_A, &rt2x00dev->cap_flags))
=======
		if (rt2x00_has_cap_external_lna_a(rt2x00dev))
>>>>>>> d8ec26d7
			rt2800_bbp_write(rt2x00dev, 75, 0x46);
		else
			rt2800_bbp_write(rt2x00dev, 75, 0x50);
	}

	rt2800_register_read(rt2x00dev, TX_BAND_CFG, &reg);
	rt2x00_set_field32(&reg, TX_BAND_CFG_HT40_MINUS, conf_is_ht40_minus(conf));
	rt2x00_set_field32(&reg, TX_BAND_CFG_A, rf->channel > 14);
	rt2x00_set_field32(&reg, TX_BAND_CFG_BG, rf->channel <= 14);
	rt2800_register_write(rt2x00dev, TX_BAND_CFG, reg);

	if (rt2x00_rt(rt2x00dev, RT3572))
		rt2800_rfcsr_write(rt2x00dev, 8, 0);

	tx_pin = 0;

	switch (rt2x00dev->default_ant.tx_chain_num) {
	case 3:
		/* Turn on tertiary PAs */
		rt2x00_set_field32(&tx_pin, TX_PIN_CFG_PA_PE_A2_EN,
				   rf->channel > 14);
		rt2x00_set_field32(&tx_pin, TX_PIN_CFG_PA_PE_G2_EN,
				   rf->channel <= 14);
		/* fall-through */
	case 2:
		/* Turn on secondary PAs */
		rt2x00_set_field32(&tx_pin, TX_PIN_CFG_PA_PE_A1_EN,
				   rf->channel > 14);
		rt2x00_set_field32(&tx_pin, TX_PIN_CFG_PA_PE_G1_EN,
				   rf->channel <= 14);
		/* fall-through */
	case 1:
		/* Turn on primary PAs */
		rt2x00_set_field32(&tx_pin, TX_PIN_CFG_PA_PE_A0_EN,
				   rf->channel > 14);
		if (rt2x00_has_cap_bt_coexist(rt2x00dev))
			rt2x00_set_field32(&tx_pin, TX_PIN_CFG_PA_PE_G0_EN, 1);
		else
			rt2x00_set_field32(&tx_pin, TX_PIN_CFG_PA_PE_G0_EN,
					   rf->channel <= 14);
		break;
	}

	switch (rt2x00dev->default_ant.rx_chain_num) {
	case 3:
		/* Turn on tertiary LNAs */
		rt2x00_set_field32(&tx_pin, TX_PIN_CFG_LNA_PE_A2_EN, 1);
		rt2x00_set_field32(&tx_pin, TX_PIN_CFG_LNA_PE_G2_EN, 1);
		/* fall-through */
	case 2:
		/* Turn on secondary LNAs */
		rt2x00_set_field32(&tx_pin, TX_PIN_CFG_LNA_PE_A1_EN, 1);
		rt2x00_set_field32(&tx_pin, TX_PIN_CFG_LNA_PE_G1_EN, 1);
		/* fall-through */
	case 1:
		/* Turn on primary LNAs */
		rt2x00_set_field32(&tx_pin, TX_PIN_CFG_LNA_PE_A0_EN, 1);
		rt2x00_set_field32(&tx_pin, TX_PIN_CFG_LNA_PE_G0_EN, 1);
		break;
	}

	rt2x00_set_field32(&tx_pin, TX_PIN_CFG_RFTR_EN, 1);
	rt2x00_set_field32(&tx_pin, TX_PIN_CFG_TRSW_EN, 1);

	rt2800_register_write(rt2x00dev, TX_PIN_CFG, tx_pin);

	if (rt2x00_rt(rt2x00dev, RT3572)) {
		rt2800_rfcsr_write(rt2x00dev, 8, 0x80);

		/* AGC init */
		if (rf->channel <= 14)
			reg = 0x1c + (2 * rt2x00dev->lna_gain);
		else
			reg = 0x22 + ((rt2x00dev->lna_gain * 5) / 3);

		rt2800_bbp_write_with_rx_chain(rt2x00dev, 66, reg);
	}

	if (rt2x00_rt(rt2x00dev, RT3593)) {
		rt2800_register_read(rt2x00dev, GPIO_CTRL, &reg);

		/* Band selection */
		if (rt2x00_is_usb(rt2x00dev) ||
		    rt2x00_is_pcie(rt2x00dev)) {
			/* GPIO #8 controls all paths */
			rt2x00_set_field32(&reg, GPIO_CTRL_DIR8, 0);
			if (rf->channel <= 14)
				rt2x00_set_field32(&reg, GPIO_CTRL_VAL8, 1);
			else
				rt2x00_set_field32(&reg, GPIO_CTRL_VAL8, 0);
		}

		/* LNA PE control. */
		if (rt2x00_is_usb(rt2x00dev)) {
			/* GPIO #4 controls PE0 and PE1,
			 * GPIO #7 controls PE2
			 */
			rt2x00_set_field32(&reg, GPIO_CTRL_DIR4, 0);
			rt2x00_set_field32(&reg, GPIO_CTRL_DIR7, 0);

			rt2x00_set_field32(&reg, GPIO_CTRL_VAL4, 1);
			rt2x00_set_field32(&reg, GPIO_CTRL_VAL7, 1);
		} else if (rt2x00_is_pcie(rt2x00dev)) {
			/* GPIO #4 controls PE0, PE1 and PE2 */
			rt2x00_set_field32(&reg, GPIO_CTRL_DIR4, 0);
			rt2x00_set_field32(&reg, GPIO_CTRL_VAL4, 1);
		}

		rt2800_register_write(rt2x00dev, GPIO_CTRL, reg);

		/* AGC init */
		if (rf->channel <= 14)
			reg = 0x1c + 2 * rt2x00dev->lna_gain;
		else
			reg = 0x22 + ((rt2x00dev->lna_gain * 5) / 3);

		rt2800_bbp_write_with_rx_chain(rt2x00dev, 66, reg);

		usleep_range(1000, 1500);
	}

	if (rt2x00_rt(rt2x00dev, RT3593)) {
		if (rt2x00_is_usb(rt2x00dev)) {
			rt2800_register_read(rt2x00dev, GPIO_CTRL, &reg);

			/* Band selection. GPIO #8 controls all paths */
			rt2x00_set_field32(&reg, GPIO_CTRL_DIR8, 0);
			if (rf->channel <= 14)
				rt2x00_set_field32(&reg, GPIO_CTRL_VAL8, 1);
			else
				rt2x00_set_field32(&reg, GPIO_CTRL_VAL8, 0);

			rt2x00_set_field32(&reg, GPIO_CTRL_DIR4, 0);
			rt2x00_set_field32(&reg, GPIO_CTRL_DIR7, 0);

			/* LNA PE control.
			* GPIO #4 controls PE0 and PE1,
			* GPIO #7 controls PE2
			*/
			rt2x00_set_field32(&reg, GPIO_CTRL_VAL4, 1);
			rt2x00_set_field32(&reg, GPIO_CTRL_VAL7, 1);

			rt2800_register_write(rt2x00dev, GPIO_CTRL, reg);
		}

		/* AGC init */
		if (rf->channel <= 14)
			reg = 0x1c + 2 * rt2x00dev->lna_gain;
		else
			reg = 0x22 + ((rt2x00dev->lna_gain * 5) / 3);

		rt2800_bbp_write_with_rx_chain(rt2x00dev, 66, reg);

		usleep_range(1000, 1500);
	}

	if (rt2x00_rt(rt2x00dev, RT5592)) {
		rt2800_bbp_write(rt2x00dev, 195, 141);
		rt2800_bbp_write(rt2x00dev, 196, conf_is_ht40(conf) ? 0x10 : 0x1a);

		/* AGC init */
		reg = (rf->channel <= 14 ? 0x1c : 0x24) + 2 * rt2x00dev->lna_gain;
		rt2800_bbp_write_with_rx_chain(rt2x00dev, 66, reg);

		rt2800_iq_calibrate(rt2x00dev, rf->channel);
	}

	rt2800_bbp_read(rt2x00dev, 4, &bbp);
	rt2x00_set_field8(&bbp, BBP4_BANDWIDTH, 2 * conf_is_ht40(conf));
	rt2800_bbp_write(rt2x00dev, 4, bbp);

	rt2800_bbp_read(rt2x00dev, 3, &bbp);
	rt2x00_set_field8(&bbp, BBP3_HT40_MINUS, conf_is_ht40_minus(conf));
	rt2800_bbp_write(rt2x00dev, 3, bbp);

	if (rt2x00_rt_rev(rt2x00dev, RT2860, REV_RT2860C)) {
		if (conf_is_ht40(conf)) {
			rt2800_bbp_write(rt2x00dev, 69, 0x1a);
			rt2800_bbp_write(rt2x00dev, 70, 0x0a);
			rt2800_bbp_write(rt2x00dev, 73, 0x16);
		} else {
			rt2800_bbp_write(rt2x00dev, 69, 0x16);
			rt2800_bbp_write(rt2x00dev, 70, 0x08);
			rt2800_bbp_write(rt2x00dev, 73, 0x11);
		}
	}

	msleep(1);

	/*
	 * Clear channel statistic counters
	 */
	rt2800_register_read(rt2x00dev, CH_IDLE_STA, &reg);
	rt2800_register_read(rt2x00dev, CH_BUSY_STA, &reg);
	rt2800_register_read(rt2x00dev, CH_BUSY_STA_SEC, &reg);

	/*
	 * Clear update flag
	 */
	if (rt2x00_rt(rt2x00dev, RT3352)) {
		rt2800_bbp_read(rt2x00dev, 49, &bbp);
		rt2x00_set_field8(&bbp, BBP49_UPDATE_FLAG, 0);
		rt2800_bbp_write(rt2x00dev, 49, bbp);
	}
}

static int rt2800_get_gain_calibration_delta(struct rt2x00_dev *rt2x00dev)
{
	u8 tssi_bounds[9];
	u8 current_tssi;
	u16 eeprom;
	u8 step;
	int i;

	/*
	 * First check if temperature compensation is supported.
	 */
	rt2800_eeprom_read(rt2x00dev, EEPROM_NIC_CONF1, &eeprom);
	if (!rt2x00_get_field16(eeprom, EEPROM_NIC_CONF1_EXTERNAL_TX_ALC))
		return 0;

	/*
	 * Read TSSI boundaries for temperature compensation from
	 * the EEPROM.
	 *
	 * Array idx               0    1    2    3    4    5    6    7    8
	 * Matching Delta value   -4   -3   -2   -1    0   +1   +2   +3   +4
	 * Example TSSI bounds  0xF0 0xD0 0xB5 0xA0 0x88 0x45 0x25 0x15 0x00
	 */
	if (rt2x00dev->curr_band == IEEE80211_BAND_2GHZ) {
		rt2800_eeprom_read(rt2x00dev, EEPROM_TSSI_BOUND_BG1, &eeprom);
		tssi_bounds[0] = rt2x00_get_field16(eeprom,
					EEPROM_TSSI_BOUND_BG1_MINUS4);
		tssi_bounds[1] = rt2x00_get_field16(eeprom,
					EEPROM_TSSI_BOUND_BG1_MINUS3);

		rt2800_eeprom_read(rt2x00dev, EEPROM_TSSI_BOUND_BG2, &eeprom);
		tssi_bounds[2] = rt2x00_get_field16(eeprom,
					EEPROM_TSSI_BOUND_BG2_MINUS2);
		tssi_bounds[3] = rt2x00_get_field16(eeprom,
					EEPROM_TSSI_BOUND_BG2_MINUS1);

		rt2800_eeprom_read(rt2x00dev, EEPROM_TSSI_BOUND_BG3, &eeprom);
		tssi_bounds[4] = rt2x00_get_field16(eeprom,
					EEPROM_TSSI_BOUND_BG3_REF);
		tssi_bounds[5] = rt2x00_get_field16(eeprom,
					EEPROM_TSSI_BOUND_BG3_PLUS1);

		rt2800_eeprom_read(rt2x00dev, EEPROM_TSSI_BOUND_BG4, &eeprom);
		tssi_bounds[6] = rt2x00_get_field16(eeprom,
					EEPROM_TSSI_BOUND_BG4_PLUS2);
		tssi_bounds[7] = rt2x00_get_field16(eeprom,
					EEPROM_TSSI_BOUND_BG4_PLUS3);

		rt2800_eeprom_read(rt2x00dev, EEPROM_TSSI_BOUND_BG5, &eeprom);
		tssi_bounds[8] = rt2x00_get_field16(eeprom,
					EEPROM_TSSI_BOUND_BG5_PLUS4);

		step = rt2x00_get_field16(eeprom,
					  EEPROM_TSSI_BOUND_BG5_AGC_STEP);
	} else {
		rt2800_eeprom_read(rt2x00dev, EEPROM_TSSI_BOUND_A1, &eeprom);
		tssi_bounds[0] = rt2x00_get_field16(eeprom,
					EEPROM_TSSI_BOUND_A1_MINUS4);
		tssi_bounds[1] = rt2x00_get_field16(eeprom,
					EEPROM_TSSI_BOUND_A1_MINUS3);

		rt2800_eeprom_read(rt2x00dev, EEPROM_TSSI_BOUND_A2, &eeprom);
		tssi_bounds[2] = rt2x00_get_field16(eeprom,
					EEPROM_TSSI_BOUND_A2_MINUS2);
		tssi_bounds[3] = rt2x00_get_field16(eeprom,
					EEPROM_TSSI_BOUND_A2_MINUS1);

		rt2800_eeprom_read(rt2x00dev, EEPROM_TSSI_BOUND_A3, &eeprom);
		tssi_bounds[4] = rt2x00_get_field16(eeprom,
					EEPROM_TSSI_BOUND_A3_REF);
		tssi_bounds[5] = rt2x00_get_field16(eeprom,
					EEPROM_TSSI_BOUND_A3_PLUS1);

		rt2800_eeprom_read(rt2x00dev, EEPROM_TSSI_BOUND_A4, &eeprom);
		tssi_bounds[6] = rt2x00_get_field16(eeprom,
					EEPROM_TSSI_BOUND_A4_PLUS2);
		tssi_bounds[7] = rt2x00_get_field16(eeprom,
					EEPROM_TSSI_BOUND_A4_PLUS3);

		rt2800_eeprom_read(rt2x00dev, EEPROM_TSSI_BOUND_A5, &eeprom);
		tssi_bounds[8] = rt2x00_get_field16(eeprom,
					EEPROM_TSSI_BOUND_A5_PLUS4);

		step = rt2x00_get_field16(eeprom,
					  EEPROM_TSSI_BOUND_A5_AGC_STEP);
	}

	/*
	 * Check if temperature compensation is supported.
	 */
	if (tssi_bounds[4] == 0xff || step == 0xff)
		return 0;

	/*
	 * Read current TSSI (BBP 49).
	 */
	rt2800_bbp_read(rt2x00dev, 49, &current_tssi);

	/*
	 * Compare TSSI value (BBP49) with the compensation boundaries
	 * from the EEPROM and increase or decrease tx power.
	 */
	for (i = 0; i <= 3; i++) {
		if (current_tssi > tssi_bounds[i])
			break;
	}

	if (i == 4) {
		for (i = 8; i >= 5; i--) {
			if (current_tssi < tssi_bounds[i])
				break;
		}
	}

	return (i - 4) * step;
}

static int rt2800_get_txpower_bw_comp(struct rt2x00_dev *rt2x00dev,
				      enum ieee80211_band band)
{
	u16 eeprom;
	u8 comp_en;
	u8 comp_type;
	int comp_value = 0;

	rt2800_eeprom_read(rt2x00dev, EEPROM_TXPOWER_DELTA, &eeprom);

	/*
	 * HT40 compensation not required.
	 */
	if (eeprom == 0xffff ||
	    !test_bit(CONFIG_CHANNEL_HT40, &rt2x00dev->flags))
		return 0;

	if (band == IEEE80211_BAND_2GHZ) {
		comp_en = rt2x00_get_field16(eeprom,
				 EEPROM_TXPOWER_DELTA_ENABLE_2G);
		if (comp_en) {
			comp_type = rt2x00_get_field16(eeprom,
					   EEPROM_TXPOWER_DELTA_TYPE_2G);
			comp_value = rt2x00_get_field16(eeprom,
					    EEPROM_TXPOWER_DELTA_VALUE_2G);
			if (!comp_type)
				comp_value = -comp_value;
		}
	} else {
		comp_en = rt2x00_get_field16(eeprom,
				 EEPROM_TXPOWER_DELTA_ENABLE_5G);
		if (comp_en) {
			comp_type = rt2x00_get_field16(eeprom,
					   EEPROM_TXPOWER_DELTA_TYPE_5G);
			comp_value = rt2x00_get_field16(eeprom,
					    EEPROM_TXPOWER_DELTA_VALUE_5G);
			if (!comp_type)
				comp_value = -comp_value;
		}
	}

	return comp_value;
}

static int rt2800_get_txpower_reg_delta(struct rt2x00_dev *rt2x00dev,
					int power_level, int max_power)
{
	int delta;

	if (rt2x00_has_cap_power_limit(rt2x00dev))
		return 0;

	/*
	 * XXX: We don't know the maximum transmit power of our hardware since
	 * the EEPROM doesn't expose it. We only know that we are calibrated
	 * to 100% tx power.
	 *
	 * Hence, we assume the regulatory limit that cfg80211 calulated for
	 * the current channel is our maximum and if we are requested to lower
	 * the value we just reduce our tx power accordingly.
	 */
	delta = power_level - max_power;
	return min(delta, 0);
}

static u8 rt2800_compensate_txpower(struct rt2x00_dev *rt2x00dev, int is_rate_b,
				   enum ieee80211_band band, int power_level,
				   u8 txpower, int delta)
{
	u16 eeprom;
	u8 criterion;
	u8 eirp_txpower;
	u8 eirp_txpower_criterion;
	u8 reg_limit;

	if (rt2x00_rt(rt2x00dev, RT3593))
		return min_t(u8, txpower, 0xc);

<<<<<<< HEAD
	if (test_bit(CAPABILITY_POWER_LIMIT, &rt2x00dev->cap_flags)) {
=======
	if (rt2x00_has_cap_power_limit(rt2x00dev)) {
>>>>>>> d8ec26d7
		/*
		 * Check if eirp txpower exceed txpower_limit.
		 * We use OFDM 6M as criterion and its eirp txpower
		 * is stored at EEPROM_EIRP_MAX_TX_POWER.
		 * .11b data rate need add additional 4dbm
		 * when calculating eirp txpower.
		 */
		rt2800_eeprom_read_from_array(rt2x00dev, EEPROM_TXPOWER_BYRATE,
					      1, &eeprom);
		criterion = rt2x00_get_field16(eeprom,
					       EEPROM_TXPOWER_BYRATE_RATE0);

		rt2800_eeprom_read(rt2x00dev, EEPROM_EIRP_MAX_TX_POWER,
				   &eeprom);

		if (band == IEEE80211_BAND_2GHZ)
			eirp_txpower_criterion = rt2x00_get_field16(eeprom,
						 EEPROM_EIRP_MAX_TX_POWER_2GHZ);
		else
			eirp_txpower_criterion = rt2x00_get_field16(eeprom,
						 EEPROM_EIRP_MAX_TX_POWER_5GHZ);

		eirp_txpower = eirp_txpower_criterion + (txpower - criterion) +
			       (is_rate_b ? 4 : 0) + delta;

		reg_limit = (eirp_txpower > power_level) ?
					(eirp_txpower - power_level) : 0;
	} else
		reg_limit = 0;

	txpower = max(0, txpower + delta - reg_limit);
	return min_t(u8, txpower, 0xc);
}


enum {
	TX_PWR_CFG_0_IDX,
	TX_PWR_CFG_1_IDX,
	TX_PWR_CFG_2_IDX,
	TX_PWR_CFG_3_IDX,
	TX_PWR_CFG_4_IDX,
	TX_PWR_CFG_5_IDX,
	TX_PWR_CFG_6_IDX,
	TX_PWR_CFG_7_IDX,
	TX_PWR_CFG_8_IDX,
	TX_PWR_CFG_9_IDX,
	TX_PWR_CFG_0_EXT_IDX,
	TX_PWR_CFG_1_EXT_IDX,
	TX_PWR_CFG_2_EXT_IDX,
	TX_PWR_CFG_3_EXT_IDX,
	TX_PWR_CFG_4_EXT_IDX,
	TX_PWR_CFG_IDX_COUNT,
};

static void rt2800_config_txpower_rt3593(struct rt2x00_dev *rt2x00dev,
					 struct ieee80211_channel *chan,
					 int power_level)
{
	u8 txpower;
	u16 eeprom;
	u32 regs[TX_PWR_CFG_IDX_COUNT];
	unsigned int offset;
	enum ieee80211_band band = chan->band;
	int delta;
	int i;

	memset(regs, '\0', sizeof(regs));

	/* TODO: adapt TX power reduction from the rt28xx code */

	/* calculate temperature compensation delta */
	delta = rt2800_get_gain_calibration_delta(rt2x00dev);

	if (band == IEEE80211_BAND_5GHZ)
		offset = 16;
	else
		offset = 0;

	if (test_bit(CONFIG_CHANNEL_HT40, &rt2x00dev->flags))
		offset += 8;

	/* read the next four txpower values */
	rt2800_eeprom_read_from_array(rt2x00dev, EEPROM_TXPOWER_BYRATE,
				      offset, &eeprom);

	/* CCK 1MBS,2MBS */
	txpower = rt2x00_get_field16(eeprom, EEPROM_TXPOWER_BYRATE_RATE0);
	txpower = rt2800_compensate_txpower(rt2x00dev, 1, band, power_level,
					    txpower, delta);
	rt2x00_set_field32(&regs[TX_PWR_CFG_0_IDX],
			   TX_PWR_CFG_0_CCK1_CH0, txpower);
	rt2x00_set_field32(&regs[TX_PWR_CFG_0_IDX],
			   TX_PWR_CFG_0_CCK1_CH1, txpower);
	rt2x00_set_field32(&regs[TX_PWR_CFG_0_EXT_IDX],
			   TX_PWR_CFG_0_EXT_CCK1_CH2, txpower);

	/* CCK 5.5MBS,11MBS */
	txpower = rt2x00_get_field16(eeprom, EEPROM_TXPOWER_BYRATE_RATE1);
	txpower = rt2800_compensate_txpower(rt2x00dev, 1, band, power_level,
					    txpower, delta);
	rt2x00_set_field32(&regs[TX_PWR_CFG_0_IDX],
			   TX_PWR_CFG_0_CCK5_CH0, txpower);
	rt2x00_set_field32(&regs[TX_PWR_CFG_0_IDX],
			   TX_PWR_CFG_0_CCK5_CH1, txpower);
	rt2x00_set_field32(&regs[TX_PWR_CFG_0_EXT_IDX],
			   TX_PWR_CFG_0_EXT_CCK5_CH2, txpower);

	/* OFDM 6MBS,9MBS */
	txpower = rt2x00_get_field16(eeprom, EEPROM_TXPOWER_BYRATE_RATE2);
	txpower = rt2800_compensate_txpower(rt2x00dev, 0, band, power_level,
					    txpower, delta);
	rt2x00_set_field32(&regs[TX_PWR_CFG_0_IDX],
			   TX_PWR_CFG_0_OFDM6_CH0, txpower);
	rt2x00_set_field32(&regs[TX_PWR_CFG_0_IDX],
			   TX_PWR_CFG_0_OFDM6_CH1, txpower);
	rt2x00_set_field32(&regs[TX_PWR_CFG_0_EXT_IDX],
			   TX_PWR_CFG_0_EXT_OFDM6_CH2, txpower);

	/* OFDM 12MBS,18MBS */
	txpower = rt2x00_get_field16(eeprom, EEPROM_TXPOWER_BYRATE_RATE3);
	txpower = rt2800_compensate_txpower(rt2x00dev, 0, band, power_level,
					    txpower, delta);
	rt2x00_set_field32(&regs[TX_PWR_CFG_0_IDX],
			   TX_PWR_CFG_0_OFDM12_CH0, txpower);
	rt2x00_set_field32(&regs[TX_PWR_CFG_0_IDX],
			   TX_PWR_CFG_0_OFDM12_CH1, txpower);
	rt2x00_set_field32(&regs[TX_PWR_CFG_0_EXT_IDX],
			   TX_PWR_CFG_0_EXT_OFDM12_CH2, txpower);

	/* read the next four txpower values */
	rt2800_eeprom_read_from_array(rt2x00dev, EEPROM_TXPOWER_BYRATE,
				      offset + 1, &eeprom);

	/* OFDM 24MBS,36MBS */
	txpower = rt2x00_get_field16(eeprom, EEPROM_TXPOWER_BYRATE_RATE0);
	txpower = rt2800_compensate_txpower(rt2x00dev, 0, band, power_level,
					    txpower, delta);
	rt2x00_set_field32(&regs[TX_PWR_CFG_1_IDX],
			   TX_PWR_CFG_1_OFDM24_CH0, txpower);
	rt2x00_set_field32(&regs[TX_PWR_CFG_1_IDX],
			   TX_PWR_CFG_1_OFDM24_CH1, txpower);
	rt2x00_set_field32(&regs[TX_PWR_CFG_1_EXT_IDX],
			   TX_PWR_CFG_1_EXT_OFDM24_CH2, txpower);

	/* OFDM 48MBS */
	txpower = rt2x00_get_field16(eeprom, EEPROM_TXPOWER_BYRATE_RATE1);
	txpower = rt2800_compensate_txpower(rt2x00dev, 0, band, power_level,
					    txpower, delta);
	rt2x00_set_field32(&regs[TX_PWR_CFG_1_IDX],
			   TX_PWR_CFG_1_OFDM48_CH0, txpower);
	rt2x00_set_field32(&regs[TX_PWR_CFG_1_IDX],
			   TX_PWR_CFG_1_OFDM48_CH1, txpower);
	rt2x00_set_field32(&regs[TX_PWR_CFG_1_EXT_IDX],
			   TX_PWR_CFG_1_EXT_OFDM48_CH2, txpower);

	/* OFDM 54MBS */
	txpower = rt2x00_get_field16(eeprom, EEPROM_TXPOWER_BYRATE_RATE2);
	txpower = rt2800_compensate_txpower(rt2x00dev, 0, band, power_level,
					    txpower, delta);
	rt2x00_set_field32(&regs[TX_PWR_CFG_7_IDX],
			   TX_PWR_CFG_7_OFDM54_CH0, txpower);
	rt2x00_set_field32(&regs[TX_PWR_CFG_7_IDX],
			   TX_PWR_CFG_7_OFDM54_CH1, txpower);
	rt2x00_set_field32(&regs[TX_PWR_CFG_7_IDX],
			   TX_PWR_CFG_7_OFDM54_CH2, txpower);

	/* read the next four txpower values */
	rt2800_eeprom_read_from_array(rt2x00dev, EEPROM_TXPOWER_BYRATE,
				      offset + 2, &eeprom);

	/* MCS 0,1 */
	txpower = rt2x00_get_field16(eeprom, EEPROM_TXPOWER_BYRATE_RATE0);
	txpower = rt2800_compensate_txpower(rt2x00dev, 0, band, power_level,
					    txpower, delta);
	rt2x00_set_field32(&regs[TX_PWR_CFG_1_IDX],
			   TX_PWR_CFG_1_MCS0_CH0, txpower);
	rt2x00_set_field32(&regs[TX_PWR_CFG_1_IDX],
			   TX_PWR_CFG_1_MCS0_CH1, txpower);
	rt2x00_set_field32(&regs[TX_PWR_CFG_1_EXT_IDX],
			   TX_PWR_CFG_1_EXT_MCS0_CH2, txpower);

	/* MCS 2,3 */
	txpower = rt2x00_get_field16(eeprom, EEPROM_TXPOWER_BYRATE_RATE1);
	txpower = rt2800_compensate_txpower(rt2x00dev, 0, band, power_level,
					    txpower, delta);
	rt2x00_set_field32(&regs[TX_PWR_CFG_1_IDX],
			   TX_PWR_CFG_1_MCS2_CH0, txpower);
	rt2x00_set_field32(&regs[TX_PWR_CFG_1_IDX],
			   TX_PWR_CFG_1_MCS2_CH1, txpower);
	rt2x00_set_field32(&regs[TX_PWR_CFG_1_EXT_IDX],
			   TX_PWR_CFG_1_EXT_MCS2_CH2, txpower);

	/* MCS 4,5 */
	txpower = rt2x00_get_field16(eeprom, EEPROM_TXPOWER_BYRATE_RATE2);
	txpower = rt2800_compensate_txpower(rt2x00dev, 0, band, power_level,
					    txpower, delta);
	rt2x00_set_field32(&regs[TX_PWR_CFG_2_IDX],
			   TX_PWR_CFG_2_MCS4_CH0, txpower);
	rt2x00_set_field32(&regs[TX_PWR_CFG_2_IDX],
			   TX_PWR_CFG_2_MCS4_CH1, txpower);
	rt2x00_set_field32(&regs[TX_PWR_CFG_2_EXT_IDX],
			   TX_PWR_CFG_2_EXT_MCS4_CH2, txpower);

	/* MCS 6 */
	txpower = rt2x00_get_field16(eeprom, EEPROM_TXPOWER_BYRATE_RATE3);
	txpower = rt2800_compensate_txpower(rt2x00dev, 0, band, power_level,
					    txpower, delta);
	rt2x00_set_field32(&regs[TX_PWR_CFG_2_IDX],
			   TX_PWR_CFG_2_MCS6_CH0, txpower);
	rt2x00_set_field32(&regs[TX_PWR_CFG_2_IDX],
			   TX_PWR_CFG_2_MCS6_CH1, txpower);
	rt2x00_set_field32(&regs[TX_PWR_CFG_2_EXT_IDX],
			   TX_PWR_CFG_2_EXT_MCS6_CH2, txpower);

	/* read the next four txpower values */
	rt2800_eeprom_read_from_array(rt2x00dev, EEPROM_TXPOWER_BYRATE,
				      offset + 3, &eeprom);

	/* MCS 7 */
	txpower = rt2x00_get_field16(eeprom, EEPROM_TXPOWER_BYRATE_RATE0);
	txpower = rt2800_compensate_txpower(rt2x00dev, 0, band, power_level,
					    txpower, delta);
	rt2x00_set_field32(&regs[TX_PWR_CFG_7_IDX],
			   TX_PWR_CFG_7_MCS7_CH0, txpower);
	rt2x00_set_field32(&regs[TX_PWR_CFG_7_IDX],
			   TX_PWR_CFG_7_MCS7_CH1, txpower);
	rt2x00_set_field32(&regs[TX_PWR_CFG_7_IDX],
			   TX_PWR_CFG_7_MCS7_CH2, txpower);

	/* MCS 8,9 */
	txpower = rt2x00_get_field16(eeprom, EEPROM_TXPOWER_BYRATE_RATE1);
	txpower = rt2800_compensate_txpower(rt2x00dev, 0, band, power_level,
					    txpower, delta);
	rt2x00_set_field32(&regs[TX_PWR_CFG_2_IDX],
			   TX_PWR_CFG_2_MCS8_CH0, txpower);
	rt2x00_set_field32(&regs[TX_PWR_CFG_2_IDX],
			   TX_PWR_CFG_2_MCS8_CH1, txpower);
	rt2x00_set_field32(&regs[TX_PWR_CFG_2_EXT_IDX],
			   TX_PWR_CFG_2_EXT_MCS8_CH2, txpower);

	/* MCS 10,11 */
	txpower = rt2x00_get_field16(eeprom, EEPROM_TXPOWER_BYRATE_RATE2);
	txpower = rt2800_compensate_txpower(rt2x00dev, 0, band, power_level,
					    txpower, delta);
	rt2x00_set_field32(&regs[TX_PWR_CFG_2_IDX],
			   TX_PWR_CFG_2_MCS10_CH0, txpower);
	rt2x00_set_field32(&regs[TX_PWR_CFG_2_IDX],
			   TX_PWR_CFG_2_MCS10_CH1, txpower);
	rt2x00_set_field32(&regs[TX_PWR_CFG_2_EXT_IDX],
			   TX_PWR_CFG_2_EXT_MCS10_CH2, txpower);

	/* MCS 12,13 */
	txpower = rt2x00_get_field16(eeprom, EEPROM_TXPOWER_BYRATE_RATE3);
	txpower = rt2800_compensate_txpower(rt2x00dev, 0, band, power_level,
					    txpower, delta);
	rt2x00_set_field32(&regs[TX_PWR_CFG_3_IDX],
			   TX_PWR_CFG_3_MCS12_CH0, txpower);
	rt2x00_set_field32(&regs[TX_PWR_CFG_3_IDX],
			   TX_PWR_CFG_3_MCS12_CH1, txpower);
	rt2x00_set_field32(&regs[TX_PWR_CFG_3_EXT_IDX],
			   TX_PWR_CFG_3_EXT_MCS12_CH2, txpower);

	/* read the next four txpower values */
	rt2800_eeprom_read_from_array(rt2x00dev, EEPROM_TXPOWER_BYRATE,
				      offset + 4, &eeprom);

	/* MCS 14 */
	txpower = rt2x00_get_field16(eeprom, EEPROM_TXPOWER_BYRATE_RATE0);
	txpower = rt2800_compensate_txpower(rt2x00dev, 0, band, power_level,
					    txpower, delta);
	rt2x00_set_field32(&regs[TX_PWR_CFG_3_IDX],
			   TX_PWR_CFG_3_MCS14_CH0, txpower);
	rt2x00_set_field32(&regs[TX_PWR_CFG_3_IDX],
			   TX_PWR_CFG_3_MCS14_CH1, txpower);
	rt2x00_set_field32(&regs[TX_PWR_CFG_3_EXT_IDX],
			   TX_PWR_CFG_3_EXT_MCS14_CH2, txpower);

	/* MCS 15 */
	txpower = rt2x00_get_field16(eeprom, EEPROM_TXPOWER_BYRATE_RATE1);
	txpower = rt2800_compensate_txpower(rt2x00dev, 0, band, power_level,
					    txpower, delta);
	rt2x00_set_field32(&regs[TX_PWR_CFG_8_IDX],
			   TX_PWR_CFG_8_MCS15_CH0, txpower);
	rt2x00_set_field32(&regs[TX_PWR_CFG_8_IDX],
			   TX_PWR_CFG_8_MCS15_CH1, txpower);
	rt2x00_set_field32(&regs[TX_PWR_CFG_8_IDX],
			   TX_PWR_CFG_8_MCS15_CH2, txpower);

	/* MCS 16,17 */
	txpower = rt2x00_get_field16(eeprom, EEPROM_TXPOWER_BYRATE_RATE2);
	txpower = rt2800_compensate_txpower(rt2x00dev, 0, band, power_level,
					    txpower, delta);
	rt2x00_set_field32(&regs[TX_PWR_CFG_5_IDX],
			   TX_PWR_CFG_5_MCS16_CH0, txpower);
	rt2x00_set_field32(&regs[TX_PWR_CFG_5_IDX],
			   TX_PWR_CFG_5_MCS16_CH1, txpower);
	rt2x00_set_field32(&regs[TX_PWR_CFG_5_IDX],
			   TX_PWR_CFG_5_MCS16_CH2, txpower);

	/* MCS 18,19 */
	txpower = rt2x00_get_field16(eeprom, EEPROM_TXPOWER_BYRATE_RATE3);
	txpower = rt2800_compensate_txpower(rt2x00dev, 0, band, power_level,
					    txpower, delta);
	rt2x00_set_field32(&regs[TX_PWR_CFG_5_IDX],
			   TX_PWR_CFG_5_MCS18_CH0, txpower);
	rt2x00_set_field32(&regs[TX_PWR_CFG_5_IDX],
			   TX_PWR_CFG_5_MCS18_CH1, txpower);
	rt2x00_set_field32(&regs[TX_PWR_CFG_5_IDX],
			   TX_PWR_CFG_5_MCS18_CH2, txpower);

	/* read the next four txpower values */
	rt2800_eeprom_read_from_array(rt2x00dev, EEPROM_TXPOWER_BYRATE,
				      offset + 5, &eeprom);

	/* MCS 20,21 */
	txpower = rt2x00_get_field16(eeprom, EEPROM_TXPOWER_BYRATE_RATE0);
	txpower = rt2800_compensate_txpower(rt2x00dev, 0, band, power_level,
					    txpower, delta);
	rt2x00_set_field32(&regs[TX_PWR_CFG_6_IDX],
			   TX_PWR_CFG_6_MCS20_CH0, txpower);
	rt2x00_set_field32(&regs[TX_PWR_CFG_6_IDX],
			   TX_PWR_CFG_6_MCS20_CH1, txpower);
	rt2x00_set_field32(&regs[TX_PWR_CFG_6_IDX],
			   TX_PWR_CFG_6_MCS20_CH2, txpower);

	/* MCS 22 */
	txpower = rt2x00_get_field16(eeprom, EEPROM_TXPOWER_BYRATE_RATE1);
	txpower = rt2800_compensate_txpower(rt2x00dev, 0, band, power_level,
					    txpower, delta);
	rt2x00_set_field32(&regs[TX_PWR_CFG_6_IDX],
			   TX_PWR_CFG_6_MCS22_CH0, txpower);
	rt2x00_set_field32(&regs[TX_PWR_CFG_6_IDX],
			   TX_PWR_CFG_6_MCS22_CH1, txpower);
	rt2x00_set_field32(&regs[TX_PWR_CFG_6_IDX],
			   TX_PWR_CFG_6_MCS22_CH2, txpower);

	/* MCS 23 */
	txpower = rt2x00_get_field16(eeprom, EEPROM_TXPOWER_BYRATE_RATE2);
	txpower = rt2800_compensate_txpower(rt2x00dev, 0, band, power_level,
					    txpower, delta);
	rt2x00_set_field32(&regs[TX_PWR_CFG_8_IDX],
			   TX_PWR_CFG_8_MCS23_CH0, txpower);
	rt2x00_set_field32(&regs[TX_PWR_CFG_8_IDX],
			   TX_PWR_CFG_8_MCS23_CH1, txpower);
	rt2x00_set_field32(&regs[TX_PWR_CFG_8_IDX],
			   TX_PWR_CFG_8_MCS23_CH2, txpower);

	/* read the next four txpower values */
	rt2800_eeprom_read_from_array(rt2x00dev, EEPROM_TXPOWER_BYRATE,
				      offset + 6, &eeprom);

	/* STBC, MCS 0,1 */
	txpower = rt2x00_get_field16(eeprom, EEPROM_TXPOWER_BYRATE_RATE0);
	txpower = rt2800_compensate_txpower(rt2x00dev, 0, band, power_level,
					    txpower, delta);
	rt2x00_set_field32(&regs[TX_PWR_CFG_3_IDX],
			   TX_PWR_CFG_3_STBC0_CH0, txpower);
	rt2x00_set_field32(&regs[TX_PWR_CFG_3_IDX],
			   TX_PWR_CFG_3_STBC0_CH1, txpower);
	rt2x00_set_field32(&regs[TX_PWR_CFG_3_EXT_IDX],
			   TX_PWR_CFG_3_EXT_STBC0_CH2, txpower);

	/* STBC, MCS 2,3 */
	txpower = rt2x00_get_field16(eeprom, EEPROM_TXPOWER_BYRATE_RATE1);
	txpower = rt2800_compensate_txpower(rt2x00dev, 0, band, power_level,
					    txpower, delta);
	rt2x00_set_field32(&regs[TX_PWR_CFG_3_IDX],
			   TX_PWR_CFG_3_STBC2_CH0, txpower);
	rt2x00_set_field32(&regs[TX_PWR_CFG_3_IDX],
			   TX_PWR_CFG_3_STBC2_CH1, txpower);
	rt2x00_set_field32(&regs[TX_PWR_CFG_3_EXT_IDX],
			   TX_PWR_CFG_3_EXT_STBC2_CH2, txpower);

	/* STBC, MCS 4,5 */
	txpower = rt2x00_get_field16(eeprom, EEPROM_TXPOWER_BYRATE_RATE2);
	txpower = rt2800_compensate_txpower(rt2x00dev, 0, band, power_level,
					    txpower, delta);
	rt2x00_set_field32(&regs[TX_PWR_CFG_4_IDX], TX_PWR_CFG_RATE0, txpower);
	rt2x00_set_field32(&regs[TX_PWR_CFG_4_IDX], TX_PWR_CFG_RATE1, txpower);
	rt2x00_set_field32(&regs[TX_PWR_CFG_4_EXT_IDX], TX_PWR_CFG_RATE0,
			   txpower);

	/* STBC, MCS 6 */
	txpower = rt2x00_get_field16(eeprom, EEPROM_TXPOWER_BYRATE_RATE3);
	txpower = rt2800_compensate_txpower(rt2x00dev, 0, band, power_level,
					    txpower, delta);
	rt2x00_set_field32(&regs[TX_PWR_CFG_4_IDX], TX_PWR_CFG_RATE2, txpower);
	rt2x00_set_field32(&regs[TX_PWR_CFG_4_IDX], TX_PWR_CFG_RATE3, txpower);
	rt2x00_set_field32(&regs[TX_PWR_CFG_4_EXT_IDX], TX_PWR_CFG_RATE2,
			   txpower);

	/* read the next four txpower values */
	rt2800_eeprom_read_from_array(rt2x00dev, EEPROM_TXPOWER_BYRATE,
				      offset + 7, &eeprom);

	/* STBC, MCS 7 */
	txpower = rt2x00_get_field16(eeprom, EEPROM_TXPOWER_BYRATE_RATE0);
	txpower = rt2800_compensate_txpower(rt2x00dev, 0, band, power_level,
					    txpower, delta);
	rt2x00_set_field32(&regs[TX_PWR_CFG_9_IDX],
			   TX_PWR_CFG_9_STBC7_CH0, txpower);
	rt2x00_set_field32(&regs[TX_PWR_CFG_9_IDX],
			   TX_PWR_CFG_9_STBC7_CH1, txpower);
	rt2x00_set_field32(&regs[TX_PWR_CFG_9_IDX],
			   TX_PWR_CFG_9_STBC7_CH2, txpower);

	rt2800_register_write(rt2x00dev, TX_PWR_CFG_0, regs[TX_PWR_CFG_0_IDX]);
	rt2800_register_write(rt2x00dev, TX_PWR_CFG_1, regs[TX_PWR_CFG_1_IDX]);
	rt2800_register_write(rt2x00dev, TX_PWR_CFG_2, regs[TX_PWR_CFG_2_IDX]);
	rt2800_register_write(rt2x00dev, TX_PWR_CFG_3, regs[TX_PWR_CFG_3_IDX]);
	rt2800_register_write(rt2x00dev, TX_PWR_CFG_4, regs[TX_PWR_CFG_4_IDX]);
	rt2800_register_write(rt2x00dev, TX_PWR_CFG_5, regs[TX_PWR_CFG_5_IDX]);
	rt2800_register_write(rt2x00dev, TX_PWR_CFG_6, regs[TX_PWR_CFG_6_IDX]);
	rt2800_register_write(rt2x00dev, TX_PWR_CFG_7, regs[TX_PWR_CFG_7_IDX]);
	rt2800_register_write(rt2x00dev, TX_PWR_CFG_8, regs[TX_PWR_CFG_8_IDX]);
	rt2800_register_write(rt2x00dev, TX_PWR_CFG_9, regs[TX_PWR_CFG_9_IDX]);

	rt2800_register_write(rt2x00dev, TX_PWR_CFG_0_EXT,
			      regs[TX_PWR_CFG_0_EXT_IDX]);
	rt2800_register_write(rt2x00dev, TX_PWR_CFG_1_EXT,
			      regs[TX_PWR_CFG_1_EXT_IDX]);
	rt2800_register_write(rt2x00dev, TX_PWR_CFG_2_EXT,
			      regs[TX_PWR_CFG_2_EXT_IDX]);
	rt2800_register_write(rt2x00dev, TX_PWR_CFG_3_EXT,
			      regs[TX_PWR_CFG_3_EXT_IDX]);
	rt2800_register_write(rt2x00dev, TX_PWR_CFG_4_EXT,
			      regs[TX_PWR_CFG_4_EXT_IDX]);

	for (i = 0; i < TX_PWR_CFG_IDX_COUNT; i++)
		rt2x00_dbg(rt2x00dev,
			   "band:%cGHz, BW:%c0MHz, TX_PWR_CFG_%d%s = %08lx\n",
			   (band == IEEE80211_BAND_5GHZ) ? '5' : '2',
			   (test_bit(CONFIG_CHANNEL_HT40, &rt2x00dev->flags)) ?
								'4' : '2',
			   (i > TX_PWR_CFG_9_IDX) ?
					(i - TX_PWR_CFG_9_IDX - 1) : i,
			   (i > TX_PWR_CFG_9_IDX) ? "_EXT" : "",
			   (unsigned long) regs[i]);
}

/*
 * We configure transmit power using MAC TX_PWR_CFG_{0,...,N} registers and
 * BBP R1 register. TX_PWR_CFG_X allow to configure per rate TX power values,
 * 4 bits for each rate (tune from 0 to 15 dBm). BBP_R1 controls transmit power
 * for all rates, but allow to set only 4 discrete values: -12, -6, 0 and 6 dBm.
 * Reference per rate transmit power values are located in the EEPROM at
 * EEPROM_TXPOWER_BYRATE offset. We adjust them and BBP R1 settings according to
 * current conditions (i.e. band, bandwidth, temperature, user settings).
 */
static void rt2800_config_txpower_rt28xx(struct rt2x00_dev *rt2x00dev,
					 struct ieee80211_channel *chan,
					 int power_level)
{
	u8 txpower, r1;
	u16 eeprom;
	u32 reg, offset;
	int i, is_rate_b, delta, power_ctrl;
	enum ieee80211_band band = chan->band;

	/*
	 * Calculate HT40 compensation. For 40MHz we need to add or subtract
	 * value read from EEPROM (different for 2GHz and for 5GHz).
	 */
	delta = rt2800_get_txpower_bw_comp(rt2x00dev, band);

	/*
	 * Calculate temperature compensation. Depends on measurement of current
	 * TSSI (Transmitter Signal Strength Indication) we know TX power (due
	 * to temperature or maybe other factors) is smaller or bigger than
	 * expected. We adjust it, based on TSSI reference and boundaries values
	 * provided in EEPROM.
	 */
	delta += rt2800_get_gain_calibration_delta(rt2x00dev);

	/*
	 * Decrease power according to user settings, on devices with unknown
	 * maximum tx power. For other devices we take user power_level into
	 * consideration on rt2800_compensate_txpower().
	 */
	delta += rt2800_get_txpower_reg_delta(rt2x00dev, power_level,
					      chan->max_power);

	/*
	 * BBP_R1 controls TX power for all rates, it allow to set the following
	 * gains -12, -6, 0, +6 dBm by setting values 2, 1, 0, 3 respectively.
	 *
	 * TODO: we do not use +6 dBm option to do not increase power beyond
	 * regulatory limit, however this could be utilized for devices with
	 * CAPABILITY_POWER_LIMIT.
	 *
	 * TODO: add different temperature compensation code for RT3290 & RT5390
	 * to allow to use BBP_R1 for those chips.
	 */
	if (!rt2x00_rt(rt2x00dev, RT3290) &&
	    !rt2x00_rt(rt2x00dev, RT5390)) {
		rt2800_bbp_read(rt2x00dev, 1, &r1);
		if (delta <= -12) {
			power_ctrl = 2;
			delta += 12;
		} else if (delta <= -6) {
			power_ctrl = 1;
			delta += 6;
		} else {
			power_ctrl = 0;
		}
		rt2x00_set_field8(&r1, BBP1_TX_POWER_CTRL, power_ctrl);
		rt2800_bbp_write(rt2x00dev, 1, r1);
	}

	offset = TX_PWR_CFG_0;

	for (i = 0; i < EEPROM_TXPOWER_BYRATE_SIZE; i += 2) {
		/* just to be safe */
		if (offset > TX_PWR_CFG_4)
			break;

		rt2800_register_read(rt2x00dev, offset, &reg);

		/* read the next four txpower values */
		rt2800_eeprom_read_from_array(rt2x00dev, EEPROM_TXPOWER_BYRATE,
					      i, &eeprom);

		is_rate_b = i ? 0 : 1;
		/*
		 * TX_PWR_CFG_0: 1MBS, TX_PWR_CFG_1: 24MBS,
		 * TX_PWR_CFG_2: MCS4, TX_PWR_CFG_3: MCS12,
		 * TX_PWR_CFG_4: unknown
		 */
		txpower = rt2x00_get_field16(eeprom,
					     EEPROM_TXPOWER_BYRATE_RATE0);
		txpower = rt2800_compensate_txpower(rt2x00dev, is_rate_b, band,
					     power_level, txpower, delta);
		rt2x00_set_field32(&reg, TX_PWR_CFG_RATE0, txpower);

		/*
		 * TX_PWR_CFG_0: 2MBS, TX_PWR_CFG_1: 36MBS,
		 * TX_PWR_CFG_2: MCS5, TX_PWR_CFG_3: MCS13,
		 * TX_PWR_CFG_4: unknown
		 */
		txpower = rt2x00_get_field16(eeprom,
					     EEPROM_TXPOWER_BYRATE_RATE1);
		txpower = rt2800_compensate_txpower(rt2x00dev, is_rate_b, band,
					     power_level, txpower, delta);
		rt2x00_set_field32(&reg, TX_PWR_CFG_RATE1, txpower);

		/*
		 * TX_PWR_CFG_0: 5.5MBS, TX_PWR_CFG_1: 48MBS,
		 * TX_PWR_CFG_2: MCS6,  TX_PWR_CFG_3: MCS14,
		 * TX_PWR_CFG_4: unknown
		 */
		txpower = rt2x00_get_field16(eeprom,
					     EEPROM_TXPOWER_BYRATE_RATE2);
		txpower = rt2800_compensate_txpower(rt2x00dev, is_rate_b, band,
					     power_level, txpower, delta);
		rt2x00_set_field32(&reg, TX_PWR_CFG_RATE2, txpower);

		/*
		 * TX_PWR_CFG_0: 11MBS, TX_PWR_CFG_1: 54MBS,
		 * TX_PWR_CFG_2: MCS7,  TX_PWR_CFG_3: MCS15,
		 * TX_PWR_CFG_4: unknown
		 */
		txpower = rt2x00_get_field16(eeprom,
					     EEPROM_TXPOWER_BYRATE_RATE3);
		txpower = rt2800_compensate_txpower(rt2x00dev, is_rate_b, band,
					     power_level, txpower, delta);
		rt2x00_set_field32(&reg, TX_PWR_CFG_RATE3, txpower);

		/* read the next four txpower values */
		rt2800_eeprom_read_from_array(rt2x00dev, EEPROM_TXPOWER_BYRATE,
					      i + 1, &eeprom);

		is_rate_b = 0;
		/*
		 * TX_PWR_CFG_0: 6MBS, TX_PWR_CFG_1: MCS0,
		 * TX_PWR_CFG_2: MCS8, TX_PWR_CFG_3: unknown,
		 * TX_PWR_CFG_4: unknown
		 */
		txpower = rt2x00_get_field16(eeprom,
					     EEPROM_TXPOWER_BYRATE_RATE0);
		txpower = rt2800_compensate_txpower(rt2x00dev, is_rate_b, band,
					     power_level, txpower, delta);
		rt2x00_set_field32(&reg, TX_PWR_CFG_RATE4, txpower);

		/*
		 * TX_PWR_CFG_0: 9MBS, TX_PWR_CFG_1: MCS1,
		 * TX_PWR_CFG_2: MCS9, TX_PWR_CFG_3: unknown,
		 * TX_PWR_CFG_4: unknown
		 */
		txpower = rt2x00_get_field16(eeprom,
					     EEPROM_TXPOWER_BYRATE_RATE1);
		txpower = rt2800_compensate_txpower(rt2x00dev, is_rate_b, band,
					     power_level, txpower, delta);
		rt2x00_set_field32(&reg, TX_PWR_CFG_RATE5, txpower);

		/*
		 * TX_PWR_CFG_0: 12MBS, TX_PWR_CFG_1: MCS2,
		 * TX_PWR_CFG_2: MCS10, TX_PWR_CFG_3: unknown,
		 * TX_PWR_CFG_4: unknown
		 */
		txpower = rt2x00_get_field16(eeprom,
					     EEPROM_TXPOWER_BYRATE_RATE2);
		txpower = rt2800_compensate_txpower(rt2x00dev, is_rate_b, band,
					     power_level, txpower, delta);
		rt2x00_set_field32(&reg, TX_PWR_CFG_RATE6, txpower);

		/*
		 * TX_PWR_CFG_0: 18MBS, TX_PWR_CFG_1: MCS3,
		 * TX_PWR_CFG_2: MCS11, TX_PWR_CFG_3: unknown,
		 * TX_PWR_CFG_4: unknown
		 */
		txpower = rt2x00_get_field16(eeprom,
					     EEPROM_TXPOWER_BYRATE_RATE3);
		txpower = rt2800_compensate_txpower(rt2x00dev, is_rate_b, band,
					     power_level, txpower, delta);
		rt2x00_set_field32(&reg, TX_PWR_CFG_RATE7, txpower);

		rt2800_register_write(rt2x00dev, offset, reg);

		/* next TX_PWR_CFG register */
		offset += 4;
	}
}

static void rt2800_config_txpower(struct rt2x00_dev *rt2x00dev,
				  struct ieee80211_channel *chan,
				  int power_level)
{
	if (rt2x00_rt(rt2x00dev, RT3593))
		rt2800_config_txpower_rt3593(rt2x00dev, chan, power_level);
	else
		rt2800_config_txpower_rt28xx(rt2x00dev, chan, power_level);
}

void rt2800_gain_calibration(struct rt2x00_dev *rt2x00dev)
{
	rt2800_config_txpower(rt2x00dev, rt2x00dev->hw->conf.chandef.chan,
			      rt2x00dev->tx_power);
}
EXPORT_SYMBOL_GPL(rt2800_gain_calibration);

void rt2800_vco_calibration(struct rt2x00_dev *rt2x00dev)
{
	u32	tx_pin;
	u8	rfcsr;

	/*
	 * A voltage-controlled oscillator(VCO) is an electronic oscillator
	 * designed to be controlled in oscillation frequency by a voltage
	 * input. Maybe the temperature will affect the frequency of
	 * oscillation to be shifted. The VCO calibration will be called
	 * periodically to adjust the frequency to be precision.
	*/

	rt2800_register_read(rt2x00dev, TX_PIN_CFG, &tx_pin);
	tx_pin &= TX_PIN_CFG_PA_PE_DISABLE;
	rt2800_register_write(rt2x00dev, TX_PIN_CFG, tx_pin);

	switch (rt2x00dev->chip.rf) {
	case RF2020:
	case RF3020:
	case RF3021:
	case RF3022:
	case RF3320:
	case RF3052:
		rt2800_rfcsr_read(rt2x00dev, 7, &rfcsr);
		rt2x00_set_field8(&rfcsr, RFCSR7_RF_TUNING, 1);
		rt2800_rfcsr_write(rt2x00dev, 7, rfcsr);
		break;
	case RF3053:
<<<<<<< HEAD
=======
	case RF3070:
>>>>>>> d8ec26d7
	case RF3290:
	case RF5360:
	case RF5370:
	case RF5372:
	case RF5390:
	case RF5392:
		rt2800_rfcsr_read(rt2x00dev, 3, &rfcsr);
		rt2x00_set_field8(&rfcsr, RFCSR3_VCOCAL_EN, 1);
		rt2800_rfcsr_write(rt2x00dev, 3, rfcsr);
		break;
	default:
		return;
	}

	mdelay(1);

	rt2800_register_read(rt2x00dev, TX_PIN_CFG, &tx_pin);
	if (rt2x00dev->rf_channel <= 14) {
		switch (rt2x00dev->default_ant.tx_chain_num) {
		case 3:
			rt2x00_set_field32(&tx_pin, TX_PIN_CFG_PA_PE_G2_EN, 1);
			/* fall through */
		case 2:
			rt2x00_set_field32(&tx_pin, TX_PIN_CFG_PA_PE_G1_EN, 1);
			/* fall through */
		case 1:
		default:
			rt2x00_set_field32(&tx_pin, TX_PIN_CFG_PA_PE_G0_EN, 1);
			break;
		}
	} else {
		switch (rt2x00dev->default_ant.tx_chain_num) {
		case 3:
			rt2x00_set_field32(&tx_pin, TX_PIN_CFG_PA_PE_A2_EN, 1);
			/* fall through */
		case 2:
			rt2x00_set_field32(&tx_pin, TX_PIN_CFG_PA_PE_A1_EN, 1);
			/* fall through */
		case 1:
		default:
			rt2x00_set_field32(&tx_pin, TX_PIN_CFG_PA_PE_A0_EN, 1);
			break;
		}
	}
	rt2800_register_write(rt2x00dev, TX_PIN_CFG, tx_pin);

}
EXPORT_SYMBOL_GPL(rt2800_vco_calibration);

static void rt2800_config_retry_limit(struct rt2x00_dev *rt2x00dev,
				      struct rt2x00lib_conf *libconf)
{
	u32 reg;

	rt2800_register_read(rt2x00dev, TX_RTY_CFG, &reg);
	rt2x00_set_field32(&reg, TX_RTY_CFG_SHORT_RTY_LIMIT,
			   libconf->conf->short_frame_max_tx_count);
	rt2x00_set_field32(&reg, TX_RTY_CFG_LONG_RTY_LIMIT,
			   libconf->conf->long_frame_max_tx_count);
	rt2800_register_write(rt2x00dev, TX_RTY_CFG, reg);
}

static void rt2800_config_ps(struct rt2x00_dev *rt2x00dev,
			     struct rt2x00lib_conf *libconf)
{
	enum dev_state state =
	    (libconf->conf->flags & IEEE80211_CONF_PS) ?
		STATE_SLEEP : STATE_AWAKE;
	u32 reg;

	if (state == STATE_SLEEP) {
		rt2800_register_write(rt2x00dev, AUTOWAKEUP_CFG, 0);

		rt2800_register_read(rt2x00dev, AUTOWAKEUP_CFG, &reg);
		rt2x00_set_field32(&reg, AUTOWAKEUP_CFG_AUTO_LEAD_TIME, 5);
		rt2x00_set_field32(&reg, AUTOWAKEUP_CFG_TBCN_BEFORE_WAKE,
				   libconf->conf->listen_interval - 1);
		rt2x00_set_field32(&reg, AUTOWAKEUP_CFG_AUTOWAKE, 1);
		rt2800_register_write(rt2x00dev, AUTOWAKEUP_CFG, reg);

		rt2x00dev->ops->lib->set_device_state(rt2x00dev, state);
	} else {
		rt2800_register_read(rt2x00dev, AUTOWAKEUP_CFG, &reg);
		rt2x00_set_field32(&reg, AUTOWAKEUP_CFG_AUTO_LEAD_TIME, 0);
		rt2x00_set_field32(&reg, AUTOWAKEUP_CFG_TBCN_BEFORE_WAKE, 0);
		rt2x00_set_field32(&reg, AUTOWAKEUP_CFG_AUTOWAKE, 0);
		rt2800_register_write(rt2x00dev, AUTOWAKEUP_CFG, reg);

		rt2x00dev->ops->lib->set_device_state(rt2x00dev, state);
	}
}

void rt2800_config(struct rt2x00_dev *rt2x00dev,
		   struct rt2x00lib_conf *libconf,
		   const unsigned int flags)
{
	/* Always recalculate LNA gain before changing configuration */
	rt2800_config_lna_gain(rt2x00dev, libconf);

	if (flags & IEEE80211_CONF_CHANGE_CHANNEL) {
		rt2800_config_channel(rt2x00dev, libconf->conf,
				      &libconf->rf, &libconf->channel);
		rt2800_config_txpower(rt2x00dev, libconf->conf->chandef.chan,
				      libconf->conf->power_level);
	}
	if (flags & IEEE80211_CONF_CHANGE_POWER)
		rt2800_config_txpower(rt2x00dev, libconf->conf->chandef.chan,
				      libconf->conf->power_level);
	if (flags & IEEE80211_CONF_CHANGE_RETRY_LIMITS)
		rt2800_config_retry_limit(rt2x00dev, libconf);
	if (flags & IEEE80211_CONF_CHANGE_PS)
		rt2800_config_ps(rt2x00dev, libconf);
}
EXPORT_SYMBOL_GPL(rt2800_config);

/*
 * Link tuning
 */
void rt2800_link_stats(struct rt2x00_dev *rt2x00dev, struct link_qual *qual)
{
	u32 reg;

	/*
	 * Update FCS error count from register.
	 */
	rt2800_register_read(rt2x00dev, RX_STA_CNT0, &reg);
	qual->rx_failed = rt2x00_get_field32(reg, RX_STA_CNT0_CRC_ERR);
}
EXPORT_SYMBOL_GPL(rt2800_link_stats);

static u8 rt2800_get_default_vgc(struct rt2x00_dev *rt2x00dev)
{
	u8 vgc;

	if (rt2x00dev->curr_band == IEEE80211_BAND_2GHZ) {
		if (rt2x00_rt(rt2x00dev, RT3070) ||
		    rt2x00_rt(rt2x00dev, RT3071) ||
		    rt2x00_rt(rt2x00dev, RT3090) ||
		    rt2x00_rt(rt2x00dev, RT3290) ||
		    rt2x00_rt(rt2x00dev, RT3390) ||
		    rt2x00_rt(rt2x00dev, RT3572) ||
		    rt2x00_rt(rt2x00dev, RT3593) ||
		    rt2x00_rt(rt2x00dev, RT5390) ||
		    rt2x00_rt(rt2x00dev, RT5392) ||
		    rt2x00_rt(rt2x00dev, RT5592))
			vgc = 0x1c + (2 * rt2x00dev->lna_gain);
		else
			vgc = 0x2e + rt2x00dev->lna_gain;
	} else { /* 5GHZ band */
		if (rt2x00_rt(rt2x00dev, RT3593))
			vgc = 0x20 + (rt2x00dev->lna_gain * 5) / 3;
		else if (rt2x00_rt(rt2x00dev, RT5592))
			vgc = 0x24 + (2 * rt2x00dev->lna_gain);
		else {
			if (!test_bit(CONFIG_CHANNEL_HT40, &rt2x00dev->flags))
				vgc = 0x32 + (rt2x00dev->lna_gain * 5) / 3;
			else
				vgc = 0x3a + (rt2x00dev->lna_gain * 5) / 3;
		}
	}

	return vgc;
}

static inline void rt2800_set_vgc(struct rt2x00_dev *rt2x00dev,
				  struct link_qual *qual, u8 vgc_level)
{
	if (qual->vgc_level != vgc_level) {
		if (rt2x00_rt(rt2x00dev, RT3572) ||
		    rt2x00_rt(rt2x00dev, RT3593)) {
			rt2800_bbp_write_with_rx_chain(rt2x00dev, 66,
						       vgc_level);
		} else if (rt2x00_rt(rt2x00dev, RT5592)) {
			rt2800_bbp_write(rt2x00dev, 83, qual->rssi > -65 ? 0x4a : 0x7a);
			rt2800_bbp_write_with_rx_chain(rt2x00dev, 66, vgc_level);
		} else {
			rt2800_bbp_write(rt2x00dev, 66, vgc_level);
		}

		qual->vgc_level = vgc_level;
		qual->vgc_level_reg = vgc_level;
	}
}

void rt2800_reset_tuner(struct rt2x00_dev *rt2x00dev, struct link_qual *qual)
{
	rt2800_set_vgc(rt2x00dev, qual, rt2800_get_default_vgc(rt2x00dev));
}
EXPORT_SYMBOL_GPL(rt2800_reset_tuner);

void rt2800_link_tuner(struct rt2x00_dev *rt2x00dev, struct link_qual *qual,
		       const u32 count)
{
	u8 vgc;

	if (rt2x00_rt_rev(rt2x00dev, RT2860, REV_RT2860C))
		return;

	/* When RSSI is better than a certain threshold, increase VGC
	 * with a chip specific value in order to improve the balance
	 * between sensibility and noise isolation.
	 */

	vgc = rt2800_get_default_vgc(rt2x00dev);

	switch (rt2x00dev->chip.rt) {
	case RT3572:
	case RT3593:
		if (qual->rssi > -65) {
			if (rt2x00dev->curr_band == IEEE80211_BAND_2GHZ)
				vgc += 0x20;
			else
				vgc += 0x10;
		}
		break;

	case RT5592:
		if (qual->rssi > -65)
			vgc += 0x20;
		break;

	default:
		if (qual->rssi > -80)
			vgc += 0x10;
		break;
	}

	rt2800_set_vgc(rt2x00dev, qual, vgc);
}
EXPORT_SYMBOL_GPL(rt2800_link_tuner);

/*
 * Initialization functions.
 */
static int rt2800_init_registers(struct rt2x00_dev *rt2x00dev)
{
	u32 reg;
	u16 eeprom;
	unsigned int i;
	int ret;

	rt2800_disable_wpdma(rt2x00dev);

	ret = rt2800_drv_init_registers(rt2x00dev);
	if (ret)
		return ret;

	rt2800_register_read(rt2x00dev, BCN_OFFSET0, &reg);
	rt2x00_set_field32(&reg, BCN_OFFSET0_BCN0,
			   rt2800_get_beacon_offset(rt2x00dev, 0));
	rt2x00_set_field32(&reg, BCN_OFFSET0_BCN1,
			   rt2800_get_beacon_offset(rt2x00dev, 1));
	rt2x00_set_field32(&reg, BCN_OFFSET0_BCN2,
			   rt2800_get_beacon_offset(rt2x00dev, 2));
	rt2x00_set_field32(&reg, BCN_OFFSET0_BCN3,
			   rt2800_get_beacon_offset(rt2x00dev, 3));
	rt2800_register_write(rt2x00dev, BCN_OFFSET0, reg);

	rt2800_register_read(rt2x00dev, BCN_OFFSET1, &reg);
	rt2x00_set_field32(&reg, BCN_OFFSET1_BCN4,
			   rt2800_get_beacon_offset(rt2x00dev, 4));
	rt2x00_set_field32(&reg, BCN_OFFSET1_BCN5,
			   rt2800_get_beacon_offset(rt2x00dev, 5));
	rt2x00_set_field32(&reg, BCN_OFFSET1_BCN6,
			   rt2800_get_beacon_offset(rt2x00dev, 6));
	rt2x00_set_field32(&reg, BCN_OFFSET1_BCN7,
			   rt2800_get_beacon_offset(rt2x00dev, 7));
	rt2800_register_write(rt2x00dev, BCN_OFFSET1, reg);

	rt2800_register_write(rt2x00dev, LEGACY_BASIC_RATE, 0x0000013f);
	rt2800_register_write(rt2x00dev, HT_BASIC_RATE, 0x00008003);

	rt2800_register_write(rt2x00dev, MAC_SYS_CTRL, 0x00000000);

	rt2800_register_read(rt2x00dev, BCN_TIME_CFG, &reg);
	rt2x00_set_field32(&reg, BCN_TIME_CFG_BEACON_INTERVAL, 1600);
	rt2x00_set_field32(&reg, BCN_TIME_CFG_TSF_TICKING, 0);
	rt2x00_set_field32(&reg, BCN_TIME_CFG_TSF_SYNC, 0);
	rt2x00_set_field32(&reg, BCN_TIME_CFG_TBTT_ENABLE, 0);
	rt2x00_set_field32(&reg, BCN_TIME_CFG_BEACON_GEN, 0);
	rt2x00_set_field32(&reg, BCN_TIME_CFG_TX_TIME_COMPENSATE, 0);
	rt2800_register_write(rt2x00dev, BCN_TIME_CFG, reg);

	rt2800_config_filter(rt2x00dev, FIF_ALLMULTI);

	rt2800_register_read(rt2x00dev, BKOFF_SLOT_CFG, &reg);
	rt2x00_set_field32(&reg, BKOFF_SLOT_CFG_SLOT_TIME, 9);
	rt2x00_set_field32(&reg, BKOFF_SLOT_CFG_CC_DELAY_TIME, 2);
	rt2800_register_write(rt2x00dev, BKOFF_SLOT_CFG, reg);

	if (rt2x00_rt(rt2x00dev, RT3290)) {
		rt2800_register_read(rt2x00dev, WLAN_FUN_CTRL, &reg);
		if (rt2x00_get_field32(reg, WLAN_EN) == 1) {
			rt2x00_set_field32(&reg, PCIE_APP0_CLK_REQ, 1);
			rt2800_register_write(rt2x00dev, WLAN_FUN_CTRL, reg);
		}

		rt2800_register_read(rt2x00dev, CMB_CTRL, &reg);
		if (!(rt2x00_get_field32(reg, LDO0_EN) == 1)) {
			rt2x00_set_field32(&reg, LDO0_EN, 1);
			rt2x00_set_field32(&reg, LDO_BGSEL, 3);
			rt2800_register_write(rt2x00dev, CMB_CTRL, reg);
		}

		rt2800_register_read(rt2x00dev, OSC_CTRL, &reg);
		rt2x00_set_field32(&reg, OSC_ROSC_EN, 1);
		rt2x00_set_field32(&reg, OSC_CAL_REQ, 1);
		rt2x00_set_field32(&reg, OSC_REF_CYCLE, 0x27);
		rt2800_register_write(rt2x00dev, OSC_CTRL, reg);

		rt2800_register_read(rt2x00dev, COEX_CFG0, &reg);
		rt2x00_set_field32(&reg, COEX_CFG_ANT, 0x5e);
		rt2800_register_write(rt2x00dev, COEX_CFG0, reg);

		rt2800_register_read(rt2x00dev, COEX_CFG2, &reg);
		rt2x00_set_field32(&reg, BT_COEX_CFG1, 0x00);
		rt2x00_set_field32(&reg, BT_COEX_CFG0, 0x17);
		rt2x00_set_field32(&reg, WL_COEX_CFG1, 0x93);
		rt2x00_set_field32(&reg, WL_COEX_CFG0, 0x7f);
		rt2800_register_write(rt2x00dev, COEX_CFG2, reg);

		rt2800_register_read(rt2x00dev, PLL_CTRL, &reg);
		rt2x00_set_field32(&reg, PLL_CONTROL, 1);
		rt2800_register_write(rt2x00dev, PLL_CTRL, reg);
	}

	if (rt2x00_rt(rt2x00dev, RT3071) ||
	    rt2x00_rt(rt2x00dev, RT3090) ||
	    rt2x00_rt(rt2x00dev, RT3290) ||
	    rt2x00_rt(rt2x00dev, RT3390)) {

		if (rt2x00_rt(rt2x00dev, RT3290))
			rt2800_register_write(rt2x00dev, TX_SW_CFG0,
					      0x00000404);
		else
			rt2800_register_write(rt2x00dev, TX_SW_CFG0,
					      0x00000400);

		rt2800_register_write(rt2x00dev, TX_SW_CFG1, 0x00000000);
		if (rt2x00_rt_rev_lt(rt2x00dev, RT3071, REV_RT3071E) ||
		    rt2x00_rt_rev_lt(rt2x00dev, RT3090, REV_RT3090E) ||
		    rt2x00_rt_rev_lt(rt2x00dev, RT3390, REV_RT3390E)) {
			rt2800_eeprom_read(rt2x00dev, EEPROM_NIC_CONF1,
					   &eeprom);
			if (rt2x00_get_field16(eeprom, EEPROM_NIC_CONF1_DAC_TEST))
				rt2800_register_write(rt2x00dev, TX_SW_CFG2,
						      0x0000002c);
			else
				rt2800_register_write(rt2x00dev, TX_SW_CFG2,
						      0x0000000f);
		} else {
			rt2800_register_write(rt2x00dev, TX_SW_CFG2, 0x00000000);
		}
	} else if (rt2x00_rt(rt2x00dev, RT3070)) {
		rt2800_register_write(rt2x00dev, TX_SW_CFG0, 0x00000400);

		if (rt2x00_rt_rev_lt(rt2x00dev, RT3070, REV_RT3070F)) {
			rt2800_register_write(rt2x00dev, TX_SW_CFG1, 0x00000000);
			rt2800_register_write(rt2x00dev, TX_SW_CFG2, 0x0000002c);
		} else {
			rt2800_register_write(rt2x00dev, TX_SW_CFG1, 0x00080606);
			rt2800_register_write(rt2x00dev, TX_SW_CFG2, 0x00000000);
		}
	} else if (rt2800_is_305x_soc(rt2x00dev)) {
		rt2800_register_write(rt2x00dev, TX_SW_CFG0, 0x00000400);
		rt2800_register_write(rt2x00dev, TX_SW_CFG1, 0x00000000);
		rt2800_register_write(rt2x00dev, TX_SW_CFG2, 0x00000030);
	} else if (rt2x00_rt(rt2x00dev, RT3352)) {
		rt2800_register_write(rt2x00dev, TX_SW_CFG0, 0x00000402);
		rt2800_register_write(rt2x00dev, TX_SW_CFG1, 0x00080606);
		rt2800_register_write(rt2x00dev, TX_SW_CFG2, 0x00000000);
	} else if (rt2x00_rt(rt2x00dev, RT3572)) {
		rt2800_register_write(rt2x00dev, TX_SW_CFG0, 0x00000400);
		rt2800_register_write(rt2x00dev, TX_SW_CFG1, 0x00080606);
	} else if (rt2x00_rt(rt2x00dev, RT3593)) {
		rt2800_register_write(rt2x00dev, TX_SW_CFG0, 0x00000402);
		rt2800_register_write(rt2x00dev, TX_SW_CFG1, 0x00000000);
		if (rt2x00_rt_rev_lt(rt2x00dev, RT3593, REV_RT3593E)) {
			rt2800_eeprom_read(rt2x00dev, EEPROM_NIC_CONF1,
					   &eeprom);
			if (rt2x00_get_field16(eeprom,
					       EEPROM_NIC_CONF1_DAC_TEST))
				rt2800_register_write(rt2x00dev, TX_SW_CFG2,
						      0x0000001f);
			else
				rt2800_register_write(rt2x00dev, TX_SW_CFG2,
						      0x0000000f);
		} else {
			rt2800_register_write(rt2x00dev, TX_SW_CFG2,
					      0x00000000);
		}
	} else if (rt2x00_rt(rt2x00dev, RT5390) ||
		   rt2x00_rt(rt2x00dev, RT5392) ||
		   rt2x00_rt(rt2x00dev, RT5592)) {
		rt2800_register_write(rt2x00dev, TX_SW_CFG0, 0x00000404);
		rt2800_register_write(rt2x00dev, TX_SW_CFG1, 0x00080606);
		rt2800_register_write(rt2x00dev, TX_SW_CFG2, 0x00000000);
	} else {
		rt2800_register_write(rt2x00dev, TX_SW_CFG0, 0x00000000);
		rt2800_register_write(rt2x00dev, TX_SW_CFG1, 0x00080606);
	}

	rt2800_register_read(rt2x00dev, TX_LINK_CFG, &reg);
	rt2x00_set_field32(&reg, TX_LINK_CFG_REMOTE_MFB_LIFETIME, 32);
	rt2x00_set_field32(&reg, TX_LINK_CFG_MFB_ENABLE, 0);
	rt2x00_set_field32(&reg, TX_LINK_CFG_REMOTE_UMFS_ENABLE, 0);
	rt2x00_set_field32(&reg, TX_LINK_CFG_TX_MRQ_EN, 0);
	rt2x00_set_field32(&reg, TX_LINK_CFG_TX_RDG_EN, 0);
	rt2x00_set_field32(&reg, TX_LINK_CFG_TX_CF_ACK_EN, 1);
	rt2x00_set_field32(&reg, TX_LINK_CFG_REMOTE_MFB, 0);
	rt2x00_set_field32(&reg, TX_LINK_CFG_REMOTE_MFS, 0);
	rt2800_register_write(rt2x00dev, TX_LINK_CFG, reg);

	rt2800_register_read(rt2x00dev, TX_TIMEOUT_CFG, &reg);
	rt2x00_set_field32(&reg, TX_TIMEOUT_CFG_MPDU_LIFETIME, 9);
	rt2x00_set_field32(&reg, TX_TIMEOUT_CFG_RX_ACK_TIMEOUT, 32);
	rt2x00_set_field32(&reg, TX_TIMEOUT_CFG_TX_OP_TIMEOUT, 10);
	rt2800_register_write(rt2x00dev, TX_TIMEOUT_CFG, reg);

	rt2800_register_read(rt2x00dev, MAX_LEN_CFG, &reg);
	rt2x00_set_field32(&reg, MAX_LEN_CFG_MAX_MPDU, AGGREGATION_SIZE);
	if (rt2x00_rt_rev_gte(rt2x00dev, RT2872, REV_RT2872E) ||
	    rt2x00_rt(rt2x00dev, RT2883) ||
	    rt2x00_rt_rev_lt(rt2x00dev, RT3070, REV_RT3070E))
		rt2x00_set_field32(&reg, MAX_LEN_CFG_MAX_PSDU, 2);
	else
		rt2x00_set_field32(&reg, MAX_LEN_CFG_MAX_PSDU, 1);
	rt2x00_set_field32(&reg, MAX_LEN_CFG_MIN_PSDU, 0);
	rt2x00_set_field32(&reg, MAX_LEN_CFG_MIN_MPDU, 0);
	rt2800_register_write(rt2x00dev, MAX_LEN_CFG, reg);

	rt2800_register_read(rt2x00dev, LED_CFG, &reg);
	rt2x00_set_field32(&reg, LED_CFG_ON_PERIOD, 70);
	rt2x00_set_field32(&reg, LED_CFG_OFF_PERIOD, 30);
	rt2x00_set_field32(&reg, LED_CFG_SLOW_BLINK_PERIOD, 3);
	rt2x00_set_field32(&reg, LED_CFG_R_LED_MODE, 3);
	rt2x00_set_field32(&reg, LED_CFG_G_LED_MODE, 3);
	rt2x00_set_field32(&reg, LED_CFG_Y_LED_MODE, 3);
	rt2x00_set_field32(&reg, LED_CFG_LED_POLAR, 1);
	rt2800_register_write(rt2x00dev, LED_CFG, reg);

	rt2800_register_write(rt2x00dev, PBF_MAX_PCNT, 0x1f3fbf9f);

	rt2800_register_read(rt2x00dev, TX_RTY_CFG, &reg);
	rt2x00_set_field32(&reg, TX_RTY_CFG_SHORT_RTY_LIMIT, 15);
	rt2x00_set_field32(&reg, TX_RTY_CFG_LONG_RTY_LIMIT, 31);
	rt2x00_set_field32(&reg, TX_RTY_CFG_LONG_RTY_THRE, 2000);
	rt2x00_set_field32(&reg, TX_RTY_CFG_NON_AGG_RTY_MODE, 0);
	rt2x00_set_field32(&reg, TX_RTY_CFG_AGG_RTY_MODE, 0);
	rt2x00_set_field32(&reg, TX_RTY_CFG_TX_AUTO_FB_ENABLE, 1);
	rt2800_register_write(rt2x00dev, TX_RTY_CFG, reg);

	rt2800_register_read(rt2x00dev, AUTO_RSP_CFG, &reg);
	rt2x00_set_field32(&reg, AUTO_RSP_CFG_AUTORESPONDER, 1);
	rt2x00_set_field32(&reg, AUTO_RSP_CFG_BAC_ACK_POLICY, 1);
	rt2x00_set_field32(&reg, AUTO_RSP_CFG_CTS_40_MMODE, 0);
	rt2x00_set_field32(&reg, AUTO_RSP_CFG_CTS_40_MREF, 0);
	rt2x00_set_field32(&reg, AUTO_RSP_CFG_AR_PREAMBLE, 1);
	rt2x00_set_field32(&reg, AUTO_RSP_CFG_DUAL_CTS_EN, 0);
	rt2x00_set_field32(&reg, AUTO_RSP_CFG_ACK_CTS_PSM_BIT, 0);
	rt2800_register_write(rt2x00dev, AUTO_RSP_CFG, reg);

	rt2800_register_read(rt2x00dev, CCK_PROT_CFG, &reg);
	rt2x00_set_field32(&reg, CCK_PROT_CFG_PROTECT_RATE, 3);
	rt2x00_set_field32(&reg, CCK_PROT_CFG_PROTECT_CTRL, 0);
	rt2x00_set_field32(&reg, CCK_PROT_CFG_PROTECT_NAV_SHORT, 1);
	rt2x00_set_field32(&reg, CCK_PROT_CFG_TX_OP_ALLOW_CCK, 1);
	rt2x00_set_field32(&reg, CCK_PROT_CFG_TX_OP_ALLOW_OFDM, 1);
	rt2x00_set_field32(&reg, CCK_PROT_CFG_TX_OP_ALLOW_MM20, 1);
	rt2x00_set_field32(&reg, CCK_PROT_CFG_TX_OP_ALLOW_MM40, 0);
	rt2x00_set_field32(&reg, CCK_PROT_CFG_TX_OP_ALLOW_GF20, 1);
	rt2x00_set_field32(&reg, CCK_PROT_CFG_TX_OP_ALLOW_GF40, 0);
	rt2x00_set_field32(&reg, CCK_PROT_CFG_RTS_TH_EN, 1);
	rt2800_register_write(rt2x00dev, CCK_PROT_CFG, reg);

	rt2800_register_read(rt2x00dev, OFDM_PROT_CFG, &reg);
	rt2x00_set_field32(&reg, OFDM_PROT_CFG_PROTECT_RATE, 3);
	rt2x00_set_field32(&reg, OFDM_PROT_CFG_PROTECT_CTRL, 0);
	rt2x00_set_field32(&reg, OFDM_PROT_CFG_PROTECT_NAV_SHORT, 1);
	rt2x00_set_field32(&reg, OFDM_PROT_CFG_TX_OP_ALLOW_CCK, 1);
	rt2x00_set_field32(&reg, OFDM_PROT_CFG_TX_OP_ALLOW_OFDM, 1);
	rt2x00_set_field32(&reg, OFDM_PROT_CFG_TX_OP_ALLOW_MM20, 1);
	rt2x00_set_field32(&reg, OFDM_PROT_CFG_TX_OP_ALLOW_MM40, 0);
	rt2x00_set_field32(&reg, OFDM_PROT_CFG_TX_OP_ALLOW_GF20, 1);
	rt2x00_set_field32(&reg, OFDM_PROT_CFG_TX_OP_ALLOW_GF40, 0);
	rt2x00_set_field32(&reg, OFDM_PROT_CFG_RTS_TH_EN, 1);
	rt2800_register_write(rt2x00dev, OFDM_PROT_CFG, reg);

	rt2800_register_read(rt2x00dev, MM20_PROT_CFG, &reg);
	rt2x00_set_field32(&reg, MM20_PROT_CFG_PROTECT_RATE, 0x4004);
	rt2x00_set_field32(&reg, MM20_PROT_CFG_PROTECT_CTRL, 0);
	rt2x00_set_field32(&reg, MM20_PROT_CFG_PROTECT_NAV_SHORT, 1);
	rt2x00_set_field32(&reg, MM20_PROT_CFG_TX_OP_ALLOW_CCK, 1);
	rt2x00_set_field32(&reg, MM20_PROT_CFG_TX_OP_ALLOW_OFDM, 1);
	rt2x00_set_field32(&reg, MM20_PROT_CFG_TX_OP_ALLOW_MM20, 1);
	rt2x00_set_field32(&reg, MM20_PROT_CFG_TX_OP_ALLOW_MM40, 0);
	rt2x00_set_field32(&reg, MM20_PROT_CFG_TX_OP_ALLOW_GF20, 1);
	rt2x00_set_field32(&reg, MM20_PROT_CFG_TX_OP_ALLOW_GF40, 0);
	rt2x00_set_field32(&reg, MM20_PROT_CFG_RTS_TH_EN, 0);
	rt2800_register_write(rt2x00dev, MM20_PROT_CFG, reg);

	rt2800_register_read(rt2x00dev, MM40_PROT_CFG, &reg);
	rt2x00_set_field32(&reg, MM40_PROT_CFG_PROTECT_RATE, 0x4084);
	rt2x00_set_field32(&reg, MM40_PROT_CFG_PROTECT_CTRL, 0);
	rt2x00_set_field32(&reg, MM40_PROT_CFG_PROTECT_NAV_SHORT, 1);
	rt2x00_set_field32(&reg, MM40_PROT_CFG_TX_OP_ALLOW_CCK, 1);
	rt2x00_set_field32(&reg, MM40_PROT_CFG_TX_OP_ALLOW_OFDM, 1);
	rt2x00_set_field32(&reg, MM40_PROT_CFG_TX_OP_ALLOW_MM20, 1);
	rt2x00_set_field32(&reg, MM40_PROT_CFG_TX_OP_ALLOW_MM40, 1);
	rt2x00_set_field32(&reg, MM40_PROT_CFG_TX_OP_ALLOW_GF20, 1);
	rt2x00_set_field32(&reg, MM40_PROT_CFG_TX_OP_ALLOW_GF40, 1);
	rt2x00_set_field32(&reg, MM40_PROT_CFG_RTS_TH_EN, 0);
	rt2800_register_write(rt2x00dev, MM40_PROT_CFG, reg);

	rt2800_register_read(rt2x00dev, GF20_PROT_CFG, &reg);
	rt2x00_set_field32(&reg, GF20_PROT_CFG_PROTECT_RATE, 0x4004);
	rt2x00_set_field32(&reg, GF20_PROT_CFG_PROTECT_CTRL, 0);
	rt2x00_set_field32(&reg, GF20_PROT_CFG_PROTECT_NAV_SHORT, 1);
	rt2x00_set_field32(&reg, GF20_PROT_CFG_TX_OP_ALLOW_CCK, 1);
	rt2x00_set_field32(&reg, GF20_PROT_CFG_TX_OP_ALLOW_OFDM, 1);
	rt2x00_set_field32(&reg, GF20_PROT_CFG_TX_OP_ALLOW_MM20, 1);
	rt2x00_set_field32(&reg, GF20_PROT_CFG_TX_OP_ALLOW_MM40, 0);
	rt2x00_set_field32(&reg, GF20_PROT_CFG_TX_OP_ALLOW_GF20, 1);
	rt2x00_set_field32(&reg, GF20_PROT_CFG_TX_OP_ALLOW_GF40, 0);
	rt2x00_set_field32(&reg, GF20_PROT_CFG_RTS_TH_EN, 0);
	rt2800_register_write(rt2x00dev, GF20_PROT_CFG, reg);

	rt2800_register_read(rt2x00dev, GF40_PROT_CFG, &reg);
	rt2x00_set_field32(&reg, GF40_PROT_CFG_PROTECT_RATE, 0x4084);
	rt2x00_set_field32(&reg, GF40_PROT_CFG_PROTECT_CTRL, 0);
	rt2x00_set_field32(&reg, GF40_PROT_CFG_PROTECT_NAV_SHORT, 1);
	rt2x00_set_field32(&reg, GF40_PROT_CFG_TX_OP_ALLOW_CCK, 1);
	rt2x00_set_field32(&reg, GF40_PROT_CFG_TX_OP_ALLOW_OFDM, 1);
	rt2x00_set_field32(&reg, GF40_PROT_CFG_TX_OP_ALLOW_MM20, 1);
	rt2x00_set_field32(&reg, GF40_PROT_CFG_TX_OP_ALLOW_MM40, 1);
	rt2x00_set_field32(&reg, GF40_PROT_CFG_TX_OP_ALLOW_GF20, 1);
	rt2x00_set_field32(&reg, GF40_PROT_CFG_TX_OP_ALLOW_GF40, 1);
	rt2x00_set_field32(&reg, GF40_PROT_CFG_RTS_TH_EN, 0);
	rt2800_register_write(rt2x00dev, GF40_PROT_CFG, reg);

	if (rt2x00_is_usb(rt2x00dev)) {
		rt2800_register_write(rt2x00dev, PBF_CFG, 0xf40006);

		rt2800_register_read(rt2x00dev, WPDMA_GLO_CFG, &reg);
		rt2x00_set_field32(&reg, WPDMA_GLO_CFG_ENABLE_TX_DMA, 0);
		rt2x00_set_field32(&reg, WPDMA_GLO_CFG_TX_DMA_BUSY, 0);
		rt2x00_set_field32(&reg, WPDMA_GLO_CFG_ENABLE_RX_DMA, 0);
		rt2x00_set_field32(&reg, WPDMA_GLO_CFG_RX_DMA_BUSY, 0);
		rt2x00_set_field32(&reg, WPDMA_GLO_CFG_WP_DMA_BURST_SIZE, 3);
		rt2x00_set_field32(&reg, WPDMA_GLO_CFG_TX_WRITEBACK_DONE, 0);
		rt2x00_set_field32(&reg, WPDMA_GLO_CFG_BIG_ENDIAN, 0);
		rt2x00_set_field32(&reg, WPDMA_GLO_CFG_RX_HDR_SCATTER, 0);
		rt2x00_set_field32(&reg, WPDMA_GLO_CFG_HDR_SEG_LEN, 0);
		rt2800_register_write(rt2x00dev, WPDMA_GLO_CFG, reg);
	}

	/*
	 * The legacy driver also sets TXOP_CTRL_CFG_RESERVED_TRUN_EN to 1
	 * although it is reserved.
	 */
	rt2800_register_read(rt2x00dev, TXOP_CTRL_CFG, &reg);
	rt2x00_set_field32(&reg, TXOP_CTRL_CFG_TIMEOUT_TRUN_EN, 1);
	rt2x00_set_field32(&reg, TXOP_CTRL_CFG_AC_TRUN_EN, 1);
	rt2x00_set_field32(&reg, TXOP_CTRL_CFG_TXRATEGRP_TRUN_EN, 1);
	rt2x00_set_field32(&reg, TXOP_CTRL_CFG_USER_MODE_TRUN_EN, 1);
	rt2x00_set_field32(&reg, TXOP_CTRL_CFG_MIMO_PS_TRUN_EN, 1);
	rt2x00_set_field32(&reg, TXOP_CTRL_CFG_RESERVED_TRUN_EN, 1);
	rt2x00_set_field32(&reg, TXOP_CTRL_CFG_LSIG_TXOP_EN, 0);
	rt2x00_set_field32(&reg, TXOP_CTRL_CFG_EXT_CCA_EN, 0);
	rt2x00_set_field32(&reg, TXOP_CTRL_CFG_EXT_CCA_DLY, 88);
	rt2x00_set_field32(&reg, TXOP_CTRL_CFG_EXT_CWMIN, 0);
	rt2800_register_write(rt2x00dev, TXOP_CTRL_CFG, reg);

	reg = rt2x00_rt(rt2x00dev, RT5592) ? 0x00000082 : 0x00000002;
	rt2800_register_write(rt2x00dev, TXOP_HLDR_ET, reg);

	rt2800_register_read(rt2x00dev, TX_RTS_CFG, &reg);
	rt2x00_set_field32(&reg, TX_RTS_CFG_AUTO_RTS_RETRY_LIMIT, 32);
	rt2x00_set_field32(&reg, TX_RTS_CFG_RTS_THRES,
			   IEEE80211_MAX_RTS_THRESHOLD);
	rt2x00_set_field32(&reg, TX_RTS_CFG_RTS_FBK_EN, 0);
	rt2800_register_write(rt2x00dev, TX_RTS_CFG, reg);

	rt2800_register_write(rt2x00dev, EXP_ACK_TIME, 0x002400ca);

	/*
	 * Usually the CCK SIFS time should be set to 10 and the OFDM SIFS
	 * time should be set to 16. However, the original Ralink driver uses
	 * 16 for both and indeed using a value of 10 for CCK SIFS results in
	 * connection problems with 11g + CTS protection. Hence, use the same
	 * defaults as the Ralink driver: 16 for both, CCK and OFDM SIFS.
	 */
	rt2800_register_read(rt2x00dev, XIFS_TIME_CFG, &reg);
	rt2x00_set_field32(&reg, XIFS_TIME_CFG_CCKM_SIFS_TIME, 16);
	rt2x00_set_field32(&reg, XIFS_TIME_CFG_OFDM_SIFS_TIME, 16);
	rt2x00_set_field32(&reg, XIFS_TIME_CFG_OFDM_XIFS_TIME, 4);
	rt2x00_set_field32(&reg, XIFS_TIME_CFG_EIFS, 314);
	rt2x00_set_field32(&reg, XIFS_TIME_CFG_BB_RXEND_ENABLE, 1);
	rt2800_register_write(rt2x00dev, XIFS_TIME_CFG, reg);

	rt2800_register_write(rt2x00dev, PWR_PIN_CFG, 0x00000003);

	/*
	 * ASIC will keep garbage value after boot, clear encryption keys.
	 */
	for (i = 0; i < 4; i++)
		rt2800_register_write(rt2x00dev,
					 SHARED_KEY_MODE_ENTRY(i), 0);

	for (i = 0; i < 256; i++) {
		rt2800_config_wcid(rt2x00dev, NULL, i);
		rt2800_delete_wcid_attr(rt2x00dev, i);
		rt2800_register_write(rt2x00dev, MAC_IVEIV_ENTRY(i), 0);
	}

	/*
	 * Clear all beacons
	 */
	for (i = 0; i < 8; i++)
		rt2800_clear_beacon_register(rt2x00dev, i);

	if (rt2x00_is_usb(rt2x00dev)) {
		rt2800_register_read(rt2x00dev, US_CYC_CNT, &reg);
		rt2x00_set_field32(&reg, US_CYC_CNT_CLOCK_CYCLE, 30);
		rt2800_register_write(rt2x00dev, US_CYC_CNT, reg);
	} else if (rt2x00_is_pcie(rt2x00dev)) {
		rt2800_register_read(rt2x00dev, US_CYC_CNT, &reg);
		rt2x00_set_field32(&reg, US_CYC_CNT_CLOCK_CYCLE, 125);
		rt2800_register_write(rt2x00dev, US_CYC_CNT, reg);
	}

	rt2800_register_read(rt2x00dev, HT_FBK_CFG0, &reg);
	rt2x00_set_field32(&reg, HT_FBK_CFG0_HTMCS0FBK, 0);
	rt2x00_set_field32(&reg, HT_FBK_CFG0_HTMCS1FBK, 0);
	rt2x00_set_field32(&reg, HT_FBK_CFG0_HTMCS2FBK, 1);
	rt2x00_set_field32(&reg, HT_FBK_CFG0_HTMCS3FBK, 2);
	rt2x00_set_field32(&reg, HT_FBK_CFG0_HTMCS4FBK, 3);
	rt2x00_set_field32(&reg, HT_FBK_CFG0_HTMCS5FBK, 4);
	rt2x00_set_field32(&reg, HT_FBK_CFG0_HTMCS6FBK, 5);
	rt2x00_set_field32(&reg, HT_FBK_CFG0_HTMCS7FBK, 6);
	rt2800_register_write(rt2x00dev, HT_FBK_CFG0, reg);

	rt2800_register_read(rt2x00dev, HT_FBK_CFG1, &reg);
	rt2x00_set_field32(&reg, HT_FBK_CFG1_HTMCS8FBK, 8);
	rt2x00_set_field32(&reg, HT_FBK_CFG1_HTMCS9FBK, 8);
	rt2x00_set_field32(&reg, HT_FBK_CFG1_HTMCS10FBK, 9);
	rt2x00_set_field32(&reg, HT_FBK_CFG1_HTMCS11FBK, 10);
	rt2x00_set_field32(&reg, HT_FBK_CFG1_HTMCS12FBK, 11);
	rt2x00_set_field32(&reg, HT_FBK_CFG1_HTMCS13FBK, 12);
	rt2x00_set_field32(&reg, HT_FBK_CFG1_HTMCS14FBK, 13);
	rt2x00_set_field32(&reg, HT_FBK_CFG1_HTMCS15FBK, 14);
	rt2800_register_write(rt2x00dev, HT_FBK_CFG1, reg);

	rt2800_register_read(rt2x00dev, LG_FBK_CFG0, &reg);
	rt2x00_set_field32(&reg, LG_FBK_CFG0_OFDMMCS0FBK, 8);
	rt2x00_set_field32(&reg, LG_FBK_CFG0_OFDMMCS1FBK, 8);
	rt2x00_set_field32(&reg, LG_FBK_CFG0_OFDMMCS2FBK, 9);
	rt2x00_set_field32(&reg, LG_FBK_CFG0_OFDMMCS3FBK, 10);
	rt2x00_set_field32(&reg, LG_FBK_CFG0_OFDMMCS4FBK, 11);
	rt2x00_set_field32(&reg, LG_FBK_CFG0_OFDMMCS5FBK, 12);
	rt2x00_set_field32(&reg, LG_FBK_CFG0_OFDMMCS6FBK, 13);
	rt2x00_set_field32(&reg, LG_FBK_CFG0_OFDMMCS7FBK, 14);
	rt2800_register_write(rt2x00dev, LG_FBK_CFG0, reg);

	rt2800_register_read(rt2x00dev, LG_FBK_CFG1, &reg);
	rt2x00_set_field32(&reg, LG_FBK_CFG0_CCKMCS0FBK, 0);
	rt2x00_set_field32(&reg, LG_FBK_CFG0_CCKMCS1FBK, 0);
	rt2x00_set_field32(&reg, LG_FBK_CFG0_CCKMCS2FBK, 1);
	rt2x00_set_field32(&reg, LG_FBK_CFG0_CCKMCS3FBK, 2);
	rt2800_register_write(rt2x00dev, LG_FBK_CFG1, reg);

	/*
	 * Do not force the BA window size, we use the TXWI to set it
	 */
	rt2800_register_read(rt2x00dev, AMPDU_BA_WINSIZE, &reg);
	rt2x00_set_field32(&reg, AMPDU_BA_WINSIZE_FORCE_WINSIZE_ENABLE, 0);
	rt2x00_set_field32(&reg, AMPDU_BA_WINSIZE_FORCE_WINSIZE, 0);
	rt2800_register_write(rt2x00dev, AMPDU_BA_WINSIZE, reg);

	/*
	 * We must clear the error counters.
	 * These registers are cleared on read,
	 * so we may pass a useless variable to store the value.
	 */
	rt2800_register_read(rt2x00dev, RX_STA_CNT0, &reg);
	rt2800_register_read(rt2x00dev, RX_STA_CNT1, &reg);
	rt2800_register_read(rt2x00dev, RX_STA_CNT2, &reg);
	rt2800_register_read(rt2x00dev, TX_STA_CNT0, &reg);
	rt2800_register_read(rt2x00dev, TX_STA_CNT1, &reg);
	rt2800_register_read(rt2x00dev, TX_STA_CNT2, &reg);

	/*
	 * Setup leadtime for pre tbtt interrupt to 6ms
	 */
	rt2800_register_read(rt2x00dev, INT_TIMER_CFG, &reg);
	rt2x00_set_field32(&reg, INT_TIMER_CFG_PRE_TBTT_TIMER, 6 << 4);
	rt2800_register_write(rt2x00dev, INT_TIMER_CFG, reg);

	/*
	 * Set up channel statistics timer
	 */
	rt2800_register_read(rt2x00dev, CH_TIME_CFG, &reg);
	rt2x00_set_field32(&reg, CH_TIME_CFG_EIFS_BUSY, 1);
	rt2x00_set_field32(&reg, CH_TIME_CFG_NAV_BUSY, 1);
	rt2x00_set_field32(&reg, CH_TIME_CFG_RX_BUSY, 1);
	rt2x00_set_field32(&reg, CH_TIME_CFG_TX_BUSY, 1);
	rt2x00_set_field32(&reg, CH_TIME_CFG_TMR_EN, 1);
	rt2800_register_write(rt2x00dev, CH_TIME_CFG, reg);

	return 0;
}

static int rt2800_wait_bbp_rf_ready(struct rt2x00_dev *rt2x00dev)
{
	unsigned int i;
	u32 reg;

	for (i = 0; i < REGISTER_BUSY_COUNT; i++) {
		rt2800_register_read(rt2x00dev, MAC_STATUS_CFG, &reg);
		if (!rt2x00_get_field32(reg, MAC_STATUS_CFG_BBP_RF_BUSY))
			return 0;

		udelay(REGISTER_BUSY_DELAY);
	}

	rt2x00_err(rt2x00dev, "BBP/RF register access failed, aborting\n");
	return -EACCES;
}

static int rt2800_wait_bbp_ready(struct rt2x00_dev *rt2x00dev)
{
	unsigned int i;
	u8 value;

	/*
	 * BBP was enabled after firmware was loaded,
	 * but we need to reactivate it now.
	 */
	rt2800_register_write(rt2x00dev, H2M_BBP_AGENT, 0);
	rt2800_register_write(rt2x00dev, H2M_MAILBOX_CSR, 0);
	msleep(1);

	for (i = 0; i < REGISTER_BUSY_COUNT; i++) {
		rt2800_bbp_read(rt2x00dev, 0, &value);
		if ((value != 0xff) && (value != 0x00))
			return 0;
		udelay(REGISTER_BUSY_DELAY);
	}

	rt2x00_err(rt2x00dev, "BBP register access failed, aborting\n");
	return -EACCES;
}

static void rt2800_bbp4_mac_if_ctrl(struct rt2x00_dev *rt2x00dev)
{
	u8 value;

	rt2800_bbp_read(rt2x00dev, 4, &value);
	rt2x00_set_field8(&value, BBP4_MAC_IF_CTRL, 1);
	rt2800_bbp_write(rt2x00dev, 4, value);
}

static void rt2800_init_freq_calibration(struct rt2x00_dev *rt2x00dev)
{
	rt2800_bbp_write(rt2x00dev, 142, 1);
	rt2800_bbp_write(rt2x00dev, 143, 57);
}

static void rt2800_init_bbp_5592_glrt(struct rt2x00_dev *rt2x00dev)
{
	const u8 glrt_table[] = {
		0xE0, 0x1F, 0X38, 0x32, 0x08, 0x28, 0x19, 0x0A, 0xFF, 0x00, /* 128 ~ 137 */
		0x16, 0x10, 0x10, 0x0B, 0x36, 0x2C, 0x26, 0x24, 0x42, 0x36, /* 138 ~ 147 */
		0x30, 0x2D, 0x4C, 0x46, 0x3D, 0x40, 0x3E, 0x42, 0x3D, 0x40, /* 148 ~ 157 */
		0X3C, 0x34, 0x2C, 0x2F, 0x3C, 0x35, 0x2E, 0x2A, 0x49, 0x41, /* 158 ~ 167 */
		0x36, 0x31, 0x30, 0x30, 0x0E, 0x0D, 0x28, 0x21, 0x1C, 0x16, /* 168 ~ 177 */
		0x50, 0x4A, 0x43, 0x40, 0x10, 0x10, 0x10, 0x10, 0x00, 0x00, /* 178 ~ 187 */
		0x00, 0x00, 0x00, 0x00, 0x00, 0x00, 0x00, 0x00, 0x00, 0x00, /* 188 ~ 197 */
		0x00, 0x00, 0x7D, 0x14, 0x32, 0x2C, 0x36, 0x4C, 0x43, 0x2C, /* 198 ~ 207 */
		0x2E, 0x36, 0x30, 0x6E,					    /* 208 ~ 211 */
	};
	int i;

	for (i = 0; i < ARRAY_SIZE(glrt_table); i++) {
		rt2800_bbp_write(rt2x00dev, 195, 128 + i);
		rt2800_bbp_write(rt2x00dev, 196, glrt_table[i]);
	}
};

static void rt2800_init_bbp_early(struct rt2x00_dev *rt2x00dev)
{
	rt2800_bbp_write(rt2x00dev, 65, 0x2C);
	rt2800_bbp_write(rt2x00dev, 66, 0x38);
	rt2800_bbp_write(rt2x00dev, 68, 0x0B);
	rt2800_bbp_write(rt2x00dev, 69, 0x12);
	rt2800_bbp_write(rt2x00dev, 70, 0x0a);
	rt2800_bbp_write(rt2x00dev, 73, 0x10);
	rt2800_bbp_write(rt2x00dev, 81, 0x37);
	rt2800_bbp_write(rt2x00dev, 82, 0x62);
	rt2800_bbp_write(rt2x00dev, 83, 0x6A);
	rt2800_bbp_write(rt2x00dev, 84, 0x99);
	rt2800_bbp_write(rt2x00dev, 86, 0x00);
	rt2800_bbp_write(rt2x00dev, 91, 0x04);
	rt2800_bbp_write(rt2x00dev, 92, 0x00);
	rt2800_bbp_write(rt2x00dev, 103, 0x00);
	rt2800_bbp_write(rt2x00dev, 105, 0x05);
	rt2800_bbp_write(rt2x00dev, 106, 0x35);
}

static void rt2800_disable_unused_dac_adc(struct rt2x00_dev *rt2x00dev)
{
	u16 eeprom;
	u8 value;

	rt2800_bbp_read(rt2x00dev, 138, &value);
	rt2800_eeprom_read(rt2x00dev, EEPROM_NIC_CONF0, &eeprom);
	if (rt2x00_get_field16(eeprom, EEPROM_NIC_CONF0_TXPATH) == 1)
		value |= 0x20;
	if (rt2x00_get_field16(eeprom, EEPROM_NIC_CONF0_RXPATH) == 1)
		value &= ~0x02;
	rt2800_bbp_write(rt2x00dev, 138, value);
}

static void rt2800_init_bbp_305x_soc(struct rt2x00_dev *rt2x00dev)
{
	rt2800_bbp_write(rt2x00dev, 31, 0x08);

	rt2800_bbp_write(rt2x00dev, 65, 0x2c);
	rt2800_bbp_write(rt2x00dev, 66, 0x38);

	rt2800_bbp_write(rt2x00dev, 69, 0x12);
	rt2800_bbp_write(rt2x00dev, 73, 0x10);

	rt2800_bbp_write(rt2x00dev, 70, 0x0a);

	rt2800_bbp_write(rt2x00dev, 78, 0x0e);
	rt2800_bbp_write(rt2x00dev, 80, 0x08);

	rt2800_bbp_write(rt2x00dev, 82, 0x62);

	rt2800_bbp_write(rt2x00dev, 83, 0x6a);

	rt2800_bbp_write(rt2x00dev, 84, 0x99);

	rt2800_bbp_write(rt2x00dev, 86, 0x00);

	rt2800_bbp_write(rt2x00dev, 91, 0x04);

	rt2800_bbp_write(rt2x00dev, 92, 0x00);

	rt2800_bbp_write(rt2x00dev, 103, 0xc0);

	rt2800_bbp_write(rt2x00dev, 105, 0x01);

	rt2800_bbp_write(rt2x00dev, 106, 0x35);
}

static void rt2800_init_bbp_28xx(struct rt2x00_dev *rt2x00dev)
{
	rt2800_bbp_write(rt2x00dev, 65, 0x2c);
	rt2800_bbp_write(rt2x00dev, 66, 0x38);

	if (rt2x00_rt_rev(rt2x00dev, RT2860, REV_RT2860C)) {
		rt2800_bbp_write(rt2x00dev, 69, 0x16);
		rt2800_bbp_write(rt2x00dev, 73, 0x12);
	} else {
		rt2800_bbp_write(rt2x00dev, 69, 0x12);
		rt2800_bbp_write(rt2x00dev, 73, 0x10);
	}

	rt2800_bbp_write(rt2x00dev, 70, 0x0a);

	rt2800_bbp_write(rt2x00dev, 81, 0x37);

	rt2800_bbp_write(rt2x00dev, 82, 0x62);

	rt2800_bbp_write(rt2x00dev, 83, 0x6a);

	if (rt2x00_rt_rev(rt2x00dev, RT2860, REV_RT2860D))
		rt2800_bbp_write(rt2x00dev, 84, 0x19);
	else
		rt2800_bbp_write(rt2x00dev, 84, 0x99);

	rt2800_bbp_write(rt2x00dev, 86, 0x00);

	rt2800_bbp_write(rt2x00dev, 91, 0x04);

	rt2800_bbp_write(rt2x00dev, 92, 0x00);

	rt2800_bbp_write(rt2x00dev, 103, 0x00);

	rt2800_bbp_write(rt2x00dev, 105, 0x05);

	rt2800_bbp_write(rt2x00dev, 106, 0x35);
}

static void rt2800_init_bbp_30xx(struct rt2x00_dev *rt2x00dev)
{
	rt2800_bbp_write(rt2x00dev, 65, 0x2c);
	rt2800_bbp_write(rt2x00dev, 66, 0x38);

	rt2800_bbp_write(rt2x00dev, 69, 0x12);
	rt2800_bbp_write(rt2x00dev, 73, 0x10);

	rt2800_bbp_write(rt2x00dev, 70, 0x0a);

	rt2800_bbp_write(rt2x00dev, 79, 0x13);
	rt2800_bbp_write(rt2x00dev, 80, 0x05);
	rt2800_bbp_write(rt2x00dev, 81, 0x33);

	rt2800_bbp_write(rt2x00dev, 82, 0x62);

	rt2800_bbp_write(rt2x00dev, 83, 0x6a);

	rt2800_bbp_write(rt2x00dev, 84, 0x99);

	rt2800_bbp_write(rt2x00dev, 86, 0x00);

	rt2800_bbp_write(rt2x00dev, 91, 0x04);

	rt2800_bbp_write(rt2x00dev, 92, 0x00);

	if (rt2x00_rt_rev_gte(rt2x00dev, RT3070, REV_RT3070F) ||
	    rt2x00_rt_rev_gte(rt2x00dev, RT3071, REV_RT3071E) ||
	    rt2x00_rt_rev_gte(rt2x00dev, RT3090, REV_RT3090E))
		rt2800_bbp_write(rt2x00dev, 103, 0xc0);
	else
		rt2800_bbp_write(rt2x00dev, 103, 0x00);

	rt2800_bbp_write(rt2x00dev, 105, 0x05);

	rt2800_bbp_write(rt2x00dev, 106, 0x35);

	if (rt2x00_rt(rt2x00dev, RT3071) ||
	    rt2x00_rt(rt2x00dev, RT3090))
		rt2800_disable_unused_dac_adc(rt2x00dev);
}

static void rt2800_init_bbp_3290(struct rt2x00_dev *rt2x00dev)
{
	u8 value;

	rt2800_bbp4_mac_if_ctrl(rt2x00dev);

	rt2800_bbp_write(rt2x00dev, 31, 0x08);

	rt2800_bbp_write(rt2x00dev, 65, 0x2c);
	rt2800_bbp_write(rt2x00dev, 66, 0x38);

	rt2800_bbp_write(rt2x00dev, 68, 0x0b);

	rt2800_bbp_write(rt2x00dev, 69, 0x12);
	rt2800_bbp_write(rt2x00dev, 73, 0x13);
	rt2800_bbp_write(rt2x00dev, 75, 0x46);
	rt2800_bbp_write(rt2x00dev, 76, 0x28);

	rt2800_bbp_write(rt2x00dev, 77, 0x58);

	rt2800_bbp_write(rt2x00dev, 70, 0x0a);

	rt2800_bbp_write(rt2x00dev, 74, 0x0b);
	rt2800_bbp_write(rt2x00dev, 79, 0x18);
	rt2800_bbp_write(rt2x00dev, 80, 0x09);
	rt2800_bbp_write(rt2x00dev, 81, 0x33);

	rt2800_bbp_write(rt2x00dev, 82, 0x62);

	rt2800_bbp_write(rt2x00dev, 83, 0x7a);

	rt2800_bbp_write(rt2x00dev, 84, 0x9a);

	rt2800_bbp_write(rt2x00dev, 86, 0x38);

	rt2800_bbp_write(rt2x00dev, 91, 0x04);

	rt2800_bbp_write(rt2x00dev, 92, 0x02);

	rt2800_bbp_write(rt2x00dev, 103, 0xc0);

	rt2800_bbp_write(rt2x00dev, 104, 0x92);

	rt2800_bbp_write(rt2x00dev, 105, 0x1c);

	rt2800_bbp_write(rt2x00dev, 106, 0x03);

	rt2800_bbp_write(rt2x00dev, 128, 0x12);

	rt2800_bbp_write(rt2x00dev, 67, 0x24);
	rt2800_bbp_write(rt2x00dev, 143, 0x04);
	rt2800_bbp_write(rt2x00dev, 142, 0x99);
	rt2800_bbp_write(rt2x00dev, 150, 0x30);
	rt2800_bbp_write(rt2x00dev, 151, 0x2e);
	rt2800_bbp_write(rt2x00dev, 152, 0x20);
	rt2800_bbp_write(rt2x00dev, 153, 0x34);
	rt2800_bbp_write(rt2x00dev, 154, 0x40);
	rt2800_bbp_write(rt2x00dev, 155, 0x3b);
	rt2800_bbp_write(rt2x00dev, 253, 0x04);

	rt2800_bbp_read(rt2x00dev, 47, &value);
	rt2x00_set_field8(&value, BBP47_TSSI_ADC6, 1);
	rt2800_bbp_write(rt2x00dev, 47, value);

	/* Use 5-bit ADC for Acquisition and 8-bit ADC for data */
	rt2800_bbp_read(rt2x00dev, 3, &value);
	rt2x00_set_field8(&value, BBP3_ADC_MODE_SWITCH, 1);
	rt2x00_set_field8(&value, BBP3_ADC_INIT_MODE, 1);
	rt2800_bbp_write(rt2x00dev, 3, value);
}

static void rt2800_init_bbp_3352(struct rt2x00_dev *rt2x00dev)
{
	rt2800_bbp_write(rt2x00dev, 3, 0x00);
	rt2800_bbp_write(rt2x00dev, 4, 0x50);

	rt2800_bbp_write(rt2x00dev, 31, 0x08);

	rt2800_bbp_write(rt2x00dev, 47, 0x48);

	rt2800_bbp_write(rt2x00dev, 65, 0x2c);
	rt2800_bbp_write(rt2x00dev, 66, 0x38);

	rt2800_bbp_write(rt2x00dev, 68, 0x0b);

	rt2800_bbp_write(rt2x00dev, 69, 0x12);
	rt2800_bbp_write(rt2x00dev, 73, 0x13);
	rt2800_bbp_write(rt2x00dev, 75, 0x46);
	rt2800_bbp_write(rt2x00dev, 76, 0x28);

	rt2800_bbp_write(rt2x00dev, 77, 0x59);

	rt2800_bbp_write(rt2x00dev, 70, 0x0a);

	rt2800_bbp_write(rt2x00dev, 78, 0x0e);
	rt2800_bbp_write(rt2x00dev, 80, 0x08);
	rt2800_bbp_write(rt2x00dev, 81, 0x37);

	rt2800_bbp_write(rt2x00dev, 82, 0x62);

	rt2800_bbp_write(rt2x00dev, 83, 0x6a);

	rt2800_bbp_write(rt2x00dev, 84, 0x99);

	rt2800_bbp_write(rt2x00dev, 86, 0x38);

	rt2800_bbp_write(rt2x00dev, 88, 0x90);

	rt2800_bbp_write(rt2x00dev, 91, 0x04);

	rt2800_bbp_write(rt2x00dev, 92, 0x02);

	rt2800_bbp_write(rt2x00dev, 103, 0xc0);

	rt2800_bbp_write(rt2x00dev, 104, 0x92);

	rt2800_bbp_write(rt2x00dev, 105, 0x34);

	rt2800_bbp_write(rt2x00dev, 106, 0x05);

	rt2800_bbp_write(rt2x00dev, 120, 0x50);

	rt2800_bbp_write(rt2x00dev, 137, 0x0f);

	rt2800_bbp_write(rt2x00dev, 163, 0xbd);
	/* Set ITxBF timeout to 0x9c40=1000msec */
	rt2800_bbp_write(rt2x00dev, 179, 0x02);
	rt2800_bbp_write(rt2x00dev, 180, 0x00);
	rt2800_bbp_write(rt2x00dev, 182, 0x40);
	rt2800_bbp_write(rt2x00dev, 180, 0x01);
	rt2800_bbp_write(rt2x00dev, 182, 0x9c);
	rt2800_bbp_write(rt2x00dev, 179, 0x00);
	/* Reprogram the inband interface to put right values in RXWI */
	rt2800_bbp_write(rt2x00dev, 142, 0x04);
	rt2800_bbp_write(rt2x00dev, 143, 0x3b);
	rt2800_bbp_write(rt2x00dev, 142, 0x06);
	rt2800_bbp_write(rt2x00dev, 143, 0xa0);
	rt2800_bbp_write(rt2x00dev, 142, 0x07);
	rt2800_bbp_write(rt2x00dev, 143, 0xa1);
	rt2800_bbp_write(rt2x00dev, 142, 0x08);
	rt2800_bbp_write(rt2x00dev, 143, 0xa2);

	rt2800_bbp_write(rt2x00dev, 148, 0xc8);
}

static void rt2800_init_bbp_3390(struct rt2x00_dev *rt2x00dev)
{
	rt2800_bbp_write(rt2x00dev, 65, 0x2c);
	rt2800_bbp_write(rt2x00dev, 66, 0x38);

	rt2800_bbp_write(rt2x00dev, 69, 0x12);
	rt2800_bbp_write(rt2x00dev, 73, 0x10);

	rt2800_bbp_write(rt2x00dev, 70, 0x0a);

	rt2800_bbp_write(rt2x00dev, 79, 0x13);
	rt2800_bbp_write(rt2x00dev, 80, 0x05);
	rt2800_bbp_write(rt2x00dev, 81, 0x33);

	rt2800_bbp_write(rt2x00dev, 82, 0x62);

	rt2800_bbp_write(rt2x00dev, 83, 0x6a);

	rt2800_bbp_write(rt2x00dev, 84, 0x99);

	rt2800_bbp_write(rt2x00dev, 86, 0x00);

	rt2800_bbp_write(rt2x00dev, 91, 0x04);

	rt2800_bbp_write(rt2x00dev, 92, 0x00);

	if (rt2x00_rt_rev_gte(rt2x00dev, RT3390, REV_RT3390E))
		rt2800_bbp_write(rt2x00dev, 103, 0xc0);
	else
		rt2800_bbp_write(rt2x00dev, 103, 0x00);

	rt2800_bbp_write(rt2x00dev, 105, 0x05);

	rt2800_bbp_write(rt2x00dev, 106, 0x35);

	rt2800_disable_unused_dac_adc(rt2x00dev);
}

static void rt2800_init_bbp_3572(struct rt2x00_dev *rt2x00dev)
{
	rt2800_bbp_write(rt2x00dev, 31, 0x08);

	rt2800_bbp_write(rt2x00dev, 65, 0x2c);
	rt2800_bbp_write(rt2x00dev, 66, 0x38);

	rt2800_bbp_write(rt2x00dev, 69, 0x12);
	rt2800_bbp_write(rt2x00dev, 73, 0x10);

	rt2800_bbp_write(rt2x00dev, 70, 0x0a);

	rt2800_bbp_write(rt2x00dev, 79, 0x13);
	rt2800_bbp_write(rt2x00dev, 80, 0x05);
	rt2800_bbp_write(rt2x00dev, 81, 0x33);

	rt2800_bbp_write(rt2x00dev, 82, 0x62);

	rt2800_bbp_write(rt2x00dev, 83, 0x6a);

	rt2800_bbp_write(rt2x00dev, 84, 0x99);

	rt2800_bbp_write(rt2x00dev, 86, 0x00);

	rt2800_bbp_write(rt2x00dev, 91, 0x04);

	rt2800_bbp_write(rt2x00dev, 92, 0x00);

	rt2800_bbp_write(rt2x00dev, 103, 0xc0);

	rt2800_bbp_write(rt2x00dev, 105, 0x05);

	rt2800_bbp_write(rt2x00dev, 106, 0x35);

	rt2800_disable_unused_dac_adc(rt2x00dev);
}

static void rt2800_init_bbp_3593(struct rt2x00_dev *rt2x00dev)
{
	rt2800_init_bbp_early(rt2x00dev);

	rt2800_bbp_write(rt2x00dev, 79, 0x13);
	rt2800_bbp_write(rt2x00dev, 80, 0x05);
	rt2800_bbp_write(rt2x00dev, 81, 0x33);
	rt2800_bbp_write(rt2x00dev, 137, 0x0f);

	rt2800_bbp_write(rt2x00dev, 84, 0x19);

	/* Enable DC filter */
	if (rt2x00_rt_rev_gte(rt2x00dev, RT3593, REV_RT3593E))
		rt2800_bbp_write(rt2x00dev, 103, 0xc0);
}

static void rt2800_init_bbp_53xx(struct rt2x00_dev *rt2x00dev)
{
	int ant, div_mode;
	u16 eeprom;
	u8 value;

	rt2800_bbp4_mac_if_ctrl(rt2x00dev);

	rt2800_bbp_write(rt2x00dev, 31, 0x08);

	rt2800_bbp_write(rt2x00dev, 65, 0x2c);
	rt2800_bbp_write(rt2x00dev, 66, 0x38);

	rt2800_bbp_write(rt2x00dev, 68, 0x0b);

	rt2800_bbp_write(rt2x00dev, 69, 0x12);
	rt2800_bbp_write(rt2x00dev, 73, 0x13);
	rt2800_bbp_write(rt2x00dev, 75, 0x46);
	rt2800_bbp_write(rt2x00dev, 76, 0x28);

	rt2800_bbp_write(rt2x00dev, 77, 0x59);

	rt2800_bbp_write(rt2x00dev, 70, 0x0a);

	rt2800_bbp_write(rt2x00dev, 79, 0x13);
	rt2800_bbp_write(rt2x00dev, 80, 0x05);
	rt2800_bbp_write(rt2x00dev, 81, 0x33);

	rt2800_bbp_write(rt2x00dev, 82, 0x62);

	rt2800_bbp_write(rt2x00dev, 83, 0x7a);

	rt2800_bbp_write(rt2x00dev, 84, 0x9a);

	rt2800_bbp_write(rt2x00dev, 86, 0x38);

	if (rt2x00_rt(rt2x00dev, RT5392))
		rt2800_bbp_write(rt2x00dev, 88, 0x90);

	rt2800_bbp_write(rt2x00dev, 91, 0x04);

	rt2800_bbp_write(rt2x00dev, 92, 0x02);

	if (rt2x00_rt(rt2x00dev, RT5392)) {
		rt2800_bbp_write(rt2x00dev, 95, 0x9a);
		rt2800_bbp_write(rt2x00dev, 98, 0x12);
	}

	rt2800_bbp_write(rt2x00dev, 103, 0xc0);

	rt2800_bbp_write(rt2x00dev, 104, 0x92);

	rt2800_bbp_write(rt2x00dev, 105, 0x3c);

	if (rt2x00_rt(rt2x00dev, RT5390))
		rt2800_bbp_write(rt2x00dev, 106, 0x03);
	else if (rt2x00_rt(rt2x00dev, RT5392))
		rt2800_bbp_write(rt2x00dev, 106, 0x12);
	else
		WARN_ON(1);

	rt2800_bbp_write(rt2x00dev, 128, 0x12);

	if (rt2x00_rt(rt2x00dev, RT5392)) {
		rt2800_bbp_write(rt2x00dev, 134, 0xd0);
		rt2800_bbp_write(rt2x00dev, 135, 0xf6);
	}

	rt2800_disable_unused_dac_adc(rt2x00dev);

	rt2800_eeprom_read(rt2x00dev, EEPROM_NIC_CONF1, &eeprom);
	div_mode = rt2x00_get_field16(eeprom,
				      EEPROM_NIC_CONF1_ANT_DIVERSITY);
	ant = (div_mode == 3) ? 1 : 0;

	/* check if this is a Bluetooth combo card */
	if (rt2x00_has_cap_bt_coexist(rt2x00dev)) {
		u32 reg;

		rt2800_register_read(rt2x00dev, GPIO_CTRL, &reg);
		rt2x00_set_field32(&reg, GPIO_CTRL_DIR3, 0);
		rt2x00_set_field32(&reg, GPIO_CTRL_DIR6, 0);
		rt2x00_set_field32(&reg, GPIO_CTRL_VAL3, 0);
		rt2x00_set_field32(&reg, GPIO_CTRL_VAL6, 0);
		if (ant == 0)
			rt2x00_set_field32(&reg, GPIO_CTRL_VAL3, 1);
		else if (ant == 1)
			rt2x00_set_field32(&reg, GPIO_CTRL_VAL6, 1);
		rt2800_register_write(rt2x00dev, GPIO_CTRL, reg);
	}

	/* This chip has hardware antenna diversity*/
	if (rt2x00_rt_rev_gte(rt2x00dev, RT5390, REV_RT5390R)) {
		rt2800_bbp_write(rt2x00dev, 150, 0); /* Disable Antenna Software OFDM */
		rt2800_bbp_write(rt2x00dev, 151, 0); /* Disable Antenna Software CCK */
		rt2800_bbp_write(rt2x00dev, 154, 0); /* Clear previously selected antenna */
	}

	rt2800_bbp_read(rt2x00dev, 152, &value);
	if (ant == 0)
		rt2x00_set_field8(&value, BBP152_RX_DEFAULT_ANT, 1);
	else
		rt2x00_set_field8(&value, BBP152_RX_DEFAULT_ANT, 0);
	rt2800_bbp_write(rt2x00dev, 152, value);

	rt2800_init_freq_calibration(rt2x00dev);
}

static void rt2800_init_bbp_5592(struct rt2x00_dev *rt2x00dev)
{
	int ant, div_mode;
	u16 eeprom;
	u8 value;

	rt2800_init_bbp_early(rt2x00dev);

	rt2800_bbp_read(rt2x00dev, 105, &value);
	rt2x00_set_field8(&value, BBP105_MLD,
			  rt2x00dev->default_ant.rx_chain_num == 2);
	rt2800_bbp_write(rt2x00dev, 105, value);

	rt2800_bbp4_mac_if_ctrl(rt2x00dev);

	rt2800_bbp_write(rt2x00dev, 20, 0x06);
	rt2800_bbp_write(rt2x00dev, 31, 0x08);
	rt2800_bbp_write(rt2x00dev, 65, 0x2C);
	rt2800_bbp_write(rt2x00dev, 68, 0xDD);
	rt2800_bbp_write(rt2x00dev, 69, 0x1A);
	rt2800_bbp_write(rt2x00dev, 70, 0x05);
	rt2800_bbp_write(rt2x00dev, 73, 0x13);
	rt2800_bbp_write(rt2x00dev, 74, 0x0F);
	rt2800_bbp_write(rt2x00dev, 75, 0x4F);
	rt2800_bbp_write(rt2x00dev, 76, 0x28);
	rt2800_bbp_write(rt2x00dev, 77, 0x59);
	rt2800_bbp_write(rt2x00dev, 84, 0x9A);
	rt2800_bbp_write(rt2x00dev, 86, 0x38);
	rt2800_bbp_write(rt2x00dev, 88, 0x90);
	rt2800_bbp_write(rt2x00dev, 91, 0x04);
	rt2800_bbp_write(rt2x00dev, 92, 0x02);
	rt2800_bbp_write(rt2x00dev, 95, 0x9a);
	rt2800_bbp_write(rt2x00dev, 98, 0x12);
	rt2800_bbp_write(rt2x00dev, 103, 0xC0);
	rt2800_bbp_write(rt2x00dev, 104, 0x92);
	/* FIXME BBP105 owerwrite */
	rt2800_bbp_write(rt2x00dev, 105, 0x3C);
	rt2800_bbp_write(rt2x00dev, 106, 0x35);
	rt2800_bbp_write(rt2x00dev, 128, 0x12);
	rt2800_bbp_write(rt2x00dev, 134, 0xD0);
	rt2800_bbp_write(rt2x00dev, 135, 0xF6);
	rt2800_bbp_write(rt2x00dev, 137, 0x0F);

	/* Initialize GLRT (Generalized Likehood Radio Test) */
	rt2800_init_bbp_5592_glrt(rt2x00dev);

	rt2800_bbp4_mac_if_ctrl(rt2x00dev);

	rt2800_eeprom_read(rt2x00dev, EEPROM_NIC_CONF1, &eeprom);
	div_mode = rt2x00_get_field16(eeprom, EEPROM_NIC_CONF1_ANT_DIVERSITY);
	ant = (div_mode == 3) ? 1 : 0;
	rt2800_bbp_read(rt2x00dev, 152, &value);
	if (ant == 0) {
		/* Main antenna */
		rt2x00_set_field8(&value, BBP152_RX_DEFAULT_ANT, 1);
	} else {
		/* Auxiliary antenna */
		rt2x00_set_field8(&value, BBP152_RX_DEFAULT_ANT, 0);
	}
	rt2800_bbp_write(rt2x00dev, 152, value);

	if (rt2x00_rt_rev_gte(rt2x00dev, RT5592, REV_RT5592C)) {
		rt2800_bbp_read(rt2x00dev, 254, &value);
		rt2x00_set_field8(&value, BBP254_BIT7, 1);
		rt2800_bbp_write(rt2x00dev, 254, value);
	}

	rt2800_init_freq_calibration(rt2x00dev);

	rt2800_bbp_write(rt2x00dev, 84, 0x19);
	if (rt2x00_rt_rev_gte(rt2x00dev, RT5592, REV_RT5592C))
		rt2800_bbp_write(rt2x00dev, 103, 0xc0);
}

static void rt2800_init_bbp(struct rt2x00_dev *rt2x00dev)
{
	unsigned int i;
	u16 eeprom;
	u8 reg_id;
	u8 value;

	if (rt2800_is_305x_soc(rt2x00dev))
		rt2800_init_bbp_305x_soc(rt2x00dev);

	switch (rt2x00dev->chip.rt) {
	case RT2860:
	case RT2872:
	case RT2883:
		rt2800_init_bbp_28xx(rt2x00dev);
		break;
	case RT3070:
	case RT3071:
	case RT3090:
		rt2800_init_bbp_30xx(rt2x00dev);
		break;
	case RT3290:
		rt2800_init_bbp_3290(rt2x00dev);
		break;
	case RT3352:
		rt2800_init_bbp_3352(rt2x00dev);
		break;
	case RT3390:
		rt2800_init_bbp_3390(rt2x00dev);
		break;
	case RT3572:
		rt2800_init_bbp_3572(rt2x00dev);
		break;
	case RT3593:
		rt2800_init_bbp_3593(rt2x00dev);
		return;
	case RT5390:
	case RT5392:
		rt2800_init_bbp_53xx(rt2x00dev);
		break;
	case RT5592:
		rt2800_init_bbp_5592(rt2x00dev);
		return;
	}

	for (i = 0; i < EEPROM_BBP_SIZE; i++) {
		rt2800_eeprom_read_from_array(rt2x00dev, EEPROM_BBP_START, i,
					      &eeprom);

		if (eeprom != 0xffff && eeprom != 0x0000) {
			reg_id = rt2x00_get_field16(eeprom, EEPROM_BBP_REG_ID);
			value = rt2x00_get_field16(eeprom, EEPROM_BBP_VALUE);
			rt2800_bbp_write(rt2x00dev, reg_id, value);
		}
	}
}

static void rt2800_led_open_drain_enable(struct rt2x00_dev *rt2x00dev)
{
	u32 reg;

	rt2800_register_read(rt2x00dev, OPT_14_CSR, &reg);
	rt2x00_set_field32(&reg, OPT_14_CSR_BIT0, 1);
	rt2800_register_write(rt2x00dev, OPT_14_CSR, reg);
}

static u8 rt2800_init_rx_filter(struct rt2x00_dev *rt2x00dev, bool bw40,
				u8 filter_target)
{
	unsigned int i;
	u8 bbp;
	u8 rfcsr;
	u8 passband;
	u8 stopband;
	u8 overtuned = 0;
	u8 rfcsr24 = (bw40) ? 0x27 : 0x07;

	rt2800_rfcsr_write(rt2x00dev, 24, rfcsr24);

	rt2800_bbp_read(rt2x00dev, 4, &bbp);
	rt2x00_set_field8(&bbp, BBP4_BANDWIDTH, 2 * bw40);
	rt2800_bbp_write(rt2x00dev, 4, bbp);

	rt2800_rfcsr_read(rt2x00dev, 31, &rfcsr);
	rt2x00_set_field8(&rfcsr, RFCSR31_RX_H20M, bw40);
	rt2800_rfcsr_write(rt2x00dev, 31, rfcsr);

	rt2800_rfcsr_read(rt2x00dev, 22, &rfcsr);
	rt2x00_set_field8(&rfcsr, RFCSR22_BASEBAND_LOOPBACK, 1);
	rt2800_rfcsr_write(rt2x00dev, 22, rfcsr);

	/*
	 * Set power & frequency of passband test tone
	 */
	rt2800_bbp_write(rt2x00dev, 24, 0);

	for (i = 0; i < 100; i++) {
		rt2800_bbp_write(rt2x00dev, 25, 0x90);
		msleep(1);

		rt2800_bbp_read(rt2x00dev, 55, &passband);
		if (passband)
			break;
	}

	/*
	 * Set power & frequency of stopband test tone
	 */
	rt2800_bbp_write(rt2x00dev, 24, 0x06);

	for (i = 0; i < 100; i++) {
		rt2800_bbp_write(rt2x00dev, 25, 0x90);
		msleep(1);

		rt2800_bbp_read(rt2x00dev, 55, &stopband);

		if ((passband - stopband) <= filter_target) {
			rfcsr24++;
			overtuned += ((passband - stopband) == filter_target);
		} else
			break;

		rt2800_rfcsr_write(rt2x00dev, 24, rfcsr24);
	}

	rfcsr24 -= !!overtuned;

	rt2800_rfcsr_write(rt2x00dev, 24, rfcsr24);
	return rfcsr24;
}

static void rt2800_rf_init_calibration(struct rt2x00_dev *rt2x00dev,
				       const unsigned int rf_reg)
{
	u8 rfcsr;

	rt2800_rfcsr_read(rt2x00dev, rf_reg, &rfcsr);
	rt2x00_set_field8(&rfcsr, FIELD8(0x80), 1);
	rt2800_rfcsr_write(rt2x00dev, rf_reg, rfcsr);
	msleep(1);
	rt2x00_set_field8(&rfcsr, FIELD8(0x80), 0);
	rt2800_rfcsr_write(rt2x00dev, rf_reg, rfcsr);
}

static void rt2800_rx_filter_calibration(struct rt2x00_dev *rt2x00dev)
{
	struct rt2800_drv_data *drv_data = rt2x00dev->drv_data;
	u8 filter_tgt_bw20;
	u8 filter_tgt_bw40;
	u8 rfcsr, bbp;

	/*
	 * TODO: sync filter_tgt values with vendor driver
	 */
	if (rt2x00_rt(rt2x00dev, RT3070)) {
		filter_tgt_bw20 = 0x16;
		filter_tgt_bw40 = 0x19;
	} else {
		filter_tgt_bw20 = 0x13;
		filter_tgt_bw40 = 0x15;
	}

	drv_data->calibration_bw20 =
		rt2800_init_rx_filter(rt2x00dev, false, filter_tgt_bw20);
	drv_data->calibration_bw40 =
		rt2800_init_rx_filter(rt2x00dev, true, filter_tgt_bw40);

	/*
	 * Save BBP 25 & 26 values for later use in channel switching (for 3052)
	 */
	rt2800_bbp_read(rt2x00dev, 25, &drv_data->bbp25);
	rt2800_bbp_read(rt2x00dev, 26, &drv_data->bbp26);

	/*
	 * Set back to initial state
	 */
	rt2800_bbp_write(rt2x00dev, 24, 0);

	rt2800_rfcsr_read(rt2x00dev, 22, &rfcsr);
	rt2x00_set_field8(&rfcsr, RFCSR22_BASEBAND_LOOPBACK, 0);
	rt2800_rfcsr_write(rt2x00dev, 22, rfcsr);

	/*
	 * Set BBP back to BW20
	 */
	rt2800_bbp_read(rt2x00dev, 4, &bbp);
	rt2x00_set_field8(&bbp, BBP4_BANDWIDTH, 0);
	rt2800_bbp_write(rt2x00dev, 4, bbp);
}

static void rt2800_normal_mode_setup_3xxx(struct rt2x00_dev *rt2x00dev)
{
	struct rt2800_drv_data *drv_data = rt2x00dev->drv_data;
	u8 min_gain, rfcsr, bbp;
	u16 eeprom;

	rt2800_rfcsr_read(rt2x00dev, 17, &rfcsr);

	rt2x00_set_field8(&rfcsr, RFCSR17_TX_LO1_EN, 0);
	if (rt2x00_rt(rt2x00dev, RT3070) ||
	    rt2x00_rt_rev_lt(rt2x00dev, RT3071, REV_RT3071E) ||
	    rt2x00_rt_rev_lt(rt2x00dev, RT3090, REV_RT3090E) ||
	    rt2x00_rt_rev_lt(rt2x00dev, RT3390, REV_RT3390E)) {
		if (!rt2x00_has_cap_external_lna_bg(rt2x00dev))
			rt2x00_set_field8(&rfcsr, RFCSR17_R, 1);
	}

	min_gain = rt2x00_rt(rt2x00dev, RT3070) ? 1 : 2;
	if (drv_data->txmixer_gain_24g >= min_gain) {
		rt2x00_set_field8(&rfcsr, RFCSR17_TXMIXER_GAIN,
				  drv_data->txmixer_gain_24g);
	}

	rt2800_rfcsr_write(rt2x00dev, 17, rfcsr);

	if (rt2x00_rt(rt2x00dev, RT3090)) {
		/*  Turn off unused DAC1 and ADC1 to reduce power consumption */
		rt2800_bbp_read(rt2x00dev, 138, &bbp);
		rt2800_eeprom_read(rt2x00dev, EEPROM_NIC_CONF0, &eeprom);
		if (rt2x00_get_field16(eeprom, EEPROM_NIC_CONF0_RXPATH) == 1)
			rt2x00_set_field8(&bbp, BBP138_RX_ADC1, 0);
		if (rt2x00_get_field16(eeprom, EEPROM_NIC_CONF0_TXPATH) == 1)
			rt2x00_set_field8(&bbp, BBP138_TX_DAC1, 1);
		rt2800_bbp_write(rt2x00dev, 138, bbp);
	}

	if (rt2x00_rt(rt2x00dev, RT3070)) {
		rt2800_rfcsr_read(rt2x00dev, 27, &rfcsr);
		if (rt2x00_rt_rev_lt(rt2x00dev, RT3070, REV_RT3070F))
			rt2x00_set_field8(&rfcsr, RFCSR27_R1, 3);
		else
			rt2x00_set_field8(&rfcsr, RFCSR27_R1, 0);
		rt2x00_set_field8(&rfcsr, RFCSR27_R2, 0);
		rt2x00_set_field8(&rfcsr, RFCSR27_R3, 0);
		rt2x00_set_field8(&rfcsr, RFCSR27_R4, 0);
		rt2800_rfcsr_write(rt2x00dev, 27, rfcsr);
	} else if (rt2x00_rt(rt2x00dev, RT3071) ||
		   rt2x00_rt(rt2x00dev, RT3090) ||
		   rt2x00_rt(rt2x00dev, RT3390)) {
		rt2800_rfcsr_read(rt2x00dev, 1, &rfcsr);
		rt2x00_set_field8(&rfcsr, RFCSR1_RF_BLOCK_EN, 1);
		rt2x00_set_field8(&rfcsr, RFCSR1_RX0_PD, 0);
		rt2x00_set_field8(&rfcsr, RFCSR1_TX0_PD, 0);
		rt2x00_set_field8(&rfcsr, RFCSR1_RX1_PD, 1);
		rt2x00_set_field8(&rfcsr, RFCSR1_TX1_PD, 1);
		rt2800_rfcsr_write(rt2x00dev, 1, rfcsr);

		rt2800_rfcsr_read(rt2x00dev, 15, &rfcsr);
		rt2x00_set_field8(&rfcsr, RFCSR15_TX_LO2_EN, 0);
		rt2800_rfcsr_write(rt2x00dev, 15, rfcsr);

		rt2800_rfcsr_read(rt2x00dev, 20, &rfcsr);
		rt2x00_set_field8(&rfcsr, RFCSR20_RX_LO1_EN, 0);
		rt2800_rfcsr_write(rt2x00dev, 20, rfcsr);

		rt2800_rfcsr_read(rt2x00dev, 21, &rfcsr);
		rt2x00_set_field8(&rfcsr, RFCSR21_RX_LO2_EN, 0);
		rt2800_rfcsr_write(rt2x00dev, 21, rfcsr);
	}
}

static void rt2800_normal_mode_setup_3593(struct rt2x00_dev *rt2x00dev)
{
	struct rt2800_drv_data *drv_data = rt2x00dev->drv_data;
	u8 rfcsr;
	u8 tx_gain;

	rt2800_rfcsr_read(rt2x00dev, 50, &rfcsr);
	rt2x00_set_field8(&rfcsr, RFCSR50_TX_LO2_EN, 0);
	rt2800_rfcsr_write(rt2x00dev, 50, rfcsr);

	rt2800_rfcsr_read(rt2x00dev, 51, &rfcsr);
	tx_gain = rt2x00_get_field8(drv_data->txmixer_gain_24g,
				    RFCSR17_TXMIXER_GAIN);
	rt2x00_set_field8(&rfcsr, RFCSR51_BITS24, tx_gain);
	rt2800_rfcsr_write(rt2x00dev, 51, rfcsr);

	rt2800_rfcsr_read(rt2x00dev, 38, &rfcsr);
	rt2x00_set_field8(&rfcsr, RFCSR38_RX_LO1_EN, 0);
	rt2800_rfcsr_write(rt2x00dev, 38, rfcsr);

	rt2800_rfcsr_read(rt2x00dev, 39, &rfcsr);
	rt2x00_set_field8(&rfcsr, RFCSR39_RX_LO2_EN, 0);
	rt2800_rfcsr_write(rt2x00dev, 39, rfcsr);

	rt2800_rfcsr_read(rt2x00dev, 1, &rfcsr);
	rt2x00_set_field8(&rfcsr, RFCSR1_RF_BLOCK_EN, 1);
	rt2x00_set_field8(&rfcsr, RFCSR1_PLL_PD, 1);
	rt2800_rfcsr_write(rt2x00dev, 1, rfcsr);

	rt2800_rfcsr_read(rt2x00dev, 30, &rfcsr);
	rt2x00_set_field8(&rfcsr, RFCSR30_RX_VCM, 2);
	rt2800_rfcsr_write(rt2x00dev, 30, rfcsr);

	/* TODO: enable stream mode */
}

static void rt2800_normal_mode_setup_5xxx(struct rt2x00_dev *rt2x00dev)
{
	u8 reg;
	u16 eeprom;

	/*  Turn off unused DAC1 and ADC1 to reduce power consumption */
	rt2800_bbp_read(rt2x00dev, 138, &reg);
	rt2800_eeprom_read(rt2x00dev, EEPROM_NIC_CONF0, &eeprom);
	if (rt2x00_get_field16(eeprom, EEPROM_NIC_CONF0_RXPATH) == 1)
		rt2x00_set_field8(&reg, BBP138_RX_ADC1, 0);
	if (rt2x00_get_field16(eeprom, EEPROM_NIC_CONF0_TXPATH) == 1)
		rt2x00_set_field8(&reg, BBP138_TX_DAC1, 1);
	rt2800_bbp_write(rt2x00dev, 138, reg);

	rt2800_rfcsr_read(rt2x00dev, 38, &reg);
	rt2x00_set_field8(&reg, RFCSR38_RX_LO1_EN, 0);
	rt2800_rfcsr_write(rt2x00dev, 38, reg);

	rt2800_rfcsr_read(rt2x00dev, 39, &reg);
	rt2x00_set_field8(&reg, RFCSR39_RX_LO2_EN, 0);
	rt2800_rfcsr_write(rt2x00dev, 39, reg);

	rt2800_bbp4_mac_if_ctrl(rt2x00dev);

	rt2800_rfcsr_read(rt2x00dev, 30, &reg);
	rt2x00_set_field8(&reg, RFCSR30_RX_VCM, 2);
	rt2800_rfcsr_write(rt2x00dev, 30, reg);
}

static void rt2800_init_rfcsr_305x_soc(struct rt2x00_dev *rt2x00dev)
{
	rt2800_rf_init_calibration(rt2x00dev, 30);

	rt2800_rfcsr_write(rt2x00dev, 0, 0x50);
	rt2800_rfcsr_write(rt2x00dev, 1, 0x01);
	rt2800_rfcsr_write(rt2x00dev, 2, 0xf7);
	rt2800_rfcsr_write(rt2x00dev, 3, 0x75);
	rt2800_rfcsr_write(rt2x00dev, 4, 0x40);
	rt2800_rfcsr_write(rt2x00dev, 5, 0x03);
	rt2800_rfcsr_write(rt2x00dev, 6, 0x02);
	rt2800_rfcsr_write(rt2x00dev, 7, 0x50);
	rt2800_rfcsr_write(rt2x00dev, 8, 0x39);
	rt2800_rfcsr_write(rt2x00dev, 9, 0x0f);
	rt2800_rfcsr_write(rt2x00dev, 10, 0x60);
	rt2800_rfcsr_write(rt2x00dev, 11, 0x21);
	rt2800_rfcsr_write(rt2x00dev, 12, 0x75);
	rt2800_rfcsr_write(rt2x00dev, 13, 0x75);
	rt2800_rfcsr_write(rt2x00dev, 14, 0x90);
	rt2800_rfcsr_write(rt2x00dev, 15, 0x58);
	rt2800_rfcsr_write(rt2x00dev, 16, 0xb3);
	rt2800_rfcsr_write(rt2x00dev, 17, 0x92);
	rt2800_rfcsr_write(rt2x00dev, 18, 0x2c);
	rt2800_rfcsr_write(rt2x00dev, 19, 0x02);
	rt2800_rfcsr_write(rt2x00dev, 20, 0xba);
	rt2800_rfcsr_write(rt2x00dev, 21, 0xdb);
	rt2800_rfcsr_write(rt2x00dev, 22, 0x00);
	rt2800_rfcsr_write(rt2x00dev, 23, 0x31);
	rt2800_rfcsr_write(rt2x00dev, 24, 0x08);
	rt2800_rfcsr_write(rt2x00dev, 25, 0x01);
	rt2800_rfcsr_write(rt2x00dev, 26, 0x25);
	rt2800_rfcsr_write(rt2x00dev, 27, 0x23);
	rt2800_rfcsr_write(rt2x00dev, 28, 0x13);
	rt2800_rfcsr_write(rt2x00dev, 29, 0x83);
	rt2800_rfcsr_write(rt2x00dev, 30, 0x00);
	rt2800_rfcsr_write(rt2x00dev, 31, 0x00);
}

static void rt2800_init_rfcsr_30xx(struct rt2x00_dev *rt2x00dev)
{
	u8 rfcsr;
	u16 eeprom;
	u32 reg;

	/* XXX vendor driver do this only for 3070 */
	rt2800_rf_init_calibration(rt2x00dev, 30);

	rt2800_rfcsr_write(rt2x00dev, 4, 0x40);
	rt2800_rfcsr_write(rt2x00dev, 5, 0x03);
	rt2800_rfcsr_write(rt2x00dev, 6, 0x02);
	rt2800_rfcsr_write(rt2x00dev, 7, 0x60);
	rt2800_rfcsr_write(rt2x00dev, 9, 0x0f);
	rt2800_rfcsr_write(rt2x00dev, 10, 0x41);
	rt2800_rfcsr_write(rt2x00dev, 11, 0x21);
	rt2800_rfcsr_write(rt2x00dev, 12, 0x7b);
	rt2800_rfcsr_write(rt2x00dev, 14, 0x90);
	rt2800_rfcsr_write(rt2x00dev, 15, 0x58);
	rt2800_rfcsr_write(rt2x00dev, 16, 0xb3);
	rt2800_rfcsr_write(rt2x00dev, 17, 0x92);
	rt2800_rfcsr_write(rt2x00dev, 18, 0x2c);
	rt2800_rfcsr_write(rt2x00dev, 19, 0x02);
	rt2800_rfcsr_write(rt2x00dev, 20, 0xba);
	rt2800_rfcsr_write(rt2x00dev, 21, 0xdb);
	rt2800_rfcsr_write(rt2x00dev, 24, 0x16);
	rt2800_rfcsr_write(rt2x00dev, 25, 0x03);
	rt2800_rfcsr_write(rt2x00dev, 29, 0x1f);

	if (rt2x00_rt_rev_lt(rt2x00dev, RT3070, REV_RT3070F)) {
		rt2800_register_read(rt2x00dev, LDO_CFG0, &reg);
		rt2x00_set_field32(&reg, LDO_CFG0_BGSEL, 1);
		rt2x00_set_field32(&reg, LDO_CFG0_LDO_CORE_VLEVEL, 3);
		rt2800_register_write(rt2x00dev, LDO_CFG0, reg);
	} else if (rt2x00_rt(rt2x00dev, RT3071) ||
		   rt2x00_rt(rt2x00dev, RT3090)) {
		rt2800_rfcsr_write(rt2x00dev, 31, 0x14);

		rt2800_rfcsr_read(rt2x00dev, 6, &rfcsr);
		rt2x00_set_field8(&rfcsr, RFCSR6_R2, 1);
		rt2800_rfcsr_write(rt2x00dev, 6, rfcsr);

		rt2800_register_read(rt2x00dev, LDO_CFG0, &reg);
		rt2x00_set_field32(&reg, LDO_CFG0_BGSEL, 1);
		if (rt2x00_rt_rev_lt(rt2x00dev, RT3071, REV_RT3071E) ||
		    rt2x00_rt_rev_lt(rt2x00dev, RT3090, REV_RT3090E)) {
			rt2800_eeprom_read(rt2x00dev, EEPROM_NIC_CONF1,
					   &eeprom);
			if (rt2x00_get_field16(eeprom, EEPROM_NIC_CONF1_DAC_TEST))
				rt2x00_set_field32(&reg, LDO_CFG0_LDO_CORE_VLEVEL, 3);
			else
				rt2x00_set_field32(&reg, LDO_CFG0_LDO_CORE_VLEVEL, 0);
		}
		rt2800_register_write(rt2x00dev, LDO_CFG0, reg);

		rt2800_register_read(rt2x00dev, GPIO_SWITCH, &reg);
		rt2x00_set_field32(&reg, GPIO_SWITCH_5, 0);
		rt2800_register_write(rt2x00dev, GPIO_SWITCH, reg);
	}

	rt2800_rx_filter_calibration(rt2x00dev);

	if (rt2x00_rt_rev_lt(rt2x00dev, RT3070, REV_RT3070F) ||
	    rt2x00_rt_rev_lt(rt2x00dev, RT3071, REV_RT3071E) ||
	    rt2x00_rt_rev_lt(rt2x00dev, RT3090, REV_RT3090E))
		rt2800_rfcsr_write(rt2x00dev, 27, 0x03);

	rt2800_led_open_drain_enable(rt2x00dev);
	rt2800_normal_mode_setup_3xxx(rt2x00dev);
}

static void rt2800_init_rfcsr_3290(struct rt2x00_dev *rt2x00dev)
{
	u8 rfcsr;

	rt2800_rf_init_calibration(rt2x00dev, 2);

	rt2800_rfcsr_write(rt2x00dev, 1, 0x0f);
	rt2800_rfcsr_write(rt2x00dev, 2, 0x80);
	rt2800_rfcsr_write(rt2x00dev, 3, 0x08);
	rt2800_rfcsr_write(rt2x00dev, 4, 0x00);
	rt2800_rfcsr_write(rt2x00dev, 6, 0xa0);
	rt2800_rfcsr_write(rt2x00dev, 8, 0xf3);
	rt2800_rfcsr_write(rt2x00dev, 9, 0x02);
	rt2800_rfcsr_write(rt2x00dev, 10, 0x53);
	rt2800_rfcsr_write(rt2x00dev, 11, 0x4a);
	rt2800_rfcsr_write(rt2x00dev, 12, 0x46);
	rt2800_rfcsr_write(rt2x00dev, 13, 0x9f);
	rt2800_rfcsr_write(rt2x00dev, 18, 0x02);
	rt2800_rfcsr_write(rt2x00dev, 22, 0x20);
	rt2800_rfcsr_write(rt2x00dev, 25, 0x83);
	rt2800_rfcsr_write(rt2x00dev, 26, 0x82);
	rt2800_rfcsr_write(rt2x00dev, 27, 0x09);
	rt2800_rfcsr_write(rt2x00dev, 29, 0x10);
	rt2800_rfcsr_write(rt2x00dev, 30, 0x10);
	rt2800_rfcsr_write(rt2x00dev, 31, 0x80);
	rt2800_rfcsr_write(rt2x00dev, 32, 0x80);
	rt2800_rfcsr_write(rt2x00dev, 33, 0x00);
	rt2800_rfcsr_write(rt2x00dev, 34, 0x05);
	rt2800_rfcsr_write(rt2x00dev, 35, 0x12);
	rt2800_rfcsr_write(rt2x00dev, 36, 0x00);
	rt2800_rfcsr_write(rt2x00dev, 38, 0x85);
	rt2800_rfcsr_write(rt2x00dev, 39, 0x1b);
	rt2800_rfcsr_write(rt2x00dev, 40, 0x0b);
	rt2800_rfcsr_write(rt2x00dev, 41, 0xbb);
	rt2800_rfcsr_write(rt2x00dev, 42, 0xd5);
	rt2800_rfcsr_write(rt2x00dev, 43, 0x7b);
	rt2800_rfcsr_write(rt2x00dev, 44, 0x0e);
	rt2800_rfcsr_write(rt2x00dev, 45, 0xa2);
	rt2800_rfcsr_write(rt2x00dev, 46, 0x73);
	rt2800_rfcsr_write(rt2x00dev, 47, 0x00);
	rt2800_rfcsr_write(rt2x00dev, 48, 0x10);
	rt2800_rfcsr_write(rt2x00dev, 49, 0x98);
	rt2800_rfcsr_write(rt2x00dev, 52, 0x38);
	rt2800_rfcsr_write(rt2x00dev, 53, 0x00);
	rt2800_rfcsr_write(rt2x00dev, 54, 0x78);
	rt2800_rfcsr_write(rt2x00dev, 55, 0x43);
	rt2800_rfcsr_write(rt2x00dev, 56, 0x02);
	rt2800_rfcsr_write(rt2x00dev, 57, 0x80);
	rt2800_rfcsr_write(rt2x00dev, 58, 0x7f);
	rt2800_rfcsr_write(rt2x00dev, 59, 0x09);
	rt2800_rfcsr_write(rt2x00dev, 60, 0x45);
	rt2800_rfcsr_write(rt2x00dev, 61, 0xc1);

	rt2800_rfcsr_read(rt2x00dev, 29, &rfcsr);
	rt2x00_set_field8(&rfcsr, RFCSR29_RSSI_GAIN, 3);
	rt2800_rfcsr_write(rt2x00dev, 29, rfcsr);

	rt2800_led_open_drain_enable(rt2x00dev);
	rt2800_normal_mode_setup_3xxx(rt2x00dev);
}

static void rt2800_init_rfcsr_3352(struct rt2x00_dev *rt2x00dev)
{
	rt2800_rf_init_calibration(rt2x00dev, 30);

	rt2800_rfcsr_write(rt2x00dev, 0, 0xf0);
	rt2800_rfcsr_write(rt2x00dev, 1, 0x23);
	rt2800_rfcsr_write(rt2x00dev, 2, 0x50);
	rt2800_rfcsr_write(rt2x00dev, 3, 0x18);
	rt2800_rfcsr_write(rt2x00dev, 4, 0x00);
	rt2800_rfcsr_write(rt2x00dev, 5, 0x00);
	rt2800_rfcsr_write(rt2x00dev, 6, 0x33);
	rt2800_rfcsr_write(rt2x00dev, 7, 0x00);
	rt2800_rfcsr_write(rt2x00dev, 8, 0xf1);
	rt2800_rfcsr_write(rt2x00dev, 9, 0x02);
	rt2800_rfcsr_write(rt2x00dev, 10, 0xd2);
	rt2800_rfcsr_write(rt2x00dev, 11, 0x42);
	rt2800_rfcsr_write(rt2x00dev, 12, 0x1c);
	rt2800_rfcsr_write(rt2x00dev, 13, 0x00);
	rt2800_rfcsr_write(rt2x00dev, 14, 0x5a);
	rt2800_rfcsr_write(rt2x00dev, 15, 0x00);
	rt2800_rfcsr_write(rt2x00dev, 16, 0x01);
	rt2800_rfcsr_write(rt2x00dev, 18, 0x45);
	rt2800_rfcsr_write(rt2x00dev, 19, 0x02);
	rt2800_rfcsr_write(rt2x00dev, 20, 0x00);
	rt2800_rfcsr_write(rt2x00dev, 21, 0x00);
	rt2800_rfcsr_write(rt2x00dev, 22, 0x00);
	rt2800_rfcsr_write(rt2x00dev, 23, 0x00);
	rt2800_rfcsr_write(rt2x00dev, 24, 0x00);
	rt2800_rfcsr_write(rt2x00dev, 25, 0x80);
	rt2800_rfcsr_write(rt2x00dev, 26, 0x00);
	rt2800_rfcsr_write(rt2x00dev, 27, 0x03);
	rt2800_rfcsr_write(rt2x00dev, 28, 0x03);
	rt2800_rfcsr_write(rt2x00dev, 29, 0x00);
	rt2800_rfcsr_write(rt2x00dev, 30, 0x10);
	rt2800_rfcsr_write(rt2x00dev, 31, 0x80);
	rt2800_rfcsr_write(rt2x00dev, 32, 0x80);
	rt2800_rfcsr_write(rt2x00dev, 33, 0x00);
	rt2800_rfcsr_write(rt2x00dev, 34, 0x01);
	rt2800_rfcsr_write(rt2x00dev, 35, 0x03);
	rt2800_rfcsr_write(rt2x00dev, 36, 0xbd);
	rt2800_rfcsr_write(rt2x00dev, 37, 0x3c);
	rt2800_rfcsr_write(rt2x00dev, 38, 0x5f);
	rt2800_rfcsr_write(rt2x00dev, 39, 0xc5);
	rt2800_rfcsr_write(rt2x00dev, 40, 0x33);
	rt2800_rfcsr_write(rt2x00dev, 41, 0x5b);
	rt2800_rfcsr_write(rt2x00dev, 42, 0x5b);
	rt2800_rfcsr_write(rt2x00dev, 43, 0xdb);
	rt2800_rfcsr_write(rt2x00dev, 44, 0xdb);
	rt2800_rfcsr_write(rt2x00dev, 45, 0xdb);
	rt2800_rfcsr_write(rt2x00dev, 46, 0xdd);
	rt2800_rfcsr_write(rt2x00dev, 47, 0x0d);
	rt2800_rfcsr_write(rt2x00dev, 48, 0x14);
	rt2800_rfcsr_write(rt2x00dev, 49, 0x00);
	rt2800_rfcsr_write(rt2x00dev, 50, 0x2d);
	rt2800_rfcsr_write(rt2x00dev, 51, 0x7f);
	rt2800_rfcsr_write(rt2x00dev, 52, 0x00);
	rt2800_rfcsr_write(rt2x00dev, 53, 0x52);
	rt2800_rfcsr_write(rt2x00dev, 54, 0x1b);
	rt2800_rfcsr_write(rt2x00dev, 55, 0x7f);
	rt2800_rfcsr_write(rt2x00dev, 56, 0x00);
	rt2800_rfcsr_write(rt2x00dev, 57, 0x52);
	rt2800_rfcsr_write(rt2x00dev, 58, 0x1b);
	rt2800_rfcsr_write(rt2x00dev, 59, 0x00);
	rt2800_rfcsr_write(rt2x00dev, 60, 0x00);
	rt2800_rfcsr_write(rt2x00dev, 61, 0x00);
	rt2800_rfcsr_write(rt2x00dev, 62, 0x00);
	rt2800_rfcsr_write(rt2x00dev, 63, 0x00);

	rt2800_rx_filter_calibration(rt2x00dev);
	rt2800_led_open_drain_enable(rt2x00dev);
	rt2800_normal_mode_setup_3xxx(rt2x00dev);
}

static void rt2800_init_rfcsr_3390(struct rt2x00_dev *rt2x00dev)
{
	u32 reg;

	rt2800_rf_init_calibration(rt2x00dev, 30);

	rt2800_rfcsr_write(rt2x00dev, 0, 0xa0);
	rt2800_rfcsr_write(rt2x00dev, 1, 0xe1);
	rt2800_rfcsr_write(rt2x00dev, 2, 0xf1);
	rt2800_rfcsr_write(rt2x00dev, 3, 0x62);
	rt2800_rfcsr_write(rt2x00dev, 4, 0x40);
	rt2800_rfcsr_write(rt2x00dev, 5, 0x8b);
	rt2800_rfcsr_write(rt2x00dev, 6, 0x42);
	rt2800_rfcsr_write(rt2x00dev, 7, 0x34);
	rt2800_rfcsr_write(rt2x00dev, 8, 0x00);
	rt2800_rfcsr_write(rt2x00dev, 9, 0xc0);
	rt2800_rfcsr_write(rt2x00dev, 10, 0x61);
	rt2800_rfcsr_write(rt2x00dev, 11, 0x21);
	rt2800_rfcsr_write(rt2x00dev, 12, 0x3b);
	rt2800_rfcsr_write(rt2x00dev, 13, 0xe0);
	rt2800_rfcsr_write(rt2x00dev, 14, 0x90);
	rt2800_rfcsr_write(rt2x00dev, 15, 0x53);
	rt2800_rfcsr_write(rt2x00dev, 16, 0xe0);
	rt2800_rfcsr_write(rt2x00dev, 17, 0x94);
	rt2800_rfcsr_write(rt2x00dev, 18, 0x5c);
	rt2800_rfcsr_write(rt2x00dev, 19, 0x4a);
	rt2800_rfcsr_write(rt2x00dev, 20, 0xb2);
	rt2800_rfcsr_write(rt2x00dev, 21, 0xf6);
	rt2800_rfcsr_write(rt2x00dev, 22, 0x00);
	rt2800_rfcsr_write(rt2x00dev, 23, 0x14);
	rt2800_rfcsr_write(rt2x00dev, 24, 0x08);
	rt2800_rfcsr_write(rt2x00dev, 25, 0x3d);
	rt2800_rfcsr_write(rt2x00dev, 26, 0x85);
	rt2800_rfcsr_write(rt2x00dev, 27, 0x00);
	rt2800_rfcsr_write(rt2x00dev, 28, 0x41);
	rt2800_rfcsr_write(rt2x00dev, 29, 0x8f);
	rt2800_rfcsr_write(rt2x00dev, 30, 0x20);
	rt2800_rfcsr_write(rt2x00dev, 31, 0x0f);

	rt2800_register_read(rt2x00dev, GPIO_SWITCH, &reg);
	rt2x00_set_field32(&reg, GPIO_SWITCH_5, 0);
	rt2800_register_write(rt2x00dev, GPIO_SWITCH, reg);

	rt2800_rx_filter_calibration(rt2x00dev);

	if (rt2x00_rt_rev_lt(rt2x00dev, RT3390, REV_RT3390E))
		rt2800_rfcsr_write(rt2x00dev, 27, 0x03);

	rt2800_led_open_drain_enable(rt2x00dev);
	rt2800_normal_mode_setup_3xxx(rt2x00dev);
}

static void rt2800_init_rfcsr_3572(struct rt2x00_dev *rt2x00dev)
{
	u8 rfcsr;
	u32 reg;

	rt2800_rf_init_calibration(rt2x00dev, 30);

	rt2800_rfcsr_write(rt2x00dev, 0, 0x70);
	rt2800_rfcsr_write(rt2x00dev, 1, 0x81);
	rt2800_rfcsr_write(rt2x00dev, 2, 0xf1);
	rt2800_rfcsr_write(rt2x00dev, 3, 0x02);
	rt2800_rfcsr_write(rt2x00dev, 4, 0x4c);
	rt2800_rfcsr_write(rt2x00dev, 5, 0x05);
	rt2800_rfcsr_write(rt2x00dev, 6, 0x4a);
	rt2800_rfcsr_write(rt2x00dev, 7, 0xd8);
	rt2800_rfcsr_write(rt2x00dev, 9, 0xc3);
	rt2800_rfcsr_write(rt2x00dev, 10, 0xf1);
	rt2800_rfcsr_write(rt2x00dev, 11, 0xb9);
	rt2800_rfcsr_write(rt2x00dev, 12, 0x70);
	rt2800_rfcsr_write(rt2x00dev, 13, 0x65);
	rt2800_rfcsr_write(rt2x00dev, 14, 0xa0);
	rt2800_rfcsr_write(rt2x00dev, 15, 0x53);
	rt2800_rfcsr_write(rt2x00dev, 16, 0x4c);
	rt2800_rfcsr_write(rt2x00dev, 17, 0x23);
	rt2800_rfcsr_write(rt2x00dev, 18, 0xac);
	rt2800_rfcsr_write(rt2x00dev, 19, 0x93);
	rt2800_rfcsr_write(rt2x00dev, 20, 0xb3);
	rt2800_rfcsr_write(rt2x00dev, 21, 0xd0);
	rt2800_rfcsr_write(rt2x00dev, 22, 0x00);
	rt2800_rfcsr_write(rt2x00dev, 23, 0x3c);
	rt2800_rfcsr_write(rt2x00dev, 24, 0x16);
	rt2800_rfcsr_write(rt2x00dev, 25, 0x15);
	rt2800_rfcsr_write(rt2x00dev, 26, 0x85);
	rt2800_rfcsr_write(rt2x00dev, 27, 0x00);
	rt2800_rfcsr_write(rt2x00dev, 28, 0x00);
	rt2800_rfcsr_write(rt2x00dev, 29, 0x9b);
	rt2800_rfcsr_write(rt2x00dev, 30, 0x09);
	rt2800_rfcsr_write(rt2x00dev, 31, 0x10);

	rt2800_rfcsr_read(rt2x00dev, 6, &rfcsr);
	rt2x00_set_field8(&rfcsr, RFCSR6_R2, 1);
	rt2800_rfcsr_write(rt2x00dev, 6, rfcsr);

	rt2800_register_read(rt2x00dev, LDO_CFG0, &reg);
	rt2x00_set_field32(&reg, LDO_CFG0_LDO_CORE_VLEVEL, 3);
	rt2x00_set_field32(&reg, LDO_CFG0_BGSEL, 1);
	rt2800_register_write(rt2x00dev, LDO_CFG0, reg);
	msleep(1);
	rt2800_register_read(rt2x00dev, LDO_CFG0, &reg);
	rt2x00_set_field32(&reg, LDO_CFG0_LDO_CORE_VLEVEL, 0);
	rt2x00_set_field32(&reg, LDO_CFG0_BGSEL, 1);
	rt2800_register_write(rt2x00dev, LDO_CFG0, reg);

	rt2800_rx_filter_calibration(rt2x00dev);
	rt2800_led_open_drain_enable(rt2x00dev);
	rt2800_normal_mode_setup_3xxx(rt2x00dev);
}

static void rt3593_post_bbp_init(struct rt2x00_dev *rt2x00dev)
{
	u8 bbp;
	bool txbf_enabled = false; /* FIXME */

	rt2800_bbp_read(rt2x00dev, 105, &bbp);
	if (rt2x00dev->default_ant.rx_chain_num == 1)
		rt2x00_set_field8(&bbp, BBP105_MLD, 0);
	else
		rt2x00_set_field8(&bbp, BBP105_MLD, 1);
	rt2800_bbp_write(rt2x00dev, 105, bbp);

	rt2800_bbp4_mac_if_ctrl(rt2x00dev);

	rt2800_bbp_write(rt2x00dev, 92, 0x02);
	rt2800_bbp_write(rt2x00dev, 82, 0x82);
	rt2800_bbp_write(rt2x00dev, 106, 0x05);
	rt2800_bbp_write(rt2x00dev, 104, 0x92);
	rt2800_bbp_write(rt2x00dev, 88, 0x90);
	rt2800_bbp_write(rt2x00dev, 148, 0xc8);
	rt2800_bbp_write(rt2x00dev, 47, 0x48);
	rt2800_bbp_write(rt2x00dev, 120, 0x50);

	if (txbf_enabled)
		rt2800_bbp_write(rt2x00dev, 163, 0xbd);
	else
		rt2800_bbp_write(rt2x00dev, 163, 0x9d);

	/* SNR mapping */
	rt2800_bbp_write(rt2x00dev, 142, 6);
	rt2800_bbp_write(rt2x00dev, 143, 160);
	rt2800_bbp_write(rt2x00dev, 142, 7);
	rt2800_bbp_write(rt2x00dev, 143, 161);
	rt2800_bbp_write(rt2x00dev, 142, 8);
	rt2800_bbp_write(rt2x00dev, 143, 162);

	/* ADC/DAC control */
	rt2800_bbp_write(rt2x00dev, 31, 0x08);

	/* RX AGC energy lower bound in log2 */
	rt2800_bbp_write(rt2x00dev, 68, 0x0b);

	/* FIXME: BBP 105 owerwrite? */
	rt2800_bbp_write(rt2x00dev, 105, 0x04);

}

static void rt2800_init_rfcsr_3593(struct rt2x00_dev *rt2x00dev)
{
	struct rt2800_drv_data *drv_data = rt2x00dev->drv_data;
	u32 reg;
	u8 rfcsr;

	/* Disable GPIO #4 and #7 function for LAN PE control */
	rt2800_register_read(rt2x00dev, GPIO_SWITCH, &reg);
	rt2x00_set_field32(&reg, GPIO_SWITCH_4, 0);
	rt2x00_set_field32(&reg, GPIO_SWITCH_7, 0);
	rt2800_register_write(rt2x00dev, GPIO_SWITCH, reg);

	/* Initialize default register values */
	rt2800_rfcsr_write(rt2x00dev, 1, 0x03);
	rt2800_rfcsr_write(rt2x00dev, 3, 0x80);
	rt2800_rfcsr_write(rt2x00dev, 5, 0x00);
	rt2800_rfcsr_write(rt2x00dev, 6, 0x40);
	rt2800_rfcsr_write(rt2x00dev, 8, 0xf1);
	rt2800_rfcsr_write(rt2x00dev, 9, 0x02);
	rt2800_rfcsr_write(rt2x00dev, 10, 0xd3);
	rt2800_rfcsr_write(rt2x00dev, 11, 0x40);
	rt2800_rfcsr_write(rt2x00dev, 12, 0x4e);
	rt2800_rfcsr_write(rt2x00dev, 13, 0x12);
	rt2800_rfcsr_write(rt2x00dev, 18, 0x40);
	rt2800_rfcsr_write(rt2x00dev, 22, 0x20);
	rt2800_rfcsr_write(rt2x00dev, 30, 0x10);
	rt2800_rfcsr_write(rt2x00dev, 31, 0x80);
	rt2800_rfcsr_write(rt2x00dev, 32, 0x78);
	rt2800_rfcsr_write(rt2x00dev, 33, 0x3b);
	rt2800_rfcsr_write(rt2x00dev, 34, 0x3c);
	rt2800_rfcsr_write(rt2x00dev, 35, 0xe0);
	rt2800_rfcsr_write(rt2x00dev, 38, 0x86);
	rt2800_rfcsr_write(rt2x00dev, 39, 0x23);
	rt2800_rfcsr_write(rt2x00dev, 44, 0xd3);
	rt2800_rfcsr_write(rt2x00dev, 45, 0xbb);
	rt2800_rfcsr_write(rt2x00dev, 46, 0x60);
	rt2800_rfcsr_write(rt2x00dev, 49, 0x8e);
	rt2800_rfcsr_write(rt2x00dev, 50, 0x86);
	rt2800_rfcsr_write(rt2x00dev, 51, 0x75);
	rt2800_rfcsr_write(rt2x00dev, 52, 0x45);
	rt2800_rfcsr_write(rt2x00dev, 53, 0x18);
	rt2800_rfcsr_write(rt2x00dev, 54, 0x18);
	rt2800_rfcsr_write(rt2x00dev, 55, 0x18);
	rt2800_rfcsr_write(rt2x00dev, 56, 0xdb);
	rt2800_rfcsr_write(rt2x00dev, 57, 0x6e);

	/* Initiate calibration */
	/* TODO: use rt2800_rf_init_calibration ? */
	rt2800_rfcsr_read(rt2x00dev, 2, &rfcsr);
	rt2x00_set_field8(&rfcsr, RFCSR2_RESCAL_EN, 1);
	rt2800_rfcsr_write(rt2x00dev, 2, rfcsr);

	rt2800_adjust_freq_offset(rt2x00dev);

	rt2800_rfcsr_read(rt2x00dev, 18, &rfcsr);
	rt2x00_set_field8(&rfcsr, RFCSR18_XO_TUNE_BYPASS, 1);
	rt2800_rfcsr_write(rt2x00dev, 18, rfcsr);

	rt2800_register_read(rt2x00dev, LDO_CFG0, &reg);
	rt2x00_set_field32(&reg, LDO_CFG0_LDO_CORE_VLEVEL, 3);
	rt2x00_set_field32(&reg, LDO_CFG0_BGSEL, 1);
	rt2800_register_write(rt2x00dev, LDO_CFG0, reg);
	usleep_range(1000, 1500);
	rt2800_register_read(rt2x00dev, LDO_CFG0, &reg);
	rt2x00_set_field32(&reg, LDO_CFG0_LDO_CORE_VLEVEL, 0);
	rt2800_register_write(rt2x00dev, LDO_CFG0, reg);

	/* Set initial values for RX filter calibration */
	drv_data->calibration_bw20 = 0x1f;
	drv_data->calibration_bw40 = 0x2f;

	/* Save BBP 25 & 26 values for later use in channel switching */
	rt2800_bbp_read(rt2x00dev, 25, &drv_data->bbp25);
	rt2800_bbp_read(rt2x00dev, 26, &drv_data->bbp26);

	rt2800_led_open_drain_enable(rt2x00dev);
	rt2800_normal_mode_setup_3593(rt2x00dev);

	rt3593_post_bbp_init(rt2x00dev);

	/* TODO: enable stream mode support */
}

static void rt2800_init_rfcsr_5390(struct rt2x00_dev *rt2x00dev)
{
	rt2800_rf_init_calibration(rt2x00dev, 2);

	rt2800_rfcsr_write(rt2x00dev, 1, 0x0f);
	rt2800_rfcsr_write(rt2x00dev, 2, 0x80);
	rt2800_rfcsr_write(rt2x00dev, 3, 0x88);
	rt2800_rfcsr_write(rt2x00dev, 5, 0x10);
	if (rt2x00_rt_rev_gte(rt2x00dev, RT5390, REV_RT5390F))
		rt2800_rfcsr_write(rt2x00dev, 6, 0xe0);
	else
		rt2800_rfcsr_write(rt2x00dev, 6, 0xa0);
	rt2800_rfcsr_write(rt2x00dev, 7, 0x00);
	rt2800_rfcsr_write(rt2x00dev, 10, 0x53);
	rt2800_rfcsr_write(rt2x00dev, 11, 0x4a);
	rt2800_rfcsr_write(rt2x00dev, 12, 0xc6);
	rt2800_rfcsr_write(rt2x00dev, 13, 0x9f);
	rt2800_rfcsr_write(rt2x00dev, 14, 0x00);
	rt2800_rfcsr_write(rt2x00dev, 15, 0x00);
	rt2800_rfcsr_write(rt2x00dev, 16, 0x00);
	rt2800_rfcsr_write(rt2x00dev, 18, 0x03);
	rt2800_rfcsr_write(rt2x00dev, 19, 0x00);

	rt2800_rfcsr_write(rt2x00dev, 20, 0x00);
	rt2800_rfcsr_write(rt2x00dev, 21, 0x00);
	rt2800_rfcsr_write(rt2x00dev, 22, 0x20);
	rt2800_rfcsr_write(rt2x00dev, 23, 0x00);
	rt2800_rfcsr_write(rt2x00dev, 24, 0x00);
	if (rt2x00_rt_rev_gte(rt2x00dev, RT5390, REV_RT5390F))
		rt2800_rfcsr_write(rt2x00dev, 25, 0x80);
	else
		rt2800_rfcsr_write(rt2x00dev, 25, 0xc0);
	rt2800_rfcsr_write(rt2x00dev, 26, 0x00);
	rt2800_rfcsr_write(rt2x00dev, 27, 0x09);
	rt2800_rfcsr_write(rt2x00dev, 28, 0x00);
	rt2800_rfcsr_write(rt2x00dev, 29, 0x10);

	rt2800_rfcsr_write(rt2x00dev, 30, 0x10);
	rt2800_rfcsr_write(rt2x00dev, 31, 0x80);
	rt2800_rfcsr_write(rt2x00dev, 32, 0x80);
	rt2800_rfcsr_write(rt2x00dev, 33, 0x00);
	rt2800_rfcsr_write(rt2x00dev, 34, 0x07);
	rt2800_rfcsr_write(rt2x00dev, 35, 0x12);
	rt2800_rfcsr_write(rt2x00dev, 36, 0x00);
	rt2800_rfcsr_write(rt2x00dev, 37, 0x08);
	rt2800_rfcsr_write(rt2x00dev, 38, 0x85);
	rt2800_rfcsr_write(rt2x00dev, 39, 0x1b);

	if (rt2x00_rt_rev_gte(rt2x00dev, RT5390, REV_RT5390F))
		rt2800_rfcsr_write(rt2x00dev, 40, 0x0b);
	else
		rt2800_rfcsr_write(rt2x00dev, 40, 0x4b);
	rt2800_rfcsr_write(rt2x00dev, 41, 0xbb);
	rt2800_rfcsr_write(rt2x00dev, 42, 0xd2);
	rt2800_rfcsr_write(rt2x00dev, 43, 0x9a);
	rt2800_rfcsr_write(rt2x00dev, 44, 0x0e);
	rt2800_rfcsr_write(rt2x00dev, 45, 0xa2);
	if (rt2x00_rt_rev_gte(rt2x00dev, RT5390, REV_RT5390F))
		rt2800_rfcsr_write(rt2x00dev, 46, 0x73);
	else
		rt2800_rfcsr_write(rt2x00dev, 46, 0x7b);
	rt2800_rfcsr_write(rt2x00dev, 47, 0x00);
	rt2800_rfcsr_write(rt2x00dev, 48, 0x10);
	rt2800_rfcsr_write(rt2x00dev, 49, 0x94);

	rt2800_rfcsr_write(rt2x00dev, 52, 0x38);
	if (rt2x00_rt_rev_gte(rt2x00dev, RT5390, REV_RT5390F))
		rt2800_rfcsr_write(rt2x00dev, 53, 0x00);
	else
		rt2800_rfcsr_write(rt2x00dev, 53, 0x84);
	rt2800_rfcsr_write(rt2x00dev, 54, 0x78);
	rt2800_rfcsr_write(rt2x00dev, 55, 0x44);
	rt2800_rfcsr_write(rt2x00dev, 56, 0x22);
	rt2800_rfcsr_write(rt2x00dev, 57, 0x80);
	rt2800_rfcsr_write(rt2x00dev, 58, 0x7f);
	rt2800_rfcsr_write(rt2x00dev, 59, 0x8f);

	rt2800_rfcsr_write(rt2x00dev, 60, 0x45);
	if (rt2x00_rt_rev_gte(rt2x00dev, RT5390, REV_RT5390F))
		rt2800_rfcsr_write(rt2x00dev, 61, 0xd1);
	else
		rt2800_rfcsr_write(rt2x00dev, 61, 0xdd);
	rt2800_rfcsr_write(rt2x00dev, 62, 0x00);
	rt2800_rfcsr_write(rt2x00dev, 63, 0x00);

	rt2800_normal_mode_setup_5xxx(rt2x00dev);

	rt2800_led_open_drain_enable(rt2x00dev);
}

static void rt2800_init_rfcsr_5392(struct rt2x00_dev *rt2x00dev)
{
	rt2800_rf_init_calibration(rt2x00dev, 2);

	rt2800_rfcsr_write(rt2x00dev, 1, 0x17);
	rt2800_rfcsr_write(rt2x00dev, 3, 0x88);
	rt2800_rfcsr_write(rt2x00dev, 5, 0x10);
	rt2800_rfcsr_write(rt2x00dev, 6, 0xe0);
	rt2800_rfcsr_write(rt2x00dev, 7, 0x00);
	rt2800_rfcsr_write(rt2x00dev, 10, 0x53);
	rt2800_rfcsr_write(rt2x00dev, 11, 0x4a);
	rt2800_rfcsr_write(rt2x00dev, 12, 0x46);
	rt2800_rfcsr_write(rt2x00dev, 13, 0x9f);
	rt2800_rfcsr_write(rt2x00dev, 14, 0x00);
	rt2800_rfcsr_write(rt2x00dev, 15, 0x00);
	rt2800_rfcsr_write(rt2x00dev, 16, 0x00);
	rt2800_rfcsr_write(rt2x00dev, 18, 0x03);
	rt2800_rfcsr_write(rt2x00dev, 19, 0x4d);
	rt2800_rfcsr_write(rt2x00dev, 20, 0x00);
	rt2800_rfcsr_write(rt2x00dev, 21, 0x8d);
	rt2800_rfcsr_write(rt2x00dev, 22, 0x20);
	rt2800_rfcsr_write(rt2x00dev, 23, 0x0b);
	rt2800_rfcsr_write(rt2x00dev, 24, 0x44);
	rt2800_rfcsr_write(rt2x00dev, 25, 0x80);
	rt2800_rfcsr_write(rt2x00dev, 26, 0x82);
	rt2800_rfcsr_write(rt2x00dev, 27, 0x09);
	rt2800_rfcsr_write(rt2x00dev, 28, 0x00);
	rt2800_rfcsr_write(rt2x00dev, 29, 0x10);
	rt2800_rfcsr_write(rt2x00dev, 30, 0x10);
	rt2800_rfcsr_write(rt2x00dev, 31, 0x80);
	rt2800_rfcsr_write(rt2x00dev, 32, 0x20);
	rt2800_rfcsr_write(rt2x00dev, 33, 0xC0);
	rt2800_rfcsr_write(rt2x00dev, 34, 0x07);
	rt2800_rfcsr_write(rt2x00dev, 35, 0x12);
	rt2800_rfcsr_write(rt2x00dev, 36, 0x00);
	rt2800_rfcsr_write(rt2x00dev, 37, 0x08);
	rt2800_rfcsr_write(rt2x00dev, 38, 0x89);
	rt2800_rfcsr_write(rt2x00dev, 39, 0x1b);
	rt2800_rfcsr_write(rt2x00dev, 40, 0x0f);
	rt2800_rfcsr_write(rt2x00dev, 41, 0xbb);
	rt2800_rfcsr_write(rt2x00dev, 42, 0xd5);
	rt2800_rfcsr_write(rt2x00dev, 43, 0x9b);
	rt2800_rfcsr_write(rt2x00dev, 44, 0x0e);
	rt2800_rfcsr_write(rt2x00dev, 45, 0xa2);
	rt2800_rfcsr_write(rt2x00dev, 46, 0x73);
	rt2800_rfcsr_write(rt2x00dev, 47, 0x0c);
	rt2800_rfcsr_write(rt2x00dev, 48, 0x10);
	rt2800_rfcsr_write(rt2x00dev, 49, 0x94);
	rt2800_rfcsr_write(rt2x00dev, 50, 0x94);
	rt2800_rfcsr_write(rt2x00dev, 51, 0x3a);
	rt2800_rfcsr_write(rt2x00dev, 52, 0x48);
	rt2800_rfcsr_write(rt2x00dev, 53, 0x44);
	rt2800_rfcsr_write(rt2x00dev, 54, 0x38);
	rt2800_rfcsr_write(rt2x00dev, 55, 0x43);
	rt2800_rfcsr_write(rt2x00dev, 56, 0xa1);
	rt2800_rfcsr_write(rt2x00dev, 57, 0x00);
	rt2800_rfcsr_write(rt2x00dev, 58, 0x39);
	rt2800_rfcsr_write(rt2x00dev, 59, 0x07);
	rt2800_rfcsr_write(rt2x00dev, 60, 0x45);
	rt2800_rfcsr_write(rt2x00dev, 61, 0x91);
	rt2800_rfcsr_write(rt2x00dev, 62, 0x39);
	rt2800_rfcsr_write(rt2x00dev, 63, 0x07);

	rt2800_normal_mode_setup_5xxx(rt2x00dev);

	rt2800_led_open_drain_enable(rt2x00dev);
}

static void rt2800_init_rfcsr_5592(struct rt2x00_dev *rt2x00dev)
{
	rt2800_rf_init_calibration(rt2x00dev, 30);

	rt2800_rfcsr_write(rt2x00dev, 1, 0x3F);
	rt2800_rfcsr_write(rt2x00dev, 3, 0x08);
	rt2800_rfcsr_write(rt2x00dev, 3, 0x08);
	rt2800_rfcsr_write(rt2x00dev, 5, 0x10);
	rt2800_rfcsr_write(rt2x00dev, 6, 0xE4);
	rt2800_rfcsr_write(rt2x00dev, 7, 0x00);
	rt2800_rfcsr_write(rt2x00dev, 14, 0x00);
	rt2800_rfcsr_write(rt2x00dev, 15, 0x00);
	rt2800_rfcsr_write(rt2x00dev, 16, 0x00);
	rt2800_rfcsr_write(rt2x00dev, 18, 0x03);
	rt2800_rfcsr_write(rt2x00dev, 19, 0x4D);
	rt2800_rfcsr_write(rt2x00dev, 20, 0x10);
	rt2800_rfcsr_write(rt2x00dev, 21, 0x8D);
	rt2800_rfcsr_write(rt2x00dev, 26, 0x82);
	rt2800_rfcsr_write(rt2x00dev, 28, 0x00);
	rt2800_rfcsr_write(rt2x00dev, 29, 0x10);
	rt2800_rfcsr_write(rt2x00dev, 33, 0xC0);
	rt2800_rfcsr_write(rt2x00dev, 34, 0x07);
	rt2800_rfcsr_write(rt2x00dev, 35, 0x12);
	rt2800_rfcsr_write(rt2x00dev, 47, 0x0C);
	rt2800_rfcsr_write(rt2x00dev, 53, 0x22);
	rt2800_rfcsr_write(rt2x00dev, 63, 0x07);

	rt2800_rfcsr_write(rt2x00dev, 2, 0x80);
	msleep(1);

	rt2800_adjust_freq_offset(rt2x00dev);

	/* Enable DC filter */
	if (rt2x00_rt_rev_gte(rt2x00dev, RT5592, REV_RT5592C))
		rt2800_bbp_write(rt2x00dev, 103, 0xc0);

	rt2800_normal_mode_setup_5xxx(rt2x00dev);

	if (rt2x00_rt_rev_lt(rt2x00dev, RT5592, REV_RT5592C))
		rt2800_rfcsr_write(rt2x00dev, 27, 0x03);

	rt2800_led_open_drain_enable(rt2x00dev);
}

static void rt2800_init_rfcsr(struct rt2x00_dev *rt2x00dev)
{
	if (rt2800_is_305x_soc(rt2x00dev)) {
		rt2800_init_rfcsr_305x_soc(rt2x00dev);
		return;
	}

	switch (rt2x00dev->chip.rt) {
	case RT3070:
	case RT3071:
	case RT3090:
		rt2800_init_rfcsr_30xx(rt2x00dev);
		break;
	case RT3290:
		rt2800_init_rfcsr_3290(rt2x00dev);
		break;
	case RT3352:
		rt2800_init_rfcsr_3352(rt2x00dev);
		break;
	case RT3390:
		rt2800_init_rfcsr_3390(rt2x00dev);
		break;
	case RT3572:
		rt2800_init_rfcsr_3572(rt2x00dev);
		break;
	case RT3593:
		rt2800_init_rfcsr_3593(rt2x00dev);
		break;
	case RT5390:
		rt2800_init_rfcsr_5390(rt2x00dev);
		break;
	case RT5392:
		rt2800_init_rfcsr_5392(rt2x00dev);
		break;
	case RT5592:
		rt2800_init_rfcsr_5592(rt2x00dev);
		break;
	}
}

int rt2800_enable_radio(struct rt2x00_dev *rt2x00dev)
{
	u32 reg;
	u16 word;

	/*
	 * Initialize MAC registers.
	 */
	if (unlikely(rt2800_wait_wpdma_ready(rt2x00dev) ||
		     rt2800_init_registers(rt2x00dev)))
		return -EIO;

	if (unlikely(rt2800_wait_bbp_rf_ready(rt2x00dev)))
		return -EIO;

	/*
	 * Wait BBP/RF to wake up.
	 */
	if (unlikely(rt2800_wait_bbp_rf_ready(rt2x00dev)))
		return -EIO;

	/*
	 * Send signal during boot time to initialize firmware.
	 */
	rt2800_register_write(rt2x00dev, H2M_BBP_AGENT, 0);
	rt2800_register_write(rt2x00dev, H2M_MAILBOX_CSR, 0);
	if (rt2x00_is_usb(rt2x00dev))
		rt2800_register_write(rt2x00dev, H2M_INT_SRC, 0);
	rt2800_mcu_request(rt2x00dev, MCU_BOOT_SIGNAL, 0, 0, 0);
	msleep(1);

<<<<<<< HEAD
=======
	/*
	 * Make sure BBP is up and running.
	 */
>>>>>>> d8ec26d7
	if (unlikely(rt2800_wait_bbp_ready(rt2x00dev)))
		return -EIO;

	/*
	 * Initialize BBP/RF registers.
	 */
	rt2800_init_bbp(rt2x00dev);
	rt2800_init_rfcsr(rt2x00dev);

	if (rt2x00_is_usb(rt2x00dev) &&
	    (rt2x00_rt(rt2x00dev, RT3070) ||
	     rt2x00_rt(rt2x00dev, RT3071) ||
	     rt2x00_rt(rt2x00dev, RT3572))) {
		udelay(200);
		rt2800_mcu_request(rt2x00dev, MCU_CURRENT, 0, 0, 0);
		udelay(10);
	}

	/*
	 * Enable RX.
	 */
	rt2800_register_read(rt2x00dev, MAC_SYS_CTRL, &reg);
	rt2x00_set_field32(&reg, MAC_SYS_CTRL_ENABLE_TX, 1);
	rt2x00_set_field32(&reg, MAC_SYS_CTRL_ENABLE_RX, 0);
	rt2800_register_write(rt2x00dev, MAC_SYS_CTRL, reg);

	udelay(50);

	rt2800_register_read(rt2x00dev, WPDMA_GLO_CFG, &reg);
	rt2x00_set_field32(&reg, WPDMA_GLO_CFG_ENABLE_TX_DMA, 1);
	rt2x00_set_field32(&reg, WPDMA_GLO_CFG_ENABLE_RX_DMA, 1);
	rt2x00_set_field32(&reg, WPDMA_GLO_CFG_WP_DMA_BURST_SIZE, 2);
	rt2x00_set_field32(&reg, WPDMA_GLO_CFG_TX_WRITEBACK_DONE, 1);
	rt2800_register_write(rt2x00dev, WPDMA_GLO_CFG, reg);

	rt2800_register_read(rt2x00dev, MAC_SYS_CTRL, &reg);
	rt2x00_set_field32(&reg, MAC_SYS_CTRL_ENABLE_TX, 1);
	rt2x00_set_field32(&reg, MAC_SYS_CTRL_ENABLE_RX, 1);
	rt2800_register_write(rt2x00dev, MAC_SYS_CTRL, reg);

	/*
	 * Initialize LED control
	 */
	rt2800_eeprom_read(rt2x00dev, EEPROM_LED_AG_CONF, &word);
	rt2800_mcu_request(rt2x00dev, MCU_LED_AG_CONF, 0xff,
			   word & 0xff, (word >> 8) & 0xff);

	rt2800_eeprom_read(rt2x00dev, EEPROM_LED_ACT_CONF, &word);
	rt2800_mcu_request(rt2x00dev, MCU_LED_ACT_CONF, 0xff,
			   word & 0xff, (word >> 8) & 0xff);

	rt2800_eeprom_read(rt2x00dev, EEPROM_LED_POLARITY, &word);
	rt2800_mcu_request(rt2x00dev, MCU_LED_LED_POLARITY, 0xff,
			   word & 0xff, (word >> 8) & 0xff);

	return 0;
}
EXPORT_SYMBOL_GPL(rt2800_enable_radio);

void rt2800_disable_radio(struct rt2x00_dev *rt2x00dev)
{
	u32 reg;

	rt2800_disable_wpdma(rt2x00dev);

	/* Wait for DMA, ignore error */
	rt2800_wait_wpdma_ready(rt2x00dev);

	rt2800_register_read(rt2x00dev, MAC_SYS_CTRL, &reg);
	rt2x00_set_field32(&reg, MAC_SYS_CTRL_ENABLE_TX, 0);
	rt2x00_set_field32(&reg, MAC_SYS_CTRL_ENABLE_RX, 0);
	rt2800_register_write(rt2x00dev, MAC_SYS_CTRL, reg);
}
EXPORT_SYMBOL_GPL(rt2800_disable_radio);

int rt2800_efuse_detect(struct rt2x00_dev *rt2x00dev)
{
	u32 reg;
	u16 efuse_ctrl_reg;

	if (rt2x00_rt(rt2x00dev, RT3290))
		efuse_ctrl_reg = EFUSE_CTRL_3290;
	else
		efuse_ctrl_reg = EFUSE_CTRL;

	rt2800_register_read(rt2x00dev, efuse_ctrl_reg, &reg);
	return rt2x00_get_field32(reg, EFUSE_CTRL_PRESENT);
}
EXPORT_SYMBOL_GPL(rt2800_efuse_detect);

static void rt2800_efuse_read(struct rt2x00_dev *rt2x00dev, unsigned int i)
{
	u32 reg;
	u16 efuse_ctrl_reg;
	u16 efuse_data0_reg;
	u16 efuse_data1_reg;
	u16 efuse_data2_reg;
	u16 efuse_data3_reg;

	if (rt2x00_rt(rt2x00dev, RT3290)) {
		efuse_ctrl_reg = EFUSE_CTRL_3290;
		efuse_data0_reg = EFUSE_DATA0_3290;
		efuse_data1_reg = EFUSE_DATA1_3290;
		efuse_data2_reg = EFUSE_DATA2_3290;
		efuse_data3_reg = EFUSE_DATA3_3290;
	} else {
		efuse_ctrl_reg = EFUSE_CTRL;
		efuse_data0_reg = EFUSE_DATA0;
		efuse_data1_reg = EFUSE_DATA1;
		efuse_data2_reg = EFUSE_DATA2;
		efuse_data3_reg = EFUSE_DATA3;
	}
	mutex_lock(&rt2x00dev->csr_mutex);

	rt2800_register_read_lock(rt2x00dev, efuse_ctrl_reg, &reg);
	rt2x00_set_field32(&reg, EFUSE_CTRL_ADDRESS_IN, i);
	rt2x00_set_field32(&reg, EFUSE_CTRL_MODE, 0);
	rt2x00_set_field32(&reg, EFUSE_CTRL_KICK, 1);
	rt2800_register_write_lock(rt2x00dev, efuse_ctrl_reg, reg);

	/* Wait until the EEPROM has been loaded */
	rt2800_regbusy_read(rt2x00dev, efuse_ctrl_reg, EFUSE_CTRL_KICK, &reg);
	/* Apparently the data is read from end to start */
	rt2800_register_read_lock(rt2x00dev, efuse_data3_reg, &reg);
	/* The returned value is in CPU order, but eeprom is le */
	*(u32 *)&rt2x00dev->eeprom[i] = cpu_to_le32(reg);
	rt2800_register_read_lock(rt2x00dev, efuse_data2_reg, &reg);
	*(u32 *)&rt2x00dev->eeprom[i + 2] = cpu_to_le32(reg);
	rt2800_register_read_lock(rt2x00dev, efuse_data1_reg, &reg);
	*(u32 *)&rt2x00dev->eeprom[i + 4] = cpu_to_le32(reg);
	rt2800_register_read_lock(rt2x00dev, efuse_data0_reg, &reg);
	*(u32 *)&rt2x00dev->eeprom[i + 6] = cpu_to_le32(reg);

	mutex_unlock(&rt2x00dev->csr_mutex);
}

int rt2800_read_eeprom_efuse(struct rt2x00_dev *rt2x00dev)
{
	unsigned int i;

	for (i = 0; i < EEPROM_SIZE / sizeof(u16); i += 8)
		rt2800_efuse_read(rt2x00dev, i);

	return 0;
}
EXPORT_SYMBOL_GPL(rt2800_read_eeprom_efuse);

static u8 rt2800_get_txmixer_gain_24g(struct rt2x00_dev *rt2x00dev)
{
	u16 word;

	if (rt2x00_rt(rt2x00dev, RT3593))
		return 0;

	rt2800_eeprom_read(rt2x00dev, EEPROM_TXMIXER_GAIN_BG, &word);
	if ((word & 0x00ff) != 0x00ff)
		return rt2x00_get_field16(word, EEPROM_TXMIXER_GAIN_BG_VAL);

	return 0;
}

static u8 rt2800_get_txmixer_gain_5g(struct rt2x00_dev *rt2x00dev)
{
	u16 word;

	if (rt2x00_rt(rt2x00dev, RT3593))
		return 0;

	rt2800_eeprom_read(rt2x00dev, EEPROM_TXMIXER_GAIN_A, &word);
	if ((word & 0x00ff) != 0x00ff)
		return rt2x00_get_field16(word, EEPROM_TXMIXER_GAIN_A_VAL);

	return 0;
}

static int rt2800_validate_eeprom(struct rt2x00_dev *rt2x00dev)
{
	struct rt2800_drv_data *drv_data = rt2x00dev->drv_data;
	u16 word;
	u8 *mac;
	u8 default_lna_gain;
	int retval;

	/*
	 * Read the EEPROM.
	 */
	retval = rt2800_read_eeprom(rt2x00dev);
	if (retval)
		return retval;

	/*
	 * Start validation of the data that has been read.
	 */
	mac = rt2800_eeprom_addr(rt2x00dev, EEPROM_MAC_ADDR_0);
	if (!is_valid_ether_addr(mac)) {
		eth_random_addr(mac);
		rt2x00_eeprom_dbg(rt2x00dev, "MAC: %pM\n", mac);
	}

	rt2800_eeprom_read(rt2x00dev, EEPROM_NIC_CONF0, &word);
	if (word == 0xffff) {
		rt2x00_set_field16(&word, EEPROM_NIC_CONF0_RXPATH, 2);
		rt2x00_set_field16(&word, EEPROM_NIC_CONF0_TXPATH, 1);
		rt2x00_set_field16(&word, EEPROM_NIC_CONF0_RF_TYPE, RF2820);
		rt2800_eeprom_write(rt2x00dev, EEPROM_NIC_CONF0, word);
		rt2x00_eeprom_dbg(rt2x00dev, "Antenna: 0x%04x\n", word);
	} else if (rt2x00_rt(rt2x00dev, RT2860) ||
		   rt2x00_rt(rt2x00dev, RT2872)) {
		/*
		 * There is a max of 2 RX streams for RT28x0 series
		 */
		if (rt2x00_get_field16(word, EEPROM_NIC_CONF0_RXPATH) > 2)
			rt2x00_set_field16(&word, EEPROM_NIC_CONF0_RXPATH, 2);
		rt2800_eeprom_write(rt2x00dev, EEPROM_NIC_CONF0, word);
	}

	rt2800_eeprom_read(rt2x00dev, EEPROM_NIC_CONF1, &word);
	if (word == 0xffff) {
		rt2x00_set_field16(&word, EEPROM_NIC_CONF1_HW_RADIO, 0);
		rt2x00_set_field16(&word, EEPROM_NIC_CONF1_EXTERNAL_TX_ALC, 0);
		rt2x00_set_field16(&word, EEPROM_NIC_CONF1_EXTERNAL_LNA_2G, 0);
		rt2x00_set_field16(&word, EEPROM_NIC_CONF1_EXTERNAL_LNA_5G, 0);
		rt2x00_set_field16(&word, EEPROM_NIC_CONF1_CARDBUS_ACCEL, 0);
		rt2x00_set_field16(&word, EEPROM_NIC_CONF1_BW40M_SB_2G, 0);
		rt2x00_set_field16(&word, EEPROM_NIC_CONF1_BW40M_SB_5G, 0);
		rt2x00_set_field16(&word, EEPROM_NIC_CONF1_WPS_PBC, 0);
		rt2x00_set_field16(&word, EEPROM_NIC_CONF1_BW40M_2G, 0);
		rt2x00_set_field16(&word, EEPROM_NIC_CONF1_BW40M_5G, 0);
		rt2x00_set_field16(&word, EEPROM_NIC_CONF1_BROADBAND_EXT_LNA, 0);
		rt2x00_set_field16(&word, EEPROM_NIC_CONF1_ANT_DIVERSITY, 0);
		rt2x00_set_field16(&word, EEPROM_NIC_CONF1_INTERNAL_TX_ALC, 0);
		rt2x00_set_field16(&word, EEPROM_NIC_CONF1_BT_COEXIST, 0);
		rt2x00_set_field16(&word, EEPROM_NIC_CONF1_DAC_TEST, 0);
		rt2800_eeprom_write(rt2x00dev, EEPROM_NIC_CONF1, word);
		rt2x00_eeprom_dbg(rt2x00dev, "NIC: 0x%04x\n", word);
	}

	rt2800_eeprom_read(rt2x00dev, EEPROM_FREQ, &word);
	if ((word & 0x00ff) == 0x00ff) {
		rt2x00_set_field16(&word, EEPROM_FREQ_OFFSET, 0);
		rt2800_eeprom_write(rt2x00dev, EEPROM_FREQ, word);
		rt2x00_eeprom_dbg(rt2x00dev, "Freq: 0x%04x\n", word);
	}
	if ((word & 0xff00) == 0xff00) {
		rt2x00_set_field16(&word, EEPROM_FREQ_LED_MODE,
				   LED_MODE_TXRX_ACTIVITY);
		rt2x00_set_field16(&word, EEPROM_FREQ_LED_POLARITY, 0);
		rt2800_eeprom_write(rt2x00dev, EEPROM_FREQ, word);
		rt2800_eeprom_write(rt2x00dev, EEPROM_LED_AG_CONF, 0x5555);
		rt2800_eeprom_write(rt2x00dev, EEPROM_LED_ACT_CONF, 0x2221);
		rt2800_eeprom_write(rt2x00dev, EEPROM_LED_POLARITY, 0xa9f8);
		rt2x00_eeprom_dbg(rt2x00dev, "Led Mode: 0x%04x\n", word);
	}

	/*
	 * During the LNA validation we are going to use
	 * lna0 as correct value. Note that EEPROM_LNA
	 * is never validated.
	 */
	rt2800_eeprom_read(rt2x00dev, EEPROM_LNA, &word);
	default_lna_gain = rt2x00_get_field16(word, EEPROM_LNA_A0);

	rt2800_eeprom_read(rt2x00dev, EEPROM_RSSI_BG, &word);
	if (abs(rt2x00_get_field16(word, EEPROM_RSSI_BG_OFFSET0)) > 10)
		rt2x00_set_field16(&word, EEPROM_RSSI_BG_OFFSET0, 0);
	if (abs(rt2x00_get_field16(word, EEPROM_RSSI_BG_OFFSET1)) > 10)
		rt2x00_set_field16(&word, EEPROM_RSSI_BG_OFFSET1, 0);
	rt2800_eeprom_write(rt2x00dev, EEPROM_RSSI_BG, word);

	drv_data->txmixer_gain_24g = rt2800_get_txmixer_gain_24g(rt2x00dev);

	rt2800_eeprom_read(rt2x00dev, EEPROM_RSSI_BG2, &word);
	if (abs(rt2x00_get_field16(word, EEPROM_RSSI_BG2_OFFSET2)) > 10)
		rt2x00_set_field16(&word, EEPROM_RSSI_BG2_OFFSET2, 0);
	if (!rt2x00_rt(rt2x00dev, RT3593)) {
		if (rt2x00_get_field16(word, EEPROM_RSSI_BG2_LNA_A1) == 0x00 ||
		    rt2x00_get_field16(word, EEPROM_RSSI_BG2_LNA_A1) == 0xff)
			rt2x00_set_field16(&word, EEPROM_RSSI_BG2_LNA_A1,
					   default_lna_gain);
	}
	rt2800_eeprom_write(rt2x00dev, EEPROM_RSSI_BG2, word);

	drv_data->txmixer_gain_5g = rt2800_get_txmixer_gain_5g(rt2x00dev);

	rt2800_eeprom_read(rt2x00dev, EEPROM_RSSI_A, &word);
	if (abs(rt2x00_get_field16(word, EEPROM_RSSI_A_OFFSET0)) > 10)
		rt2x00_set_field16(&word, EEPROM_RSSI_A_OFFSET0, 0);
	if (abs(rt2x00_get_field16(word, EEPROM_RSSI_A_OFFSET1)) > 10)
		rt2x00_set_field16(&word, EEPROM_RSSI_A_OFFSET1, 0);
	rt2800_eeprom_write(rt2x00dev, EEPROM_RSSI_A, word);

	rt2800_eeprom_read(rt2x00dev, EEPROM_RSSI_A2, &word);
	if (abs(rt2x00_get_field16(word, EEPROM_RSSI_A2_OFFSET2)) > 10)
		rt2x00_set_field16(&word, EEPROM_RSSI_A2_OFFSET2, 0);
	if (!rt2x00_rt(rt2x00dev, RT3593)) {
		if (rt2x00_get_field16(word, EEPROM_RSSI_A2_LNA_A2) == 0x00 ||
		    rt2x00_get_field16(word, EEPROM_RSSI_A2_LNA_A2) == 0xff)
			rt2x00_set_field16(&word, EEPROM_RSSI_A2_LNA_A2,
					   default_lna_gain);
	}
	rt2800_eeprom_write(rt2x00dev, EEPROM_RSSI_A2, word);

	if (rt2x00_rt(rt2x00dev, RT3593)) {
		rt2800_eeprom_read(rt2x00dev, EEPROM_EXT_LNA2, &word);
		if (rt2x00_get_field16(word, EEPROM_EXT_LNA2_A1) == 0x00 ||
		    rt2x00_get_field16(word, EEPROM_EXT_LNA2_A1) == 0xff)
			rt2x00_set_field16(&word, EEPROM_EXT_LNA2_A1,
					   default_lna_gain);
		if (rt2x00_get_field16(word, EEPROM_EXT_LNA2_A2) == 0x00 ||
		    rt2x00_get_field16(word, EEPROM_EXT_LNA2_A2) == 0xff)
			rt2x00_set_field16(&word, EEPROM_EXT_LNA2_A1,
					   default_lna_gain);
		rt2800_eeprom_write(rt2x00dev, EEPROM_EXT_LNA2, word);
	}

	return 0;
}

static int rt2800_init_eeprom(struct rt2x00_dev *rt2x00dev)
{
	u16 value;
	u16 eeprom;
	u16 rf;

	/*
	 * Read EEPROM word for configuration.
	 */
	rt2800_eeprom_read(rt2x00dev, EEPROM_NIC_CONF0, &eeprom);

	/*
	 * Identify RF chipset by EEPROM value
	 * RT28xx/RT30xx: defined in "EEPROM_NIC_CONF0_RF_TYPE" field
	 * RT53xx: defined in "EEPROM_CHIP_ID" field
	 */
	if (rt2x00_rt(rt2x00dev, RT3290) ||
	    rt2x00_rt(rt2x00dev, RT5390) ||
	    rt2x00_rt(rt2x00dev, RT5392))
		rt2800_eeprom_read(rt2x00dev, EEPROM_CHIP_ID, &rf);
	else
		rf = rt2x00_get_field16(eeprom, EEPROM_NIC_CONF0_RF_TYPE);

	switch (rf) {
	case RF2820:
	case RF2850:
	case RF2720:
	case RF2750:
	case RF3020:
	case RF2020:
	case RF3021:
	case RF3022:
	case RF3052:
	case RF3053:
<<<<<<< HEAD
=======
	case RF3070:
>>>>>>> d8ec26d7
	case RF3290:
	case RF3320:
	case RF3322:
	case RF5360:
	case RF5370:
	case RF5372:
	case RF5390:
	case RF5392:
	case RF5592:
		break;
	default:
		rt2x00_err(rt2x00dev, "Invalid RF chipset 0x%04x detected\n",
			   rf);
		return -ENODEV;
	}

	rt2x00_set_rf(rt2x00dev, rf);

	/*
	 * Identify default antenna configuration.
	 */
	rt2x00dev->default_ant.tx_chain_num =
	    rt2x00_get_field16(eeprom, EEPROM_NIC_CONF0_TXPATH);
	rt2x00dev->default_ant.rx_chain_num =
	    rt2x00_get_field16(eeprom, EEPROM_NIC_CONF0_RXPATH);

	rt2800_eeprom_read(rt2x00dev, EEPROM_NIC_CONF1, &eeprom);

	if (rt2x00_rt(rt2x00dev, RT3070) ||
	    rt2x00_rt(rt2x00dev, RT3090) ||
	    rt2x00_rt(rt2x00dev, RT3352) ||
	    rt2x00_rt(rt2x00dev, RT3390)) {
		value = rt2x00_get_field16(eeprom,
				EEPROM_NIC_CONF1_ANT_DIVERSITY);
		switch (value) {
		case 0:
		case 1:
		case 2:
			rt2x00dev->default_ant.tx = ANTENNA_A;
			rt2x00dev->default_ant.rx = ANTENNA_A;
			break;
		case 3:
			rt2x00dev->default_ant.tx = ANTENNA_A;
			rt2x00dev->default_ant.rx = ANTENNA_B;
			break;
		}
	} else {
		rt2x00dev->default_ant.tx = ANTENNA_A;
		rt2x00dev->default_ant.rx = ANTENNA_A;
	}

	if (rt2x00_rt_rev_gte(rt2x00dev, RT5390, REV_RT5390R)) {
		rt2x00dev->default_ant.tx = ANTENNA_HW_DIVERSITY; /* Unused */
		rt2x00dev->default_ant.rx = ANTENNA_HW_DIVERSITY; /* Unused */
	}

	/*
	 * Determine external LNA informations.
	 */
	if (rt2x00_get_field16(eeprom, EEPROM_NIC_CONF1_EXTERNAL_LNA_5G))
		__set_bit(CAPABILITY_EXTERNAL_LNA_A, &rt2x00dev->cap_flags);
	if (rt2x00_get_field16(eeprom, EEPROM_NIC_CONF1_EXTERNAL_LNA_2G))
		__set_bit(CAPABILITY_EXTERNAL_LNA_BG, &rt2x00dev->cap_flags);

	/*
	 * Detect if this device has an hardware controlled radio.
	 */
	if (rt2x00_get_field16(eeprom, EEPROM_NIC_CONF1_HW_RADIO))
		__set_bit(CAPABILITY_HW_BUTTON, &rt2x00dev->cap_flags);

	/*
	 * Detect if this device has Bluetooth co-existence.
	 */
	if (rt2x00_get_field16(eeprom, EEPROM_NIC_CONF1_BT_COEXIST))
		__set_bit(CAPABILITY_BT_COEXIST, &rt2x00dev->cap_flags);

	/*
	 * Read frequency offset and RF programming sequence.
	 */
	rt2800_eeprom_read(rt2x00dev, EEPROM_FREQ, &eeprom);
	rt2x00dev->freq_offset = rt2x00_get_field16(eeprom, EEPROM_FREQ_OFFSET);

	/*
	 * Store led settings, for correct led behaviour.
	 */
#ifdef CONFIG_RT2X00_LIB_LEDS
	rt2800_init_led(rt2x00dev, &rt2x00dev->led_radio, LED_TYPE_RADIO);
	rt2800_init_led(rt2x00dev, &rt2x00dev->led_assoc, LED_TYPE_ASSOC);
	rt2800_init_led(rt2x00dev, &rt2x00dev->led_qual, LED_TYPE_QUALITY);

	rt2x00dev->led_mcu_reg = eeprom;
#endif /* CONFIG_RT2X00_LIB_LEDS */

	/*
	 * Check if support EIRP tx power limit feature.
	 */
	rt2800_eeprom_read(rt2x00dev, EEPROM_EIRP_MAX_TX_POWER, &eeprom);

	if (rt2x00_get_field16(eeprom, EEPROM_EIRP_MAX_TX_POWER_2GHZ) <
					EIRP_MAX_TX_POWER_LIMIT)
		__set_bit(CAPABILITY_POWER_LIMIT, &rt2x00dev->cap_flags);

	return 0;
}

/*
 * RF value list for rt28xx
 * Supports: 2.4 GHz (all) & 5.2 GHz (RF2850 & RF2750)
 */
static const struct rf_channel rf_vals[] = {
	{ 1,  0x18402ecc, 0x184c0786, 0x1816b455, 0x1800510b },
	{ 2,  0x18402ecc, 0x184c0786, 0x18168a55, 0x1800519f },
	{ 3,  0x18402ecc, 0x184c078a, 0x18168a55, 0x1800518b },
	{ 4,  0x18402ecc, 0x184c078a, 0x18168a55, 0x1800519f },
	{ 5,  0x18402ecc, 0x184c078e, 0x18168a55, 0x1800518b },
	{ 6,  0x18402ecc, 0x184c078e, 0x18168a55, 0x1800519f },
	{ 7,  0x18402ecc, 0x184c0792, 0x18168a55, 0x1800518b },
	{ 8,  0x18402ecc, 0x184c0792, 0x18168a55, 0x1800519f },
	{ 9,  0x18402ecc, 0x184c0796, 0x18168a55, 0x1800518b },
	{ 10, 0x18402ecc, 0x184c0796, 0x18168a55, 0x1800519f },
	{ 11, 0x18402ecc, 0x184c079a, 0x18168a55, 0x1800518b },
	{ 12, 0x18402ecc, 0x184c079a, 0x18168a55, 0x1800519f },
	{ 13, 0x18402ecc, 0x184c079e, 0x18168a55, 0x1800518b },
	{ 14, 0x18402ecc, 0x184c07a2, 0x18168a55, 0x18005193 },

	/* 802.11 UNI / HyperLan 2 */
	{ 36, 0x18402ecc, 0x184c099a, 0x18158a55, 0x180ed1a3 },
	{ 38, 0x18402ecc, 0x184c099e, 0x18158a55, 0x180ed193 },
	{ 40, 0x18402ec8, 0x184c0682, 0x18158a55, 0x180ed183 },
	{ 44, 0x18402ec8, 0x184c0682, 0x18158a55, 0x180ed1a3 },
	{ 46, 0x18402ec8, 0x184c0686, 0x18158a55, 0x180ed18b },
	{ 48, 0x18402ec8, 0x184c0686, 0x18158a55, 0x180ed19b },
	{ 52, 0x18402ec8, 0x184c068a, 0x18158a55, 0x180ed193 },
	{ 54, 0x18402ec8, 0x184c068a, 0x18158a55, 0x180ed1a3 },
	{ 56, 0x18402ec8, 0x184c068e, 0x18158a55, 0x180ed18b },
	{ 60, 0x18402ec8, 0x184c0692, 0x18158a55, 0x180ed183 },
	{ 62, 0x18402ec8, 0x184c0692, 0x18158a55, 0x180ed193 },
	{ 64, 0x18402ec8, 0x184c0692, 0x18158a55, 0x180ed1a3 },

	/* 802.11 HyperLan 2 */
	{ 100, 0x18402ec8, 0x184c06b2, 0x18178a55, 0x180ed783 },
	{ 102, 0x18402ec8, 0x184c06b2, 0x18578a55, 0x180ed793 },
	{ 104, 0x18402ec8, 0x185c06b2, 0x18578a55, 0x180ed1a3 },
	{ 108, 0x18402ecc, 0x185c0a32, 0x18578a55, 0x180ed193 },
	{ 110, 0x18402ecc, 0x184c0a36, 0x18178a55, 0x180ed183 },
	{ 112, 0x18402ecc, 0x184c0a36, 0x18178a55, 0x180ed19b },
	{ 116, 0x18402ecc, 0x184c0a3a, 0x18178a55, 0x180ed1a3 },
	{ 118, 0x18402ecc, 0x184c0a3e, 0x18178a55, 0x180ed193 },
	{ 120, 0x18402ec4, 0x184c0382, 0x18178a55, 0x180ed183 },
	{ 124, 0x18402ec4, 0x184c0382, 0x18178a55, 0x180ed193 },
	{ 126, 0x18402ec4, 0x184c0382, 0x18178a55, 0x180ed15b },
	{ 128, 0x18402ec4, 0x184c0382, 0x18178a55, 0x180ed1a3 },
	{ 132, 0x18402ec4, 0x184c0386, 0x18178a55, 0x180ed18b },
	{ 134, 0x18402ec4, 0x184c0386, 0x18178a55, 0x180ed193 },
	{ 136, 0x18402ec4, 0x184c0386, 0x18178a55, 0x180ed19b },
	{ 140, 0x18402ec4, 0x184c038a, 0x18178a55, 0x180ed183 },

	/* 802.11 UNII */
	{ 149, 0x18402ec4, 0x184c038a, 0x18178a55, 0x180ed1a7 },
	{ 151, 0x18402ec4, 0x184c038e, 0x18178a55, 0x180ed187 },
	{ 153, 0x18402ec4, 0x184c038e, 0x18178a55, 0x180ed18f },
	{ 157, 0x18402ec4, 0x184c038e, 0x18178a55, 0x180ed19f },
	{ 159, 0x18402ec4, 0x184c038e, 0x18178a55, 0x180ed1a7 },
	{ 161, 0x18402ec4, 0x184c0392, 0x18178a55, 0x180ed187 },
	{ 165, 0x18402ec4, 0x184c0392, 0x18178a55, 0x180ed197 },
	{ 167, 0x18402ec4, 0x184c03d2, 0x18179855, 0x1815531f },
	{ 169, 0x18402ec4, 0x184c03d2, 0x18179855, 0x18155327 },
	{ 171, 0x18402ec4, 0x184c03d6, 0x18179855, 0x18155307 },
	{ 173, 0x18402ec4, 0x184c03d6, 0x18179855, 0x1815530f },

	/* 802.11 Japan */
	{ 184, 0x15002ccc, 0x1500491e, 0x1509be55, 0x150c0a0b },
	{ 188, 0x15002ccc, 0x15004922, 0x1509be55, 0x150c0a13 },
	{ 192, 0x15002ccc, 0x15004926, 0x1509be55, 0x150c0a1b },
	{ 196, 0x15002ccc, 0x1500492a, 0x1509be55, 0x150c0a23 },
	{ 208, 0x15002ccc, 0x1500493a, 0x1509be55, 0x150c0a13 },
	{ 212, 0x15002ccc, 0x1500493e, 0x1509be55, 0x150c0a1b },
	{ 216, 0x15002ccc, 0x15004982, 0x1509be55, 0x150c0a23 },
};

/*
 * RF value list for rt3xxx
 * Supports: 2.4 GHz (all) & 5.2 GHz (RF3052 & RF3053)
 */
static const struct rf_channel rf_vals_3x[] = {
	{1,  241, 2, 2 },
	{2,  241, 2, 7 },
	{3,  242, 2, 2 },
	{4,  242, 2, 7 },
	{5,  243, 2, 2 },
	{6,  243, 2, 7 },
	{7,  244, 2, 2 },
	{8,  244, 2, 7 },
	{9,  245, 2, 2 },
	{10, 245, 2, 7 },
	{11, 246, 2, 2 },
	{12, 246, 2, 7 },
	{13, 247, 2, 2 },
	{14, 248, 2, 4 },

	/* 802.11 UNI / HyperLan 2 */
	{36, 0x56, 0, 4},
	{38, 0x56, 0, 6},
	{40, 0x56, 0, 8},
	{44, 0x57, 0, 0},
	{46, 0x57, 0, 2},
	{48, 0x57, 0, 4},
	{52, 0x57, 0, 8},
	{54, 0x57, 0, 10},
	{56, 0x58, 0, 0},
	{60, 0x58, 0, 4},
	{62, 0x58, 0, 6},
	{64, 0x58, 0, 8},

	/* 802.11 HyperLan 2 */
	{100, 0x5b, 0, 8},
	{102, 0x5b, 0, 10},
	{104, 0x5c, 0, 0},
	{108, 0x5c, 0, 4},
	{110, 0x5c, 0, 6},
	{112, 0x5c, 0, 8},
	{116, 0x5d, 0, 0},
	{118, 0x5d, 0, 2},
	{120, 0x5d, 0, 4},
	{124, 0x5d, 0, 8},
	{126, 0x5d, 0, 10},
	{128, 0x5e, 0, 0},
	{132, 0x5e, 0, 4},
	{134, 0x5e, 0, 6},
	{136, 0x5e, 0, 8},
	{140, 0x5f, 0, 0},

	/* 802.11 UNII */
	{149, 0x5f, 0, 9},
	{151, 0x5f, 0, 11},
	{153, 0x60, 0, 1},
	{157, 0x60, 0, 5},
	{159, 0x60, 0, 7},
	{161, 0x60, 0, 9},
	{165, 0x61, 0, 1},
	{167, 0x61, 0, 3},
	{169, 0x61, 0, 5},
	{171, 0x61, 0, 7},
	{173, 0x61, 0, 9},
};

static const struct rf_channel rf_vals_5592_xtal20[] = {
	/* Channel, N, K, mod, R */
	{1, 482, 4, 10, 3},
	{2, 483, 4, 10, 3},
	{3, 484, 4, 10, 3},
	{4, 485, 4, 10, 3},
	{5, 486, 4, 10, 3},
	{6, 487, 4, 10, 3},
	{7, 488, 4, 10, 3},
	{8, 489, 4, 10, 3},
	{9, 490, 4, 10, 3},
	{10, 491, 4, 10, 3},
	{11, 492, 4, 10, 3},
	{12, 493, 4, 10, 3},
	{13, 494, 4, 10, 3},
	{14, 496, 8, 10, 3},
	{36, 172, 8, 12, 1},
	{38, 173, 0, 12, 1},
	{40, 173, 4, 12, 1},
	{42, 173, 8, 12, 1},
	{44, 174, 0, 12, 1},
	{46, 174, 4, 12, 1},
	{48, 174, 8, 12, 1},
	{50, 175, 0, 12, 1},
	{52, 175, 4, 12, 1},
	{54, 175, 8, 12, 1},
	{56, 176, 0, 12, 1},
	{58, 176, 4, 12, 1},
	{60, 176, 8, 12, 1},
	{62, 177, 0, 12, 1},
	{64, 177, 4, 12, 1},
	{100, 183, 4, 12, 1},
	{102, 183, 8, 12, 1},
	{104, 184, 0, 12, 1},
	{106, 184, 4, 12, 1},
	{108, 184, 8, 12, 1},
	{110, 185, 0, 12, 1},
	{112, 185, 4, 12, 1},
	{114, 185, 8, 12, 1},
	{116, 186, 0, 12, 1},
	{118, 186, 4, 12, 1},
	{120, 186, 8, 12, 1},
	{122, 187, 0, 12, 1},
	{124, 187, 4, 12, 1},
	{126, 187, 8, 12, 1},
	{128, 188, 0, 12, 1},
	{130, 188, 4, 12, 1},
	{132, 188, 8, 12, 1},
	{134, 189, 0, 12, 1},
	{136, 189, 4, 12, 1},
	{138, 189, 8, 12, 1},
	{140, 190, 0, 12, 1},
	{149, 191, 6, 12, 1},
	{151, 191, 10, 12, 1},
	{153, 192, 2, 12, 1},
	{155, 192, 6, 12, 1},
	{157, 192, 10, 12, 1},
	{159, 193, 2, 12, 1},
	{161, 193, 6, 12, 1},
	{165, 194, 2, 12, 1},
	{184, 164, 0, 12, 1},
	{188, 164, 4, 12, 1},
	{192, 165, 8, 12, 1},
	{196, 166, 0, 12, 1},
};

static const struct rf_channel rf_vals_5592_xtal40[] = {
	/* Channel, N, K, mod, R */
	{1, 241, 2, 10, 3},
	{2, 241, 7, 10, 3},
	{3, 242, 2, 10, 3},
	{4, 242, 7, 10, 3},
	{5, 243, 2, 10, 3},
	{6, 243, 7, 10, 3},
	{7, 244, 2, 10, 3},
	{8, 244, 7, 10, 3},
	{9, 245, 2, 10, 3},
	{10, 245, 7, 10, 3},
	{11, 246, 2, 10, 3},
	{12, 246, 7, 10, 3},
	{13, 247, 2, 10, 3},
	{14, 248, 4, 10, 3},
	{36, 86, 4, 12, 1},
	{38, 86, 6, 12, 1},
	{40, 86, 8, 12, 1},
	{42, 86, 10, 12, 1},
	{44, 87, 0, 12, 1},
	{46, 87, 2, 12, 1},
	{48, 87, 4, 12, 1},
	{50, 87, 6, 12, 1},
	{52, 87, 8, 12, 1},
	{54, 87, 10, 12, 1},
	{56, 88, 0, 12, 1},
	{58, 88, 2, 12, 1},
	{60, 88, 4, 12, 1},
	{62, 88, 6, 12, 1},
	{64, 88, 8, 12, 1},
	{100, 91, 8, 12, 1},
	{102, 91, 10, 12, 1},
	{104, 92, 0, 12, 1},
	{106, 92, 2, 12, 1},
	{108, 92, 4, 12, 1},
	{110, 92, 6, 12, 1},
	{112, 92, 8, 12, 1},
	{114, 92, 10, 12, 1},
	{116, 93, 0, 12, 1},
	{118, 93, 2, 12, 1},
	{120, 93, 4, 12, 1},
	{122, 93, 6, 12, 1},
	{124, 93, 8, 12, 1},
	{126, 93, 10, 12, 1},
	{128, 94, 0, 12, 1},
	{130, 94, 2, 12, 1},
	{132, 94, 4, 12, 1},
	{134, 94, 6, 12, 1},
	{136, 94, 8, 12, 1},
	{138, 94, 10, 12, 1},
	{140, 95, 0, 12, 1},
	{149, 95, 9, 12, 1},
	{151, 95, 11, 12, 1},
	{153, 96, 1, 12, 1},
	{155, 96, 3, 12, 1},
	{157, 96, 5, 12, 1},
	{159, 96, 7, 12, 1},
	{161, 96, 9, 12, 1},
	{165, 97, 1, 12, 1},
	{184, 82, 0, 12, 1},
	{188, 82, 4, 12, 1},
	{192, 82, 8, 12, 1},
	{196, 83, 0, 12, 1},
};

static const struct rf_channel rf_vals_3053[] = {
	/* Channel, N, R, K */
	{1, 241, 2, 2},
	{2, 241, 2, 7},
	{3, 242, 2, 2},
	{4, 242, 2, 7},
	{5, 243, 2, 2},
	{6, 243, 2, 7},
	{7, 244, 2, 2},
	{8, 244, 2, 7},
	{9, 245, 2, 2},
	{10, 245, 2, 7},
	{11, 246, 2, 2},
	{12, 246, 2, 7},
	{13, 247, 2, 2},
	{14, 248, 2, 4},

	{36, 0x56, 0, 4},
	{38, 0x56, 0, 6},
	{40, 0x56, 0, 8},
	{44, 0x57, 0, 0},
	{46, 0x57, 0, 2},
	{48, 0x57, 0, 4},
	{52, 0x57, 0, 8},
	{54, 0x57, 0, 10},
	{56, 0x58, 0, 0},
	{60, 0x58, 0, 4},
	{62, 0x58, 0, 6},
	{64, 0x58, 0, 8},

	{100, 0x5B, 0, 8},
	{102, 0x5B, 0, 10},
	{104, 0x5C, 0, 0},
	{108, 0x5C, 0, 4},
	{110, 0x5C, 0, 6},
	{112, 0x5C, 0, 8},

	/* NOTE: Channel 114 has been removed intentionally.
	 * The EEPROM contains no TX power values for that,
	 * and it is disabled in the vendor driver as well.
	 */

	{116, 0x5D, 0, 0},
	{118, 0x5D, 0, 2},
	{120, 0x5D, 0, 4},
	{124, 0x5D, 0, 8},
	{126, 0x5D, 0, 10},
	{128, 0x5E, 0, 0},
	{132, 0x5E, 0, 4},
	{134, 0x5E, 0, 6},
	{136, 0x5E, 0, 8},
	{140, 0x5F, 0, 0},

	{149, 0x5F, 0, 9},
	{151, 0x5F, 0, 11},
	{153, 0x60, 0, 1},
	{157, 0x60, 0, 5},
	{159, 0x60, 0, 7},
	{161, 0x60, 0, 9},
	{165, 0x61, 0, 1},
	{167, 0x61, 0, 3},
	{169, 0x61, 0, 5},
	{171, 0x61, 0, 7},
	{173, 0x61, 0, 9},
};

static int rt2800_probe_hw_mode(struct rt2x00_dev *rt2x00dev)
{
	struct hw_mode_spec *spec = &rt2x00dev->spec;
	struct channel_info *info;
	char *default_power1;
	char *default_power2;
	char *default_power3;
	unsigned int i;
	u32 reg;

	/*
	 * Disable powersaving as default on PCI devices.
	 */
	if (rt2x00_is_pci(rt2x00dev) || rt2x00_is_soc(rt2x00dev))
		rt2x00dev->hw->wiphy->flags &= ~WIPHY_FLAG_PS_ON_BY_DEFAULT;

	/*
	 * Initialize all hw fields.
	 */
	rt2x00dev->hw->flags =
	    IEEE80211_HW_SIGNAL_DBM |
	    IEEE80211_HW_SUPPORTS_PS |
	    IEEE80211_HW_PS_NULLFUNC_STACK |
	    IEEE80211_HW_AMPDU_AGGREGATION |
	    IEEE80211_HW_REPORTS_TX_ACK_STATUS |
	    IEEE80211_HW_SUPPORTS_HT_CCK_RATES;

	/*
	 * Don't set IEEE80211_HW_HOST_BROADCAST_PS_BUFFERING for USB devices
	 * unless we are capable of sending the buffered frames out after the
	 * DTIM transmission using rt2x00lib_beacondone. This will send out
	 * multicast and broadcast traffic immediately instead of buffering it
	 * infinitly and thus dropping it after some time.
	 */
	if (!rt2x00_is_usb(rt2x00dev))
		rt2x00dev->hw->flags |=
			IEEE80211_HW_HOST_BROADCAST_PS_BUFFERING;

	SET_IEEE80211_DEV(rt2x00dev->hw, rt2x00dev->dev);
	SET_IEEE80211_PERM_ADDR(rt2x00dev->hw,
				rt2800_eeprom_addr(rt2x00dev,
						   EEPROM_MAC_ADDR_0));

	/*
	 * As rt2800 has a global fallback table we cannot specify
	 * more then one tx rate per frame but since the hw will
	 * try several rates (based on the fallback table) we should
	 * initialize max_report_rates to the maximum number of rates
	 * we are going to try. Otherwise mac80211 will truncate our
	 * reported tx rates and the rc algortihm will end up with
	 * incorrect data.
	 */
	rt2x00dev->hw->max_rates = 1;
	rt2x00dev->hw->max_report_rates = 7;
	rt2x00dev->hw->max_rate_tries = 1;

<<<<<<< HEAD
	rt2800_eeprom_read(rt2x00dev, EEPROM_NIC_CONF0, &eeprom);

=======
>>>>>>> d8ec26d7
	/*
	 * Initialize hw_mode information.
	 */
	spec->supported_rates = SUPPORT_RATE_CCK | SUPPORT_RATE_OFDM;

	switch (rt2x00dev->chip.rf) {
	case RF2720:
	case RF2820:
		spec->num_channels = 14;
		spec->channels = rf_vals;
		break;

	case RF2750:
	case RF2850:
		spec->num_channels = ARRAY_SIZE(rf_vals);
		spec->channels = rf_vals;
		break;

	case RF2020:
	case RF3020:
	case RF3021:
	case RF3022:
	case RF3070:
	case RF3290:
	case RF3320:
	case RF3322:
	case RF5360:
	case RF5370:
	case RF5372:
	case RF5390:
	case RF5392:
		spec->num_channels = 14;
		spec->channels = rf_vals_3x;
		break;

	case RF3052:
	case RF3053:
		spec->num_channels = ARRAY_SIZE(rf_vals_3x);
		spec->channels = rf_vals_3x;
<<<<<<< HEAD
	} else if (rt2x00_rf(rt2x00dev, RF3053)) {
		spec->supported_bands |= SUPPORT_BAND_5GHZ;
		spec->num_channels = ARRAY_SIZE(rf_vals_3053);
		spec->channels = rf_vals_3053;
	} else if (rt2x00_rf(rt2x00dev, RF5592)) {
		spec->supported_bands |= SUPPORT_BAND_5GHZ;
=======
		break;
>>>>>>> d8ec26d7

	case RF5592:
		rt2800_register_read(rt2x00dev, MAC_DEBUG_INDEX, &reg);
		if (rt2x00_get_field32(reg, MAC_DEBUG_INDEX_XTAL)) {
			spec->num_channels = ARRAY_SIZE(rf_vals_5592_xtal40);
			spec->channels = rf_vals_5592_xtal40;
		} else {
			spec->num_channels = ARRAY_SIZE(rf_vals_5592_xtal20);
			spec->channels = rf_vals_5592_xtal20;
		}
		break;
	}

	if (WARN_ON_ONCE(!spec->channels))
		return -ENODEV;

	spec->supported_bands = SUPPORT_BAND_2GHZ;
	if (spec->num_channels > 14)
		spec->supported_bands |= SUPPORT_BAND_5GHZ;

	/*
	 * Initialize HT information.
	 */
	if (!rt2x00_rf(rt2x00dev, RF2020))
		spec->ht.ht_supported = true;
	else
		spec->ht.ht_supported = false;

	spec->ht.cap =
	    IEEE80211_HT_CAP_SUP_WIDTH_20_40 |
	    IEEE80211_HT_CAP_GRN_FLD |
	    IEEE80211_HT_CAP_SGI_20 |
	    IEEE80211_HT_CAP_SGI_40;

	if (rt2x00dev->default_ant.tx_chain_num >= 2)
		spec->ht.cap |= IEEE80211_HT_CAP_TX_STBC;

	spec->ht.cap |= rt2x00dev->default_ant.rx_chain_num <<
			IEEE80211_HT_CAP_RX_STBC_SHIFT;

	spec->ht.ampdu_factor = 3;
	spec->ht.ampdu_density = 4;
	spec->ht.mcs.tx_params =
	    IEEE80211_HT_MCS_TX_DEFINED |
	    IEEE80211_HT_MCS_TX_RX_DIFF |
	    ((rt2x00dev->default_ant.tx_chain_num - 1) <<
	     IEEE80211_HT_MCS_TX_MAX_STREAMS_SHIFT);

	switch (rt2x00dev->default_ant.rx_chain_num) {
	case 3:
		spec->ht.mcs.rx_mask[2] = 0xff;
	case 2:
		spec->ht.mcs.rx_mask[1] = 0xff;
	case 1:
		spec->ht.mcs.rx_mask[0] = 0xff;
		spec->ht.mcs.rx_mask[4] = 0x1; /* MCS32 */
		break;
	}

	/*
	 * Create channel information array
	 */
	info = kcalloc(spec->num_channels, sizeof(*info), GFP_KERNEL);
	if (!info)
		return -ENOMEM;

	spec->channels_info = info;

	default_power1 = rt2800_eeprom_addr(rt2x00dev, EEPROM_TXPOWER_BG1);
	default_power2 = rt2800_eeprom_addr(rt2x00dev, EEPROM_TXPOWER_BG2);

	if (rt2x00dev->default_ant.tx_chain_num > 2)
		default_power3 = rt2800_eeprom_addr(rt2x00dev,
						    EEPROM_EXT_TXPOWER_BG3);
	else
		default_power3 = NULL;

	for (i = 0; i < 14; i++) {
		info[i].default_power1 = default_power1[i];
		info[i].default_power2 = default_power2[i];
		if (default_power3)
			info[i].default_power3 = default_power3[i];
	}

	if (spec->num_channels > 14) {
		default_power1 = rt2800_eeprom_addr(rt2x00dev,
						    EEPROM_TXPOWER_A1);
		default_power2 = rt2800_eeprom_addr(rt2x00dev,
						    EEPROM_TXPOWER_A2);

		if (rt2x00dev->default_ant.tx_chain_num > 2)
			default_power3 =
				rt2800_eeprom_addr(rt2x00dev,
						   EEPROM_EXT_TXPOWER_A3);
		else
			default_power3 = NULL;

		for (i = 14; i < spec->num_channels; i++) {
			info[i].default_power1 = default_power1[i - 14];
			info[i].default_power2 = default_power2[i - 14];
			if (default_power3)
				info[i].default_power3 = default_power3[i - 14];
		}
	}

	switch (rt2x00dev->chip.rf) {
	case RF2020:
	case RF3020:
	case RF3021:
	case RF3022:
	case RF3320:
	case RF3052:
	case RF3053:
<<<<<<< HEAD
=======
	case RF3070:
>>>>>>> d8ec26d7
	case RF3290:
	case RF5360:
	case RF5370:
	case RF5372:
	case RF5390:
	case RF5392:
		__set_bit(CAPABILITY_VCO_RECALIBRATION, &rt2x00dev->cap_flags);
		break;
	}

	return 0;
}

static int rt2800_probe_rt(struct rt2x00_dev *rt2x00dev)
{
	u32 reg;
	u32 rt;
	u32 rev;

	if (rt2x00_rt(rt2x00dev, RT3290))
		rt2800_register_read(rt2x00dev, MAC_CSR0_3290, &reg);
	else
		rt2800_register_read(rt2x00dev, MAC_CSR0, &reg);

	rt = rt2x00_get_field32(reg, MAC_CSR0_CHIPSET);
	rev = rt2x00_get_field32(reg, MAC_CSR0_REVISION);

	switch (rt) {
	case RT2860:
	case RT2872:
	case RT2883:
	case RT3070:
	case RT3071:
	case RT3090:
	case RT3290:
	case RT3352:
	case RT3390:
	case RT3572:
	case RT3593:
	case RT5390:
	case RT5392:
	case RT5592:
		break;
	default:
		rt2x00_err(rt2x00dev, "Invalid RT chipset 0x%04x, rev %04x detected\n",
			   rt, rev);
		return -ENODEV;
	}

	rt2x00_set_rt(rt2x00dev, rt, rev);

	return 0;
}

int rt2800_probe_hw(struct rt2x00_dev *rt2x00dev)
{
	int retval;
	u32 reg;

	retval = rt2800_probe_rt(rt2x00dev);
	if (retval)
		return retval;

	/*
	 * Allocate eeprom data.
	 */
	retval = rt2800_validate_eeprom(rt2x00dev);
	if (retval)
		return retval;

	retval = rt2800_init_eeprom(rt2x00dev);
	if (retval)
		return retval;

	/*
	 * Enable rfkill polling by setting GPIO direction of the
	 * rfkill switch GPIO pin correctly.
	 */
	rt2800_register_read(rt2x00dev, GPIO_CTRL, &reg);
	rt2x00_set_field32(&reg, GPIO_CTRL_DIR2, 1);
	rt2800_register_write(rt2x00dev, GPIO_CTRL, reg);

	/*
	 * Initialize hw specifications.
	 */
	retval = rt2800_probe_hw_mode(rt2x00dev);
	if (retval)
		return retval;

	/*
	 * Set device capabilities.
	 */
	__set_bit(CAPABILITY_CONTROL_FILTERS, &rt2x00dev->cap_flags);
	__set_bit(CAPABILITY_CONTROL_FILTER_PSPOLL, &rt2x00dev->cap_flags);
	if (!rt2x00_is_usb(rt2x00dev))
		__set_bit(CAPABILITY_PRE_TBTT_INTERRUPT, &rt2x00dev->cap_flags);

	/*
	 * Set device requirements.
	 */
	if (!rt2x00_is_soc(rt2x00dev))
		__set_bit(REQUIRE_FIRMWARE, &rt2x00dev->cap_flags);
	__set_bit(REQUIRE_L2PAD, &rt2x00dev->cap_flags);
	__set_bit(REQUIRE_TXSTATUS_FIFO, &rt2x00dev->cap_flags);
	if (!rt2800_hwcrypt_disabled(rt2x00dev))
		__set_bit(CAPABILITY_HW_CRYPTO, &rt2x00dev->cap_flags);
	__set_bit(CAPABILITY_LINK_TUNING, &rt2x00dev->cap_flags);
	__set_bit(REQUIRE_HT_TX_DESC, &rt2x00dev->cap_flags);
	if (rt2x00_is_usb(rt2x00dev))
		__set_bit(REQUIRE_PS_AUTOWAKE, &rt2x00dev->cap_flags);
	else {
		__set_bit(REQUIRE_DMA, &rt2x00dev->cap_flags);
		__set_bit(REQUIRE_TASKLET_CONTEXT, &rt2x00dev->cap_flags);
	}

	/*
	 * Set the rssi offset.
	 */
	rt2x00dev->rssi_offset = DEFAULT_RSSI_OFFSET;

	return 0;
}
EXPORT_SYMBOL_GPL(rt2800_probe_hw);

/*
 * IEEE80211 stack callback functions.
 */
void rt2800_get_tkip_seq(struct ieee80211_hw *hw, u8 hw_key_idx, u32 *iv32,
			 u16 *iv16)
{
	struct rt2x00_dev *rt2x00dev = hw->priv;
	struct mac_iveiv_entry iveiv_entry;
	u32 offset;

	offset = MAC_IVEIV_ENTRY(hw_key_idx);
	rt2800_register_multiread(rt2x00dev, offset,
				      &iveiv_entry, sizeof(iveiv_entry));

	memcpy(iv16, &iveiv_entry.iv[0], sizeof(*iv16));
	memcpy(iv32, &iveiv_entry.iv[4], sizeof(*iv32));
}
EXPORT_SYMBOL_GPL(rt2800_get_tkip_seq);

int rt2800_set_rts_threshold(struct ieee80211_hw *hw, u32 value)
{
	struct rt2x00_dev *rt2x00dev = hw->priv;
	u32 reg;
	bool enabled = (value < IEEE80211_MAX_RTS_THRESHOLD);

	rt2800_register_read(rt2x00dev, TX_RTS_CFG, &reg);
	rt2x00_set_field32(&reg, TX_RTS_CFG_RTS_THRES, value);
	rt2800_register_write(rt2x00dev, TX_RTS_CFG, reg);

	rt2800_register_read(rt2x00dev, CCK_PROT_CFG, &reg);
	rt2x00_set_field32(&reg, CCK_PROT_CFG_RTS_TH_EN, enabled);
	rt2800_register_write(rt2x00dev, CCK_PROT_CFG, reg);

	rt2800_register_read(rt2x00dev, OFDM_PROT_CFG, &reg);
	rt2x00_set_field32(&reg, OFDM_PROT_CFG_RTS_TH_EN, enabled);
	rt2800_register_write(rt2x00dev, OFDM_PROT_CFG, reg);

	rt2800_register_read(rt2x00dev, MM20_PROT_CFG, &reg);
	rt2x00_set_field32(&reg, MM20_PROT_CFG_RTS_TH_EN, enabled);
	rt2800_register_write(rt2x00dev, MM20_PROT_CFG, reg);

	rt2800_register_read(rt2x00dev, MM40_PROT_CFG, &reg);
	rt2x00_set_field32(&reg, MM40_PROT_CFG_RTS_TH_EN, enabled);
	rt2800_register_write(rt2x00dev, MM40_PROT_CFG, reg);

	rt2800_register_read(rt2x00dev, GF20_PROT_CFG, &reg);
	rt2x00_set_field32(&reg, GF20_PROT_CFG_RTS_TH_EN, enabled);
	rt2800_register_write(rt2x00dev, GF20_PROT_CFG, reg);

	rt2800_register_read(rt2x00dev, GF40_PROT_CFG, &reg);
	rt2x00_set_field32(&reg, GF40_PROT_CFG_RTS_TH_EN, enabled);
	rt2800_register_write(rt2x00dev, GF40_PROT_CFG, reg);

	return 0;
}
EXPORT_SYMBOL_GPL(rt2800_set_rts_threshold);

int rt2800_conf_tx(struct ieee80211_hw *hw,
		   struct ieee80211_vif *vif, u16 queue_idx,
		   const struct ieee80211_tx_queue_params *params)
{
	struct rt2x00_dev *rt2x00dev = hw->priv;
	struct data_queue *queue;
	struct rt2x00_field32 field;
	int retval;
	u32 reg;
	u32 offset;

	/*
	 * First pass the configuration through rt2x00lib, that will
	 * update the queue settings and validate the input. After that
	 * we are free to update the registers based on the value
	 * in the queue parameter.
	 */
	retval = rt2x00mac_conf_tx(hw, vif, queue_idx, params);
	if (retval)
		return retval;

	/*
	 * We only need to perform additional register initialization
	 * for WMM queues/
	 */
	if (queue_idx >= 4)
		return 0;

	queue = rt2x00queue_get_tx_queue(rt2x00dev, queue_idx);

	/* Update WMM TXOP register */
	offset = WMM_TXOP0_CFG + (sizeof(u32) * (!!(queue_idx & 2)));
	field.bit_offset = (queue_idx & 1) * 16;
	field.bit_mask = 0xffff << field.bit_offset;

	rt2800_register_read(rt2x00dev, offset, &reg);
	rt2x00_set_field32(&reg, field, queue->txop);
	rt2800_register_write(rt2x00dev, offset, reg);

	/* Update WMM registers */
	field.bit_offset = queue_idx * 4;
	field.bit_mask = 0xf << field.bit_offset;

	rt2800_register_read(rt2x00dev, WMM_AIFSN_CFG, &reg);
	rt2x00_set_field32(&reg, field, queue->aifs);
	rt2800_register_write(rt2x00dev, WMM_AIFSN_CFG, reg);

	rt2800_register_read(rt2x00dev, WMM_CWMIN_CFG, &reg);
	rt2x00_set_field32(&reg, field, queue->cw_min);
	rt2800_register_write(rt2x00dev, WMM_CWMIN_CFG, reg);

	rt2800_register_read(rt2x00dev, WMM_CWMAX_CFG, &reg);
	rt2x00_set_field32(&reg, field, queue->cw_max);
	rt2800_register_write(rt2x00dev, WMM_CWMAX_CFG, reg);

	/* Update EDCA registers */
	offset = EDCA_AC0_CFG + (sizeof(u32) * queue_idx);

	rt2800_register_read(rt2x00dev, offset, &reg);
	rt2x00_set_field32(&reg, EDCA_AC0_CFG_TX_OP, queue->txop);
	rt2x00_set_field32(&reg, EDCA_AC0_CFG_AIFSN, queue->aifs);
	rt2x00_set_field32(&reg, EDCA_AC0_CFG_CWMIN, queue->cw_min);
	rt2x00_set_field32(&reg, EDCA_AC0_CFG_CWMAX, queue->cw_max);
	rt2800_register_write(rt2x00dev, offset, reg);

	return 0;
}
EXPORT_SYMBOL_GPL(rt2800_conf_tx);

u64 rt2800_get_tsf(struct ieee80211_hw *hw, struct ieee80211_vif *vif)
{
	struct rt2x00_dev *rt2x00dev = hw->priv;
	u64 tsf;
	u32 reg;

	rt2800_register_read(rt2x00dev, TSF_TIMER_DW1, &reg);
	tsf = (u64) rt2x00_get_field32(reg, TSF_TIMER_DW1_HIGH_WORD) << 32;
	rt2800_register_read(rt2x00dev, TSF_TIMER_DW0, &reg);
	tsf |= rt2x00_get_field32(reg, TSF_TIMER_DW0_LOW_WORD);

	return tsf;
}
EXPORT_SYMBOL_GPL(rt2800_get_tsf);

int rt2800_ampdu_action(struct ieee80211_hw *hw, struct ieee80211_vif *vif,
			enum ieee80211_ampdu_mlme_action action,
			struct ieee80211_sta *sta, u16 tid, u16 *ssn,
			u8 buf_size)
{
	struct rt2x00_sta *sta_priv = (struct rt2x00_sta *)sta->drv_priv;
	int ret = 0;

	/*
	 * Don't allow aggregation for stations the hardware isn't aware
	 * of because tx status reports for frames to an unknown station
	 * always contain wcid=255 and thus we can't distinguish between
	 * multiple stations which leads to unwanted situations when the
	 * hw reorders frames due to aggregation.
	 */
	if (sta_priv->wcid < 0)
		return 1;

	switch (action) {
	case IEEE80211_AMPDU_RX_START:
	case IEEE80211_AMPDU_RX_STOP:
		/*
		 * The hw itself takes care of setting up BlockAck mechanisms.
		 * So, we only have to allow mac80211 to nagotiate a BlockAck
		 * agreement. Once that is done, the hw will BlockAck incoming
		 * AMPDUs without further setup.
		 */
		break;
	case IEEE80211_AMPDU_TX_START:
		ieee80211_start_tx_ba_cb_irqsafe(vif, sta->addr, tid);
		break;
	case IEEE80211_AMPDU_TX_STOP_CONT:
	case IEEE80211_AMPDU_TX_STOP_FLUSH:
	case IEEE80211_AMPDU_TX_STOP_FLUSH_CONT:
		ieee80211_stop_tx_ba_cb_irqsafe(vif, sta->addr, tid);
		break;
	case IEEE80211_AMPDU_TX_OPERATIONAL:
		break;
	default:
		rt2x00_warn((struct rt2x00_dev *)hw->priv,
			    "Unknown AMPDU action\n");
	}

	return ret;
}
EXPORT_SYMBOL_GPL(rt2800_ampdu_action);

int rt2800_get_survey(struct ieee80211_hw *hw, int idx,
		      struct survey_info *survey)
{
	struct rt2x00_dev *rt2x00dev = hw->priv;
	struct ieee80211_conf *conf = &hw->conf;
	u32 idle, busy, busy_ext;

	if (idx != 0)
		return -ENOENT;

	survey->channel = conf->chandef.chan;

	rt2800_register_read(rt2x00dev, CH_IDLE_STA, &idle);
	rt2800_register_read(rt2x00dev, CH_BUSY_STA, &busy);
	rt2800_register_read(rt2x00dev, CH_BUSY_STA_SEC, &busy_ext);

	if (idle || busy) {
		survey->filled = SURVEY_INFO_CHANNEL_TIME |
				 SURVEY_INFO_CHANNEL_TIME_BUSY |
				 SURVEY_INFO_CHANNEL_TIME_EXT_BUSY;

		survey->channel_time = (idle + busy) / 1000;
		survey->channel_time_busy = busy / 1000;
		survey->channel_time_ext_busy = busy_ext / 1000;
	}

	if (!(hw->conf.flags & IEEE80211_CONF_OFFCHANNEL))
		survey->filled |= SURVEY_INFO_IN_USE;

	return 0;

}
EXPORT_SYMBOL_GPL(rt2800_get_survey);

MODULE_AUTHOR(DRV_PROJECT ", Bartlomiej Zolnierkiewicz");
MODULE_VERSION(DRV_VERSION);
MODULE_DESCRIPTION("Ralink RT2800 library");
MODULE_LICENSE("GPL");<|MERGE_RESOLUTION|>--- conflicted
+++ resolved
@@ -278,18 +278,9 @@
 	[EEPROM_LNA]			= 0x0026,
 	[EEPROM_EXT_LNA2]		= 0x0027,
 	[EEPROM_RSSI_BG]		= 0x0028,
-<<<<<<< HEAD
-	[EEPROM_TXPOWER_DELTA]		= 0x0028, /* Overlaps with RSSI_BG */
-	[EEPROM_RSSI_BG2]		= 0x0029,
-	[EEPROM_TXMIXER_GAIN_BG]	= 0x0029, /* Overlaps with RSSI_BG2 */
-	[EEPROM_RSSI_A]			= 0x002a,
-	[EEPROM_RSSI_A2]		= 0x002b,
-	[EEPROM_TXMIXER_GAIN_A]		= 0x002b, /* Overlaps with RSSI_A2 */
-=======
 	[EEPROM_RSSI_BG2]		= 0x0029,
 	[EEPROM_RSSI_A]			= 0x002a,
 	[EEPROM_RSSI_A2]		= 0x002b,
->>>>>>> d8ec26d7
 	[EEPROM_TXPOWER_BG1]		= 0x0030,
 	[EEPROM_TXPOWER_BG2]		= 0x0037,
 	[EEPROM_EXT_TXPOWER_BG3]	= 0x003e,
@@ -3244,11 +3235,7 @@
 		if (rt2x00_rt(rt2x00dev, RT3593))
 			rt2800_bbp_write(rt2x00dev, 83, 0x9a);
 
-<<<<<<< HEAD
-		if (test_bit(CAPABILITY_EXTERNAL_LNA_A, &rt2x00dev->cap_flags))
-=======
 		if (rt2x00_has_cap_external_lna_a(rt2x00dev))
->>>>>>> d8ec26d7
 			rt2800_bbp_write(rt2x00dev, 75, 0x46);
 		else
 			rt2800_bbp_write(rt2x00dev, 75, 0x50);
@@ -3370,41 +3357,6 @@
 		usleep_range(1000, 1500);
 	}
 
-	if (rt2x00_rt(rt2x00dev, RT3593)) {
-		if (rt2x00_is_usb(rt2x00dev)) {
-			rt2800_register_read(rt2x00dev, GPIO_CTRL, &reg);
-
-			/* Band selection. GPIO #8 controls all paths */
-			rt2x00_set_field32(&reg, GPIO_CTRL_DIR8, 0);
-			if (rf->channel <= 14)
-				rt2x00_set_field32(&reg, GPIO_CTRL_VAL8, 1);
-			else
-				rt2x00_set_field32(&reg, GPIO_CTRL_VAL8, 0);
-
-			rt2x00_set_field32(&reg, GPIO_CTRL_DIR4, 0);
-			rt2x00_set_field32(&reg, GPIO_CTRL_DIR7, 0);
-
-			/* LNA PE control.
-			* GPIO #4 controls PE0 and PE1,
-			* GPIO #7 controls PE2
-			*/
-			rt2x00_set_field32(&reg, GPIO_CTRL_VAL4, 1);
-			rt2x00_set_field32(&reg, GPIO_CTRL_VAL7, 1);
-
-			rt2800_register_write(rt2x00dev, GPIO_CTRL, reg);
-		}
-
-		/* AGC init */
-		if (rf->channel <= 14)
-			reg = 0x1c + 2 * rt2x00dev->lna_gain;
-		else
-			reg = 0x22 + ((rt2x00dev->lna_gain * 5) / 3);
-
-		rt2800_bbp_write_with_rx_chain(rt2x00dev, 66, reg);
-
-		usleep_range(1000, 1500);
-	}
-
 	if (rt2x00_rt(rt2x00dev, RT5592)) {
 		rt2800_bbp_write(rt2x00dev, 195, 141);
 		rt2800_bbp_write(rt2x00dev, 196, conf_is_ht40(conf) ? 0x10 : 0x1a);
@@ -3650,11 +3602,7 @@
 	if (rt2x00_rt(rt2x00dev, RT3593))
 		return min_t(u8, txpower, 0xc);
 
-<<<<<<< HEAD
-	if (test_bit(CAPABILITY_POWER_LIMIT, &rt2x00dev->cap_flags)) {
-=======
 	if (rt2x00_has_cap_power_limit(rt2x00dev)) {
->>>>>>> d8ec26d7
 		/*
 		 * Check if eirp txpower exceed txpower_limit.
 		 * We use OFDM 6M as criterion and its eirp txpower
@@ -4324,10 +4272,7 @@
 		rt2800_rfcsr_write(rt2x00dev, 7, rfcsr);
 		break;
 	case RF3053:
-<<<<<<< HEAD
-=======
 	case RF3070:
->>>>>>> d8ec26d7
 	case RF3290:
 	case RF5360:
 	case RF5370:
@@ -6747,9 +6692,6 @@
 		     rt2800_init_registers(rt2x00dev)))
 		return -EIO;
 
-	if (unlikely(rt2800_wait_bbp_rf_ready(rt2x00dev)))
-		return -EIO;
-
 	/*
 	 * Wait BBP/RF to wake up.
 	 */
@@ -6766,12 +6708,9 @@
 	rt2800_mcu_request(rt2x00dev, MCU_BOOT_SIGNAL, 0, 0, 0);
 	msleep(1);
 
-<<<<<<< HEAD
-=======
 	/*
 	 * Make sure BBP is up and running.
 	 */
->>>>>>> d8ec26d7
 	if (unlikely(rt2800_wait_bbp_ready(rt2x00dev)))
 		return -EIO;
 
@@ -7124,10 +7063,7 @@
 	case RF3022:
 	case RF3052:
 	case RF3053:
-<<<<<<< HEAD
-=======
 	case RF3070:
->>>>>>> d8ec26d7
 	case RF3290:
 	case RF3320:
 	case RF3322:
@@ -7506,72 +7442,6 @@
 	{196, 83, 0, 12, 1},
 };
 
-static const struct rf_channel rf_vals_3053[] = {
-	/* Channel, N, R, K */
-	{1, 241, 2, 2},
-	{2, 241, 2, 7},
-	{3, 242, 2, 2},
-	{4, 242, 2, 7},
-	{5, 243, 2, 2},
-	{6, 243, 2, 7},
-	{7, 244, 2, 2},
-	{8, 244, 2, 7},
-	{9, 245, 2, 2},
-	{10, 245, 2, 7},
-	{11, 246, 2, 2},
-	{12, 246, 2, 7},
-	{13, 247, 2, 2},
-	{14, 248, 2, 4},
-
-	{36, 0x56, 0, 4},
-	{38, 0x56, 0, 6},
-	{40, 0x56, 0, 8},
-	{44, 0x57, 0, 0},
-	{46, 0x57, 0, 2},
-	{48, 0x57, 0, 4},
-	{52, 0x57, 0, 8},
-	{54, 0x57, 0, 10},
-	{56, 0x58, 0, 0},
-	{60, 0x58, 0, 4},
-	{62, 0x58, 0, 6},
-	{64, 0x58, 0, 8},
-
-	{100, 0x5B, 0, 8},
-	{102, 0x5B, 0, 10},
-	{104, 0x5C, 0, 0},
-	{108, 0x5C, 0, 4},
-	{110, 0x5C, 0, 6},
-	{112, 0x5C, 0, 8},
-
-	/* NOTE: Channel 114 has been removed intentionally.
-	 * The EEPROM contains no TX power values for that,
-	 * and it is disabled in the vendor driver as well.
-	 */
-
-	{116, 0x5D, 0, 0},
-	{118, 0x5D, 0, 2},
-	{120, 0x5D, 0, 4},
-	{124, 0x5D, 0, 8},
-	{126, 0x5D, 0, 10},
-	{128, 0x5E, 0, 0},
-	{132, 0x5E, 0, 4},
-	{134, 0x5E, 0, 6},
-	{136, 0x5E, 0, 8},
-	{140, 0x5F, 0, 0},
-
-	{149, 0x5F, 0, 9},
-	{151, 0x5F, 0, 11},
-	{153, 0x60, 0, 1},
-	{157, 0x60, 0, 5},
-	{159, 0x60, 0, 7},
-	{161, 0x60, 0, 9},
-	{165, 0x61, 0, 1},
-	{167, 0x61, 0, 3},
-	{169, 0x61, 0, 5},
-	{171, 0x61, 0, 7},
-	{173, 0x61, 0, 9},
-};
-
 static int rt2800_probe_hw_mode(struct rt2x00_dev *rt2x00dev)
 {
 	struct hw_mode_spec *spec = &rt2x00dev->spec;
@@ -7628,11 +7498,6 @@
 	rt2x00dev->hw->max_report_rates = 7;
 	rt2x00dev->hw->max_rate_tries = 1;
 
-<<<<<<< HEAD
-	rt2800_eeprom_read(rt2x00dev, EEPROM_NIC_CONF0, &eeprom);
-
-=======
->>>>>>> d8ec26d7
 	/*
 	 * Initialize hw_mode information.
 	 */
@@ -7672,16 +7537,7 @@
 	case RF3053:
 		spec->num_channels = ARRAY_SIZE(rf_vals_3x);
 		spec->channels = rf_vals_3x;
-<<<<<<< HEAD
-	} else if (rt2x00_rf(rt2x00dev, RF3053)) {
-		spec->supported_bands |= SUPPORT_BAND_5GHZ;
-		spec->num_channels = ARRAY_SIZE(rf_vals_3053);
-		spec->channels = rf_vals_3053;
-	} else if (rt2x00_rf(rt2x00dev, RF5592)) {
-		spec->supported_bands |= SUPPORT_BAND_5GHZ;
-=======
 		break;
->>>>>>> d8ec26d7
 
 	case RF5592:
 		rt2800_register_read(rt2x00dev, MAC_DEBUG_INDEX, &reg);
@@ -7795,10 +7651,7 @@
 	case RF3320:
 	case RF3052:
 	case RF3053:
-<<<<<<< HEAD
-=======
 	case RF3070:
->>>>>>> d8ec26d7
 	case RF3290:
 	case RF5360:
 	case RF5370:
