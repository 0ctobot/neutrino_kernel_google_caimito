// SPDX-License-Identifier: GPL-2.0-or-later
/*
 * ASIX AX88179/178A USB 3.0/2.0 to Gigabit Ethernet Devices
 *
 * Copyright (C) 2011-2013 ASIX
 */

#include <linux/module.h>
#include <linux/etherdevice.h>
#include <linux/mii.h>
#include <linux/usb.h>
#include <linux/crc32.h>
#include <linux/usb/usbnet.h>
#include <uapi/linux/mdio.h>
#include <linux/mdio.h>

#define AX88179_PHY_ID				0x03
#define AX_EEPROM_LEN				0x100
#define AX88179_EEPROM_MAGIC			0x17900b95
#define AX_MCAST_FLTSIZE			8
#define AX_MAX_MCAST				64
#define AX_INT_PPLS_LINK			((u32)BIT(16))
#define AX_RXHDR_L4_TYPE_MASK			0x1c
#define AX_RXHDR_L4_TYPE_UDP			4
#define AX_RXHDR_L4_TYPE_TCP			16
#define AX_RXHDR_L3CSUM_ERR			2
#define AX_RXHDR_L4CSUM_ERR			1
#define AX_RXHDR_CRC_ERR			((u32)BIT(29))
#define AX_RXHDR_DROP_ERR			((u32)BIT(31))
#define AX_ACCESS_MAC				0x01
#define AX_ACCESS_PHY				0x02
#define AX_ACCESS_EEPROM			0x04
#define AX_ACCESS_EFUS				0x05
#define AX_RELOAD_EEPROM_EFUSE			0x06
#define AX_PAUSE_WATERLVL_HIGH			0x54
#define AX_PAUSE_WATERLVL_LOW			0x55

#define PHYSICAL_LINK_STATUS			0x02
	#define	AX_USB_SS		0x04
	#define	AX_USB_HS		0x02

#define GENERAL_STATUS				0x03
/* Check AX88179 version. UA1:Bit2 = 0,  UA2:Bit2 = 1 */
	#define	AX_SECLD		0x04

#define AX_SROM_ADDR				0x07
#define AX_SROM_CMD				0x0a
	#define EEP_RD			0x04
	#define EEP_BUSY		0x10

#define AX_SROM_DATA_LOW			0x08
#define AX_SROM_DATA_HIGH			0x09

#define AX_RX_CTL				0x0b
	#define AX_RX_CTL_DROPCRCERR	0x0100
	#define AX_RX_CTL_IPE		0x0200
	#define AX_RX_CTL_START		0x0080
	#define AX_RX_CTL_AP		0x0020
	#define AX_RX_CTL_AM		0x0010
	#define AX_RX_CTL_AB		0x0008
	#define AX_RX_CTL_AMALL		0x0002
	#define AX_RX_CTL_PRO		0x0001
	#define AX_RX_CTL_STOP		0x0000

#define AX_NODE_ID				0x10
#define AX_MULFLTARY				0x16

#define AX_MEDIUM_STATUS_MODE			0x22
	#define AX_MEDIUM_GIGAMODE	0x01
	#define AX_MEDIUM_FULL_DUPLEX	0x02
	#define AX_MEDIUM_EN_125MHZ	0x08
	#define AX_MEDIUM_RXFLOW_CTRLEN	0x10
	#define AX_MEDIUM_TXFLOW_CTRLEN	0x20
	#define AX_MEDIUM_RECEIVE_EN	0x100
	#define AX_MEDIUM_PS		0x200
	#define AX_MEDIUM_JUMBO_EN	0x8040

#define AX_MONITOR_MOD				0x24
	#define AX_MONITOR_MODE_RWLC	0x02
	#define AX_MONITOR_MODE_RWMP	0x04
	#define AX_MONITOR_MODE_PMEPOL	0x20
	#define AX_MONITOR_MODE_PMETYPE	0x40

#define AX_GPIO_CTRL				0x25
	#define AX_GPIO_CTRL_GPIO3EN	0x80
	#define AX_GPIO_CTRL_GPIO2EN	0x40
	#define AX_GPIO_CTRL_GPIO1EN	0x20

#define AX_PHYPWR_RSTCTL			0x26
	#define AX_PHYPWR_RSTCTL_BZ	0x0010
	#define AX_PHYPWR_RSTCTL_IPRL	0x0020
	#define AX_PHYPWR_RSTCTL_AT	0x1000

#define AX_RX_BULKIN_QCTRL			0x2e
#define AX_CLK_SELECT				0x33
	#define AX_CLK_SELECT_BCS	0x01
	#define AX_CLK_SELECT_ACS	0x02
	#define AX_CLK_SELECT_ULR	0x08

#define AX_RXCOE_CTL				0x34
	#define AX_RXCOE_IP		0x01
	#define AX_RXCOE_TCP		0x02
	#define AX_RXCOE_UDP		0x04
	#define AX_RXCOE_TCPV6		0x20
	#define AX_RXCOE_UDPV6		0x40

#define AX_TXCOE_CTL				0x35
	#define AX_TXCOE_IP		0x01
	#define AX_TXCOE_TCP		0x02
	#define AX_TXCOE_UDP		0x04
	#define AX_TXCOE_TCPV6		0x20
	#define AX_TXCOE_UDPV6		0x40

#define AX_LEDCTRL				0x73

#define GMII_PHY_PHYSR				0x11
	#define GMII_PHY_PHYSR_SMASK	0xc000
	#define GMII_PHY_PHYSR_GIGA	0x8000
	#define GMII_PHY_PHYSR_100	0x4000
	#define GMII_PHY_PHYSR_FULL	0x2000
	#define GMII_PHY_PHYSR_LINK	0x400

#define GMII_LED_ACT				0x1a
	#define	GMII_LED_ACTIVE_MASK	0xff8f
	#define	GMII_LED0_ACTIVE	BIT(4)
	#define	GMII_LED1_ACTIVE	BIT(5)
	#define	GMII_LED2_ACTIVE	BIT(6)

#define GMII_LED_LINK				0x1c
	#define	GMII_LED_LINK_MASK	0xf888
	#define	GMII_LED0_LINK_10	BIT(0)
	#define	GMII_LED0_LINK_100	BIT(1)
	#define	GMII_LED0_LINK_1000	BIT(2)
	#define	GMII_LED1_LINK_10	BIT(4)
	#define	GMII_LED1_LINK_100	BIT(5)
	#define	GMII_LED1_LINK_1000	BIT(6)
	#define	GMII_LED2_LINK_10	BIT(8)
	#define	GMII_LED2_LINK_100	BIT(9)
	#define	GMII_LED2_LINK_1000	BIT(10)
	#define	LED0_ACTIVE		BIT(0)
	#define	LED0_LINK_10		BIT(1)
	#define	LED0_LINK_100		BIT(2)
	#define	LED0_LINK_1000		BIT(3)
	#define	LED0_FD			BIT(4)
	#define	LED0_USB3_MASK		0x001f
	#define	LED1_ACTIVE		BIT(5)
	#define	LED1_LINK_10		BIT(6)
	#define	LED1_LINK_100		BIT(7)
	#define	LED1_LINK_1000		BIT(8)
	#define	LED1_FD			BIT(9)
	#define	LED1_USB3_MASK		0x03e0
	#define	LED2_ACTIVE		BIT(10)
	#define	LED2_LINK_1000		BIT(13)
	#define	LED2_LINK_100		BIT(12)
	#define	LED2_LINK_10		BIT(11)
	#define	LED2_FD			BIT(14)
	#define	LED_VALID		BIT(15)
	#define	LED2_USB3_MASK		0x7c00

#define GMII_PHYPAGE				0x1e
#define GMII_PHY_PAGE_SELECT			0x1f
	#define GMII_PHY_PGSEL_EXT	0x0007
	#define GMII_PHY_PGSEL_PAGE0	0x0000
	#define GMII_PHY_PGSEL_PAGE3	0x0003
	#define GMII_PHY_PGSEL_PAGE5	0x0005

static int ax88179_reset(struct usbnet *dev);

struct ax88179_data {
	u8  eee_enabled;
	u8  eee_active;
	u16 rxctl;
	u8 in_pm;
	u32 wol_supported;
	u32 wolopts;
	u8 disconnecting;
	u8 initialized;
};

struct ax88179_int_data {
	__le32 intdata1;
	__le32 intdata2;
};

static const struct {
	unsigned char ctrl, timer_l, timer_h, size, ifg;
} AX88179_BULKIN_SIZE[] =	{
	{7, 0x4f, 0,	0x12, 0xff},
	{7, 0x20, 3,	0x16, 0xff},
	{7, 0xae, 7,	0x18, 0xff},
	{7, 0xcc, 0x4c, 0x18, 8},
};

static void ax88179_set_pm_mode(struct usbnet *dev, bool pm_mode)
{
	struct ax88179_data *ax179_data = dev->driver_priv;

	ax179_data->in_pm = pm_mode;
}

static int ax88179_in_pm(struct usbnet *dev)
{
	struct ax88179_data *ax179_data = dev->driver_priv;

	return ax179_data->in_pm;
}

static int __ax88179_read_cmd(struct usbnet *dev, u8 cmd, u16 value, u16 index,
			      u16 size, void *data)
{
	int ret;
	int (*fn)(struct usbnet *, u8, u8, u16, u16, void *, u16);
	struct ax88179_data *ax179_data = dev->driver_priv;

	BUG_ON(!dev);

	if (!ax88179_in_pm(dev))
		fn = usbnet_read_cmd;
	else
		fn = usbnet_read_cmd_nopm;

	ret = fn(dev, cmd, USB_DIR_IN | USB_TYPE_VENDOR | USB_RECIP_DEVICE,
		 value, index, data, size);

	if (unlikely((ret < 0) && !(ret == -ENODEV && ax179_data->disconnecting)))
		netdev_warn(dev->net, "Failed to read reg index 0x%04x: %d\n",
			    index, ret);

	return ret;
}

static int __ax88179_write_cmd(struct usbnet *dev, u8 cmd, u16 value, u16 index,
			       u16 size, const void *data)
{
	int ret;
	int (*fn)(struct usbnet *, u8, u8, u16, u16, const void *, u16);
	struct ax88179_data *ax179_data = dev->driver_priv;

	BUG_ON(!dev);

	if (!ax88179_in_pm(dev))
		fn = usbnet_write_cmd;
	else
		fn = usbnet_write_cmd_nopm;

	ret = fn(dev, cmd, USB_DIR_OUT | USB_TYPE_VENDOR | USB_RECIP_DEVICE,
		 value, index, data, size);

	if (unlikely((ret < 0) && !(ret == -ENODEV && ax179_data->disconnecting)))
		netdev_warn(dev->net, "Failed to write reg index 0x%04x: %d\n",
			    index, ret);

	return ret;
}

static void ax88179_write_cmd_async(struct usbnet *dev, u8 cmd, u16 value,
				    u16 index, u16 size, void *data)
{
	u16 buf;

	if (2 == size) {
		buf = *((u16 *)data);
		cpu_to_le16s(&buf);
		usbnet_write_cmd_async(dev, cmd, USB_DIR_OUT | USB_TYPE_VENDOR |
				       USB_RECIP_DEVICE, value, index, &buf,
				       size);
	} else {
		usbnet_write_cmd_async(dev, cmd, USB_DIR_OUT | USB_TYPE_VENDOR |
				       USB_RECIP_DEVICE, value, index, data,
				       size);
	}
}

static int ax88179_read_cmd(struct usbnet *dev, u8 cmd, u16 value, u16 index,
			    u16 size, void *data)
{
	int ret;

	if (2 == size) {
		u16 buf = 0;
		ret = __ax88179_read_cmd(dev, cmd, value, index, size, &buf);
		le16_to_cpus(&buf);
		*((u16 *)data) = buf;
	} else if (4 == size) {
		u32 buf = 0;
		ret = __ax88179_read_cmd(dev, cmd, value, index, size, &buf);
		le32_to_cpus(&buf);
		*((u32 *)data) = buf;
	} else {
		ret = __ax88179_read_cmd(dev, cmd, value, index, size, data);
	}

	return ret;
}

static int ax88179_write_cmd(struct usbnet *dev, u8 cmd, u16 value, u16 index,
			     u16 size, const void *data)
{
	int ret;

	if (2 == size) {
		u16 buf;
		buf = *((u16 *)data);
		cpu_to_le16s(&buf);
		ret = __ax88179_write_cmd(dev, cmd, value, index,
					  size, &buf);
	} else {
		ret = __ax88179_write_cmd(dev, cmd, value, index,
					  size, data);
	}

	return ret;
}

static void ax88179_status(struct usbnet *dev, struct urb *urb)
{
	struct ax88179_int_data *event;
	u32 link;

	if (urb->actual_length < 8)
		return;

	event = urb->transfer_buffer;
	le32_to_cpus((void *)&event->intdata1);

	link = (((__force u32)event->intdata1) & AX_INT_PPLS_LINK) >> 16;

	if (netif_carrier_ok(dev->net) != link) {
		usbnet_link_change(dev, link, 1);
		netdev_info(dev->net, "ax88179 - Link status is: %d\n", link);
	}
}

static int ax88179_mdio_read(struct net_device *netdev, int phy_id, int loc)
{
	struct usbnet *dev = netdev_priv(netdev);
	u16 res;

	ax88179_read_cmd(dev, AX_ACCESS_PHY, phy_id, (__u16)loc, 2, &res);
	return res;
}

static void ax88179_mdio_write(struct net_device *netdev, int phy_id, int loc,
			       int val)
{
	struct usbnet *dev = netdev_priv(netdev);
	u16 res = (u16) val;

	ax88179_write_cmd(dev, AX_ACCESS_PHY, phy_id, (__u16)loc, 2, &res);
}

static inline int ax88179_phy_mmd_indirect(struct usbnet *dev, u16 prtad,
					   u16 devad)
{
	u16 tmp16;
	int ret;

	tmp16 = devad;
	ret = ax88179_write_cmd(dev, AX_ACCESS_PHY, AX88179_PHY_ID,
				MII_MMD_CTRL, 2, &tmp16);

	tmp16 = prtad;
	ret = ax88179_write_cmd(dev, AX_ACCESS_PHY, AX88179_PHY_ID,
				MII_MMD_DATA, 2, &tmp16);

	tmp16 = devad | MII_MMD_CTRL_NOINCR;
	ret = ax88179_write_cmd(dev, AX_ACCESS_PHY, AX88179_PHY_ID,
				MII_MMD_CTRL, 2, &tmp16);

	return ret;
}

static int
ax88179_phy_read_mmd_indirect(struct usbnet *dev, u16 prtad, u16 devad)
{
	int ret;
	u16 tmp16;

	ax88179_phy_mmd_indirect(dev, prtad, devad);

	ret = ax88179_read_cmd(dev, AX_ACCESS_PHY, AX88179_PHY_ID,
			       MII_MMD_DATA, 2, &tmp16);
	if (ret < 0)
		return ret;

	return tmp16;
}

static int
ax88179_phy_write_mmd_indirect(struct usbnet *dev, u16 prtad, u16 devad,
			       u16 data)
{
	int ret;

	ax88179_phy_mmd_indirect(dev, prtad, devad);

	ret = ax88179_write_cmd(dev, AX_ACCESS_PHY, AX88179_PHY_ID,
				MII_MMD_DATA, 2, &data);

	if (ret < 0)
		return ret;

	return 0;
}

static int ax88179_suspend(struct usb_interface *intf, pm_message_t message)
{
	struct usbnet *dev = usb_get_intfdata(intf);
	struct ax88179_data *priv = dev->driver_priv;
	u16 tmp16;
	u8 tmp8;

	ax88179_set_pm_mode(dev, true);

	usbnet_suspend(intf, message);

	/* Enable WoL */
	if (priv->wolopts) {
		ax88179_read_cmd(dev, AX_ACCESS_MAC, AX_MONITOR_MOD,
				 1, 1, &tmp8);
		if (priv->wolopts & WAKE_PHY)
			tmp8 |= AX_MONITOR_MODE_RWLC;
		if (priv->wolopts & WAKE_MAGIC)
			tmp8 |= AX_MONITOR_MODE_RWMP;

		ax88179_write_cmd(dev, AX_ACCESS_MAC, AX_MONITOR_MOD,
				  1, 1, &tmp8);
	}

	/* Disable RX path */
	ax88179_read_cmd(dev, AX_ACCESS_MAC, AX_MEDIUM_STATUS_MODE,
			 2, 2, &tmp16);
	tmp16 &= ~AX_MEDIUM_RECEIVE_EN;
	ax88179_write_cmd(dev, AX_ACCESS_MAC, AX_MEDIUM_STATUS_MODE,
			  2, 2, &tmp16);

	/* Force bulk-in zero length */
	ax88179_read_cmd(dev, AX_ACCESS_MAC, AX_PHYPWR_RSTCTL,
			 2, 2, &tmp16);

	tmp16 |= AX_PHYPWR_RSTCTL_BZ | AX_PHYPWR_RSTCTL_IPRL;
	ax88179_write_cmd(dev, AX_ACCESS_MAC, AX_PHYPWR_RSTCTL,
			  2, 2, &tmp16);

	/* change clock */
	tmp8 = 0;
	ax88179_write_cmd(dev, AX_ACCESS_MAC, AX_CLK_SELECT, 1, 1, &tmp8);

	/* Configure RX control register => stop operation */
	tmp16 = AX_RX_CTL_STOP;
	ax88179_write_cmd(dev, AX_ACCESS_MAC, AX_RX_CTL, 2, 2, &tmp16);

	ax88179_set_pm_mode(dev, false);

	return 0;
}

/* This function is used to enable the autodetach function. */
/* This function is determined by offset 0x43 of EEPROM */
static int ax88179_auto_detach(struct usbnet *dev)
{
	u16 tmp16;
	u8 tmp8;

	if (ax88179_read_cmd(dev, AX_ACCESS_EEPROM, 0x43, 1, 2, &tmp16) < 0)
		return 0;

	if ((tmp16 == 0xFFFF) || (!(tmp16 & 0x0100)))
		return 0;

	/* Enable Auto Detach bit */
	tmp8 = 0;
	ax88179_read_cmd(dev, AX_ACCESS_MAC, AX_CLK_SELECT, 1, 1, &tmp8);
	tmp8 |= AX_CLK_SELECT_ULR;
	ax88179_write_cmd(dev, AX_ACCESS_MAC, AX_CLK_SELECT, 1, 1, &tmp8);

	ax88179_read_cmd(dev, AX_ACCESS_MAC, AX_PHYPWR_RSTCTL, 2, 2, &tmp16);
	tmp16 |= AX_PHYPWR_RSTCTL_AT;
	ax88179_write_cmd(dev, AX_ACCESS_MAC, AX_PHYPWR_RSTCTL, 2, 2, &tmp16);

	return 0;
}

static int ax88179_resume(struct usb_interface *intf)
{
	struct usbnet *dev = usb_get_intfdata(intf);

	ax88179_set_pm_mode(dev, true);

	usbnet_link_change(dev, 0, 0);

	ax88179_reset(dev);

	ax88179_set_pm_mode(dev, false);

	return usbnet_resume(intf);
}

static void ax88179_disconnect(struct usb_interface *intf)
{
	struct usbnet *dev = usb_get_intfdata(intf);
	struct ax88179_data *ax179_data;

	if (!dev)
		return;

	ax179_data = dev->driver_priv;
	ax179_data->disconnecting = 1;

	usbnet_disconnect(intf);
}

static void
ax88179_get_wol(struct net_device *net, struct ethtool_wolinfo *wolinfo)
{
	struct usbnet *dev = netdev_priv(net);
	struct ax88179_data *priv = dev->driver_priv;

	wolinfo->supported = priv->wol_supported;
	wolinfo->wolopts = priv->wolopts;
}

static int
ax88179_set_wol(struct net_device *net, struct ethtool_wolinfo *wolinfo)
{
	struct usbnet *dev = netdev_priv(net);
	struct ax88179_data *priv = dev->driver_priv;

	if (wolinfo->wolopts & ~(priv->wol_supported))
		return -EINVAL;

	priv->wolopts = wolinfo->wolopts;

	return 0;
}

static int ax88179_get_eeprom_len(struct net_device *net)
{
	return AX_EEPROM_LEN;
}

static int
ax88179_get_eeprom(struct net_device *net, struct ethtool_eeprom *eeprom,
		   u8 *data)
{
	struct usbnet *dev = netdev_priv(net);
	u16 *eeprom_buff;
	int first_word, last_word;
	int i, ret;

	if (eeprom->len == 0)
		return -EINVAL;

	eeprom->magic = AX88179_EEPROM_MAGIC;

	first_word = eeprom->offset >> 1;
	last_word = (eeprom->offset + eeprom->len - 1) >> 1;
	eeprom_buff = kmalloc_array(last_word - first_word + 1, sizeof(u16),
				    GFP_KERNEL);
	if (!eeprom_buff)
		return -ENOMEM;

	/* ax88179/178A returns 2 bytes from eeprom on read */
	for (i = first_word; i <= last_word; i++) {
		ret = __ax88179_read_cmd(dev, AX_ACCESS_EEPROM, i, 1, 2,
					 &eeprom_buff[i - first_word]);
		if (ret < 0) {
			kfree(eeprom_buff);
			return -EIO;
		}
	}

	memcpy(data, (u8 *)eeprom_buff + (eeprom->offset & 1), eeprom->len);
	kfree(eeprom_buff);
	return 0;
}

static int
ax88179_set_eeprom(struct net_device *net, struct ethtool_eeprom *eeprom,
		   u8 *data)
{
	struct usbnet *dev = netdev_priv(net);
	u16 *eeprom_buff;
	int first_word;
	int last_word;
	int ret;
	int i;

	netdev_dbg(net, "write EEPROM len %d, offset %d, magic 0x%x\n",
		   eeprom->len, eeprom->offset, eeprom->magic);

	if (eeprom->len == 0)
		return -EINVAL;

	if (eeprom->magic != AX88179_EEPROM_MAGIC)
		return -EINVAL;

	first_word = eeprom->offset >> 1;
	last_word = (eeprom->offset + eeprom->len - 1) >> 1;

	eeprom_buff = kmalloc_array(last_word - first_word + 1, sizeof(u16),
				    GFP_KERNEL);
	if (!eeprom_buff)
		return -ENOMEM;

	/* align data to 16 bit boundaries, read the missing data from
	   the EEPROM */
	if (eeprom->offset & 1) {
		ret = ax88179_read_cmd(dev, AX_ACCESS_EEPROM, first_word, 1, 2,
				       &eeprom_buff[0]);
		if (ret < 0) {
			netdev_err(net, "Failed to read EEPROM at offset 0x%02x.\n", first_word);
			goto free;
		}
	}

	if ((eeprom->offset + eeprom->len) & 1) {
		ret = ax88179_read_cmd(dev, AX_ACCESS_EEPROM, last_word, 1, 2,
				       &eeprom_buff[last_word - first_word]);
		if (ret < 0) {
			netdev_err(net, "Failed to read EEPROM at offset 0x%02x.\n", last_word);
			goto free;
		}
	}

	memcpy((u8 *)eeprom_buff + (eeprom->offset & 1), data, eeprom->len);

	for (i = first_word; i <= last_word; i++) {
		netdev_dbg(net, "write to EEPROM at offset 0x%02x, data 0x%04x\n",
			   i, eeprom_buff[i - first_word]);
		ret = ax88179_write_cmd(dev, AX_ACCESS_EEPROM, i, 1, 2,
					&eeprom_buff[i - first_word]);
		if (ret < 0) {
			netdev_err(net, "Failed to write EEPROM at offset 0x%02x.\n", i);
			goto free;
		}
		msleep(20);
	}

	/* reload EEPROM data */
	ret = ax88179_write_cmd(dev, AX_RELOAD_EEPROM_EFUSE, 0x0000, 0, 0, NULL);
	if (ret < 0) {
		netdev_err(net, "Failed to reload EEPROM data\n");
		goto free;
	}

	ret = 0;
free:
	kfree(eeprom_buff);
	return ret;
}

static int ax88179_get_link_ksettings(struct net_device *net,
				      struct ethtool_link_ksettings *cmd)
{
	struct usbnet *dev = netdev_priv(net);

	mii_ethtool_get_link_ksettings(&dev->mii, cmd);

	return 0;
}

static int ax88179_set_link_ksettings(struct net_device *net,
				      const struct ethtool_link_ksettings *cmd)
{
	struct usbnet *dev = netdev_priv(net);
	return mii_ethtool_set_link_ksettings(&dev->mii, cmd);
}

static int
ax88179_ethtool_get_eee(struct usbnet *dev, struct ethtool_eee *data)
{
	int val;

	/* Get Supported EEE */
	val = ax88179_phy_read_mmd_indirect(dev, MDIO_PCS_EEE_ABLE,
					    MDIO_MMD_PCS);
	if (val < 0)
		return val;
	data->supported = mmd_eee_cap_to_ethtool_sup_t(val);

	/* Get advertisement EEE */
	val = ax88179_phy_read_mmd_indirect(dev, MDIO_AN_EEE_ADV,
					    MDIO_MMD_AN);
	if (val < 0)
		return val;
	data->advertised = mmd_eee_adv_to_ethtool_adv_t(val);

	/* Get LP advertisement EEE */
	val = ax88179_phy_read_mmd_indirect(dev, MDIO_AN_EEE_LPABLE,
					    MDIO_MMD_AN);
	if (val < 0)
		return val;
	data->lp_advertised = mmd_eee_adv_to_ethtool_adv_t(val);

	return 0;
}

static int
ax88179_ethtool_set_eee(struct usbnet *dev, struct ethtool_eee *data)
{
	u16 tmp16 = ethtool_adv_to_mmd_eee_adv_t(data->advertised);

	return ax88179_phy_write_mmd_indirect(dev, MDIO_AN_EEE_ADV,
					      MDIO_MMD_AN, tmp16);
}

static int ax88179_chk_eee(struct usbnet *dev)
{
	struct ethtool_cmd ecmd = { .cmd = ETHTOOL_GSET };
	struct ax88179_data *priv = dev->driver_priv;

	mii_ethtool_gset(&dev->mii, &ecmd);

	if (ecmd.duplex & DUPLEX_FULL) {
		int eee_lp, eee_cap, eee_adv;
		u32 lp, cap, adv, supported = 0;

		eee_cap = ax88179_phy_read_mmd_indirect(dev,
							MDIO_PCS_EEE_ABLE,
							MDIO_MMD_PCS);
		if (eee_cap < 0) {
			priv->eee_active = 0;
			return false;
		}

		cap = mmd_eee_cap_to_ethtool_sup_t(eee_cap);
		if (!cap) {
			priv->eee_active = 0;
			return false;
		}

		eee_lp = ax88179_phy_read_mmd_indirect(dev,
						       MDIO_AN_EEE_LPABLE,
						       MDIO_MMD_AN);
		if (eee_lp < 0) {
			priv->eee_active = 0;
			return false;
		}

		eee_adv = ax88179_phy_read_mmd_indirect(dev,
							MDIO_AN_EEE_ADV,
							MDIO_MMD_AN);

		if (eee_adv < 0) {
			priv->eee_active = 0;
			return false;
		}

		adv = mmd_eee_adv_to_ethtool_adv_t(eee_adv);
		lp = mmd_eee_adv_to_ethtool_adv_t(eee_lp);
		supported = (ecmd.speed == SPEED_1000) ?
			     SUPPORTED_1000baseT_Full :
			     SUPPORTED_100baseT_Full;

		if (!(lp & adv & supported)) {
			priv->eee_active = 0;
			return false;
		}

		priv->eee_active = 1;
		return true;
	}

	priv->eee_active = 0;
	return false;
}

static void ax88179_disable_eee(struct usbnet *dev)
{
	u16 tmp16;

	tmp16 = GMII_PHY_PGSEL_PAGE3;
	ax88179_write_cmd(dev, AX_ACCESS_PHY, AX88179_PHY_ID,
			  GMII_PHY_PAGE_SELECT, 2, &tmp16);

	tmp16 = 0x3246;
	ax88179_write_cmd(dev, AX_ACCESS_PHY, AX88179_PHY_ID,
			  MII_PHYADDR, 2, &tmp16);

	tmp16 = GMII_PHY_PGSEL_PAGE0;
	ax88179_write_cmd(dev, AX_ACCESS_PHY, AX88179_PHY_ID,
			  GMII_PHY_PAGE_SELECT, 2, &tmp16);
}

static void ax88179_enable_eee(struct usbnet *dev)
{
	u16 tmp16;

	tmp16 = GMII_PHY_PGSEL_PAGE3;
	ax88179_write_cmd(dev, AX_ACCESS_PHY, AX88179_PHY_ID,
			  GMII_PHY_PAGE_SELECT, 2, &tmp16);

	tmp16 = 0x3247;
	ax88179_write_cmd(dev, AX_ACCESS_PHY, AX88179_PHY_ID,
			  MII_PHYADDR, 2, &tmp16);

	tmp16 = GMII_PHY_PGSEL_PAGE5;
	ax88179_write_cmd(dev, AX_ACCESS_PHY, AX88179_PHY_ID,
			  GMII_PHY_PAGE_SELECT, 2, &tmp16);

	tmp16 = 0x0680;
	ax88179_write_cmd(dev, AX_ACCESS_PHY, AX88179_PHY_ID,
			  MII_BMSR, 2, &tmp16);

	tmp16 = GMII_PHY_PGSEL_PAGE0;
	ax88179_write_cmd(dev, AX_ACCESS_PHY, AX88179_PHY_ID,
			  GMII_PHY_PAGE_SELECT, 2, &tmp16);
}

static int ax88179_get_eee(struct net_device *net, struct ethtool_eee *edata)
{
	struct usbnet *dev = netdev_priv(net);
	struct ax88179_data *priv = dev->driver_priv;

	edata->eee_enabled = priv->eee_enabled;
	edata->eee_active = priv->eee_active;

	return ax88179_ethtool_get_eee(dev, edata);
}

static int ax88179_set_eee(struct net_device *net, struct ethtool_eee *edata)
{
	struct usbnet *dev = netdev_priv(net);
	struct ax88179_data *priv = dev->driver_priv;
	int ret;

	priv->eee_enabled = edata->eee_enabled;
	if (!priv->eee_enabled) {
		ax88179_disable_eee(dev);
	} else {
		priv->eee_enabled = ax88179_chk_eee(dev);
		if (!priv->eee_enabled)
			return -EOPNOTSUPP;

		ax88179_enable_eee(dev);
	}

	ret = ax88179_ethtool_set_eee(dev, edata);
	if (ret)
		return ret;

	mii_nway_restart(&dev->mii);

	usbnet_link_change(dev, 0, 0);

	return ret;
}

static int ax88179_ioctl(struct net_device *net, struct ifreq *rq, int cmd)
{
	struct usbnet *dev = netdev_priv(net);
	return generic_mii_ioctl(&dev->mii, if_mii(rq), cmd, NULL);
}

static const struct ethtool_ops ax88179_ethtool_ops = {
	.get_link		= ethtool_op_get_link,
	.get_msglevel		= usbnet_get_msglevel,
	.set_msglevel		= usbnet_set_msglevel,
	.get_wol		= ax88179_get_wol,
	.set_wol		= ax88179_set_wol,
	.get_eeprom_len		= ax88179_get_eeprom_len,
	.get_eeprom		= ax88179_get_eeprom,
	.set_eeprom		= ax88179_set_eeprom,
	.get_eee		= ax88179_get_eee,
	.set_eee		= ax88179_set_eee,
	.nway_reset		= usbnet_nway_reset,
	.get_link_ksettings	= ax88179_get_link_ksettings,
	.set_link_ksettings	= ax88179_set_link_ksettings,
	.get_ts_info		= ethtool_op_get_ts_info,
};

static void ax88179_set_multicast(struct net_device *net)
{
	struct usbnet *dev = netdev_priv(net);
	struct ax88179_data *data = dev->driver_priv;
	u8 *m_filter = ((u8 *)dev->data);

	data->rxctl = (AX_RX_CTL_START | AX_RX_CTL_AB | AX_RX_CTL_IPE);

	if (net->flags & IFF_PROMISC) {
		data->rxctl |= AX_RX_CTL_PRO;
	} else if (net->flags & IFF_ALLMULTI ||
		   netdev_mc_count(net) > AX_MAX_MCAST) {
		data->rxctl |= AX_RX_CTL_AMALL;
	} else if (netdev_mc_empty(net)) {
		/* just broadcast and directed */
	} else {
		/* We use dev->data for our 8 byte filter buffer
		 * to avoid allocating memory that is tricky to free later
		 */
		u32 crc_bits;
		struct netdev_hw_addr *ha;

		memset(m_filter, 0, AX_MCAST_FLTSIZE);

		netdev_for_each_mc_addr(ha, net) {
			crc_bits = ether_crc(ETH_ALEN, ha->addr) >> 26;
			*(m_filter + (crc_bits >> 3)) |= (1 << (crc_bits & 7));
		}

		ax88179_write_cmd_async(dev, AX_ACCESS_MAC, AX_MULFLTARY,
					AX_MCAST_FLTSIZE, AX_MCAST_FLTSIZE,
					m_filter);

		data->rxctl |= AX_RX_CTL_AM;
	}

	ax88179_write_cmd_async(dev, AX_ACCESS_MAC, AX_RX_CTL,
				2, 2, &data->rxctl);
}

static int
ax88179_set_features(struct net_device *net, netdev_features_t features)
{
	u8 tmp;
	struct usbnet *dev = netdev_priv(net);
	netdev_features_t changed = net->features ^ features;

	if (changed & NETIF_F_IP_CSUM) {
		ax88179_read_cmd(dev, AX_ACCESS_MAC, AX_TXCOE_CTL, 1, 1, &tmp);
		tmp ^= AX_TXCOE_TCP | AX_TXCOE_UDP;
		ax88179_write_cmd(dev, AX_ACCESS_MAC, AX_TXCOE_CTL, 1, 1, &tmp);
	}

	if (changed & NETIF_F_IPV6_CSUM) {
		ax88179_read_cmd(dev, AX_ACCESS_MAC, AX_TXCOE_CTL, 1, 1, &tmp);
		tmp ^= AX_TXCOE_TCPV6 | AX_TXCOE_UDPV6;
		ax88179_write_cmd(dev, AX_ACCESS_MAC, AX_TXCOE_CTL, 1, 1, &tmp);
	}

	if (changed & NETIF_F_RXCSUM) {
		ax88179_read_cmd(dev, AX_ACCESS_MAC, AX_RXCOE_CTL, 1, 1, &tmp);
		tmp ^= AX_RXCOE_IP | AX_RXCOE_TCP | AX_RXCOE_UDP |
		       AX_RXCOE_TCPV6 | AX_RXCOE_UDPV6;
		ax88179_write_cmd(dev, AX_ACCESS_MAC, AX_RXCOE_CTL, 1, 1, &tmp);
	}

	return 0;
}

static int ax88179_change_mtu(struct net_device *net, int new_mtu)
{
	struct usbnet *dev = netdev_priv(net);
	u16 tmp16;

	net->mtu = new_mtu;
	dev->hard_mtu = net->mtu + net->hard_header_len;

	if (net->mtu > 1500) {
		ax88179_read_cmd(dev, AX_ACCESS_MAC, AX_MEDIUM_STATUS_MODE,
				 2, 2, &tmp16);
		tmp16 |= AX_MEDIUM_JUMBO_EN;
		ax88179_write_cmd(dev, AX_ACCESS_MAC, AX_MEDIUM_STATUS_MODE,
				  2, 2, &tmp16);
	} else {
		ax88179_read_cmd(dev, AX_ACCESS_MAC, AX_MEDIUM_STATUS_MODE,
				 2, 2, &tmp16);
		tmp16 &= ~AX_MEDIUM_JUMBO_EN;
		ax88179_write_cmd(dev, AX_ACCESS_MAC, AX_MEDIUM_STATUS_MODE,
				  2, 2, &tmp16);
	}

	/* max qlen depend on hard_mtu and rx_urb_size */
	usbnet_update_max_qlen(dev);

	return 0;
}

static int ax88179_set_mac_addr(struct net_device *net, void *p)
{
	struct usbnet *dev = netdev_priv(net);
	struct sockaddr *addr = p;
	int ret;

	if (netif_running(net))
		return -EBUSY;
	if (!is_valid_ether_addr(addr->sa_data))
		return -EADDRNOTAVAIL;

	eth_hw_addr_set(net, addr->sa_data);

	/* Set the MAC address */
	ret = ax88179_write_cmd(dev, AX_ACCESS_MAC, AX_NODE_ID, ETH_ALEN,
				 ETH_ALEN, net->dev_addr);
	if (ret < 0)
		return ret;

	return 0;
}

static const struct net_device_ops ax88179_netdev_ops = {
	.ndo_open		= usbnet_open,
	.ndo_stop		= usbnet_stop,
	.ndo_start_xmit		= usbnet_start_xmit,
	.ndo_tx_timeout		= usbnet_tx_timeout,
	.ndo_get_stats64	= dev_get_tstats64,
	.ndo_change_mtu		= ax88179_change_mtu,
	.ndo_set_mac_address	= ax88179_set_mac_addr,
	.ndo_validate_addr	= eth_validate_addr,
	.ndo_eth_ioctl		= ax88179_ioctl,
	.ndo_set_rx_mode	= ax88179_set_multicast,
	.ndo_set_features	= ax88179_set_features,
};

static int ax88179_check_eeprom(struct usbnet *dev)
{
	u8 i, buf, eeprom[20];
	u16 csum, delay = HZ / 10;
	unsigned long jtimeout;

	/* Read EEPROM content */
	for (i = 0; i < 6; i++) {
		buf = i;
		if (ax88179_write_cmd(dev, AX_ACCESS_MAC, AX_SROM_ADDR,
				      1, 1, &buf) < 0)
			return -EINVAL;

		buf = EEP_RD;
		if (ax88179_write_cmd(dev, AX_ACCESS_MAC, AX_SROM_CMD,
				      1, 1, &buf) < 0)
			return -EINVAL;

		jtimeout = jiffies + delay;
		do {
			ax88179_read_cmd(dev, AX_ACCESS_MAC, AX_SROM_CMD,
					 1, 1, &buf);

			if (time_after(jiffies, jtimeout))
				return -EINVAL;

		} while (buf & EEP_BUSY);

		__ax88179_read_cmd(dev, AX_ACCESS_MAC, AX_SROM_DATA_LOW,
				   2, 2, &eeprom[i * 2]);

		if ((i == 0) && (eeprom[0] == 0xFF))
			return -EINVAL;
	}

	csum = eeprom[6] + eeprom[7] + eeprom[8] + eeprom[9];
	csum = (csum >> 8) + (csum & 0xff);
	if ((csum + eeprom[10]) != 0xff)
		return -EINVAL;

	return 0;
}

static int ax88179_check_efuse(struct usbnet *dev, u16 *ledmode)
{
	u8	i;
	u8	efuse[64];
	u16	csum = 0;

	if (ax88179_read_cmd(dev, AX_ACCESS_EFUS, 0, 64, 64, efuse) < 0)
		return -EINVAL;

	if (*efuse == 0xFF)
		return -EINVAL;

	for (i = 0; i < 64; i++)
		csum = csum + efuse[i];

	while (csum > 255)
		csum = (csum & 0x00FF) + ((csum >> 8) & 0x00FF);

	if (csum != 0xFF)
		return -EINVAL;

	*ledmode = (efuse[51] << 8) | efuse[52];

	return 0;
}

static int ax88179_convert_old_led(struct usbnet *dev, u16 *ledvalue)
{
	u16 led;

	/* Loaded the old eFuse LED Mode */
	if (ax88179_read_cmd(dev, AX_ACCESS_EEPROM, 0x3C, 1, 2, &led) < 0)
		return -EINVAL;

	led >>= 8;
	switch (led) {
	case 0xFF:
		led = LED0_ACTIVE | LED1_LINK_10 | LED1_LINK_100 |
		      LED1_LINK_1000 | LED2_ACTIVE | LED2_LINK_10 |
		      LED2_LINK_100 | LED2_LINK_1000 | LED_VALID;
		break;
	case 0xFE:
		led = LED0_ACTIVE | LED1_LINK_1000 | LED2_LINK_100 | LED_VALID;
		break;
	case 0xFD:
		led = LED0_ACTIVE | LED1_LINK_1000 | LED2_LINK_100 |
		      LED2_LINK_10 | LED_VALID;
		break;
	case 0xFC:
		led = LED0_ACTIVE | LED1_ACTIVE | LED1_LINK_1000 | LED2_ACTIVE |
		      LED2_LINK_100 | LED2_LINK_10 | LED_VALID;
		break;
	default:
		led = LED0_ACTIVE | LED1_LINK_10 | LED1_LINK_100 |
		      LED1_LINK_1000 | LED2_ACTIVE | LED2_LINK_10 |
		      LED2_LINK_100 | LED2_LINK_1000 | LED_VALID;
		break;
	}

	*ledvalue = led;

	return 0;
}

static int ax88179_led_setting(struct usbnet *dev)
{
	u8 ledfd, value = 0;
	u16 tmp, ledact, ledlink, ledvalue = 0, delay = HZ / 10;
	unsigned long jtimeout;

	/* Check AX88179 version. UA1 or UA2*/
	ax88179_read_cmd(dev, AX_ACCESS_MAC, GENERAL_STATUS, 1, 1, &value);

	if (!(value & AX_SECLD)) {	/* UA1 */
		value = AX_GPIO_CTRL_GPIO3EN | AX_GPIO_CTRL_GPIO2EN |
			AX_GPIO_CTRL_GPIO1EN;
		if (ax88179_write_cmd(dev, AX_ACCESS_MAC, AX_GPIO_CTRL,
				      1, 1, &value) < 0)
			return -EINVAL;
	}

	/* Check EEPROM */
	if (!ax88179_check_eeprom(dev)) {
		value = 0x42;
		if (ax88179_write_cmd(dev, AX_ACCESS_MAC, AX_SROM_ADDR,
				      1, 1, &value) < 0)
			return -EINVAL;

		value = EEP_RD;
		if (ax88179_write_cmd(dev, AX_ACCESS_MAC, AX_SROM_CMD,
				      1, 1, &value) < 0)
			return -EINVAL;

		jtimeout = jiffies + delay;
		do {
			ax88179_read_cmd(dev, AX_ACCESS_MAC, AX_SROM_CMD,
					 1, 1, &value);

			if (time_after(jiffies, jtimeout))
				return -EINVAL;

		} while (value & EEP_BUSY);

		ax88179_read_cmd(dev, AX_ACCESS_MAC, AX_SROM_DATA_HIGH,
				 1, 1, &value);
		ledvalue = (value << 8);

		ax88179_read_cmd(dev, AX_ACCESS_MAC, AX_SROM_DATA_LOW,
				 1, 1, &value);
		ledvalue |= value;

		/* load internal ROM for defaule setting */
		if ((ledvalue == 0xFFFF) || ((ledvalue & LED_VALID) == 0))
			ax88179_convert_old_led(dev, &ledvalue);

	} else if (!ax88179_check_efuse(dev, &ledvalue)) {
		if ((ledvalue == 0xFFFF) || ((ledvalue & LED_VALID) == 0))
			ax88179_convert_old_led(dev, &ledvalue);
	} else {
		ax88179_convert_old_led(dev, &ledvalue);
	}

	tmp = GMII_PHY_PGSEL_EXT;
	ax88179_write_cmd(dev, AX_ACCESS_PHY, AX88179_PHY_ID,
			  GMII_PHY_PAGE_SELECT, 2, &tmp);

	tmp = 0x2c;
	ax88179_write_cmd(dev, AX_ACCESS_PHY, AX88179_PHY_ID,
			  GMII_PHYPAGE, 2, &tmp);

	ax88179_read_cmd(dev, AX_ACCESS_PHY, AX88179_PHY_ID,
			 GMII_LED_ACT, 2, &ledact);

	ax88179_read_cmd(dev, AX_ACCESS_PHY, AX88179_PHY_ID,
			 GMII_LED_LINK, 2, &ledlink);

	ledact &= GMII_LED_ACTIVE_MASK;
	ledlink &= GMII_LED_LINK_MASK;

	if (ledvalue & LED0_ACTIVE)
		ledact |= GMII_LED0_ACTIVE;

	if (ledvalue & LED1_ACTIVE)
		ledact |= GMII_LED1_ACTIVE;

	if (ledvalue & LED2_ACTIVE)
		ledact |= GMII_LED2_ACTIVE;

	if (ledvalue & LED0_LINK_10)
		ledlink |= GMII_LED0_LINK_10;

	if (ledvalue & LED1_LINK_10)
		ledlink |= GMII_LED1_LINK_10;

	if (ledvalue & LED2_LINK_10)
		ledlink |= GMII_LED2_LINK_10;

	if (ledvalue & LED0_LINK_100)
		ledlink |= GMII_LED0_LINK_100;

	if (ledvalue & LED1_LINK_100)
		ledlink |= GMII_LED1_LINK_100;

	if (ledvalue & LED2_LINK_100)
		ledlink |= GMII_LED2_LINK_100;

	if (ledvalue & LED0_LINK_1000)
		ledlink |= GMII_LED0_LINK_1000;

	if (ledvalue & LED1_LINK_1000)
		ledlink |= GMII_LED1_LINK_1000;

	if (ledvalue & LED2_LINK_1000)
		ledlink |= GMII_LED2_LINK_1000;

	tmp = ledact;
	ax88179_write_cmd(dev, AX_ACCESS_PHY, AX88179_PHY_ID,
			  GMII_LED_ACT, 2, &tmp);

	tmp = ledlink;
	ax88179_write_cmd(dev, AX_ACCESS_PHY, AX88179_PHY_ID,
			  GMII_LED_LINK, 2, &tmp);

	tmp = GMII_PHY_PGSEL_PAGE0;
	ax88179_write_cmd(dev, AX_ACCESS_PHY, AX88179_PHY_ID,
			  GMII_PHY_PAGE_SELECT, 2, &tmp);

	/* LED full duplex setting */
	ledfd = 0;
	if (ledvalue & LED0_FD)
		ledfd |= 0x01;
	else if ((ledvalue & LED0_USB3_MASK) == 0)
		ledfd |= 0x02;

	if (ledvalue & LED1_FD)
		ledfd |= 0x04;
	else if ((ledvalue & LED1_USB3_MASK) == 0)
		ledfd |= 0x08;

	if (ledvalue & LED2_FD)
		ledfd |= 0x10;
	else if ((ledvalue & LED2_USB3_MASK) == 0)
		ledfd |= 0x20;

	ax88179_write_cmd(dev, AX_ACCESS_MAC, AX_LEDCTRL, 1, 1, &ledfd);

	return 0;
}

static void ax88179_get_mac_addr(struct usbnet *dev)
{
	u8 mac[ETH_ALEN];

	memset(mac, 0, sizeof(mac));

	/* Maybe the boot loader passed the MAC address via device tree */
	if (!eth_platform_get_mac_address(&dev->udev->dev, mac)) {
		netif_dbg(dev, ifup, dev->net,
			  "MAC address read from device tree");
	} else {
		ax88179_read_cmd(dev, AX_ACCESS_MAC, AX_NODE_ID, ETH_ALEN,
				 ETH_ALEN, mac);
		netif_dbg(dev, ifup, dev->net,
			  "MAC address read from ASIX chip");
	}

	if (is_valid_ether_addr(mac)) {
		eth_hw_addr_set(dev->net, mac);
		if (!is_local_ether_addr(mac))
			dev->net->addr_assign_type = NET_ADDR_PERM;
	} else {
		netdev_info(dev->net, "invalid MAC address, using random\n");
		eth_hw_addr_random(dev->net);
	}

	ax88179_write_cmd(dev, AX_ACCESS_MAC, AX_NODE_ID, ETH_ALEN, ETH_ALEN,
			  dev->net->dev_addr);
}

static int ax88179_bind(struct usbnet *dev, struct usb_interface *intf)
{
	struct ax88179_data *ax179_data;

	usbnet_get_endpoints(dev, intf);

	ax179_data = kzalloc(sizeof(*ax179_data), GFP_KERNEL);
	if (!ax179_data)
		return -ENOMEM;

	dev->driver_priv = ax179_data;

	dev->net->netdev_ops = &ax88179_netdev_ops;
	dev->net->ethtool_ops = &ax88179_ethtool_ops;
	dev->net->needed_headroom = 8;
	dev->net->max_mtu = 4088;

	/* Initialize MII structure */
	dev->mii.dev = dev->net;
	dev->mii.mdio_read = ax88179_mdio_read;
	dev->mii.mdio_write = ax88179_mdio_write;
	dev->mii.phy_id_mask = 0xff;
	dev->mii.reg_num_mask = 0xff;
	dev->mii.phy_id = 0x03;
	dev->mii.supports_gmii = 1;

	dev->net->features |= NETIF_F_SG | NETIF_F_IP_CSUM |
			      NETIF_F_IPV6_CSUM | NETIF_F_RXCSUM | NETIF_F_TSO;

	dev->net->hw_features |= dev->net->features;

	netif_set_tso_max_size(dev->net, 16384);

	ax88179_reset(dev);

	return 0;
}

static void ax88179_unbind(struct usbnet *dev, struct usb_interface *intf)
{
	struct ax88179_data *ax179_data = dev->driver_priv;
	u16 tmp16;

	/* Configure RX control register => stop operation */
	tmp16 = AX_RX_CTL_STOP;
	ax88179_write_cmd(dev, AX_ACCESS_MAC, AX_RX_CTL, 2, 2, &tmp16);

	tmp16 = 0;
	ax88179_write_cmd(dev, AX_ACCESS_MAC, AX_CLK_SELECT, 1, 1, &tmp16);

	/* Power down ethernet PHY */
	tmp16 = 0;
	ax88179_write_cmd(dev, AX_ACCESS_MAC, AX_PHYPWR_RSTCTL, 2, 2, &tmp16);

	kfree(ax179_data);
}

static void
ax88179_rx_checksum(struct sk_buff *skb, u32 *pkt_hdr)
{
	skb->ip_summed = CHECKSUM_NONE;

	/* checksum error bit is set */
	if ((*pkt_hdr & AX_RXHDR_L3CSUM_ERR) ||
	    (*pkt_hdr & AX_RXHDR_L4CSUM_ERR))
		return;

	/* It must be a TCP or UDP packet with a valid checksum */
	if (((*pkt_hdr & AX_RXHDR_L4_TYPE_MASK) == AX_RXHDR_L4_TYPE_TCP) ||
	    ((*pkt_hdr & AX_RXHDR_L4_TYPE_MASK) == AX_RXHDR_L4_TYPE_UDP))
		skb->ip_summed = CHECKSUM_UNNECESSARY;
}

static int ax88179_rx_fixup(struct usbnet *dev, struct sk_buff *skb)
{
	struct sk_buff *ax_skb;
	int pkt_cnt;
	u32 rx_hdr;
	u16 hdr_off;
	u32 *pkt_hdr;

	/* At the end of the SKB, there's a header telling us how many packets
	 * are bundled into this buffer and where we can find an array of
	 * per-packet metadata (which contains elements encoded into u16).
	 */

	/* SKB contents for current firmware:
	 *   <packet 1> <padding>
	 *   ...
	 *   <packet N> <padding>
	 *   <per-packet metadata entry 1> <dummy header>
	 *   ...
	 *   <per-packet metadata entry N> <dummy header>
	 *   <padding2> <rx_hdr>
	 *
	 * where:
	 *   <packet N> contains pkt_len bytes:
	 *		2 bytes of IP alignment pseudo header
	 *		packet received
	 *   <per-packet metadata entry N> contains 4 bytes:
	 *		pkt_len and fields AX_RXHDR_*
	 *   <padding>	0-7 bytes to terminate at
	 *		8 bytes boundary (64-bit).
	 *   <padding2> 4 bytes to make rx_hdr terminate at
	 *		8 bytes boundary (64-bit)
	 *   <dummy-header> contains 4 bytes:
	 *		pkt_len=0 and AX_RXHDR_DROP_ERR
	 *   <rx-hdr>	contains 4 bytes:
	 *		pkt_cnt and hdr_off (offset of
	 *		  <per-packet metadata entry 1>)
	 *
	 * pkt_cnt is number of entrys in the per-packet metadata.
	 * In current firmware there is 2 entrys per packet.
	 * The first points to the packet and the
	 *  second is a dummy header.
	 * This was done probably to align fields in 64-bit and
	 *  maintain compatibility with old firmware.
	 * This code assumes that <dummy header> and <padding2> are
	 *  optional.
	 */

	if (skb->len < 4)
		return 0;
	skb_trim(skb, skb->len - 4);
	rx_hdr = get_unaligned_le32(skb_tail_pointer(skb));
	pkt_cnt = (u16)rx_hdr;
	hdr_off = (u16)(rx_hdr >> 16);

	if (pkt_cnt == 0)
		return 0;

	/* Make sure that the bounds of the metadata array are inside the SKB
	 * (and in front of the counter at the end).
	 */
	if (pkt_cnt * 4 + hdr_off > skb->len)
		return 0;
	pkt_hdr = (u32 *)(skb->data + hdr_off);

	/* Packets must not overlap the metadata array */
	skb_trim(skb, hdr_off);

	for (; pkt_cnt > 0; pkt_cnt--, pkt_hdr++) {
		u16 pkt_len_plus_padd;
		u16 pkt_len;

		le32_to_cpus(pkt_hdr);
		pkt_len = (*pkt_hdr >> 16) & 0x1fff;
		pkt_len_plus_padd = (pkt_len + 7) & 0xfff8;

		/* Skip dummy header used for alignment
		 */
		if (pkt_len == 0)
			continue;

		if (pkt_len_plus_padd > skb->len)
			return 0;

		/* Check CRC or runt packet */
		if ((*pkt_hdr & (AX_RXHDR_CRC_ERR | AX_RXHDR_DROP_ERR)) ||
		    pkt_len < 2 + ETH_HLEN) {
			dev->net->stats.rx_errors++;
			skb_pull(skb, pkt_len_plus_padd);
			continue;
		}

		/* last packet */
		if (pkt_len_plus_padd == skb->len) {
			skb_trim(skb, pkt_len);

			/* Skip IP alignment pseudo header */
			skb_pull(skb, 2);

			ax88179_rx_checksum(skb, pkt_hdr);
			return 1;
		}

		ax_skb = netdev_alloc_skb_ip_align(dev->net, pkt_len);
		if (!ax_skb)
			return 0;
		skb_put(ax_skb, pkt_len);
		memcpy(ax_skb->data, skb->data + 2, pkt_len);

		ax88179_rx_checksum(ax_skb, pkt_hdr);
		usbnet_skb_return(dev, ax_skb);

		skb_pull(skb, pkt_len_plus_padd);
	}

	return 0;
}

static struct sk_buff *
ax88179_tx_fixup(struct usbnet *dev, struct sk_buff *skb, gfp_t flags)
{
	u32 tx_hdr1, tx_hdr2;
	int frame_size = dev->maxpacket;
	int headroom;
	void *ptr;

	tx_hdr1 = skb->len;
	tx_hdr2 = skb_shinfo(skb)->gso_size; /* Set TSO mss */
	if (((skb->len + 8) % frame_size) == 0)
		tx_hdr2 |= 0x80008000;	/* Enable padding */

	headroom = skb_headroom(skb) - 8;

	if ((dev->net->features & NETIF_F_SG) && skb_linearize(skb))
		return NULL;

	if ((skb_header_cloned(skb) || headroom < 0) &&
	    pskb_expand_head(skb, headroom < 0 ? 8 : 0, 0, GFP_ATOMIC)) {
		dev_kfree_skb_any(skb);
		return NULL;
	}

	ptr = skb_push(skb, 8);
	put_unaligned_le32(tx_hdr1, ptr);
	put_unaligned_le32(tx_hdr2, ptr + 4);

	usbnet_set_skb_tx_stats(skb, (skb_shinfo(skb)->gso_segs ?: 1), 0);

	return skb;
}

static int ax88179_link_reset(struct usbnet *dev)
{
	struct ax88179_data *ax179_data = dev->driver_priv;
	u8 tmp[5], link_sts;
	u16 mode, tmp16, delay = HZ / 10;
	u32 tmp32 = 0x40000000;
	unsigned long jtimeout;

	jtimeout = jiffies + delay;
	while (tmp32 & 0x40000000) {
		mode = 0;
		ax88179_write_cmd(dev, AX_ACCESS_MAC, AX_RX_CTL, 2, 2, &mode);
		ax88179_write_cmd(dev, AX_ACCESS_MAC, AX_RX_CTL, 2, 2,
				  &ax179_data->rxctl);

		/*link up, check the usb device control TX FIFO full or empty*/
		ax88179_read_cmd(dev, 0x81, 0x8c, 0, 4, &tmp32);

		if (time_after(jiffies, jtimeout))
			return 0;
	}

	mode = AX_MEDIUM_RECEIVE_EN | AX_MEDIUM_TXFLOW_CTRLEN |
	       AX_MEDIUM_RXFLOW_CTRLEN;

	ax88179_read_cmd(dev, AX_ACCESS_MAC, PHYSICAL_LINK_STATUS,
			 1, 1, &link_sts);

	ax88179_read_cmd(dev, AX_ACCESS_PHY, AX88179_PHY_ID,
			 GMII_PHY_PHYSR, 2, &tmp16);

	if (!(tmp16 & GMII_PHY_PHYSR_LINK)) {
		return 0;
	} else if (GMII_PHY_PHYSR_GIGA == (tmp16 & GMII_PHY_PHYSR_SMASK)) {
		mode |= AX_MEDIUM_GIGAMODE | AX_MEDIUM_EN_125MHZ;
		if (dev->net->mtu > 1500)
			mode |= AX_MEDIUM_JUMBO_EN;

		if (link_sts & AX_USB_SS)
			memcpy(tmp, &AX88179_BULKIN_SIZE[0], 5);
		else if (link_sts & AX_USB_HS)
			memcpy(tmp, &AX88179_BULKIN_SIZE[1], 5);
		else
			memcpy(tmp, &AX88179_BULKIN_SIZE[3], 5);
	} else if (GMII_PHY_PHYSR_100 == (tmp16 & GMII_PHY_PHYSR_SMASK)) {
		mode |= AX_MEDIUM_PS;

		if (link_sts & (AX_USB_SS | AX_USB_HS))
			memcpy(tmp, &AX88179_BULKIN_SIZE[2], 5);
		else
			memcpy(tmp, &AX88179_BULKIN_SIZE[3], 5);
	} else {
		memcpy(tmp, &AX88179_BULKIN_SIZE[3], 5);
	}

	/* RX bulk configuration */
	ax88179_write_cmd(dev, AX_ACCESS_MAC, AX_RX_BULKIN_QCTRL, 5, 5, tmp);

	dev->rx_urb_size = (1024 * (tmp[3] + 2));

	if (tmp16 & GMII_PHY_PHYSR_FULL)
		mode |= AX_MEDIUM_FULL_DUPLEX;
	ax88179_write_cmd(dev, AX_ACCESS_MAC, AX_MEDIUM_STATUS_MODE,
			  2, 2, &mode);

	ax179_data->eee_enabled = ax88179_chk_eee(dev);

	netif_carrier_on(dev->net);

	return 0;
}

static int ax88179_reset(struct usbnet *dev)
{
	u8 buf[5];
	u16 *tmp16;
	u8 *tmp;
	struct ax88179_data *ax179_data = dev->driver_priv;
	struct ethtool_eee eee_data;

	tmp16 = (u16 *)buf;
	tmp = (u8 *)buf;

	/* Power up ethernet PHY */
	*tmp16 = 0;
	ax88179_write_cmd(dev, AX_ACCESS_MAC, AX_PHYPWR_RSTCTL, 2, 2, tmp16);

	*tmp16 = AX_PHYPWR_RSTCTL_IPRL;
	ax88179_write_cmd(dev, AX_ACCESS_MAC, AX_PHYPWR_RSTCTL, 2, 2, tmp16);
	msleep(500);

	*tmp = AX_CLK_SELECT_ACS | AX_CLK_SELECT_BCS;
	ax88179_write_cmd(dev, AX_ACCESS_MAC, AX_CLK_SELECT, 1, 1, tmp);
	msleep(200);

	/* Ethernet PHY Auto Detach*/
	ax88179_auto_detach(dev);

	/* Read MAC address from DTB or asix chip */
	ax88179_get_mac_addr(dev);
	memcpy(dev->net->perm_addr, dev->net->dev_addr, ETH_ALEN);

	/* RX bulk configuration */
	memcpy(tmp, &AX88179_BULKIN_SIZE[0], 5);
	ax88179_write_cmd(dev, AX_ACCESS_MAC, AX_RX_BULKIN_QCTRL, 5, 5, tmp);

	dev->rx_urb_size = 1024 * 20;

	*tmp = 0x34;
	ax88179_write_cmd(dev, AX_ACCESS_MAC, AX_PAUSE_WATERLVL_LOW, 1, 1, tmp);

	*tmp = 0x52;
	ax88179_write_cmd(dev, AX_ACCESS_MAC, AX_PAUSE_WATERLVL_HIGH,
			  1, 1, tmp);

	/* Enable checksum offload */
	*tmp = AX_RXCOE_IP | AX_RXCOE_TCP | AX_RXCOE_UDP |
	       AX_RXCOE_TCPV6 | AX_RXCOE_UDPV6;
	ax88179_write_cmd(dev, AX_ACCESS_MAC, AX_RXCOE_CTL, 1, 1, tmp);

	*tmp = AX_TXCOE_IP | AX_TXCOE_TCP | AX_TXCOE_UDP |
	       AX_TXCOE_TCPV6 | AX_TXCOE_UDPV6;
	ax88179_write_cmd(dev, AX_ACCESS_MAC, AX_TXCOE_CTL, 1, 1, tmp);

	/* Configure RX control register => start operation */
	*tmp16 = AX_RX_CTL_DROPCRCERR | AX_RX_CTL_IPE | AX_RX_CTL_START |
		 AX_RX_CTL_AP | AX_RX_CTL_AMALL | AX_RX_CTL_AB;
	ax88179_write_cmd(dev, AX_ACCESS_MAC, AX_RX_CTL, 2, 2, tmp16);

	*tmp = AX_MONITOR_MODE_PMETYPE | AX_MONITOR_MODE_PMEPOL |
	       AX_MONITOR_MODE_RWMP;
	ax88179_write_cmd(dev, AX_ACCESS_MAC, AX_MONITOR_MOD, 1, 1, tmp);

	/* Configure default medium type => giga */
	*tmp16 = AX_MEDIUM_RECEIVE_EN | AX_MEDIUM_TXFLOW_CTRLEN |
		 AX_MEDIUM_RXFLOW_CTRLEN | AX_MEDIUM_FULL_DUPLEX |
		 AX_MEDIUM_GIGAMODE;
	ax88179_write_cmd(dev, AX_ACCESS_MAC, AX_MEDIUM_STATUS_MODE,
			  2, 2, tmp16);

	/* Check if WoL is supported */
	ax179_data->wol_supported = 0;
	if (ax88179_read_cmd(dev, AX_ACCESS_MAC, AX_MONITOR_MOD,
			     1, 1, &tmp) > 0)
		ax179_data->wol_supported = WAKE_MAGIC | WAKE_PHY;

	ax88179_led_setting(dev);

	ax179_data->eee_enabled = 0;
	ax179_data->eee_active = 0;

	ax88179_disable_eee(dev);

	ax88179_ethtool_get_eee(dev, &eee_data);
	eee_data.advertised = 0;
	ax88179_ethtool_set_eee(dev, &eee_data);

	/* Restart autoneg */
	mii_nway_restart(&dev->mii);

	usbnet_link_change(dev, 0, 0);

	return 0;
}

static int ax88179_net_reset(struct usbnet *dev)
{
<<<<<<< HEAD
	struct ax88179_data *ax179_data = dev->driver_priv;

	if (ax179_data->initialized)
		ax88179_reset(dev);
	else
		ax179_data->initialized = 1;
=======
	u16 tmp16;

	ax88179_read_cmd(dev, AX_ACCESS_PHY, AX88179_PHY_ID, GMII_PHY_PHYSR,
			 2, &tmp16);
	if (tmp16) {
		ax88179_read_cmd(dev, AX_ACCESS_MAC, AX_MEDIUM_STATUS_MODE,
				 2, 2, &tmp16);
		if (!(tmp16 & AX_MEDIUM_RECEIVE_EN)) {
			tmp16 |= AX_MEDIUM_RECEIVE_EN;
			ax88179_write_cmd(dev, AX_ACCESS_MAC, AX_MEDIUM_STATUS_MODE,
					  2, 2, &tmp16);
		}
	} else {
		ax88179_reset(dev);
	}
>>>>>>> edca080b

	return 0;
}

static int ax88179_stop(struct usbnet *dev)
{
	u16 tmp16;

	ax88179_read_cmd(dev, AX_ACCESS_MAC, AX_MEDIUM_STATUS_MODE,
			 2, 2, &tmp16);
	tmp16 &= ~AX_MEDIUM_RECEIVE_EN;
	ax88179_write_cmd(dev, AX_ACCESS_MAC, AX_MEDIUM_STATUS_MODE,
			  2, 2, &tmp16);

	return 0;
}

static const struct driver_info ax88179_info = {
	.description = "ASIX AX88179 USB 3.0 Gigabit Ethernet",
	.bind = ax88179_bind,
	.unbind = ax88179_unbind,
	.status = ax88179_status,
	.link_reset = ax88179_link_reset,
	.reset = ax88179_net_reset,
	.stop = ax88179_stop,
	.flags = FLAG_ETHER | FLAG_FRAMING_AX,
	.rx_fixup = ax88179_rx_fixup,
	.tx_fixup = ax88179_tx_fixup,
};

static const struct driver_info ax88178a_info = {
	.description = "ASIX AX88178A USB 2.0 Gigabit Ethernet",
	.bind = ax88179_bind,
	.unbind = ax88179_unbind,
	.status = ax88179_status,
	.link_reset = ax88179_link_reset,
	.reset = ax88179_net_reset,
	.stop = ax88179_stop,
	.flags = FLAG_ETHER | FLAG_FRAMING_AX,
	.rx_fixup = ax88179_rx_fixup,
	.tx_fixup = ax88179_tx_fixup,
};

static const struct driver_info cypress_GX3_info = {
	.description = "Cypress GX3 SuperSpeed to Gigabit Ethernet Controller",
	.bind = ax88179_bind,
	.unbind = ax88179_unbind,
	.status = ax88179_status,
	.link_reset = ax88179_link_reset,
	.reset = ax88179_net_reset,
	.stop = ax88179_stop,
	.flags = FLAG_ETHER | FLAG_FRAMING_AX,
	.rx_fixup = ax88179_rx_fixup,
	.tx_fixup = ax88179_tx_fixup,
};

static const struct driver_info dlink_dub1312_info = {
	.description = "D-Link DUB-1312 USB 3.0 to Gigabit Ethernet Adapter",
	.bind = ax88179_bind,
	.unbind = ax88179_unbind,
	.status = ax88179_status,
	.link_reset = ax88179_link_reset,
	.reset = ax88179_net_reset,
	.stop = ax88179_stop,
	.flags = FLAG_ETHER | FLAG_FRAMING_AX,
	.rx_fixup = ax88179_rx_fixup,
	.tx_fixup = ax88179_tx_fixup,
};

static const struct driver_info sitecom_info = {
	.description = "Sitecom USB 3.0 to Gigabit Adapter",
	.bind = ax88179_bind,
	.unbind = ax88179_unbind,
	.status = ax88179_status,
	.link_reset = ax88179_link_reset,
	.reset = ax88179_net_reset,
	.stop = ax88179_stop,
	.flags = FLAG_ETHER | FLAG_FRAMING_AX,
	.rx_fixup = ax88179_rx_fixup,
	.tx_fixup = ax88179_tx_fixup,
};

static const struct driver_info samsung_info = {
	.description = "Samsung USB Ethernet Adapter",
	.bind = ax88179_bind,
	.unbind = ax88179_unbind,
	.status = ax88179_status,
	.link_reset = ax88179_link_reset,
	.reset = ax88179_net_reset,
	.stop = ax88179_stop,
	.flags = FLAG_ETHER | FLAG_FRAMING_AX,
	.rx_fixup = ax88179_rx_fixup,
	.tx_fixup = ax88179_tx_fixup,
};

static const struct driver_info lenovo_info = {
	.description = "Lenovo OneLinkDock Gigabit LAN",
	.bind = ax88179_bind,
	.unbind = ax88179_unbind,
	.status = ax88179_status,
	.link_reset = ax88179_link_reset,
	.reset = ax88179_net_reset,
	.stop = ax88179_stop,
	.flags = FLAG_ETHER | FLAG_FRAMING_AX,
	.rx_fixup = ax88179_rx_fixup,
	.tx_fixup = ax88179_tx_fixup,
};

static const struct driver_info belkin_info = {
	.description = "Belkin USB Ethernet Adapter",
	.bind	= ax88179_bind,
	.unbind = ax88179_unbind,
	.status = ax88179_status,
	.link_reset = ax88179_link_reset,
	.reset	= ax88179_net_reset,
	.stop	= ax88179_stop,
	.flags	= FLAG_ETHER | FLAG_FRAMING_AX,
	.rx_fixup = ax88179_rx_fixup,
	.tx_fixup = ax88179_tx_fixup,
};

static const struct driver_info toshiba_info = {
	.description = "Toshiba USB Ethernet Adapter",
	.bind	= ax88179_bind,
	.unbind = ax88179_unbind,
	.status = ax88179_status,
	.link_reset = ax88179_link_reset,
	.reset	= ax88179_net_reset,
	.stop = ax88179_stop,
	.flags	= FLAG_ETHER | FLAG_FRAMING_AX,
	.rx_fixup = ax88179_rx_fixup,
	.tx_fixup = ax88179_tx_fixup,
};

static const struct driver_info mct_info = {
	.description = "MCT USB 3.0 Gigabit Ethernet Adapter",
	.bind	= ax88179_bind,
	.unbind	= ax88179_unbind,
	.status	= ax88179_status,
	.link_reset = ax88179_link_reset,
	.reset	= ax88179_net_reset,
	.stop	= ax88179_stop,
	.flags	= FLAG_ETHER | FLAG_FRAMING_AX,
	.rx_fixup = ax88179_rx_fixup,
	.tx_fixup = ax88179_tx_fixup,
};

static const struct driver_info at_umc2000_info = {
	.description = "AT-UMC2000 USB 3.0/USB 3.1 Gen 1 to Gigabit Ethernet Adapter",
	.bind   = ax88179_bind,
	.unbind = ax88179_unbind,
	.status = ax88179_status,
	.link_reset = ax88179_link_reset,
	.reset  = ax88179_net_reset,
	.stop   = ax88179_stop,
	.flags  = FLAG_ETHER | FLAG_FRAMING_AX,
	.rx_fixup = ax88179_rx_fixup,
	.tx_fixup = ax88179_tx_fixup,
};

static const struct driver_info at_umc200_info = {
	.description = "AT-UMC200 USB 3.0/USB 3.1 Gen 1 to Fast Ethernet Adapter",
	.bind   = ax88179_bind,
	.unbind = ax88179_unbind,
	.status = ax88179_status,
	.link_reset = ax88179_link_reset,
	.reset  = ax88179_net_reset,
	.stop   = ax88179_stop,
	.flags  = FLAG_ETHER | FLAG_FRAMING_AX,
	.rx_fixup = ax88179_rx_fixup,
	.tx_fixup = ax88179_tx_fixup,
};

static const struct driver_info at_umc2000sp_info = {
	.description = "AT-UMC2000/SP USB 3.0/USB 3.1 Gen 1 to Gigabit Ethernet Adapter",
	.bind   = ax88179_bind,
	.unbind = ax88179_unbind,
	.status = ax88179_status,
	.link_reset = ax88179_link_reset,
	.reset  = ax88179_net_reset,
	.stop   = ax88179_stop,
	.flags  = FLAG_ETHER | FLAG_FRAMING_AX,
	.rx_fixup = ax88179_rx_fixup,
	.tx_fixup = ax88179_tx_fixup,
};

static const struct usb_device_id products[] = {
{
	/* ASIX AX88179 10/100/1000 */
	USB_DEVICE_AND_INTERFACE_INFO(0x0b95, 0x1790, 0xff, 0xff, 0),
	.driver_info = (unsigned long)&ax88179_info,
}, {
	/* ASIX AX88178A 10/100/1000 */
	USB_DEVICE_AND_INTERFACE_INFO(0x0b95, 0x178a, 0xff, 0xff, 0),
	.driver_info = (unsigned long)&ax88178a_info,
}, {
	/* Cypress GX3 SuperSpeed to Gigabit Ethernet Bridge Controller */
	USB_DEVICE_AND_INTERFACE_INFO(0x04b4, 0x3610, 0xff, 0xff, 0),
	.driver_info = (unsigned long)&cypress_GX3_info,
}, {
	/* D-Link DUB-1312 USB 3.0 to Gigabit Ethernet Adapter */
	USB_DEVICE_AND_INTERFACE_INFO(0x2001, 0x4a00, 0xff, 0xff, 0),
	.driver_info = (unsigned long)&dlink_dub1312_info,
}, {
	/* Sitecom USB 3.0 to Gigabit Adapter */
	USB_DEVICE_AND_INTERFACE_INFO(0x0df6, 0x0072, 0xff, 0xff, 0),
	.driver_info = (unsigned long)&sitecom_info,
}, {
	/* Samsung USB Ethernet Adapter */
	USB_DEVICE_AND_INTERFACE_INFO(0x04e8, 0xa100, 0xff, 0xff, 0),
	.driver_info = (unsigned long)&samsung_info,
}, {
	/* Lenovo OneLinkDock Gigabit LAN */
	USB_DEVICE_AND_INTERFACE_INFO(0x17ef, 0x304b, 0xff, 0xff, 0),
	.driver_info = (unsigned long)&lenovo_info,
}, {
	/* Belkin B2B128 USB 3.0 Hub + Gigabit Ethernet Adapter */
	USB_DEVICE_AND_INTERFACE_INFO(0x050d, 0x0128, 0xff, 0xff, 0),
	.driver_info = (unsigned long)&belkin_info,
}, {
	/* Toshiba USB 3.0 GBit Ethernet Adapter */
	USB_DEVICE_AND_INTERFACE_INFO(0x0930, 0x0a13, 0xff, 0xff, 0),
	.driver_info = (unsigned long)&toshiba_info,
}, {
	/* Magic Control Technology U3-A9003 USB 3.0 Gigabit Ethernet Adapter */
	USB_DEVICE_AND_INTERFACE_INFO(0x0711, 0x0179, 0xff, 0xff, 0),
	.driver_info = (unsigned long)&mct_info,
}, {
	/* Allied Telesis AT-UMC2000 USB 3.0/USB 3.1 Gen 1 to Gigabit Ethernet Adapter */
	USB_DEVICE_AND_INTERFACE_INFO(0x07c9, 0x000e, 0xff, 0xff, 0),
	.driver_info = (unsigned long)&at_umc2000_info,
}, {
	/* Allied Telesis AT-UMC200 USB 3.0/USB 3.1 Gen 1 to Fast Ethernet Adapter */
	USB_DEVICE_AND_INTERFACE_INFO(0x07c9, 0x000f, 0xff, 0xff, 0),
	.driver_info = (unsigned long)&at_umc200_info,
}, {
	/* Allied Telesis AT-UMC2000/SP USB 3.0/USB 3.1 Gen 1 to Gigabit Ethernet Adapter */
	USB_DEVICE_AND_INTERFACE_INFO(0x07c9, 0x0010, 0xff, 0xff, 0),
	.driver_info = (unsigned long)&at_umc2000sp_info,
},
	{ },
};
MODULE_DEVICE_TABLE(usb, products);

static struct usb_driver ax88179_178a_driver = {
	.name =		"ax88179_178a",
	.id_table =	products,
	.probe =	usbnet_probe,
	.suspend =	ax88179_suspend,
	.resume =	ax88179_resume,
	.reset_resume =	ax88179_resume,
	.disconnect =	ax88179_disconnect,
	.supports_autosuspend = 1,
	.disable_hub_initiated_lpm = 1,
};

module_usb_driver(ax88179_178a_driver);

MODULE_DESCRIPTION("ASIX AX88179/178A based USB 3.0/2.0 Gigabit Ethernet Devices");
MODULE_LICENSE("GPL");<|MERGE_RESOLUTION|>--- conflicted
+++ resolved
@@ -1676,14 +1676,6 @@
 
 static int ax88179_net_reset(struct usbnet *dev)
 {
-<<<<<<< HEAD
-	struct ax88179_data *ax179_data = dev->driver_priv;
-
-	if (ax179_data->initialized)
-		ax88179_reset(dev);
-	else
-		ax179_data->initialized = 1;
-=======
 	u16 tmp16;
 
 	ax88179_read_cmd(dev, AX_ACCESS_PHY, AX88179_PHY_ID, GMII_PHY_PHYSR,
@@ -1699,7 +1691,6 @@
 	} else {
 		ax88179_reset(dev);
 	}
->>>>>>> edca080b
 
 	return 0;
 }
