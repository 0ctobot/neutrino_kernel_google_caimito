// SPDX-License-Identifier: GPL-2.0 OR Linux-OpenIB
/* Copyright (c) 2019 Mellanox Technologies. */

#include "en/params.h"
#include "en/txrx.h"
#include "en/port.h"
#include "en_accel/en_accel.h"
#include "en_accel/ipsec.h"

static bool mlx5e_rx_is_xdp(struct mlx5e_params *params,
			    struct mlx5e_xsk_param *xsk)
{
	return params->xdp_prog || xsk;
}

u16 mlx5e_get_linear_rq_headroom(struct mlx5e_params *params,
				 struct mlx5e_xsk_param *xsk)
{
	u16 headroom;

	if (xsk)
		return xsk->headroom;

	headroom = NET_IP_ALIGN;
	if (mlx5e_rx_is_xdp(params, xsk))
		headroom += XDP_PACKET_HEADROOM;
	else
		headroom += MLX5_RX_HEADROOM;

	return headroom;
}

u32 mlx5e_rx_get_min_frag_sz(struct mlx5e_params *params,
			     struct mlx5e_xsk_param *xsk)
{
	u32 hw_mtu = MLX5E_SW2HW_MTU(params, params->sw_mtu);
	u16 linear_rq_headroom = mlx5e_get_linear_rq_headroom(params, xsk);

	return linear_rq_headroom + hw_mtu;
}

static u32 mlx5e_rx_get_linear_frag_sz(struct mlx5e_params *params,
				       struct mlx5e_xsk_param *xsk)
{
	u32 frag_sz = mlx5e_rx_get_min_frag_sz(params, xsk);

	/* AF_XDP doesn't build SKBs in place. */
	if (!xsk)
		frag_sz = MLX5_SKB_FRAG_SZ(frag_sz);

	/* XDP in mlx5e doesn't support multiple packets per page. AF_XDP is a
	 * special case. It can run with frames smaller than a page, as it
	 * doesn't allocate pages dynamically. However, here we pretend that
	 * fragments are page-sized: it allows to treat XSK frames like pages
	 * by redirecting alloc and free operations to XSK rings and by using
	 * the fact there are no multiple packets per "page" (which is a frame).
	 * The latter is important, because frames may come in a random order,
	 * and we will have trouble assemblying a real page of multiple frames.
	 */
	if (mlx5e_rx_is_xdp(params, xsk))
		frag_sz = max_t(u32, frag_sz, PAGE_SIZE);

	/* Even if we can go with a smaller fragment size, we must not put
	 * multiple packets into a single frame.
	 */
	if (xsk)
		frag_sz = max_t(u32, frag_sz, xsk->chunk_size);

	return frag_sz;
}

u8 mlx5e_mpwqe_log_pkts_per_wqe(struct mlx5e_params *params,
				struct mlx5e_xsk_param *xsk)
{
	u32 linear_frag_sz = mlx5e_rx_get_linear_frag_sz(params, xsk);

	return MLX5_MPWRQ_LOG_WQE_SZ - order_base_2(linear_frag_sz);
}

bool mlx5e_rx_is_linear_skb(struct mlx5e_params *params,
			    struct mlx5e_xsk_param *xsk)
{
	/* AF_XDP allocates SKBs on XDP_PASS - ensure they don't occupy more
	 * than one page. For this, check both with and without xsk.
	 */
	u32 linear_frag_sz = max(mlx5e_rx_get_linear_frag_sz(params, xsk),
				 mlx5e_rx_get_linear_frag_sz(params, NULL));

	return params->packet_merge.type == MLX5E_PACKET_MERGE_NONE &&
		linear_frag_sz <= PAGE_SIZE;
}

bool mlx5e_verify_rx_mpwqe_strides(struct mlx5_core_dev *mdev,
				   u8 log_stride_sz, u8 log_num_strides)
{
	if (log_stride_sz + log_num_strides != MLX5_MPWRQ_LOG_WQE_SZ)
		return false;

	if (log_stride_sz < MLX5_MPWQE_LOG_STRIDE_SZ_BASE ||
	    log_stride_sz > MLX5_MPWQE_LOG_STRIDE_SZ_MAX)
		return false;

	if (log_num_strides > MLX5_MPWQE_LOG_NUM_STRIDES_MAX)
		return false;

	if (MLX5_CAP_GEN(mdev, ext_stride_num_range))
		return log_num_strides >= MLX5_MPWQE_LOG_NUM_STRIDES_EXT_BASE;

	return log_num_strides >= MLX5_MPWQE_LOG_NUM_STRIDES_BASE;
}

bool mlx5e_rx_mpwqe_is_linear_skb(struct mlx5_core_dev *mdev,
				  struct mlx5e_params *params,
				  struct mlx5e_xsk_param *xsk)
{
	s8 log_num_strides;
	u8 log_stride_sz;

	if (!mlx5e_rx_is_linear_skb(params, xsk))
		return false;

	log_stride_sz = order_base_2(mlx5e_rx_get_linear_frag_sz(params, xsk));
	log_num_strides = MLX5_MPWRQ_LOG_WQE_SZ - log_stride_sz;

	return mlx5e_verify_rx_mpwqe_strides(mdev, log_stride_sz, log_num_strides);
}

u8 mlx5e_mpwqe_get_log_rq_size(struct mlx5e_params *params,
			       struct mlx5e_xsk_param *xsk)
{
	u8 log_pkts_per_wqe = mlx5e_mpwqe_log_pkts_per_wqe(params, xsk);

	/* Numbers are unsigned, don't subtract to avoid underflow. */
	if (params->log_rq_mtu_frames <
	    log_pkts_per_wqe + MLX5E_PARAMS_MINIMUM_LOG_RQ_SIZE_MPW)
		return MLX5E_PARAMS_MINIMUM_LOG_RQ_SIZE_MPW;

	return params->log_rq_mtu_frames - log_pkts_per_wqe;
}

u8 mlx5e_shampo_get_log_hd_entry_size(struct mlx5_core_dev *mdev,
				      struct mlx5e_params *params)
{
	return order_base_2(DIV_ROUND_UP(MLX5E_RX_MAX_HEAD, MLX5E_SHAMPO_WQ_BASE_HEAD_ENTRY_SIZE));
}

u8 mlx5e_shampo_get_log_rsrv_size(struct mlx5_core_dev *mdev,
				  struct mlx5e_params *params)
{
	return order_base_2(MLX5E_SHAMPO_WQ_RESRV_SIZE / MLX5E_SHAMPO_WQ_BASE_RESRV_SIZE);
}

u8 mlx5e_shampo_get_log_pkt_per_rsrv(struct mlx5_core_dev *mdev,
				     struct mlx5e_params *params)
{
	u32 resrv_size = BIT(mlx5e_shampo_get_log_rsrv_size(mdev, params)) *
			 PAGE_SIZE;

	return order_base_2(DIV_ROUND_UP(resrv_size, params->sw_mtu));
}

u8 mlx5e_mpwqe_get_log_stride_size(struct mlx5_core_dev *mdev,
				   struct mlx5e_params *params,
				   struct mlx5e_xsk_param *xsk)
{
	if (mlx5e_rx_mpwqe_is_linear_skb(mdev, params, xsk))
		return order_base_2(mlx5e_rx_get_linear_frag_sz(params, xsk));

	return MLX5_MPWRQ_DEF_LOG_STRIDE_SZ(mdev);
}

u8 mlx5e_mpwqe_get_log_num_strides(struct mlx5_core_dev *mdev,
				   struct mlx5e_params *params,
				   struct mlx5e_xsk_param *xsk)
{
	return MLX5_MPWRQ_LOG_WQE_SZ -
		mlx5e_mpwqe_get_log_stride_size(mdev, params, xsk);
}

u8 mlx5e_mpwqe_get_min_wqe_bulk(unsigned int wq_sz)
{
#define UMR_WQE_BULK (2)
	return min_t(unsigned int, UMR_WQE_BULK, wq_sz / 2 - 1);
}

u16 mlx5e_get_rq_headroom(struct mlx5_core_dev *mdev,
			  struct mlx5e_params *params,
			  struct mlx5e_xsk_param *xsk)
{
	u16 linear_headroom = mlx5e_get_linear_rq_headroom(params, xsk);

	if (params->rq_wq_type == MLX5_WQ_TYPE_CYCLIC)
		return linear_headroom;

	if (mlx5e_rx_mpwqe_is_linear_skb(mdev, params, xsk))
		return linear_headroom;

	if (params->packet_merge.type == MLX5E_PACKET_MERGE_SHAMPO)
		return linear_headroom;

	return 0;
}

u16 mlx5e_calc_sq_stop_room(struct mlx5_core_dev *mdev, struct mlx5e_params *params)
{
	bool is_mpwqe = MLX5E_GET_PFLAG(params, MLX5E_PFLAG_SKB_TX_MPWQE);
	u16 stop_room;

<<<<<<< HEAD
	stop_room  = mlx5e_tls_get_stop_room(mdev, params);
=======
	stop_room  = mlx5e_ktls_get_stop_room(mdev, params);
>>>>>>> 88084a3d
	stop_room += mlx5e_stop_room_for_max_wqe(mdev);
	if (is_mpwqe)
		/* A MPWQE can take up to the maximum-sized WQE + all the normal
		 * stop room can be taken if a new packet breaks the active
		 * MPWQE session and allocates its WQEs right away.
		 */
		stop_room += mlx5e_stop_room_for_max_wqe(mdev);

	return stop_room;
}

int mlx5e_validate_params(struct mlx5_core_dev *mdev, struct mlx5e_params *params)
{
	size_t sq_size = 1 << params->log_sq_size;
	u16 stop_room;

	stop_room = mlx5e_calc_sq_stop_room(mdev, params);
	if (stop_room >= sq_size) {
		mlx5_core_err(mdev, "Stop room %u is bigger than the SQ size %zu\n",
			      stop_room, sq_size);
		return -EINVAL;
	}

	return 0;
}

static struct dim_cq_moder mlx5e_get_def_tx_moderation(u8 cq_period_mode)
{
	struct dim_cq_moder moder = {};

	moder.cq_period_mode = cq_period_mode;
	moder.pkts = MLX5E_PARAMS_DEFAULT_TX_CQ_MODERATION_PKTS;
	moder.usec = MLX5E_PARAMS_DEFAULT_TX_CQ_MODERATION_USEC;
	if (cq_period_mode == MLX5_CQ_PERIOD_MODE_START_FROM_CQE)
		moder.usec = MLX5E_PARAMS_DEFAULT_TX_CQ_MODERATION_USEC_FROM_CQE;

	return moder;
}

static struct dim_cq_moder mlx5e_get_def_rx_moderation(u8 cq_period_mode)
{
	struct dim_cq_moder moder = {};

	moder.cq_period_mode = cq_period_mode;
	moder.pkts = MLX5E_PARAMS_DEFAULT_RX_CQ_MODERATION_PKTS;
	moder.usec = MLX5E_PARAMS_DEFAULT_RX_CQ_MODERATION_USEC;
	if (cq_period_mode == MLX5_CQ_PERIOD_MODE_START_FROM_CQE)
		moder.usec = MLX5E_PARAMS_DEFAULT_RX_CQ_MODERATION_USEC_FROM_CQE;

	return moder;
}

static u8 mlx5_to_net_dim_cq_period_mode(u8 cq_period_mode)
{
	return cq_period_mode == MLX5_CQ_PERIOD_MODE_START_FROM_CQE ?
		DIM_CQ_PERIOD_MODE_START_FROM_CQE :
		DIM_CQ_PERIOD_MODE_START_FROM_EQE;
}

void mlx5e_reset_tx_moderation(struct mlx5e_params *params, u8 cq_period_mode)
{
	if (params->tx_dim_enabled) {
		u8 dim_period_mode = mlx5_to_net_dim_cq_period_mode(cq_period_mode);

		params->tx_cq_moderation = net_dim_get_def_tx_moderation(dim_period_mode);
	} else {
		params->tx_cq_moderation = mlx5e_get_def_tx_moderation(cq_period_mode);
	}
}

void mlx5e_reset_rx_moderation(struct mlx5e_params *params, u8 cq_period_mode)
{
	if (params->rx_dim_enabled) {
		u8 dim_period_mode = mlx5_to_net_dim_cq_period_mode(cq_period_mode);

		params->rx_cq_moderation = net_dim_get_def_rx_moderation(dim_period_mode);
	} else {
		params->rx_cq_moderation = mlx5e_get_def_rx_moderation(cq_period_mode);
	}
}

void mlx5e_set_tx_cq_mode_params(struct mlx5e_params *params, u8 cq_period_mode)
{
	mlx5e_reset_tx_moderation(params, cq_period_mode);
	MLX5E_SET_PFLAG(params, MLX5E_PFLAG_TX_CQE_BASED_MODER,
			params->tx_cq_moderation.cq_period_mode ==
				MLX5_CQ_PERIOD_MODE_START_FROM_CQE);
}

void mlx5e_set_rx_cq_mode_params(struct mlx5e_params *params, u8 cq_period_mode)
{
	mlx5e_reset_rx_moderation(params, cq_period_mode);
	MLX5E_SET_PFLAG(params, MLX5E_PFLAG_RX_CQE_BASED_MODER,
			params->rx_cq_moderation.cq_period_mode ==
				MLX5_CQ_PERIOD_MODE_START_FROM_CQE);
}

bool slow_pci_heuristic(struct mlx5_core_dev *mdev)
{
	u32 link_speed = 0;
	u32 pci_bw = 0;

	mlx5e_port_max_linkspeed(mdev, &link_speed);
	pci_bw = pcie_bandwidth_available(mdev->pdev, NULL, NULL, NULL);
	mlx5_core_dbg_once(mdev, "Max link speed = %d, PCI BW = %d\n",
			   link_speed, pci_bw);

#define MLX5E_SLOW_PCI_RATIO (2)

	return link_speed && pci_bw &&
		link_speed > MLX5E_SLOW_PCI_RATIO * pci_bw;
}

bool mlx5e_striding_rq_possible(struct mlx5_core_dev *mdev,
				struct mlx5e_params *params)
{
	if (!mlx5e_check_fragmented_striding_rq_cap(mdev))
		return false;

	if (params->xdp_prog) {
		/* XSK params are not considered here. If striding RQ is in use,
		 * and an XSK is being opened, mlx5e_rx_mpwqe_is_linear_skb will
		 * be called with the known XSK params.
		 */
		if (!mlx5e_rx_mpwqe_is_linear_skb(mdev, params, NULL))
			return false;
	}

	return true;
}

void mlx5e_init_rq_type_params(struct mlx5_core_dev *mdev,
			       struct mlx5e_params *params)
{
	params->log_rq_mtu_frames = is_kdump_kernel() ?
		MLX5E_PARAMS_MINIMUM_LOG_RQ_SIZE :
		MLX5E_PARAMS_DEFAULT_LOG_RQ_SIZE;

	mlx5_core_info(mdev, "MLX5E: StrdRq(%d) RqSz(%ld) StrdSz(%ld) RxCqeCmprss(%d)\n",
		       params->rq_wq_type == MLX5_WQ_TYPE_LINKED_LIST_STRIDING_RQ,
		       params->rq_wq_type == MLX5_WQ_TYPE_LINKED_LIST_STRIDING_RQ ?
		       BIT(mlx5e_mpwqe_get_log_rq_size(params, NULL)) :
		       BIT(params->log_rq_mtu_frames),
		       BIT(mlx5e_mpwqe_get_log_stride_size(mdev, params, NULL)),
		       MLX5E_GET_PFLAG(params, MLX5E_PFLAG_RX_CQE_COMPRESS));
}

void mlx5e_set_rq_type(struct mlx5_core_dev *mdev, struct mlx5e_params *params)
{
	params->rq_wq_type = mlx5e_striding_rq_possible(mdev, params) &&
		MLX5E_GET_PFLAG(params, MLX5E_PFLAG_RX_STRIDING_RQ) ?
		MLX5_WQ_TYPE_LINKED_LIST_STRIDING_RQ :
		MLX5_WQ_TYPE_CYCLIC;
}

void mlx5e_build_rq_params(struct mlx5_core_dev *mdev,
			   struct mlx5e_params *params)
{
	/* Prefer Striding RQ, unless any of the following holds:
	 * - Striding RQ configuration is not possible/supported.
	 * - CQE compression is ON, and stride_index mini_cqe layout is not supported.
	 * - Legacy RQ would use linear SKB while Striding RQ would use non-linear.
	 *
	 * No XSK params: checking the availability of striding RQ in general.
	 */
	if ((!MLX5E_GET_PFLAG(params, MLX5E_PFLAG_RX_CQE_COMPRESS) ||
	     MLX5_CAP_GEN(mdev, mini_cqe_resp_stride_index)) &&
	    mlx5e_striding_rq_possible(mdev, params) &&
	    (mlx5e_rx_mpwqe_is_linear_skb(mdev, params, NULL) ||
	     !mlx5e_rx_is_linear_skb(params, NULL)))
		MLX5E_SET_PFLAG(params, MLX5E_PFLAG_RX_STRIDING_RQ, true);
	mlx5e_set_rq_type(mdev, params);
	mlx5e_init_rq_type_params(mdev, params);
}

/* Build queue parameters */

void mlx5e_build_create_cq_param(struct mlx5e_create_cq_param *ccp, struct mlx5e_channel *c)
{
	*ccp = (struct mlx5e_create_cq_param) {
		.napi = &c->napi,
		.ch_stats = c->stats,
		.node = cpu_to_node(c->cpu),
		.ix = c->ix,
	};
}

static int mlx5e_max_nonlinear_mtu(int first_frag_size, int frag_size, bool xdp)
{
	if (xdp)
		/* XDP requires all fragments to be of the same size. */
		return first_frag_size + (MLX5E_MAX_RX_FRAGS - 1) * frag_size;

	/* Optimization for small packets: the last fragment is bigger than the others. */
	return first_frag_size + (MLX5E_MAX_RX_FRAGS - 2) * frag_size + PAGE_SIZE;
}

#define DEFAULT_FRAG_SIZE (2048)

static int mlx5e_build_rq_frags_info(struct mlx5_core_dev *mdev,
				     struct mlx5e_params *params,
				     struct mlx5e_xsk_param *xsk,
				     struct mlx5e_rq_frags_info *info)
{
	u32 byte_count = MLX5E_SW2HW_MTU(params, params->sw_mtu);
	int frag_size_max = DEFAULT_FRAG_SIZE;
	int first_frag_size_max;
	u32 buf_size = 0;
	u16 headroom;
	int max_mtu;
	int i;

	if (mlx5e_rx_is_linear_skb(params, xsk)) {
		int frag_stride;

		frag_stride = mlx5e_rx_get_linear_frag_sz(params, xsk);
		frag_stride = roundup_pow_of_two(frag_stride);

		info->arr[0].frag_size = byte_count;
		info->arr[0].frag_stride = frag_stride;
		info->num_frags = 1;
		info->wqe_bulk = PAGE_SIZE / frag_stride;
		goto out;
	}

	headroom = mlx5e_get_linear_rq_headroom(params, xsk);
	first_frag_size_max = SKB_WITH_OVERHEAD(frag_size_max - headroom);

	max_mtu = mlx5e_max_nonlinear_mtu(first_frag_size_max, frag_size_max,
					  params->xdp_prog);
	if (byte_count > max_mtu || params->xdp_prog) {
		frag_size_max = PAGE_SIZE;
		first_frag_size_max = SKB_WITH_OVERHEAD(frag_size_max - headroom);

		max_mtu = mlx5e_max_nonlinear_mtu(first_frag_size_max, frag_size_max,
						  params->xdp_prog);
		if (byte_count > max_mtu) {
			mlx5_core_err(mdev, "MTU %u is too big for non-linear legacy RQ (max %d)\n",
				      params->sw_mtu, max_mtu);
			return -EINVAL;
		}
	}

	i = 0;
	while (buf_size < byte_count) {
		int frag_size = byte_count - buf_size;

		if (i == 0)
			frag_size = min(frag_size, first_frag_size_max);
		else if (i < MLX5E_MAX_RX_FRAGS - 1)
			frag_size = min(frag_size, frag_size_max);

		info->arr[i].frag_size = frag_size;
		buf_size += frag_size;

		if (params->xdp_prog) {
			/* XDP multi buffer expects fragments of the same size. */
			info->arr[i].frag_stride = frag_size_max;
		} else {
			if (i == 0) {
				/* Ensure that headroom and tailroom are included. */
				frag_size += headroom;
				frag_size += SKB_DATA_ALIGN(sizeof(struct skb_shared_info));
			}
			info->arr[i].frag_stride = roundup_pow_of_two(frag_size);
		}

		i++;
	}
	info->num_frags = i;
	/* number of different wqes sharing a page */
	info->wqe_bulk = 1 + (info->num_frags % 2);

out:
	info->wqe_bulk = max_t(u8, info->wqe_bulk, 8);
	info->log_num_frags = order_base_2(info->num_frags);

	return 0;
}

static u8 mlx5e_get_rqwq_log_stride(u8 wq_type, int ndsegs)
{
	int sz = sizeof(struct mlx5_wqe_data_seg) * ndsegs;

	switch (wq_type) {
	case MLX5_WQ_TYPE_LINKED_LIST_STRIDING_RQ:
		sz += sizeof(struct mlx5e_rx_wqe_ll);
		break;
	default: /* MLX5_WQ_TYPE_CYCLIC */
		sz += sizeof(struct mlx5e_rx_wqe_cyc);
	}

	return order_base_2(sz);
}

static void mlx5e_build_common_cq_param(struct mlx5_core_dev *mdev,
					struct mlx5e_cq_param *param)
{
	void *cqc = param->cqc;

	MLX5_SET(cqc, cqc, uar_page, mdev->priv.uar->index);
	if (MLX5_CAP_GEN(mdev, cqe_128_always) && cache_line_size() >= 128)
		MLX5_SET(cqc, cqc, cqe_sz, CQE_STRIDE_128_PAD);
}

static u32 mlx5e_shampo_get_log_cq_size(struct mlx5_core_dev *mdev,
					struct mlx5e_params *params,
					struct mlx5e_xsk_param *xsk)
{
	int rsrv_size = BIT(mlx5e_shampo_get_log_rsrv_size(mdev, params)) * PAGE_SIZE;
	u16 num_strides = BIT(mlx5e_mpwqe_get_log_num_strides(mdev, params, xsk));
	int pkt_per_rsrv = BIT(mlx5e_shampo_get_log_pkt_per_rsrv(mdev, params));
	u8 log_stride_sz = mlx5e_mpwqe_get_log_stride_size(mdev, params, xsk);
	int wq_size = BIT(mlx5e_mpwqe_get_log_rq_size(params, xsk));
	int wqe_size = BIT(log_stride_sz) * num_strides;

	/* +1 is for the case that the pkt_per_rsrv dont consume the reservation
	 * so we get a filler cqe for the rest of the reservation.
	 */
	return order_base_2((wqe_size / rsrv_size) * wq_size * (pkt_per_rsrv + 1));
}

static void mlx5e_build_rx_cq_param(struct mlx5_core_dev *mdev,
				    struct mlx5e_params *params,
				    struct mlx5e_xsk_param *xsk,
				    struct mlx5e_cq_param *param)
{
	bool hw_stridx = false;
	void *cqc = param->cqc;
	u8 log_cq_size;

	switch (params->rq_wq_type) {
	case MLX5_WQ_TYPE_LINKED_LIST_STRIDING_RQ:
		hw_stridx = MLX5_CAP_GEN(mdev, mini_cqe_resp_stride_index);
		if (params->packet_merge.type == MLX5E_PACKET_MERGE_SHAMPO)
			log_cq_size = mlx5e_shampo_get_log_cq_size(mdev, params, xsk);
		else
			log_cq_size = mlx5e_mpwqe_get_log_rq_size(params, xsk) +
				mlx5e_mpwqe_get_log_num_strides(mdev, params, xsk);
		break;
	default: /* MLX5_WQ_TYPE_CYCLIC */
		log_cq_size = params->log_rq_mtu_frames;
	}

	MLX5_SET(cqc, cqc, log_cq_size, log_cq_size);
	if (MLX5E_GET_PFLAG(params, MLX5E_PFLAG_RX_CQE_COMPRESS)) {
		MLX5_SET(cqc, cqc, mini_cqe_res_format, hw_stridx ?
			 MLX5_CQE_FORMAT_CSUM_STRIDX : MLX5_CQE_FORMAT_CSUM);
		MLX5_SET(cqc, cqc, cqe_comp_en, 1);
	}

	mlx5e_build_common_cq_param(mdev, param);
	param->cq_period_mode = params->rx_cq_moderation.cq_period_mode;
}

static u8 rq_end_pad_mode(struct mlx5_core_dev *mdev, struct mlx5e_params *params)
{
	bool lro_en = params->packet_merge.type == MLX5E_PACKET_MERGE_LRO;
	bool ro = pcie_relaxed_ordering_enabled(mdev->pdev) &&
		MLX5_CAP_GEN(mdev, relaxed_ordering_write);

	return ro && lro_en ?
		MLX5_WQ_END_PAD_MODE_NONE : MLX5_WQ_END_PAD_MODE_ALIGN;
}

int mlx5e_build_rq_param(struct mlx5_core_dev *mdev,
			 struct mlx5e_params *params,
			 struct mlx5e_xsk_param *xsk,
			 u16 q_counter,
			 struct mlx5e_rq_param *param)
{
	void *rqc = param->rqc;
	void *wq = MLX5_ADDR_OF(rqc, rqc, wq);
	int ndsegs = 1;
	int err;

	switch (params->rq_wq_type) {
	case MLX5_WQ_TYPE_LINKED_LIST_STRIDING_RQ: {
		u8 log_wqe_num_of_strides = mlx5e_mpwqe_get_log_num_strides(mdev, params, xsk);
		u8 log_wqe_stride_size = mlx5e_mpwqe_get_log_stride_size(mdev, params, xsk);

		if (!mlx5e_verify_rx_mpwqe_strides(mdev, log_wqe_stride_size,
						   log_wqe_num_of_strides)) {
			mlx5_core_err(mdev,
				      "Bad RX MPWQE params: log_stride_size %u, log_num_strides %u\n",
				      log_wqe_stride_size, log_wqe_num_of_strides);
			return -EINVAL;
		}

		MLX5_SET(wq, wq, log_wqe_num_of_strides,
			 log_wqe_num_of_strides - MLX5_MPWQE_LOG_NUM_STRIDES_BASE);
		MLX5_SET(wq, wq, log_wqe_stride_size,
			 log_wqe_stride_size - MLX5_MPWQE_LOG_STRIDE_SZ_BASE);
		MLX5_SET(wq, wq, log_wq_sz, mlx5e_mpwqe_get_log_rq_size(params, xsk));
		if (params->packet_merge.type == MLX5E_PACKET_MERGE_SHAMPO) {
			MLX5_SET(wq, wq, shampo_enable, true);
			MLX5_SET(wq, wq, log_reservation_size,
				 mlx5e_shampo_get_log_rsrv_size(mdev, params));
			MLX5_SET(wq, wq,
				 log_max_num_of_packets_per_reservation,
				 mlx5e_shampo_get_log_pkt_per_rsrv(mdev, params));
			MLX5_SET(wq, wq, log_headers_entry_size,
				 mlx5e_shampo_get_log_hd_entry_size(mdev, params));
			MLX5_SET(rqc, rqc, reservation_timeout,
				 params->packet_merge.timeout);
			MLX5_SET(rqc, rqc, shampo_match_criteria_type,
				 params->packet_merge.shampo.match_criteria_type);
			MLX5_SET(rqc, rqc, shampo_no_match_alignment_granularity,
				 params->packet_merge.shampo.alignment_granularity);
		}
		break;
	}
	default: /* MLX5_WQ_TYPE_CYCLIC */
		MLX5_SET(wq, wq, log_wq_sz, params->log_rq_mtu_frames);
		err = mlx5e_build_rq_frags_info(mdev, params, xsk, &param->frags_info);
		if (err)
			return err;
		ndsegs = param->frags_info.num_frags;
	}

	MLX5_SET(wq, wq, wq_type,          params->rq_wq_type);
	MLX5_SET(wq, wq, end_padding_mode, rq_end_pad_mode(mdev, params));
	MLX5_SET(wq, wq, log_wq_stride,
		 mlx5e_get_rqwq_log_stride(params->rq_wq_type, ndsegs));
	MLX5_SET(wq, wq, pd,               mdev->mlx5e_res.hw_objs.pdn);
	MLX5_SET(rqc, rqc, counter_set_id, q_counter);
	MLX5_SET(rqc, rqc, vsd,            params->vlan_strip_disable);
	MLX5_SET(rqc, rqc, scatter_fcs,    params->scatter_fcs_en);

	param->wq.buf_numa_node = dev_to_node(mlx5_core_dma_dev(mdev));
	mlx5e_build_rx_cq_param(mdev, params, xsk, &param->cqp);

	return 0;
}

void mlx5e_build_drop_rq_param(struct mlx5_core_dev *mdev,
			       u16 q_counter,
			       struct mlx5e_rq_param *param)
{
	void *rqc = param->rqc;
	void *wq = MLX5_ADDR_OF(rqc, rqc, wq);

	MLX5_SET(wq, wq, wq_type, MLX5_WQ_TYPE_CYCLIC);
	MLX5_SET(wq, wq, log_wq_stride,
		 mlx5e_get_rqwq_log_stride(MLX5_WQ_TYPE_CYCLIC, 1));
	MLX5_SET(rqc, rqc, counter_set_id, q_counter);

	param->wq.buf_numa_node = dev_to_node(mlx5_core_dma_dev(mdev));
}

void mlx5e_build_tx_cq_param(struct mlx5_core_dev *mdev,
			     struct mlx5e_params *params,
			     struct mlx5e_cq_param *param)
{
	void *cqc = param->cqc;

	MLX5_SET(cqc, cqc, log_cq_size, params->log_sq_size);

	mlx5e_build_common_cq_param(mdev, param);
	param->cq_period_mode = params->tx_cq_moderation.cq_period_mode;
}

void mlx5e_build_sq_param_common(struct mlx5_core_dev *mdev,
				 struct mlx5e_sq_param *param)
{
	void *sqc = param->sqc;
	void *wq = MLX5_ADDR_OF(sqc, sqc, wq);

	MLX5_SET(wq, wq, log_wq_stride, ilog2(MLX5_SEND_WQE_BB));
	MLX5_SET(wq, wq, pd,            mdev->mlx5e_res.hw_objs.pdn);

	param->wq.buf_numa_node = dev_to_node(mlx5_core_dma_dev(mdev));
}

void mlx5e_build_sq_param(struct mlx5_core_dev *mdev,
			  struct mlx5e_params *params,
			  struct mlx5e_sq_param *param)
{
	void *sqc = param->sqc;
	void *wq = MLX5_ADDR_OF(sqc, sqc, wq);
	bool allow_swp;

	allow_swp =
		mlx5_geneve_tx_allowed(mdev) || !!mlx5_ipsec_device_caps(mdev);
	mlx5e_build_sq_param_common(mdev, param);
	MLX5_SET(wq, wq, log_wq_sz, params->log_sq_size);
	MLX5_SET(sqc, sqc, allow_swp, allow_swp);
	param->is_mpw = MLX5E_GET_PFLAG(params, MLX5E_PFLAG_SKB_TX_MPWQE);
	param->stop_room = mlx5e_calc_sq_stop_room(mdev, params);
	mlx5e_build_tx_cq_param(mdev, params, &param->cqp);
}

static void mlx5e_build_ico_cq_param(struct mlx5_core_dev *mdev,
				     u8 log_wq_size,
				     struct mlx5e_cq_param *param)
{
	void *cqc = param->cqc;

	MLX5_SET(cqc, cqc, log_cq_size, log_wq_size);

	mlx5e_build_common_cq_param(mdev, param);

	param->cq_period_mode = DIM_CQ_PERIOD_MODE_START_FROM_EQE;
}

static u8 mlx5e_get_rq_log_wq_sz(void *rqc)
{
	void *wq = MLX5_ADDR_OF(rqc, rqc, wq);

	return MLX5_GET(wq, wq, log_wq_sz);
}

/* This function calculates the maximum number of headers entries that are needed
 * per WQE, the formula is based on the size of the reservations and the
 * restriction we have about max packets for reservation that is equal to max
 * headers per reservation.
 */
u32 mlx5e_shampo_hd_per_wqe(struct mlx5_core_dev *mdev,
			    struct mlx5e_params *params,
			    struct mlx5e_rq_param *rq_param)
{
	int resv_size = BIT(mlx5e_shampo_get_log_rsrv_size(mdev, params)) * PAGE_SIZE;
	u16 num_strides = BIT(mlx5e_mpwqe_get_log_num_strides(mdev, params, NULL));
	int pkt_per_resv = BIT(mlx5e_shampo_get_log_pkt_per_rsrv(mdev, params));
	u8 log_stride_sz = mlx5e_mpwqe_get_log_stride_size(mdev, params, NULL);
	int wqe_size = BIT(log_stride_sz) * num_strides;
	u32 hd_per_wqe;

	/* Assumption: hd_per_wqe % 8 == 0. */
	hd_per_wqe = (wqe_size / resv_size) * pkt_per_resv;
	mlx5_core_dbg(mdev, "%s hd_per_wqe = %d rsrv_size = %d wqe_size = %d pkt_per_resv = %d\n",
		      __func__, hd_per_wqe, resv_size, wqe_size, pkt_per_resv);
	return hd_per_wqe;
}

/* This function calculates the maximum number of headers entries that are needed
 * for the WQ, this value is uesed to allocate the header buffer in HW, thus
 * must be a pow of 2.
 */
u32 mlx5e_shampo_hd_per_wq(struct mlx5_core_dev *mdev,
			   struct mlx5e_params *params,
			   struct mlx5e_rq_param *rq_param)
{
	void *wqc = MLX5_ADDR_OF(rqc, rq_param->rqc, wq);
	int wq_size = BIT(MLX5_GET(wq, wqc, log_wq_sz));
	u32 hd_per_wqe, hd_per_wq;

	hd_per_wqe = mlx5e_shampo_hd_per_wqe(mdev, params, rq_param);
	hd_per_wq = roundup_pow_of_two(hd_per_wqe * wq_size);
	return hd_per_wq;
}

static u32 mlx5e_shampo_icosq_sz(struct mlx5_core_dev *mdev,
				 struct mlx5e_params *params,
				 struct mlx5e_rq_param *rq_param)
{
	int max_num_of_umr_per_wqe, max_hd_per_wqe, max_klm_per_umr, rest;
	void *wqc = MLX5_ADDR_OF(rqc, rq_param->rqc, wq);
	int wq_size = BIT(MLX5_GET(wq, wqc, log_wq_sz));
	u32 wqebbs;

	max_klm_per_umr = MLX5E_MAX_KLM_PER_WQE(mdev);
	max_hd_per_wqe = mlx5e_shampo_hd_per_wqe(mdev, params, rq_param);
	max_num_of_umr_per_wqe = max_hd_per_wqe / max_klm_per_umr;
	rest = max_hd_per_wqe % max_klm_per_umr;
	wqebbs = MLX5E_KLM_UMR_WQEBBS(max_klm_per_umr) * max_num_of_umr_per_wqe;
	if (rest)
		wqebbs += MLX5E_KLM_UMR_WQEBBS(rest);
	wqebbs *= wq_size;
	return wqebbs;
}

static u8 mlx5e_build_icosq_log_wq_sz(struct mlx5_core_dev *mdev,
				      struct mlx5e_params *params,
				      struct mlx5e_rq_param *rqp)
{
	u32 wqebbs;

	/* MLX5_WQ_TYPE_CYCLIC */
	if (params->rq_wq_type != MLX5_WQ_TYPE_LINKED_LIST_STRIDING_RQ)
		return MLX5E_PARAMS_MINIMUM_LOG_SQ_SIZE;

	wqebbs = MLX5E_UMR_WQEBBS * BIT(mlx5e_get_rq_log_wq_sz(rqp->rqc));
	if (params->packet_merge.type == MLX5E_PACKET_MERGE_SHAMPO)
		wqebbs += mlx5e_shampo_icosq_sz(mdev, params, rqp);
	return max_t(u8, MLX5E_PARAMS_MINIMUM_LOG_SQ_SIZE, order_base_2(wqebbs));
}

static u8 mlx5e_build_async_icosq_log_wq_sz(struct mlx5_core_dev *mdev)
{
	if (mlx5e_is_ktls_rx(mdev))
		return MLX5E_PARAMS_DEFAULT_LOG_SQ_SIZE;

	return MLX5E_PARAMS_MINIMUM_LOG_SQ_SIZE;
}

static void mlx5e_build_icosq_param(struct mlx5_core_dev *mdev,
				    u8 log_wq_size,
				    struct mlx5e_sq_param *param)
{
	void *sqc = param->sqc;
	void *wq = MLX5_ADDR_OF(sqc, sqc, wq);

	mlx5e_build_sq_param_common(mdev, param);

	MLX5_SET(wq, wq, log_wq_sz, log_wq_size);
	MLX5_SET(sqc, sqc, reg_umr, MLX5_CAP_ETH(mdev, reg_umr_sq));
	mlx5e_build_ico_cq_param(mdev, log_wq_size, &param->cqp);
}

static void mlx5e_build_async_icosq_param(struct mlx5_core_dev *mdev,
					  u8 log_wq_size,
					  struct mlx5e_sq_param *param)
{
	void *sqc = param->sqc;
	void *wq = MLX5_ADDR_OF(sqc, sqc, wq);

	mlx5e_build_sq_param_common(mdev, param);
	param->stop_room = mlx5e_stop_room_for_wqe(mdev, 1); /* for XSK NOP */
<<<<<<< HEAD
	param->is_tls = mlx5e_accel_is_ktls_rx(mdev);
=======
	param->is_tls = mlx5e_is_ktls_rx(mdev);
>>>>>>> 88084a3d
	if (param->is_tls)
		param->stop_room += mlx5e_stop_room_for_wqe(mdev, 1); /* for TLS RX resync NOP */
	MLX5_SET(sqc, sqc, reg_umr, MLX5_CAP_ETH(mdev, reg_umr_sq));
	MLX5_SET(wq, wq, log_wq_sz, log_wq_size);
	mlx5e_build_ico_cq_param(mdev, log_wq_size, &param->cqp);
}

void mlx5e_build_xdpsq_param(struct mlx5_core_dev *mdev,
			     struct mlx5e_params *params,
			     struct mlx5e_xsk_param *xsk,
			     struct mlx5e_sq_param *param)
{
	void *sqc = param->sqc;
	void *wq = MLX5_ADDR_OF(sqc, sqc, wq);

	mlx5e_build_sq_param_common(mdev, param);
	MLX5_SET(wq, wq, log_wq_sz, params->log_sq_size);
	param->is_mpw = MLX5E_GET_PFLAG(params, MLX5E_PFLAG_XDP_TX_MPWQE);
	param->is_xdp_mb = !mlx5e_rx_is_linear_skb(params, xsk);
	mlx5e_build_tx_cq_param(mdev, params, &param->cqp);
}

int mlx5e_build_channel_param(struct mlx5_core_dev *mdev,
			      struct mlx5e_params *params,
			      u16 q_counter,
			      struct mlx5e_channel_param *cparam)
{
	u8 icosq_log_wq_sz, async_icosq_log_wq_sz;
	int err;

	err = mlx5e_build_rq_param(mdev, params, NULL, q_counter, &cparam->rq);
	if (err)
		return err;

	icosq_log_wq_sz = mlx5e_build_icosq_log_wq_sz(mdev, params, &cparam->rq);
	async_icosq_log_wq_sz = mlx5e_build_async_icosq_log_wq_sz(mdev);

	mlx5e_build_sq_param(mdev, params, &cparam->txq_sq);
	mlx5e_build_xdpsq_param(mdev, params, NULL, &cparam->xdp_sq);
	mlx5e_build_icosq_param(mdev, icosq_log_wq_sz, &cparam->icosq);
	mlx5e_build_async_icosq_param(mdev, async_icosq_log_wq_sz, &cparam->async_icosq);

	return 0;
}<|MERGE_RESOLUTION|>--- conflicted
+++ resolved
@@ -206,11 +206,7 @@
 	bool is_mpwqe = MLX5E_GET_PFLAG(params, MLX5E_PFLAG_SKB_TX_MPWQE);
 	u16 stop_room;
 
-<<<<<<< HEAD
-	stop_room  = mlx5e_tls_get_stop_room(mdev, params);
-=======
 	stop_room  = mlx5e_ktls_get_stop_room(mdev, params);
->>>>>>> 88084a3d
 	stop_room += mlx5e_stop_room_for_max_wqe(mdev);
 	if (is_mpwqe)
 		/* A MPWQE can take up to the maximum-sized WQE + all the normal
@@ -830,11 +826,7 @@
 
 	mlx5e_build_sq_param_common(mdev, param);
 	param->stop_room = mlx5e_stop_room_for_wqe(mdev, 1); /* for XSK NOP */
-<<<<<<< HEAD
-	param->is_tls = mlx5e_accel_is_ktls_rx(mdev);
-=======
 	param->is_tls = mlx5e_is_ktls_rx(mdev);
->>>>>>> 88084a3d
 	if (param->is_tls)
 		param->stop_room += mlx5e_stop_room_for_wqe(mdev, 1); /* for TLS RX resync NOP */
 	MLX5_SET(sqc, sqc, reg_umr, MLX5_CAP_ETH(mdev, reg_umr_sq));
