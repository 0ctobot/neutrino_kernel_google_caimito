// SPDX-License-Identifier: GPL-2.0 OR Linux-OpenIB
// Copyright (c) 2019 Mellanox Technologies.

#include <linux/mlx5/fs.h>
#include "eswitch.h"
#include "en_tc.h"
#include "fs_core.h"

struct mlx5_termtbl_handle {
	struct hlist_node termtbl_hlist;

	struct mlx5_flow_table *termtbl;
	struct mlx5_flow_act flow_act;
	struct mlx5_flow_destination dest;

	struct mlx5_flow_handle *rule;
	int ref_count;
};

static u32
mlx5_eswitch_termtbl_hash(struct mlx5_flow_act *flow_act,
			  struct mlx5_flow_destination *dest)
{
	u32 hash;

	hash = jhash_1word(flow_act->action, 0);
	hash = jhash((const void *)&flow_act->vlan,
		     sizeof(flow_act->vlan), hash);
	hash = jhash((const void *)&dest->vport.num,
		     sizeof(dest->vport.num), hash);
	hash = jhash((const void *)&dest->vport.vhca_id,
		     sizeof(dest->vport.num), hash);
	if (dest->vport.pkt_reformat)
		hash = jhash(dest->vport.pkt_reformat,
			     sizeof(*dest->vport.pkt_reformat),
			     hash);
	return hash;
}

static int
mlx5_eswitch_termtbl_cmp(struct mlx5_flow_act *flow_act1,
			 struct mlx5_flow_destination *dest1,
			 struct mlx5_flow_act *flow_act2,
			 struct mlx5_flow_destination *dest2)
{
	int ret;

	ret = flow_act1->action != flow_act2->action ||
	      dest1->vport.num != dest2->vport.num ||
	      dest1->vport.vhca_id != dest2->vport.vhca_id ||
	      memcmp(&flow_act1->vlan, &flow_act2->vlan,
		     sizeof(flow_act1->vlan));
	if (ret)
		return ret;

	return dest1->vport.pkt_reformat && dest2->vport.pkt_reformat ?
	       memcmp(dest1->vport.pkt_reformat, dest2->vport.pkt_reformat,
		      sizeof(*dest1->vport.pkt_reformat)) : 0;
}

static int
mlx5_eswitch_termtbl_create(struct mlx5_core_dev *dev,
			    struct mlx5_termtbl_handle *tt,
			    struct mlx5_flow_act *flow_act)
{
	struct mlx5_flow_table_attr ft_attr = {};
	struct mlx5_flow_namespace *root_ns;
	int err, err2;

	root_ns = mlx5_get_flow_namespace(dev, MLX5_FLOW_NAMESPACE_FDB);
	if (!root_ns) {
		esw_warn(dev, "Failed to get FDB flow namespace\n");
		return -EOPNOTSUPP;
	}

	/* As this is the terminating action then the termination table is the
	 * same prio as the slow path
	 */
	ft_attr.flags = MLX5_FLOW_TABLE_TERMINATION | MLX5_FLOW_TABLE_UNMANAGED |
			MLX5_FLOW_TABLE_TUNNEL_EN_REFORMAT;
	ft_attr.prio = FDB_TC_OFFLOAD;
	ft_attr.max_fte = 1;
	ft_attr.level = 1;
	ft_attr.autogroup.max_num_groups = 1;
	tt->termtbl = mlx5_create_auto_grouped_flow_table(root_ns, &ft_attr);
	if (IS_ERR(tt->termtbl)) {
<<<<<<< HEAD
		esw_warn(dev, "Failed to create termination table (error %d)\n",
			 IS_ERR(tt->termtbl));
		return -EOPNOTSUPP;
=======
		err = PTR_ERR(tt->termtbl);
		esw_warn(dev, "Failed to create termination table, err %pe\n", tt->termtbl);
		return err;
>>>>>>> 8e0eb2fb
	}

	tt->rule = mlx5_add_flow_rules(tt->termtbl, NULL, flow_act,
				       &tt->dest, 1);
	if (IS_ERR(tt->rule)) {
<<<<<<< HEAD
		esw_warn(dev, "Failed to create termination table rule (error %d)\n",
			 IS_ERR(tt->rule));
=======
		err = PTR_ERR(tt->rule);
		esw_warn(dev, "Failed to create termination table rule, err %pe\n", tt->rule);
>>>>>>> 8e0eb2fb
		goto add_flow_err;
	}
	return 0;

add_flow_err:
	err2 = mlx5_destroy_flow_table(tt->termtbl);
	if (err2)
		esw_warn(dev, "Failed to destroy termination table, err %d\n", err2);

	return err;
}

static struct mlx5_termtbl_handle *
mlx5_eswitch_termtbl_get_create(struct mlx5_eswitch *esw,
				struct mlx5_flow_act *flow_act,
				struct mlx5_flow_destination *dest,
				struct mlx5_esw_flow_attr *attr)
{
	struct mlx5_termtbl_handle *tt;
	bool found = false;
	u32 hash_key;
	int err;

	mutex_lock(&esw->offloads.termtbl_mutex);
	hash_key = mlx5_eswitch_termtbl_hash(flow_act, dest);
	hash_for_each_possible(esw->offloads.termtbl_tbl, tt,
			       termtbl_hlist, hash_key) {
		if (!mlx5_eswitch_termtbl_cmp(&tt->flow_act, &tt->dest,
					      flow_act, dest)) {
			found = true;
			break;
		}
	}
	if (found)
		goto tt_add_ref;

	tt = kzalloc(sizeof(*tt), GFP_KERNEL);
	if (!tt) {
		err = -ENOMEM;
		goto tt_create_err;
	}

	tt->dest.type = MLX5_FLOW_DESTINATION_TYPE_VPORT;
	tt->dest.vport.num = dest->vport.num;
	tt->dest.vport.vhca_id = dest->vport.vhca_id;
	tt->dest.vport.flags = dest->vport.flags;
	memcpy(&tt->flow_act, flow_act, sizeof(*flow_act));

	err = mlx5_eswitch_termtbl_create(esw->dev, tt, flow_act);
	if (err)
		goto tt_create_err;

	hash_add(esw->offloads.termtbl_tbl, &tt->termtbl_hlist, hash_key);
tt_add_ref:
	tt->ref_count++;
	mutex_unlock(&esw->offloads.termtbl_mutex);
	return tt;
tt_create_err:
	kfree(tt);
	mutex_unlock(&esw->offloads.termtbl_mutex);
	return ERR_PTR(err);
}

void
mlx5_eswitch_termtbl_put(struct mlx5_eswitch *esw,
			 struct mlx5_termtbl_handle *tt)
{
	mutex_lock(&esw->offloads.termtbl_mutex);
	if (--tt->ref_count == 0)
		hash_del(&tt->termtbl_hlist);
	mutex_unlock(&esw->offloads.termtbl_mutex);

	if (!tt->ref_count) {
		mlx5_del_flow_rules(tt->rule);
		mlx5_destroy_flow_table(tt->termtbl);
		kfree(tt);
	}
}

static void
mlx5_eswitch_termtbl_actions_move(struct mlx5_flow_act *src,
				  struct mlx5_flow_act *dst)
{
	if (src->action & MLX5_FLOW_CONTEXT_ACTION_VLAN_PUSH) {
		src->action &= ~MLX5_FLOW_CONTEXT_ACTION_VLAN_PUSH;
		dst->action |= MLX5_FLOW_CONTEXT_ACTION_VLAN_PUSH;
		memcpy(&dst->vlan[0], &src->vlan[0], sizeof(src->vlan[0]));
		memset(&src->vlan[0], 0, sizeof(src->vlan[0]));

		if (src->action & MLX5_FLOW_CONTEXT_ACTION_VLAN_PUSH_2) {
			src->action &= ~MLX5_FLOW_CONTEXT_ACTION_VLAN_PUSH_2;
			dst->action |= MLX5_FLOW_CONTEXT_ACTION_VLAN_PUSH_2;
			memcpy(&dst->vlan[1], &src->vlan[1], sizeof(src->vlan[1]));
			memset(&src->vlan[1], 0, sizeof(src->vlan[1]));
		}
	}
}

static bool mlx5_eswitch_offload_is_uplink_port(const struct mlx5_eswitch *esw,
						const struct mlx5_flow_spec *spec)
{
	u16 port_mask, port_value;

	if (MLX5_CAP_ESW_FLOWTABLE(esw->dev, flow_source))
		return spec->flow_context.flow_source ==
					MLX5_FLOW_CONTEXT_FLOW_SOURCE_UPLINK;

	port_mask = MLX5_GET(fte_match_param, spec->match_criteria,
			     misc_parameters.source_port);
	port_value = MLX5_GET(fte_match_param, spec->match_value,
			      misc_parameters.source_port);
	return (port_mask & port_value) == MLX5_VPORT_UPLINK;
}

bool
mlx5_eswitch_termtbl_required(struct mlx5_eswitch *esw,
			      struct mlx5_flow_attr *attr,
			      struct mlx5_flow_act *flow_act,
			      struct mlx5_flow_spec *spec)
{
	struct mlx5_esw_flow_attr *esw_attr = attr->esw_attr;
	int i;

	if (!MLX5_CAP_ESW_FLOWTABLE_FDB(esw->dev, termination_table) ||
	    !MLX5_CAP_ESW_FLOWTABLE_FDB(esw->dev, ignore_flow_level) ||
	    attr->flags & MLX5_ESW_ATTR_FLAG_SLOW_PATH ||
	    !mlx5_eswitch_offload_is_uplink_port(esw, spec))
		return false;

	/* push vlan on RX */
	if (flow_act->action & MLX5_FLOW_CONTEXT_ACTION_VLAN_PUSH)
		return true;

	/* hairpin */
	for (i = esw_attr->split_count; i < esw_attr->out_count; i++)
		if (esw_attr->dests[i].rep->vport == MLX5_VPORT_UPLINK)
			return true;

	return false;
}

struct mlx5_flow_handle *
mlx5_eswitch_add_termtbl_rule(struct mlx5_eswitch *esw,
			      struct mlx5_flow_table *fdb,
			      struct mlx5_flow_spec *spec,
			      struct mlx5_esw_flow_attr *attr,
			      struct mlx5_flow_act *flow_act,
			      struct mlx5_flow_destination *dest,
			      int num_dest)
{
	struct mlx5_flow_act term_tbl_act = {};
	struct mlx5_flow_handle *rule = NULL;
	bool term_table_created = false;
	int num_vport_dests = 0;
	int i, curr_dest;

	mlx5_eswitch_termtbl_actions_move(flow_act, &term_tbl_act);
	term_tbl_act.action |= MLX5_FLOW_CONTEXT_ACTION_FWD_DEST;

	for (i = 0; i < num_dest; i++) {
		struct mlx5_termtbl_handle *tt;

		/* only vport destinations can be terminated */
		if (dest[i].type != MLX5_FLOW_DESTINATION_TYPE_VPORT)
			continue;

		if (attr->dests[num_vport_dests].flags & MLX5_ESW_DEST_ENCAP) {
			term_tbl_act.action |= MLX5_FLOW_CONTEXT_ACTION_PACKET_REFORMAT;
			term_tbl_act.pkt_reformat = attr->dests[num_vport_dests].pkt_reformat;
		} else {
			term_tbl_act.action &= ~MLX5_FLOW_CONTEXT_ACTION_PACKET_REFORMAT;
			term_tbl_act.pkt_reformat = NULL;
		}

		/* get the terminating table for the action list */
		tt = mlx5_eswitch_termtbl_get_create(esw, &term_tbl_act,
						     &dest[i], attr);
		if (IS_ERR(tt)) {
<<<<<<< HEAD
			esw_warn(esw->dev, "Failed to get termination table (error %d)\n",
				 IS_ERR(tt));
=======
			esw_warn(esw->dev, "Failed to get termination table, err %pe\n", tt);
>>>>>>> 8e0eb2fb
			goto revert_changes;
		}
		attr->dests[num_vport_dests].termtbl = tt;
		num_vport_dests++;

		/* link the destination with the termination table */
		dest[i].type = MLX5_FLOW_DESTINATION_TYPE_FLOW_TABLE;
		dest[i].ft = tt->termtbl;
		term_table_created = true;
	}

	/* at least one destination should reference a termination table */
	if (!term_table_created)
		goto revert_changes;

	/* create the FTE */
	flow_act->action &= ~MLX5_FLOW_CONTEXT_ACTION_PACKET_REFORMAT;
	flow_act->pkt_reformat = NULL;
	flow_act->flags |= FLOW_ACT_IGNORE_FLOW_LEVEL;
	rule = mlx5_add_flow_rules(fdb, spec, flow_act, dest, num_dest);
	if (IS_ERR(rule))
		goto revert_changes;

	goto out;

revert_changes:
	/* revert the changes that were made to the original flow_act
	 * and fall-back to the original rule actions
	 */
	mlx5_eswitch_termtbl_actions_move(&term_tbl_act, flow_act);

	for (curr_dest = 0; curr_dest < num_vport_dests; curr_dest++) {
		struct mlx5_termtbl_handle *tt = attr->dests[curr_dest].termtbl;

		/* search for the destination associated with the
		 * current term table
		 */
		for (i = 0; i < num_dest; i++) {
			if (dest[i].ft != tt->termtbl)
				continue;

			memset(&dest[i], 0, sizeof(dest[i]));
			dest[i].type = MLX5_FLOW_DESTINATION_TYPE_VPORT;
			dest[i].vport.num = tt->dest.vport.num;
			dest[i].vport.vhca_id = tt->dest.vport.vhca_id;
			mlx5_eswitch_termtbl_put(esw, tt);
			break;
		}
	}
	rule = mlx5_add_flow_rules(fdb, spec, flow_act, dest, num_dest);
out:
	return rule;
}<|MERGE_RESOLUTION|>--- conflicted
+++ resolved
@@ -84,27 +84,16 @@
 	ft_attr.autogroup.max_num_groups = 1;
 	tt->termtbl = mlx5_create_auto_grouped_flow_table(root_ns, &ft_attr);
 	if (IS_ERR(tt->termtbl)) {
-<<<<<<< HEAD
-		esw_warn(dev, "Failed to create termination table (error %d)\n",
-			 IS_ERR(tt->termtbl));
-		return -EOPNOTSUPP;
-=======
 		err = PTR_ERR(tt->termtbl);
 		esw_warn(dev, "Failed to create termination table, err %pe\n", tt->termtbl);
 		return err;
->>>>>>> 8e0eb2fb
 	}
 
 	tt->rule = mlx5_add_flow_rules(tt->termtbl, NULL, flow_act,
 				       &tt->dest, 1);
 	if (IS_ERR(tt->rule)) {
-<<<<<<< HEAD
-		esw_warn(dev, "Failed to create termination table rule (error %d)\n",
-			 IS_ERR(tt->rule));
-=======
 		err = PTR_ERR(tt->rule);
 		esw_warn(dev, "Failed to create termination table rule, err %pe\n", tt->rule);
->>>>>>> 8e0eb2fb
 		goto add_flow_err;
 	}
 	return 0;
@@ -283,12 +272,7 @@
 		tt = mlx5_eswitch_termtbl_get_create(esw, &term_tbl_act,
 						     &dest[i], attr);
 		if (IS_ERR(tt)) {
-<<<<<<< HEAD
-			esw_warn(esw->dev, "Failed to get termination table (error %d)\n",
-				 IS_ERR(tt));
-=======
 			esw_warn(esw->dev, "Failed to get termination table, err %pe\n", tt);
->>>>>>> 8e0eb2fb
 			goto revert_changes;
 		}
 		attr->dests[num_vport_dests].termtbl = tt;
