// SPDX-License-Identifier: GPL-2.0
/* Renesas Ethernet AVB device driver
 *
 * Copyright (C) 2014-2019 Renesas Electronics Corporation
 * Copyright (C) 2015 Renesas Solutions Corp.
 * Copyright (C) 2015-2016 Cogent Embedded, Inc. <source@cogentembedded.com>
 *
 * Based on the SuperH Ethernet driver
 */

#include <linux/cache.h>
#include <linux/clk.h>
#include <linux/delay.h>
#include <linux/dma-mapping.h>
#include <linux/err.h>
#include <linux/etherdevice.h>
#include <linux/ethtool.h>
#include <linux/if_vlan.h>
#include <linux/kernel.h>
#include <linux/list.h>
#include <linux/module.h>
#include <linux/net_tstamp.h>
#include <linux/of.h>
#include <linux/of_device.h>
#include <linux/of_irq.h>
#include <linux/of_mdio.h>
#include <linux/of_net.h>
#include <linux/pm_runtime.h>
#include <linux/slab.h>
#include <linux/spinlock.h>
#include <linux/sys_soc.h>
#include <linux/reset.h>

#include <asm/div64.h>

#include "ravb.h"

#define RAVB_DEF_MSG_ENABLE \
		(NETIF_MSG_LINK	  | \
		 NETIF_MSG_TIMER  | \
		 NETIF_MSG_RX_ERR | \
		 NETIF_MSG_TX_ERR)

static const char *ravb_rx_irqs[NUM_RX_QUEUE] = {
	"ch0", /* RAVB_BE */
	"ch1", /* RAVB_NC */
};

static const char *ravb_tx_irqs[NUM_TX_QUEUE] = {
	"ch18", /* RAVB_BE */
	"ch19", /* RAVB_NC */
};

void ravb_modify(struct net_device *ndev, enum ravb_reg reg, u32 clear,
		 u32 set)
{
	ravb_write(ndev, (ravb_read(ndev, reg) & ~clear) | set, reg);
}

int ravb_wait(struct net_device *ndev, enum ravb_reg reg, u32 mask, u32 value)
{
	int i;

	for (i = 0; i < 10000; i++) {
		if ((ravb_read(ndev, reg) & mask) == value)
			return 0;
		udelay(10);
	}
	return -ETIMEDOUT;
}

static int ravb_config(struct net_device *ndev)
{
	int error;

	/* Set config mode */
	ravb_modify(ndev, CCC, CCC_OPC, CCC_OPC_CONFIG);
	/* Check if the operating mode is changed to the config mode */
	error = ravb_wait(ndev, CSR, CSR_OPS, CSR_OPS_CONFIG);
	if (error)
		netdev_err(ndev, "failed to switch device to config mode\n");

	return error;
}

static void ravb_set_rate_gbeth(struct net_device *ndev)
{
	struct ravb_private *priv = netdev_priv(ndev);

	switch (priv->speed) {
	case 10:                /* 10BASE */
		ravb_write(ndev, GBETH_GECMR_SPEED_10, GECMR);
		break;
	case 100:               /* 100BASE */
		ravb_write(ndev, GBETH_GECMR_SPEED_100, GECMR);
		break;
	case 1000:              /* 1000BASE */
		ravb_write(ndev, GBETH_GECMR_SPEED_1000, GECMR);
		break;
	}
}

static void ravb_set_rate_rcar(struct net_device *ndev)
{
	struct ravb_private *priv = netdev_priv(ndev);

	switch (priv->speed) {
	case 100:		/* 100BASE */
		ravb_write(ndev, GECMR_SPEED_100, GECMR);
		break;
	case 1000:		/* 1000BASE */
		ravb_write(ndev, GECMR_SPEED_1000, GECMR);
		break;
	}
}

static void ravb_set_buffer_align(struct sk_buff *skb)
{
	u32 reserve = (unsigned long)skb->data & (RAVB_ALIGN - 1);

	if (reserve)
		skb_reserve(skb, RAVB_ALIGN - reserve);
}

/* Get MAC address from the MAC address registers
 *
 * Ethernet AVB device doesn't have ROM for MAC address.
 * This function gets the MAC address that was used by a bootloader.
 */
static void ravb_read_mac_address(struct device_node *np,
				  struct net_device *ndev)
{
	int ret;

	ret = of_get_ethdev_address(np, ndev);
	if (ret) {
		u32 mahr = ravb_read(ndev, MAHR);
		u32 malr = ravb_read(ndev, MALR);
		u8 addr[ETH_ALEN];

		addr[0] = (mahr >> 24) & 0xFF;
		addr[1] = (mahr >> 16) & 0xFF;
		addr[2] = (mahr >>  8) & 0xFF;
		addr[3] = (mahr >>  0) & 0xFF;
		addr[4] = (malr >>  8) & 0xFF;
		addr[5] = (malr >>  0) & 0xFF;
		eth_hw_addr_set(ndev, addr);
	}
}

static void ravb_mdio_ctrl(struct mdiobb_ctrl *ctrl, u32 mask, int set)
{
	struct ravb_private *priv = container_of(ctrl, struct ravb_private,
						 mdiobb);

	ravb_modify(priv->ndev, PIR, mask, set ? mask : 0);
}

/* MDC pin control */
static void ravb_set_mdc(struct mdiobb_ctrl *ctrl, int level)
{
	ravb_mdio_ctrl(ctrl, PIR_MDC, level);
}

/* Data I/O pin control */
static void ravb_set_mdio_dir(struct mdiobb_ctrl *ctrl, int output)
{
	ravb_mdio_ctrl(ctrl, PIR_MMD, output);
}

/* Set data bit */
static void ravb_set_mdio_data(struct mdiobb_ctrl *ctrl, int value)
{
	ravb_mdio_ctrl(ctrl, PIR_MDO, value);
}

/* Get data bit */
static int ravb_get_mdio_data(struct mdiobb_ctrl *ctrl)
{
	struct ravb_private *priv = container_of(ctrl, struct ravb_private,
						 mdiobb);

	return (ravb_read(priv->ndev, PIR) & PIR_MDI) != 0;
}

/* MDIO bus control struct */
static const struct mdiobb_ops bb_ops = {
	.owner = THIS_MODULE,
	.set_mdc = ravb_set_mdc,
	.set_mdio_dir = ravb_set_mdio_dir,
	.set_mdio_data = ravb_set_mdio_data,
	.get_mdio_data = ravb_get_mdio_data,
};

/* Free TX skb function for AVB-IP */
static int ravb_tx_free(struct net_device *ndev, int q, bool free_txed_only)
{
	struct ravb_private *priv = netdev_priv(ndev);
	struct net_device_stats *stats = &priv->stats[q];
	unsigned int num_tx_desc = priv->num_tx_desc;
	struct ravb_tx_desc *desc;
	unsigned int entry;
	int free_num = 0;
	u32 size;

	for (; priv->cur_tx[q] - priv->dirty_tx[q] > 0; priv->dirty_tx[q]++) {
		bool txed;

		entry = priv->dirty_tx[q] % (priv->num_tx_ring[q] *
					     num_tx_desc);
		desc = &priv->tx_ring[q][entry];
		txed = desc->die_dt == DT_FEMPTY;
		if (free_txed_only && !txed)
			break;
		/* Descriptor type must be checked before all other reads */
		dma_rmb();
		size = le16_to_cpu(desc->ds_tagl) & TX_DS;
		/* Free the original skb. */
		if (priv->tx_skb[q][entry / num_tx_desc]) {
			dma_unmap_single(ndev->dev.parent, le32_to_cpu(desc->dptr),
					 size, DMA_TO_DEVICE);
			/* Last packet descriptor? */
			if (entry % num_tx_desc == num_tx_desc - 1) {
				entry /= num_tx_desc;
				dev_kfree_skb_any(priv->tx_skb[q][entry]);
				priv->tx_skb[q][entry] = NULL;
				if (txed)
					stats->tx_packets++;
			}
			free_num++;
		}
		if (txed)
			stats->tx_bytes += size;
		desc->die_dt = DT_EEMPTY;
	}
	return free_num;
}

static void ravb_rx_ring_free_gbeth(struct net_device *ndev, int q)
{
<<<<<<< HEAD
	/* Place holder */
}

static void ravb_rx_ring_free(struct net_device *ndev, int q)
=======
	struct ravb_private *priv = netdev_priv(ndev);
	unsigned int ring_size;
	unsigned int i;

	if (!priv->gbeth_rx_ring)
		return;

	for (i = 0; i < priv->num_rx_ring[q]; i++) {
		struct ravb_rx_desc *desc = &priv->gbeth_rx_ring[i];

		if (!dma_mapping_error(ndev->dev.parent,
				       le32_to_cpu(desc->dptr)))
			dma_unmap_single(ndev->dev.parent,
					 le32_to_cpu(desc->dptr),
					 GBETH_RX_BUFF_MAX,
					 DMA_FROM_DEVICE);
	}
	ring_size = sizeof(struct ravb_rx_desc) * (priv->num_rx_ring[q] + 1);
	dma_free_coherent(ndev->dev.parent, ring_size, priv->gbeth_rx_ring,
			  priv->rx_desc_dma[q]);
	priv->gbeth_rx_ring = NULL;
}

static void ravb_rx_ring_free_rcar(struct net_device *ndev, int q)
>>>>>>> 24f7cf9b
{
	struct ravb_private *priv = netdev_priv(ndev);
	unsigned int ring_size;
	unsigned int i;

	if (!priv->rx_ring[q])
		return;

	for (i = 0; i < priv->num_rx_ring[q]; i++) {
		struct ravb_ex_rx_desc *desc = &priv->rx_ring[q][i];

		if (!dma_mapping_error(ndev->dev.parent,
				       le32_to_cpu(desc->dptr)))
			dma_unmap_single(ndev->dev.parent,
					 le32_to_cpu(desc->dptr),
					 RX_BUF_SZ,
					 DMA_FROM_DEVICE);
	}
	ring_size = sizeof(struct ravb_ex_rx_desc) *
		    (priv->num_rx_ring[q] + 1);
	dma_free_coherent(ndev->dev.parent, ring_size, priv->rx_ring[q],
			  priv->rx_desc_dma[q]);
	priv->rx_ring[q] = NULL;
}

/* Free skb's and DMA buffers for Ethernet AVB */
static void ravb_ring_free(struct net_device *ndev, int q)
{
	struct ravb_private *priv = netdev_priv(ndev);
	const struct ravb_hw_info *info = priv->info;
	unsigned int num_tx_desc = priv->num_tx_desc;
	unsigned int ring_size;
	unsigned int i;

	info->rx_ring_free(ndev, q);

	if (priv->tx_ring[q]) {
		ravb_tx_free(ndev, q, false);

		ring_size = sizeof(struct ravb_tx_desc) *
			    (priv->num_tx_ring[q] * num_tx_desc + 1);
		dma_free_coherent(ndev->dev.parent, ring_size, priv->tx_ring[q],
				  priv->tx_desc_dma[q]);
		priv->tx_ring[q] = NULL;
	}

	/* Free RX skb ringbuffer */
	if (priv->rx_skb[q]) {
		for (i = 0; i < priv->num_rx_ring[q]; i++)
			dev_kfree_skb(priv->rx_skb[q][i]);
	}
	kfree(priv->rx_skb[q]);
	priv->rx_skb[q] = NULL;

	/* Free aligned TX buffers */
	kfree(priv->tx_align[q]);
	priv->tx_align[q] = NULL;

	/* Free TX skb ringbuffer.
	 * SKBs are freed by ravb_tx_free() call above.
	 */
	kfree(priv->tx_skb[q]);
	priv->tx_skb[q] = NULL;
}

static void ravb_rx_ring_format_gbeth(struct net_device *ndev, int q)
{
<<<<<<< HEAD
	/* Place holder */
}

static void ravb_rx_ring_format(struct net_device *ndev, int q)
=======
	struct ravb_private *priv = netdev_priv(ndev);
	struct ravb_rx_desc *rx_desc;
	unsigned int rx_ring_size;
	dma_addr_t dma_addr;
	unsigned int i;

	rx_ring_size = sizeof(*rx_desc) * priv->num_rx_ring[q];
	memset(priv->gbeth_rx_ring, 0, rx_ring_size);
	/* Build RX ring buffer */
	for (i = 0; i < priv->num_rx_ring[q]; i++) {
		/* RX descriptor */
		rx_desc = &priv->gbeth_rx_ring[i];
		rx_desc->ds_cc = cpu_to_le16(GBETH_RX_DESC_DATA_SIZE);
		dma_addr = dma_map_single(ndev->dev.parent, priv->rx_skb[q][i]->data,
					  GBETH_RX_BUFF_MAX,
					  DMA_FROM_DEVICE);
		/* We just set the data size to 0 for a failed mapping which
		 * should prevent DMA from happening...
		 */
		if (dma_mapping_error(ndev->dev.parent, dma_addr))
			rx_desc->ds_cc = cpu_to_le16(0);
		rx_desc->dptr = cpu_to_le32(dma_addr);
		rx_desc->die_dt = DT_FEMPTY;
	}
	rx_desc = &priv->gbeth_rx_ring[i];
	rx_desc->dptr = cpu_to_le32((u32)priv->rx_desc_dma[q]);
	rx_desc->die_dt = DT_LINKFIX; /* type */
}

static void ravb_rx_ring_format_rcar(struct net_device *ndev, int q)
>>>>>>> 24f7cf9b
{
	struct ravb_private *priv = netdev_priv(ndev);
	struct ravb_ex_rx_desc *rx_desc;
	unsigned int rx_ring_size = sizeof(*rx_desc) * priv->num_rx_ring[q];
	dma_addr_t dma_addr;
	unsigned int i;

	memset(priv->rx_ring[q], 0, rx_ring_size);
	/* Build RX ring buffer */
	for (i = 0; i < priv->num_rx_ring[q]; i++) {
		/* RX descriptor */
		rx_desc = &priv->rx_ring[q][i];
		rx_desc->ds_cc = cpu_to_le16(RX_BUF_SZ);
		dma_addr = dma_map_single(ndev->dev.parent, priv->rx_skb[q][i]->data,
					  RX_BUF_SZ,
					  DMA_FROM_DEVICE);
		/* We just set the data size to 0 for a failed mapping which
		 * should prevent DMA from happening...
		 */
		if (dma_mapping_error(ndev->dev.parent, dma_addr))
			rx_desc->ds_cc = cpu_to_le16(0);
		rx_desc->dptr = cpu_to_le32(dma_addr);
		rx_desc->die_dt = DT_FEMPTY;
	}
	rx_desc = &priv->rx_ring[q][i];
	rx_desc->dptr = cpu_to_le32((u32)priv->rx_desc_dma[q]);
	rx_desc->die_dt = DT_LINKFIX; /* type */
}

/* Format skb and descriptor buffer for Ethernet AVB */
static void ravb_ring_format(struct net_device *ndev, int q)
{
	struct ravb_private *priv = netdev_priv(ndev);
	const struct ravb_hw_info *info = priv->info;
	unsigned int num_tx_desc = priv->num_tx_desc;
	struct ravb_tx_desc *tx_desc;
	struct ravb_desc *desc;
	unsigned int tx_ring_size = sizeof(*tx_desc) * priv->num_tx_ring[q] *
				    num_tx_desc;
	unsigned int i;

	priv->cur_rx[q] = 0;
	priv->cur_tx[q] = 0;
	priv->dirty_rx[q] = 0;
	priv->dirty_tx[q] = 0;

	info->rx_ring_format(ndev, q);

	memset(priv->tx_ring[q], 0, tx_ring_size);
	/* Build TX ring buffer */
	for (i = 0, tx_desc = priv->tx_ring[q]; i < priv->num_tx_ring[q];
	     i++, tx_desc++) {
		tx_desc->die_dt = DT_EEMPTY;
		if (num_tx_desc > 1) {
			tx_desc++;
			tx_desc->die_dt = DT_EEMPTY;
		}
	}
	tx_desc->dptr = cpu_to_le32((u32)priv->tx_desc_dma[q]);
	tx_desc->die_dt = DT_LINKFIX; /* type */

	/* RX descriptor base address for best effort */
	desc = &priv->desc_bat[RX_QUEUE_OFFSET + q];
	desc->die_dt = DT_LINKFIX; /* type */
	desc->dptr = cpu_to_le32((u32)priv->rx_desc_dma[q]);

	/* TX descriptor base address for best effort */
	desc = &priv->desc_bat[q];
	desc->die_dt = DT_LINKFIX; /* type */
	desc->dptr = cpu_to_le32((u32)priv->tx_desc_dma[q]);
}

static void *ravb_alloc_rx_desc_gbeth(struct net_device *ndev, int q)
{
<<<<<<< HEAD
	/* Place holder */
	return NULL;
}

static void *ravb_alloc_rx_desc(struct net_device *ndev, int q)
=======
	struct ravb_private *priv = netdev_priv(ndev);
	unsigned int ring_size;

	ring_size = sizeof(struct ravb_rx_desc) * (priv->num_rx_ring[q] + 1);

	priv->gbeth_rx_ring = dma_alloc_coherent(ndev->dev.parent, ring_size,
						 &priv->rx_desc_dma[q],
						 GFP_KERNEL);
	return priv->gbeth_rx_ring;
}

static void *ravb_alloc_rx_desc_rcar(struct net_device *ndev, int q)
>>>>>>> 24f7cf9b
{
	struct ravb_private *priv = netdev_priv(ndev);
	unsigned int ring_size;

	ring_size = sizeof(struct ravb_ex_rx_desc) * (priv->num_rx_ring[q] + 1);

	priv->rx_ring[q] = dma_alloc_coherent(ndev->dev.parent, ring_size,
					      &priv->rx_desc_dma[q],
					      GFP_KERNEL);
	return priv->rx_ring[q];
}

/* Init skb and descriptor buffer for Ethernet AVB */
static int ravb_ring_init(struct net_device *ndev, int q)
{
	struct ravb_private *priv = netdev_priv(ndev);
	const struct ravb_hw_info *info = priv->info;
	unsigned int num_tx_desc = priv->num_tx_desc;
	unsigned int ring_size;
	struct sk_buff *skb;
	unsigned int i;

	/* Allocate RX and TX skb rings */
	priv->rx_skb[q] = kcalloc(priv->num_rx_ring[q],
				  sizeof(*priv->rx_skb[q]), GFP_KERNEL);
	priv->tx_skb[q] = kcalloc(priv->num_tx_ring[q],
				  sizeof(*priv->tx_skb[q]), GFP_KERNEL);
	if (!priv->rx_skb[q] || !priv->tx_skb[q])
		goto error;

	for (i = 0; i < priv->num_rx_ring[q]; i++) {
		skb = netdev_alloc_skb(ndev, info->max_rx_len);
		if (!skb)
			goto error;
		ravb_set_buffer_align(skb);
		priv->rx_skb[q][i] = skb;
	}

	if (num_tx_desc > 1) {
		/* Allocate rings for the aligned buffers */
		priv->tx_align[q] = kmalloc(DPTR_ALIGN * priv->num_tx_ring[q] +
					    DPTR_ALIGN - 1, GFP_KERNEL);
		if (!priv->tx_align[q])
			goto error;
	}

	/* Allocate all RX descriptors. */
	if (!info->alloc_rx_desc(ndev, q))
		goto error;

	priv->dirty_rx[q] = 0;

	/* Allocate all TX descriptors. */
	ring_size = sizeof(struct ravb_tx_desc) *
		    (priv->num_tx_ring[q] * num_tx_desc + 1);
	priv->tx_ring[q] = dma_alloc_coherent(ndev->dev.parent, ring_size,
					      &priv->tx_desc_dma[q],
					      GFP_KERNEL);
	if (!priv->tx_ring[q])
		goto error;

	return 0;

error:
	ravb_ring_free(ndev, q);

	return -ENOMEM;
}

static void ravb_emac_init_gbeth(struct net_device *ndev)
{
	struct ravb_private *priv = netdev_priv(ndev);

	/* Receive frame limit set register */
	ravb_write(ndev, GBETH_RX_BUFF_MAX + ETH_FCS_LEN, RFLR);

<<<<<<< HEAD
	/* PAUSE prohibition */
	ravb_write(ndev, ECMR_ZPF | ((priv->duplex > 0) ? ECMR_DM : 0) |
			 ECMR_TE | ECMR_RE | ECMR_RCPT |
			 ECMR_TXF | ECMR_RXF | ECMR_PRM, ECMR);
=======
	/* EMAC Mode: PAUSE prohibition; Duplex; TX; RX; CRC Pass Through */
	ravb_write(ndev, ECMR_ZPF | ((priv->duplex > 0) ? ECMR_DM : 0) |
			 ECMR_TE | ECMR_RE | ECMR_RCPT |
			 ECMR_TXF | ECMR_RXF, ECMR);
>>>>>>> 24f7cf9b

	ravb_set_rate_gbeth(ndev);

	/* Set MAC address */
	ravb_write(ndev,
		   (ndev->dev_addr[0] << 24) | (ndev->dev_addr[1] << 16) |
		   (ndev->dev_addr[2] << 8)  | (ndev->dev_addr[3]), MAHR);
	ravb_write(ndev, (ndev->dev_addr[4] << 8)  | (ndev->dev_addr[5]), MALR);

	/* E-MAC status register clear */
	ravb_write(ndev, ECSR_ICD | ECSR_LCHNG | ECSR_PFRI, ECSR);
<<<<<<< HEAD
=======
	ravb_write(ndev, CSR0_TPE | CSR0_RPE, CSR0);
>>>>>>> 24f7cf9b

	/* E-MAC interrupt enable register */
	ravb_write(ndev, ECSIPR_ICDIP, ECSIPR);

<<<<<<< HEAD
	ravb_modify(ndev, CXR31, CXR31_SEL_LINK1, 0);
	ravb_modify(ndev, CXR31, CXR31_SEL_LINK0, CXR31_SEL_LINK0);
=======
	ravb_modify(ndev, CXR31, CXR31_SEL_LINK0 | CXR31_SEL_LINK1, CXR31_SEL_LINK0);
>>>>>>> 24f7cf9b
}

static void ravb_emac_init_rcar(struct net_device *ndev)
{
	/* Receive frame limit set register */
	ravb_write(ndev, ndev->mtu + ETH_HLEN + VLAN_HLEN + ETH_FCS_LEN, RFLR);

	/* EMAC Mode: PAUSE prohibition; Duplex; RX Checksum; TX; RX */
	ravb_write(ndev, ECMR_ZPF | ECMR_DM |
		   (ndev->features & NETIF_F_RXCSUM ? ECMR_RCSC : 0) |
		   ECMR_TE | ECMR_RE, ECMR);

	ravb_set_rate_rcar(ndev);

	/* Set MAC address */
	ravb_write(ndev,
		   (ndev->dev_addr[0] << 24) | (ndev->dev_addr[1] << 16) |
		   (ndev->dev_addr[2] << 8)  | (ndev->dev_addr[3]), MAHR);
	ravb_write(ndev,
		   (ndev->dev_addr[4] << 8)  | (ndev->dev_addr[5]), MALR);

	/* E-MAC status register clear */
	ravb_write(ndev, ECSR_ICD | ECSR_MPD, ECSR);

	/* E-MAC interrupt enable register */
	ravb_write(ndev, ECSIPR_ICDIP | ECSIPR_MPDIP | ECSIPR_LCHNGIP, ECSIPR);
}

/* E-MAC init function */
static void ravb_emac_init(struct net_device *ndev)
{
	struct ravb_private *priv = netdev_priv(ndev);
	const struct ravb_hw_info *info = priv->info;

	info->emac_init(ndev);
}

static int ravb_dmac_init_gbeth(struct net_device *ndev)
{
	int error;

	error = ravb_ring_init(ndev, RAVB_BE);
	if (error)
		return error;

	/* Descriptor format */
	ravb_ring_format(ndev, RAVB_BE);

<<<<<<< HEAD
	/* Set AVB RX */
=======
	/* Set DMAC RX */
>>>>>>> 24f7cf9b
	ravb_write(ndev, 0x60000000, RCR);

	/* Set Max Frame Length (RTC) */
	ravb_write(ndev, 0x7ffc0000 | GBETH_RX_BUFF_MAX, RTC);

	/* Set FIFO size */
	ravb_write(ndev, 0x00222200, TGC);

	ravb_write(ndev, 0, TCCR);

	/* Frame receive */
	ravb_write(ndev, RIC0_FRE0, RIC0);
	/* Disable FIFO full warning */
	ravb_write(ndev, 0x0, RIC1);
	/* Receive FIFO full error, descriptor empty */
	ravb_write(ndev, RIC2_QFE0 | RIC2_RFFE, RIC2);

	ravb_write(ndev, TIC_FTE0, TIC);

	return 0;
}

static int ravb_dmac_init_rcar(struct net_device *ndev)
{
	struct ravb_private *priv = netdev_priv(ndev);
	const struct ravb_hw_info *info = priv->info;
	int error;

	error = ravb_ring_init(ndev, RAVB_BE);
	if (error)
		return error;
	error = ravb_ring_init(ndev, RAVB_NC);
	if (error) {
		ravb_ring_free(ndev, RAVB_BE);
		return error;
	}

	/* Descriptor format */
	ravb_ring_format(ndev, RAVB_BE);
	ravb_ring_format(ndev, RAVB_NC);

	/* Set AVB RX */
	ravb_write(ndev,
		   RCR_EFFS | RCR_ENCF | RCR_ETS0 | RCR_ESF | 0x18000000, RCR);

	/* Set FIFO size */
	ravb_write(ndev, TGC_TQP_AVBMODE1 | 0x00112200, TGC);

	/* Timestamp enable */
	ravb_write(ndev, TCCR_TFEN, TCCR);

	/* Interrupt init: */
	if (info->multi_irqs) {
		/* Clear DIL.DPLx */
		ravb_write(ndev, 0, DIL);
		/* Set queue specific interrupt */
		ravb_write(ndev, CIE_CRIE | CIE_CTIE | CIE_CL0M, CIE);
	}
	/* Frame receive */
	ravb_write(ndev, RIC0_FRE0 | RIC0_FRE1, RIC0);
	/* Disable FIFO full warning */
	ravb_write(ndev, 0, RIC1);
	/* Receive FIFO full error, descriptor empty */
	ravb_write(ndev, RIC2_QFE0 | RIC2_QFE1 | RIC2_RFFE, RIC2);
	/* Frame transmitted, timestamp FIFO updated */
	ravb_write(ndev, TIC_FTE0 | TIC_FTE1 | TIC_TFUE, TIC);

	return 0;
}

/* Device init function for Ethernet AVB */
static int ravb_dmac_init(struct net_device *ndev)
{
	struct ravb_private *priv = netdev_priv(ndev);
	const struct ravb_hw_info *info = priv->info;
	int error;

	/* Set CONFIG mode */
	error = ravb_config(ndev);
	if (error)
		return error;

	error = info->dmac_init(ndev);
	if (error)
		return error;

	/* Setting the control will start the AVB-DMAC process. */
	ravb_modify(ndev, CCC, CCC_OPC, CCC_OPC_OPERATION);

	return 0;
}

static void ravb_get_tx_tstamp(struct net_device *ndev)
{
	struct ravb_private *priv = netdev_priv(ndev);
	struct ravb_tstamp_skb *ts_skb, *ts_skb2;
	struct skb_shared_hwtstamps shhwtstamps;
	struct sk_buff *skb;
	struct timespec64 ts;
	u16 tag, tfa_tag;
	int count;
	u32 tfa2;

	count = (ravb_read(ndev, TSR) & TSR_TFFL) >> 8;
	while (count--) {
		tfa2 = ravb_read(ndev, TFA2);
		tfa_tag = (tfa2 & TFA2_TST) >> 16;
		ts.tv_nsec = (u64)ravb_read(ndev, TFA0);
		ts.tv_sec = ((u64)(tfa2 & TFA2_TSV) << 32) |
			    ravb_read(ndev, TFA1);
		memset(&shhwtstamps, 0, sizeof(shhwtstamps));
		shhwtstamps.hwtstamp = timespec64_to_ktime(ts);
		list_for_each_entry_safe(ts_skb, ts_skb2, &priv->ts_skb_list,
					 list) {
			skb = ts_skb->skb;
			tag = ts_skb->tag;
			list_del(&ts_skb->list);
			kfree(ts_skb);
			if (tag == tfa_tag) {
				skb_tstamp_tx(skb, &shhwtstamps);
				dev_consume_skb_any(skb);
				break;
			} else {
				dev_kfree_skb_any(skb);
			}
		}
		ravb_modify(ndev, TCCR, TCCR_TFR, TCCR_TFR);
	}
}

static void ravb_rx_csum(struct sk_buff *skb)
{
	u8 *hw_csum;

	/* The hardware checksum is contained in sizeof(__sum16) (2) bytes
	 * appended to packet data
	 */
	if (unlikely(skb->len < sizeof(__sum16)))
		return;
	hw_csum = skb_tail_pointer(skb) - sizeof(__sum16);
	skb->csum = csum_unfold((__force __sum16)get_unaligned_le16(hw_csum));
	skb->ip_summed = CHECKSUM_COMPLETE;
	skb_trim(skb, skb->len - sizeof(__sum16));
}

<<<<<<< HEAD
/* Packet receive function for Gigabit Ethernet */
static bool ravb_rx_gbeth(struct net_device *ndev, int *quota, int q)
{
	/* Place holder */
	return true;
}

/* Packet receive function for Ethernet AVB */
static bool ravb_rcar_rx(struct net_device *ndev, int *quota, int q)
=======
static struct sk_buff *ravb_get_skb_gbeth(struct net_device *ndev, int entry,
					  struct ravb_rx_desc *desc)
{
	struct ravb_private *priv = netdev_priv(ndev);
	struct sk_buff *skb;

	skb = priv->rx_skb[RAVB_BE][entry];
	priv->rx_skb[RAVB_BE][entry] = NULL;
	dma_unmap_single(ndev->dev.parent, le32_to_cpu(desc->dptr),
			 ALIGN(GBETH_RX_BUFF_MAX, 16), DMA_FROM_DEVICE);

	return skb;
}

/* Packet receive function for Gigabit Ethernet */
static bool ravb_rx_gbeth(struct net_device *ndev, int *quota, int q)
{
	struct ravb_private *priv = netdev_priv(ndev);
	const struct ravb_hw_info *info = priv->info;
	struct net_device_stats *stats;
	struct ravb_rx_desc *desc;
	struct sk_buff *skb;
	dma_addr_t dma_addr;
	u8  desc_status;
	int boguscnt;
	u16 pkt_len;
	u8  die_dt;
	int entry;
	int limit;

	entry = priv->cur_rx[q] % priv->num_rx_ring[q];
	boguscnt = priv->dirty_rx[q] + priv->num_rx_ring[q] - priv->cur_rx[q];
	stats = &priv->stats[q];

	boguscnt = min(boguscnt, *quota);
	limit = boguscnt;
	desc = &priv->gbeth_rx_ring[entry];
	while (desc->die_dt != DT_FEMPTY) {
		/* Descriptor type must be checked before all other reads */
		dma_rmb();
		desc_status = desc->msc;
		pkt_len = le16_to_cpu(desc->ds_cc) & RX_DS;

		if (--boguscnt < 0)
			break;

		/* We use 0-byte descriptors to mark the DMA mapping errors */
		if (!pkt_len)
			continue;

		if (desc_status & MSC_MC)
			stats->multicast++;

		if (desc_status & (MSC_CRC | MSC_RFE | MSC_RTSF | MSC_RTLF | MSC_CEEF)) {
			stats->rx_errors++;
			if (desc_status & MSC_CRC)
				stats->rx_crc_errors++;
			if (desc_status & MSC_RFE)
				stats->rx_frame_errors++;
			if (desc_status & (MSC_RTLF | MSC_RTSF))
				stats->rx_length_errors++;
			if (desc_status & MSC_CEEF)
				stats->rx_missed_errors++;
		} else {
			die_dt = desc->die_dt & 0xF0;
			switch (die_dt) {
			case DT_FSINGLE:
				skb = ravb_get_skb_gbeth(ndev, entry, desc);
				skb_put(skb, pkt_len);
				skb->protocol = eth_type_trans(skb, ndev);
				napi_gro_receive(&priv->napi[q], skb);
				stats->rx_packets++;
				stats->rx_bytes += pkt_len;
				break;
			case DT_FSTART:
				priv->rx_1st_skb = ravb_get_skb_gbeth(ndev, entry, desc);
				skb_put(priv->rx_1st_skb, pkt_len);
				break;
			case DT_FMID:
				skb = ravb_get_skb_gbeth(ndev, entry, desc);
				skb_copy_to_linear_data_offset(priv->rx_1st_skb,
							       priv->rx_1st_skb->len,
							       skb->data,
							       pkt_len);
				skb_put(priv->rx_1st_skb, pkt_len);
				dev_kfree_skb(skb);
				break;
			case DT_FEND:
				skb = ravb_get_skb_gbeth(ndev, entry, desc);
				skb_copy_to_linear_data_offset(priv->rx_1st_skb,
							       priv->rx_1st_skb->len,
							       skb->data,
							       pkt_len);
				skb_put(priv->rx_1st_skb, pkt_len);
				dev_kfree_skb(skb);
				priv->rx_1st_skb->protocol =
					eth_type_trans(priv->rx_1st_skb, ndev);
				napi_gro_receive(&priv->napi[q],
						 priv->rx_1st_skb);
				stats->rx_packets++;
				stats->rx_bytes += priv->rx_1st_skb->len;
				break;
			}
		}

		entry = (++priv->cur_rx[q]) % priv->num_rx_ring[q];
		desc = &priv->gbeth_rx_ring[entry];
	}

	/* Refill the RX ring buffers. */
	for (; priv->cur_rx[q] - priv->dirty_rx[q] > 0; priv->dirty_rx[q]++) {
		entry = priv->dirty_rx[q] % priv->num_rx_ring[q];
		desc = &priv->gbeth_rx_ring[entry];
		desc->ds_cc = cpu_to_le16(GBETH_RX_DESC_DATA_SIZE);

		if (!priv->rx_skb[q][entry]) {
			skb = netdev_alloc_skb(ndev, info->max_rx_len);
			if (!skb)
				break;
			ravb_set_buffer_align(skb);
			dma_addr = dma_map_single(ndev->dev.parent,
						  skb->data,
						  GBETH_RX_BUFF_MAX,
						  DMA_FROM_DEVICE);
			skb_checksum_none_assert(skb);
			/* We just set the data size to 0 for a failed mapping
			 * which should prevent DMA  from happening...
			 */
			if (dma_mapping_error(ndev->dev.parent, dma_addr))
				desc->ds_cc = cpu_to_le16(0);
			desc->dptr = cpu_to_le32(dma_addr);
			priv->rx_skb[q][entry] = skb;
		}
		/* Descriptor type must be set after all the above writes */
		dma_wmb();
		desc->die_dt = DT_FEMPTY;
	}

	*quota -= limit - (++boguscnt);

	return boguscnt <= 0;
}

/* Packet receive function for Ethernet AVB */
static bool ravb_rx_rcar(struct net_device *ndev, int *quota, int q)
>>>>>>> 24f7cf9b
{
	struct ravb_private *priv = netdev_priv(ndev);
	const struct ravb_hw_info *info = priv->info;
	int entry = priv->cur_rx[q] % priv->num_rx_ring[q];
	int boguscnt = (priv->dirty_rx[q] + priv->num_rx_ring[q]) -
			priv->cur_rx[q];
	struct net_device_stats *stats = &priv->stats[q];
	struct ravb_ex_rx_desc *desc;
	struct sk_buff *skb;
	dma_addr_t dma_addr;
	struct timespec64 ts;
	u8  desc_status;
	u16 pkt_len;
	int limit;

	boguscnt = min(boguscnt, *quota);
	limit = boguscnt;
	desc = &priv->rx_ring[q][entry];
	while (desc->die_dt != DT_FEMPTY) {
		/* Descriptor type must be checked before all other reads */
		dma_rmb();
		desc_status = desc->msc;
		pkt_len = le16_to_cpu(desc->ds_cc) & RX_DS;

		if (--boguscnt < 0)
			break;

		/* We use 0-byte descriptors to mark the DMA mapping errors */
		if (!pkt_len)
			continue;

		if (desc_status & MSC_MC)
			stats->multicast++;

		if (desc_status & (MSC_CRC | MSC_RFE | MSC_RTSF | MSC_RTLF |
				   MSC_CEEF)) {
			stats->rx_errors++;
			if (desc_status & MSC_CRC)
				stats->rx_crc_errors++;
			if (desc_status & MSC_RFE)
				stats->rx_frame_errors++;
			if (desc_status & (MSC_RTLF | MSC_RTSF))
				stats->rx_length_errors++;
			if (desc_status & MSC_CEEF)
				stats->rx_missed_errors++;
		} else {
			u32 get_ts = priv->tstamp_rx_ctrl & RAVB_RXTSTAMP_TYPE;

			skb = priv->rx_skb[q][entry];
			priv->rx_skb[q][entry] = NULL;
			dma_unmap_single(ndev->dev.parent, le32_to_cpu(desc->dptr),
					 RX_BUF_SZ,
					 DMA_FROM_DEVICE);
			get_ts &= (q == RAVB_NC) ?
					RAVB_RXTSTAMP_TYPE_V2_L2_EVENT :
					~RAVB_RXTSTAMP_TYPE_V2_L2_EVENT;
			if (get_ts) {
				struct skb_shared_hwtstamps *shhwtstamps;

				shhwtstamps = skb_hwtstamps(skb);
				memset(shhwtstamps, 0, sizeof(*shhwtstamps));
				ts.tv_sec = ((u64) le16_to_cpu(desc->ts_sh) <<
					     32) | le32_to_cpu(desc->ts_sl);
				ts.tv_nsec = le32_to_cpu(desc->ts_n);
				shhwtstamps->hwtstamp = timespec64_to_ktime(ts);
			}

			skb_put(skb, pkt_len);
			skb->protocol = eth_type_trans(skb, ndev);
			if (ndev->features & NETIF_F_RXCSUM)
				ravb_rx_csum(skb);
			napi_gro_receive(&priv->napi[q], skb);
			stats->rx_packets++;
			stats->rx_bytes += pkt_len;
		}

		entry = (++priv->cur_rx[q]) % priv->num_rx_ring[q];
		desc = &priv->rx_ring[q][entry];
	}

	/* Refill the RX ring buffers. */
	for (; priv->cur_rx[q] - priv->dirty_rx[q] > 0; priv->dirty_rx[q]++) {
		entry = priv->dirty_rx[q] % priv->num_rx_ring[q];
		desc = &priv->rx_ring[q][entry];
		desc->ds_cc = cpu_to_le16(RX_BUF_SZ);

		if (!priv->rx_skb[q][entry]) {
			skb = netdev_alloc_skb(ndev, info->max_rx_len);
			if (!skb)
				break;	/* Better luck next round. */
			ravb_set_buffer_align(skb);
			dma_addr = dma_map_single(ndev->dev.parent, skb->data,
						  le16_to_cpu(desc->ds_cc),
						  DMA_FROM_DEVICE);
			skb_checksum_none_assert(skb);
			/* We just set the data size to 0 for a failed mapping
			 * which should prevent DMA  from happening...
			 */
			if (dma_mapping_error(ndev->dev.parent, dma_addr))
				desc->ds_cc = cpu_to_le16(0);
			desc->dptr = cpu_to_le32(dma_addr);
			priv->rx_skb[q][entry] = skb;
		}
		/* Descriptor type must be set after all the above writes */
		dma_wmb();
		desc->die_dt = DT_FEMPTY;
	}

	*quota -= limit - (++boguscnt);

	return boguscnt <= 0;
}

/* Packet receive function for Ethernet AVB */
static bool ravb_rx(struct net_device *ndev, int *quota, int q)
{
	struct ravb_private *priv = netdev_priv(ndev);
	const struct ravb_hw_info *info = priv->info;

	return info->receive(ndev, quota, q);
}

static void ravb_rcv_snd_disable(struct net_device *ndev)
{
	/* Disable TX and RX */
	ravb_modify(ndev, ECMR, ECMR_RE | ECMR_TE, 0);
}

static void ravb_rcv_snd_enable(struct net_device *ndev)
{
	/* Enable TX and RX */
	ravb_modify(ndev, ECMR, ECMR_RE | ECMR_TE, ECMR_RE | ECMR_TE);
}

/* function for waiting dma process finished */
static int ravb_stop_dma(struct net_device *ndev)
{
	struct ravb_private *priv = netdev_priv(ndev);
	const struct ravb_hw_info *info = priv->info;
	int error;

	/* Wait for stopping the hardware TX process */
<<<<<<< HEAD
	error = ravb_wait(ndev, TCCR, info->tsrq, 0);
=======
	error = ravb_wait(ndev, TCCR, info->tccr_mask, 0);
>>>>>>> 24f7cf9b

	if (error)
		return error;

	error = ravb_wait(ndev, CSR, CSR_TPO0 | CSR_TPO1 | CSR_TPO2 | CSR_TPO3,
			  0);
	if (error)
		return error;

	/* Stop the E-MAC's RX/TX processes. */
	ravb_rcv_snd_disable(ndev);

	/* Wait for stopping the RX DMA process */
	error = ravb_wait(ndev, CSR, CSR_RPO, 0);
	if (error)
		return error;

	/* Stop AVB-DMAC process */
	return ravb_config(ndev);
}

/* E-MAC interrupt handler */
static void ravb_emac_interrupt_unlocked(struct net_device *ndev)
{
	struct ravb_private *priv = netdev_priv(ndev);
	u32 ecsr, psr;

	ecsr = ravb_read(ndev, ECSR);
	ravb_write(ndev, ecsr, ECSR);	/* clear interrupt */

	if (ecsr & ECSR_MPD)
		pm_wakeup_event(&priv->pdev->dev, 0);
	if (ecsr & ECSR_ICD)
		ndev->stats.tx_carrier_errors++;
	if (ecsr & ECSR_LCHNG) {
		/* Link changed */
		if (priv->no_avb_link)
			return;
		psr = ravb_read(ndev, PSR);
		if (priv->avb_link_active_low)
			psr ^= PSR_LMON;
		if (!(psr & PSR_LMON)) {
			/* DIsable RX and TX */
			ravb_rcv_snd_disable(ndev);
		} else {
			/* Enable RX and TX */
			ravb_rcv_snd_enable(ndev);
		}
	}
}

static irqreturn_t ravb_emac_interrupt(int irq, void *dev_id)
{
	struct net_device *ndev = dev_id;
	struct ravb_private *priv = netdev_priv(ndev);

	spin_lock(&priv->lock);
	ravb_emac_interrupt_unlocked(ndev);
	spin_unlock(&priv->lock);
	return IRQ_HANDLED;
}

/* Error interrupt handler */
static void ravb_error_interrupt(struct net_device *ndev)
{
	struct ravb_private *priv = netdev_priv(ndev);
	u32 eis, ris2;

	eis = ravb_read(ndev, EIS);
	ravb_write(ndev, ~(EIS_QFS | EIS_RESERVED), EIS);
	if (eis & EIS_QFS) {
		ris2 = ravb_read(ndev, RIS2);
		ravb_write(ndev, ~(RIS2_QFF0 | RIS2_RFFF | RIS2_RESERVED),
			   RIS2);

		/* Receive Descriptor Empty int */
		if (ris2 & RIS2_QFF0)
			priv->stats[RAVB_BE].rx_over_errors++;

		    /* Receive Descriptor Empty int */
		if (ris2 & RIS2_QFF1)
			priv->stats[RAVB_NC].rx_over_errors++;

		/* Receive FIFO Overflow int */
		if (ris2 & RIS2_RFFF)
			priv->rx_fifo_errors++;
	}
}

static bool ravb_queue_interrupt(struct net_device *ndev, int q)
{
	struct ravb_private *priv = netdev_priv(ndev);
	const struct ravb_hw_info *info = priv->info;
	u32 ris0 = ravb_read(ndev, RIS0);
	u32 ric0 = ravb_read(ndev, RIC0);
	u32 tis  = ravb_read(ndev, TIS);
	u32 tic  = ravb_read(ndev, TIC);

	if (((ris0 & ric0) & BIT(q)) || ((tis  & tic)  & BIT(q))) {
		if (napi_schedule_prep(&priv->napi[q])) {
			/* Mask RX and TX interrupts */
			if (!info->multi_irqs) {
				ravb_write(ndev, ric0 & ~BIT(q), RIC0);
				ravb_write(ndev, tic & ~BIT(q), TIC);
			} else {
				ravb_write(ndev, BIT(q), RID0);
				ravb_write(ndev, BIT(q), TID);
			}
			__napi_schedule(&priv->napi[q]);
		} else {
			netdev_warn(ndev,
				    "ignoring interrupt, rx status 0x%08x, rx mask 0x%08x,\n",
				    ris0, ric0);
			netdev_warn(ndev,
				    "                    tx status 0x%08x, tx mask 0x%08x.\n",
				    tis, tic);
		}
		return true;
	}
	return false;
}

static bool ravb_timestamp_interrupt(struct net_device *ndev)
{
	u32 tis = ravb_read(ndev, TIS);

	if (tis & TIS_TFUF) {
		ravb_write(ndev, ~(TIS_TFUF | TIS_RESERVED), TIS);
		ravb_get_tx_tstamp(ndev);
		return true;
	}
	return false;
}

static irqreturn_t ravb_interrupt(int irq, void *dev_id)
{
	struct net_device *ndev = dev_id;
	struct ravb_private *priv = netdev_priv(ndev);
	const struct ravb_hw_info *info = priv->info;
	irqreturn_t result = IRQ_NONE;
	u32 iss;

	spin_lock(&priv->lock);
	/* Get interrupt status */
	iss = ravb_read(ndev, ISS);

	/* Received and transmitted interrupts */
	if (iss & (ISS_FRS | ISS_FTS | ISS_TFUS)) {
		int q;

		/* Timestamp updated */
		if (ravb_timestamp_interrupt(ndev))
			result = IRQ_HANDLED;

		/* Network control and best effort queue RX/TX */
<<<<<<< HEAD
		if (info->nc_queue) {
=======
		if (info->nc_queues) {
>>>>>>> 24f7cf9b
			for (q = RAVB_NC; q >= RAVB_BE; q--) {
				if (ravb_queue_interrupt(ndev, q))
					result = IRQ_HANDLED;
			}
		} else {
			if (ravb_queue_interrupt(ndev, RAVB_BE))
				result = IRQ_HANDLED;
		}
	}

	/* E-MAC status summary */
	if (iss & ISS_MS) {
		ravb_emac_interrupt_unlocked(ndev);
		result = IRQ_HANDLED;
	}

	/* Error status summary */
	if (iss & ISS_ES) {
		ravb_error_interrupt(ndev);
		result = IRQ_HANDLED;
	}

	/* gPTP interrupt status summary */
	if (iss & ISS_CGIS) {
		ravb_ptp_interrupt(ndev);
		result = IRQ_HANDLED;
	}

	spin_unlock(&priv->lock);
	return result;
}

/* Timestamp/Error/gPTP interrupt handler */
static irqreturn_t ravb_multi_interrupt(int irq, void *dev_id)
{
	struct net_device *ndev = dev_id;
	struct ravb_private *priv = netdev_priv(ndev);
	irqreturn_t result = IRQ_NONE;
	u32 iss;

	spin_lock(&priv->lock);
	/* Get interrupt status */
	iss = ravb_read(ndev, ISS);

	/* Timestamp updated */
	if ((iss & ISS_TFUS) && ravb_timestamp_interrupt(ndev))
		result = IRQ_HANDLED;

	/* Error status summary */
	if (iss & ISS_ES) {
		ravb_error_interrupt(ndev);
		result = IRQ_HANDLED;
	}

	/* gPTP interrupt status summary */
	if (iss & ISS_CGIS) {
		ravb_ptp_interrupt(ndev);
		result = IRQ_HANDLED;
	}

	spin_unlock(&priv->lock);
	return result;
}

static irqreturn_t ravb_dma_interrupt(int irq, void *dev_id, int q)
{
	struct net_device *ndev = dev_id;
	struct ravb_private *priv = netdev_priv(ndev);
	irqreturn_t result = IRQ_NONE;

	spin_lock(&priv->lock);

	/* Network control/Best effort queue RX/TX */
	if (ravb_queue_interrupt(ndev, q))
		result = IRQ_HANDLED;

	spin_unlock(&priv->lock);
	return result;
}

static irqreturn_t ravb_be_interrupt(int irq, void *dev_id)
{
	return ravb_dma_interrupt(irq, dev_id, RAVB_BE);
}

static irqreturn_t ravb_nc_interrupt(int irq, void *dev_id)
{
	return ravb_dma_interrupt(irq, dev_id, RAVB_NC);
}

static int ravb_poll(struct napi_struct *napi, int budget)
{
	struct net_device *ndev = napi->dev;
	struct ravb_private *priv = netdev_priv(ndev);
	const struct ravb_hw_info *info = priv->info;
	bool gptp = info->gptp || info->ccc_gac;
	struct ravb_rx_desc *desc;
	unsigned long flags;
	int q = napi - priv->napi;
	int mask = BIT(q);
	int quota = budget;
	unsigned int entry;

	if (!gptp) {
		entry = priv->cur_rx[q] % priv->num_rx_ring[q];
		desc = &priv->gbeth_rx_ring[entry];
	}
	/* Processing RX Descriptor Ring */
	/* Clear RX interrupt */
	ravb_write(ndev, ~(mask | RIS0_RESERVED), RIS0);
	if (gptp || desc->die_dt != DT_FEMPTY) {
		if (ravb_rx(ndev, &quota, q))
			goto out;
	}

	/* Processing TX Descriptor Ring */
	spin_lock_irqsave(&priv->lock, flags);
	/* Clear TX interrupt */
	ravb_write(ndev, ~(mask | TIS_RESERVED), TIS);
	ravb_tx_free(ndev, q, true);
	netif_wake_subqueue(ndev, q);
	spin_unlock_irqrestore(&priv->lock, flags);

	napi_complete(napi);

	/* Re-enable RX/TX interrupts */
	spin_lock_irqsave(&priv->lock, flags);
	if (!info->multi_irqs) {
		ravb_modify(ndev, RIC0, mask, mask);
		ravb_modify(ndev, TIC,  mask, mask);
	} else {
		ravb_write(ndev, mask, RIE0);
		ravb_write(ndev, mask, TIE);
	}
	spin_unlock_irqrestore(&priv->lock, flags);

	/* Receive error message handling */
	priv->rx_over_errors =  priv->stats[RAVB_BE].rx_over_errors;
<<<<<<< HEAD
	if (info->nc_queue)
=======
	if (info->nc_queues)
>>>>>>> 24f7cf9b
		priv->rx_over_errors += priv->stats[RAVB_NC].rx_over_errors;
	if (priv->rx_over_errors != ndev->stats.rx_over_errors)
		ndev->stats.rx_over_errors = priv->rx_over_errors;
	if (priv->rx_fifo_errors != ndev->stats.rx_fifo_errors)
		ndev->stats.rx_fifo_errors = priv->rx_fifo_errors;
out:
	return budget - quota;
}

static void ravb_set_duplex_gbeth(struct net_device *ndev)
{
	struct ravb_private *priv = netdev_priv(ndev);

	ravb_modify(ndev, ECMR, ECMR_DM, priv->duplex > 0 ? ECMR_DM : 0);
}

/* PHY state control function */
static void ravb_adjust_link(struct net_device *ndev)
{
	struct ravb_private *priv = netdev_priv(ndev);
	const struct ravb_hw_info *info = priv->info;
	struct phy_device *phydev = ndev->phydev;
	bool new_state = false;
	unsigned long flags;

	spin_lock_irqsave(&priv->lock, flags);

	/* Disable TX and RX right over here, if E-MAC change is ignored */
	if (priv->no_avb_link)
		ravb_rcv_snd_disable(ndev);

	if (phydev->link) {
		if (info->half_duplex && phydev->duplex != priv->duplex) {
			new_state = true;
			priv->duplex = phydev->duplex;
			ravb_set_duplex_gbeth(ndev);
		}

		if (phydev->speed != priv->speed) {
			new_state = true;
			priv->speed = phydev->speed;
			info->set_rate(ndev);
		}
		if (!priv->link) {
			ravb_modify(ndev, ECMR, ECMR_TXF, 0);
			new_state = true;
			priv->link = phydev->link;
		}
	} else if (priv->link) {
		new_state = true;
		priv->link = 0;
		priv->speed = 0;
		if (info->half_duplex)
			priv->duplex = -1;
	}

	/* Enable TX and RX right over here, if E-MAC change is ignored */
	if (priv->no_avb_link && phydev->link)
		ravb_rcv_snd_enable(ndev);

	spin_unlock_irqrestore(&priv->lock, flags);

	if (new_state && netif_msg_link(priv))
		phy_print_status(phydev);
}

static const struct soc_device_attribute r8a7795es10[] = {
	{ .soc_id = "r8a7795", .revision = "ES1.0", },
	{ /* sentinel */ }
};

/* PHY init function */
static int ravb_phy_init(struct net_device *ndev)
{
	struct device_node *np = ndev->dev.parent->of_node;
	struct ravb_private *priv = netdev_priv(ndev);
	const struct ravb_hw_info *info = priv->info;
	struct phy_device *phydev;
	struct device_node *pn;
	phy_interface_t iface;
	int err;

	priv->link = 0;
	priv->speed = 0;
	priv->duplex = -1;

	/* Try connecting to PHY */
	pn = of_parse_phandle(np, "phy-handle", 0);
	if (!pn) {
		/* In the case of a fixed PHY, the DT node associated
		 * to the PHY is the Ethernet MAC DT node.
		 */
		if (of_phy_is_fixed_link(np)) {
			err = of_phy_register_fixed_link(np);
			if (err)
				return err;
		}
		pn = of_node_get(np);
	}

	iface = priv->rgmii_override ? PHY_INTERFACE_MODE_RGMII
				     : priv->phy_interface;
	phydev = of_phy_connect(ndev, pn, ravb_adjust_link, 0, iface);
	of_node_put(pn);
	if (!phydev) {
		netdev_err(ndev, "failed to connect PHY\n");
		err = -ENOENT;
		goto err_deregister_fixed_link;
	}

	/* This driver only support 10/100Mbit speeds on R-Car H3 ES1.0
	 * at this time.
	 */
	if (soc_device_match(r8a7795es10)) {
		err = phy_set_max_speed(phydev, SPEED_100);
		if (err) {
			netdev_err(ndev, "failed to limit PHY to 100Mbit/s\n");
			goto err_phy_disconnect;
		}

		netdev_info(ndev, "limited PHY to 100Mbit/s\n");
	}

	if (!info->half_duplex) {
		/* 10BASE, Pause and Asym Pause is not supported */
		phy_remove_link_mode(phydev, ETHTOOL_LINK_MODE_10baseT_Half_BIT);
		phy_remove_link_mode(phydev, ETHTOOL_LINK_MODE_10baseT_Full_BIT);
		phy_remove_link_mode(phydev, ETHTOOL_LINK_MODE_Pause_BIT);
		phy_remove_link_mode(phydev, ETHTOOL_LINK_MODE_Asym_Pause_BIT);

		/* Half Duplex is not supported */
		phy_remove_link_mode(phydev, ETHTOOL_LINK_MODE_1000baseT_Half_BIT);
		phy_remove_link_mode(phydev, ETHTOOL_LINK_MODE_100baseT_Half_BIT);
	}

	phy_attached_info(phydev);

	return 0;

err_phy_disconnect:
	phy_disconnect(phydev);
err_deregister_fixed_link:
	if (of_phy_is_fixed_link(np))
		of_phy_deregister_fixed_link(np);

	return err;
}

/* PHY control start function */
static int ravb_phy_start(struct net_device *ndev)
{
	int error;

	error = ravb_phy_init(ndev);
	if (error)
		return error;

	phy_start(ndev->phydev);

	return 0;
}

static u32 ravb_get_msglevel(struct net_device *ndev)
{
	struct ravb_private *priv = netdev_priv(ndev);

	return priv->msg_enable;
}

static void ravb_set_msglevel(struct net_device *ndev, u32 value)
{
	struct ravb_private *priv = netdev_priv(ndev);

	priv->msg_enable = value;
}

static const char ravb_gstrings_stats_gbeth[][ETH_GSTRING_LEN] = {
	"rx_queue_0_current",
	"tx_queue_0_current",
	"rx_queue_0_dirty",
	"tx_queue_0_dirty",
	"rx_queue_0_packets",
	"tx_queue_0_packets",
	"rx_queue_0_bytes",
	"tx_queue_0_bytes",
	"rx_queue_0_mcast_packets",
	"rx_queue_0_errors",
	"rx_queue_0_crc_errors",
	"rx_queue_0_frame_errors",
	"rx_queue_0_length_errors",
	"rx_queue_0_csum_offload_errors",
	"rx_queue_0_over_errors",
};

static const char ravb_gstrings_stats[][ETH_GSTRING_LEN] = {
	"rx_queue_0_current",
	"tx_queue_0_current",
	"rx_queue_0_dirty",
	"tx_queue_0_dirty",
	"rx_queue_0_packets",
	"tx_queue_0_packets",
	"rx_queue_0_bytes",
	"tx_queue_0_bytes",
	"rx_queue_0_mcast_packets",
	"rx_queue_0_errors",
	"rx_queue_0_crc_errors",
	"rx_queue_0_frame_errors",
	"rx_queue_0_length_errors",
	"rx_queue_0_missed_errors",
	"rx_queue_0_over_errors",

	"rx_queue_1_current",
	"tx_queue_1_current",
	"rx_queue_1_dirty",
	"tx_queue_1_dirty",
	"rx_queue_1_packets",
	"tx_queue_1_packets",
	"rx_queue_1_bytes",
	"tx_queue_1_bytes",
	"rx_queue_1_mcast_packets",
	"rx_queue_1_errors",
	"rx_queue_1_crc_errors",
	"rx_queue_1_frame_errors",
	"rx_queue_1_length_errors",
	"rx_queue_1_missed_errors",
	"rx_queue_1_over_errors",
};

static int ravb_get_sset_count(struct net_device *netdev, int sset)
{
	struct ravb_private *priv = netdev_priv(netdev);
	const struct ravb_hw_info *info = priv->info;

	switch (sset) {
	case ETH_SS_STATS:
		return info->stats_len;
	default:
		return -EOPNOTSUPP;
	}
}

static void ravb_get_ethtool_stats(struct net_device *ndev,
				   struct ethtool_stats *estats, u64 *data)
{
	struct ravb_private *priv = netdev_priv(ndev);
	const struct ravb_hw_info *info = priv->info;
	int num_rx_q;
	int i = 0;
	int q;

<<<<<<< HEAD
	num_rx_q = info->nc_queue ? NUM_RX_QUEUE : 1;
=======
	num_rx_q = info->nc_queues ? NUM_RX_QUEUE : 1;
>>>>>>> 24f7cf9b
	/* Device-specific stats */
	for (q = RAVB_BE; q < num_rx_q; q++) {
		struct net_device_stats *stats = &priv->stats[q];

		data[i++] = priv->cur_rx[q];
		data[i++] = priv->cur_tx[q];
		data[i++] = priv->dirty_rx[q];
		data[i++] = priv->dirty_tx[q];
		data[i++] = stats->rx_packets;
		data[i++] = stats->tx_packets;
		data[i++] = stats->rx_bytes;
		data[i++] = stats->tx_bytes;
		data[i++] = stats->multicast;
		data[i++] = stats->rx_errors;
		data[i++] = stats->rx_crc_errors;
		data[i++] = stats->rx_frame_errors;
		data[i++] = stats->rx_length_errors;
		data[i++] = stats->rx_missed_errors;
		data[i++] = stats->rx_over_errors;
	}
}

static void ravb_get_strings(struct net_device *ndev, u32 stringset, u8 *data)
{
	struct ravb_private *priv = netdev_priv(ndev);
	const struct ravb_hw_info *info = priv->info;

	switch (stringset) {
	case ETH_SS_STATS:
		memcpy(data, info->gstrings_stats, info->gstrings_size);
		break;
	}
}

static void ravb_get_ringparam(struct net_device *ndev,
			       struct ethtool_ringparam *ring)
{
	struct ravb_private *priv = netdev_priv(ndev);

	ring->rx_max_pending = BE_RX_RING_MAX;
	ring->tx_max_pending = BE_TX_RING_MAX;
	ring->rx_pending = priv->num_rx_ring[RAVB_BE];
	ring->tx_pending = priv->num_tx_ring[RAVB_BE];
}

static int ravb_set_ringparam(struct net_device *ndev,
			      struct ethtool_ringparam *ring)
{
	struct ravb_private *priv = netdev_priv(ndev);
	const struct ravb_hw_info *info = priv->info;
	int error;

	if (ring->tx_pending > BE_TX_RING_MAX ||
	    ring->rx_pending > BE_RX_RING_MAX ||
	    ring->tx_pending < BE_TX_RING_MIN ||
	    ring->rx_pending < BE_RX_RING_MIN)
		return -EINVAL;
	if (ring->rx_mini_pending || ring->rx_jumbo_pending)
		return -EINVAL;

	if (netif_running(ndev)) {
		netif_device_detach(ndev);
		/* Stop PTP Clock driver */
		if (info->gptp)
			ravb_ptp_stop(ndev);
		/* Wait for DMA stopping */
		error = ravb_stop_dma(ndev);
		if (error) {
			netdev_err(ndev,
				   "cannot set ringparam! Any AVB processes are still running?\n");
			return error;
		}
		synchronize_irq(ndev->irq);

		/* Free all the skb's in the RX queue and the DMA buffers. */
		ravb_ring_free(ndev, RAVB_BE);
<<<<<<< HEAD
		if (info->nc_queue)
=======
		if (info->nc_queues)
>>>>>>> 24f7cf9b
			ravb_ring_free(ndev, RAVB_NC);
	}

	/* Set new parameters */
	priv->num_rx_ring[RAVB_BE] = ring->rx_pending;
	priv->num_tx_ring[RAVB_BE] = ring->tx_pending;

	if (netif_running(ndev)) {
		error = ravb_dmac_init(ndev);
		if (error) {
			netdev_err(ndev,
				   "%s: ravb_dmac_init() failed, error %d\n",
				   __func__, error);
			return error;
		}

		ravb_emac_init(ndev);

		/* Initialise PTP Clock driver */
		if (info->gptp)
			ravb_ptp_init(ndev, priv->pdev);

		netif_device_attach(ndev);
	}

	return 0;
}

static int ravb_get_ts_info(struct net_device *ndev,
			    struct ethtool_ts_info *info)
{
	struct ravb_private *priv = netdev_priv(ndev);
	const struct ravb_hw_info *hw_info = priv->info;

	info->so_timestamping =
		SOF_TIMESTAMPING_TX_SOFTWARE |
		SOF_TIMESTAMPING_RX_SOFTWARE |
		SOF_TIMESTAMPING_SOFTWARE |
		SOF_TIMESTAMPING_TX_HARDWARE |
		SOF_TIMESTAMPING_RX_HARDWARE |
		SOF_TIMESTAMPING_RAW_HARDWARE;
	info->tx_types = (1 << HWTSTAMP_TX_OFF) | (1 << HWTSTAMP_TX_ON);
	info->rx_filters =
		(1 << HWTSTAMP_FILTER_NONE) |
		(1 << HWTSTAMP_FILTER_PTP_V2_L2_EVENT) |
		(1 << HWTSTAMP_FILTER_ALL);
	if (hw_info->gptp || hw_info->ccc_gac)
		info->phc_index = ptp_clock_index(priv->ptp.clock);

	return 0;
}

static void ravb_get_wol(struct net_device *ndev, struct ethtool_wolinfo *wol)
{
	struct ravb_private *priv = netdev_priv(ndev);

	wol->supported = WAKE_MAGIC;
	wol->wolopts = priv->wol_enabled ? WAKE_MAGIC : 0;
}

static int ravb_set_wol(struct net_device *ndev, struct ethtool_wolinfo *wol)
{
	struct ravb_private *priv = netdev_priv(ndev);
	const struct ravb_hw_info *info = priv->info;

	if (!info->magic_pkt || (wol->wolopts & ~WAKE_MAGIC))
		return -EOPNOTSUPP;

	priv->wol_enabled = !!(wol->wolopts & WAKE_MAGIC);

	device_set_wakeup_enable(&priv->pdev->dev, priv->wol_enabled);

	return 0;
}

static const struct ethtool_ops ravb_ethtool_ops = {
	.nway_reset		= phy_ethtool_nway_reset,
	.get_msglevel		= ravb_get_msglevel,
	.set_msglevel		= ravb_set_msglevel,
	.get_link		= ethtool_op_get_link,
	.get_strings		= ravb_get_strings,
	.get_ethtool_stats	= ravb_get_ethtool_stats,
	.get_sset_count		= ravb_get_sset_count,
	.get_ringparam		= ravb_get_ringparam,
	.set_ringparam		= ravb_set_ringparam,
	.get_ts_info		= ravb_get_ts_info,
	.get_link_ksettings	= phy_ethtool_get_link_ksettings,
	.set_link_ksettings	= phy_ethtool_set_link_ksettings,
	.get_wol		= ravb_get_wol,
	.set_wol		= ravb_set_wol,
};

static inline int ravb_hook_irq(unsigned int irq, irq_handler_t handler,
				struct net_device *ndev, struct device *dev,
				const char *ch)
{
	char *name;
	int error;

	name = devm_kasprintf(dev, GFP_KERNEL, "%s:%s", ndev->name, ch);
	if (!name)
		return -ENOMEM;
	error = request_irq(irq, handler, 0, name, ndev);
	if (error)
		netdev_err(ndev, "cannot request IRQ %s\n", name);

	return error;
}

/* Network device open function for Ethernet AVB */
static int ravb_open(struct net_device *ndev)
{
	struct ravb_private *priv = netdev_priv(ndev);
	const struct ravb_hw_info *info = priv->info;
	struct platform_device *pdev = priv->pdev;
	struct device *dev = &pdev->dev;
	int error;

	napi_enable(&priv->napi[RAVB_BE]);
<<<<<<< HEAD
	if (info->nc_queue)
=======
	if (info->nc_queues)
>>>>>>> 24f7cf9b
		napi_enable(&priv->napi[RAVB_NC]);

	if (!info->multi_irqs) {
		error = request_irq(ndev->irq, ravb_interrupt, IRQF_SHARED,
				    ndev->name, ndev);
		if (error) {
			netdev_err(ndev, "cannot request IRQ\n");
			goto out_napi_off;
		}
	} else {
		error = ravb_hook_irq(ndev->irq, ravb_multi_interrupt, ndev,
				      dev, "ch22:multi");
		if (error)
			goto out_napi_off;
		error = ravb_hook_irq(priv->emac_irq, ravb_emac_interrupt, ndev,
				      dev, "ch24:emac");
		if (error)
			goto out_free_irq;
		error = ravb_hook_irq(priv->rx_irqs[RAVB_BE], ravb_be_interrupt,
				      ndev, dev, "ch0:rx_be");
		if (error)
			goto out_free_irq_emac;
		error = ravb_hook_irq(priv->tx_irqs[RAVB_BE], ravb_be_interrupt,
				      ndev, dev, "ch18:tx_be");
		if (error)
			goto out_free_irq_be_rx;
		error = ravb_hook_irq(priv->rx_irqs[RAVB_NC], ravb_nc_interrupt,
				      ndev, dev, "ch1:rx_nc");
		if (error)
			goto out_free_irq_be_tx;
		error = ravb_hook_irq(priv->tx_irqs[RAVB_NC], ravb_nc_interrupt,
				      ndev, dev, "ch19:tx_nc");
		if (error)
			goto out_free_irq_nc_rx;
	}

	/* Device init */
	error = ravb_dmac_init(ndev);
	if (error)
		goto out_free_irq_nc_tx;
	ravb_emac_init(ndev);

	/* Initialise PTP Clock driver */
	if (info->gptp)
		ravb_ptp_init(ndev, priv->pdev);

	netif_tx_start_all_queues(ndev);

	/* PHY control start */
	error = ravb_phy_start(ndev);
	if (error)
		goto out_ptp_stop;

	return 0;

out_ptp_stop:
	/* Stop PTP Clock driver */
	if (info->gptp)
		ravb_ptp_stop(ndev);
out_free_irq_nc_tx:
	if (!info->multi_irqs)
		goto out_free_irq;
	free_irq(priv->tx_irqs[RAVB_NC], ndev);
out_free_irq_nc_rx:
	free_irq(priv->rx_irqs[RAVB_NC], ndev);
out_free_irq_be_tx:
	free_irq(priv->tx_irqs[RAVB_BE], ndev);
out_free_irq_be_rx:
	free_irq(priv->rx_irqs[RAVB_BE], ndev);
out_free_irq_emac:
	free_irq(priv->emac_irq, ndev);
out_free_irq:
	free_irq(ndev->irq, ndev);
out_napi_off:
<<<<<<< HEAD
	if (info->nc_queue)
=======
	if (info->nc_queues)
>>>>>>> 24f7cf9b
		napi_disable(&priv->napi[RAVB_NC]);
	napi_disable(&priv->napi[RAVB_BE]);
	return error;
}

/* Timeout function for Ethernet AVB */
static void ravb_tx_timeout(struct net_device *ndev, unsigned int txqueue)
{
	struct ravb_private *priv = netdev_priv(ndev);

	netif_err(priv, tx_err, ndev,
		  "transmit timed out, status %08x, resetting...\n",
		  ravb_read(ndev, ISS));

	/* tx_errors count up */
	ndev->stats.tx_errors++;

	schedule_work(&priv->work);
}

static void ravb_tx_timeout_work(struct work_struct *work)
{
	struct ravb_private *priv = container_of(work, struct ravb_private,
						 work);
	const struct ravb_hw_info *info = priv->info;
	struct net_device *ndev = priv->ndev;
	int error;

	netif_tx_stop_all_queues(ndev);

	/* Stop PTP Clock driver */
	if (info->gptp)
		ravb_ptp_stop(ndev);

	/* Wait for DMA stopping */
	if (ravb_stop_dma(ndev)) {
		/* If ravb_stop_dma() fails, the hardware is still operating
		 * for TX and/or RX. So, this should not call the following
		 * functions because ravb_dmac_init() is possible to fail too.
		 * Also, this should not retry ravb_stop_dma() again and again
		 * here because it's possible to wait forever. So, this just
		 * re-enables the TX and RX and skip the following
		 * re-initialization procedure.
		 */
		ravb_rcv_snd_enable(ndev);
		goto out;
	}

	ravb_ring_free(ndev, RAVB_BE);
<<<<<<< HEAD
	if (info->nc_queue)
=======
	if (info->nc_queues)
>>>>>>> 24f7cf9b
		ravb_ring_free(ndev, RAVB_NC);

	/* Device init */
	error = ravb_dmac_init(ndev);
	if (error) {
		/* If ravb_dmac_init() fails, descriptors are freed. So, this
		 * should return here to avoid re-enabling the TX and RX in
		 * ravb_emac_init().
		 */
		netdev_err(ndev, "%s: ravb_dmac_init() failed, error %d\n",
			   __func__, error);
		return;
	}
	ravb_emac_init(ndev);

out:
	/* Initialise PTP Clock driver */
	if (info->gptp)
		ravb_ptp_init(ndev, priv->pdev);

	netif_tx_start_all_queues(ndev);
}

/* Packet transmit function for Ethernet AVB */
static netdev_tx_t ravb_start_xmit(struct sk_buff *skb, struct net_device *ndev)
{
	struct ravb_private *priv = netdev_priv(ndev);
	const struct ravb_hw_info *info = priv->info;
	unsigned int num_tx_desc = priv->num_tx_desc;
	u16 q = skb_get_queue_mapping(skb);
	struct ravb_tstamp_skb *ts_skb;
	struct ravb_tx_desc *desc;
	unsigned long flags;
	u32 dma_addr;
	void *buffer;
	u32 entry;
	u32 len;

	spin_lock_irqsave(&priv->lock, flags);
	if (priv->cur_tx[q] - priv->dirty_tx[q] > (priv->num_tx_ring[q] - 1) *
	    num_tx_desc) {
		netif_err(priv, tx_queued, ndev,
			  "still transmitting with the full ring!\n");
		netif_stop_subqueue(ndev, q);
		spin_unlock_irqrestore(&priv->lock, flags);
		return NETDEV_TX_BUSY;
	}

	if (skb_put_padto(skb, ETH_ZLEN))
		goto exit;

	entry = priv->cur_tx[q] % (priv->num_tx_ring[q] * num_tx_desc);
	priv->tx_skb[q][entry / num_tx_desc] = skb;

	if (num_tx_desc > 1) {
		buffer = PTR_ALIGN(priv->tx_align[q], DPTR_ALIGN) +
			 entry / num_tx_desc * DPTR_ALIGN;
		len = PTR_ALIGN(skb->data, DPTR_ALIGN) - skb->data;

		/* Zero length DMA descriptors are problematic as they seem
		 * to terminate DMA transfers. Avoid them by simply using a
		 * length of DPTR_ALIGN (4) when skb data is aligned to
		 * DPTR_ALIGN.
		 *
		 * As skb is guaranteed to have at least ETH_ZLEN (60)
		 * bytes of data by the call to skb_put_padto() above this
		 * is safe with respect to both the length of the first DMA
		 * descriptor (len) overflowing the available data and the
		 * length of the second DMA descriptor (skb->len - len)
		 * being negative.
		 */
		if (len == 0)
			len = DPTR_ALIGN;

		memcpy(buffer, skb->data, len);
		dma_addr = dma_map_single(ndev->dev.parent, buffer, len,
					  DMA_TO_DEVICE);
		if (dma_mapping_error(ndev->dev.parent, dma_addr))
			goto drop;

		desc = &priv->tx_ring[q][entry];
		desc->ds_tagl = cpu_to_le16(len);
		desc->dptr = cpu_to_le32(dma_addr);

		buffer = skb->data + len;
		len = skb->len - len;
		dma_addr = dma_map_single(ndev->dev.parent, buffer, len,
					  DMA_TO_DEVICE);
		if (dma_mapping_error(ndev->dev.parent, dma_addr))
			goto unmap;

		desc++;
	} else {
		desc = &priv->tx_ring[q][entry];
		len = skb->len;
		dma_addr = dma_map_single(ndev->dev.parent, skb->data, skb->len,
					  DMA_TO_DEVICE);
		if (dma_mapping_error(ndev->dev.parent, dma_addr))
			goto drop;
	}
	desc->ds_tagl = cpu_to_le16(len);
	desc->dptr = cpu_to_le32(dma_addr);

	/* TX timestamp required */
	if (info->gptp || info->ccc_gac) {
		if (q == RAVB_NC) {
			ts_skb = kmalloc(sizeof(*ts_skb), GFP_ATOMIC);
			if (!ts_skb) {
				if (num_tx_desc > 1) {
					desc--;
					dma_unmap_single(ndev->dev.parent, dma_addr,
							 len, DMA_TO_DEVICE);
				}
				goto unmap;
			}
			ts_skb->skb = skb_get(skb);
			ts_skb->tag = priv->ts_skb_tag++;
			priv->ts_skb_tag &= 0x3ff;
			list_add_tail(&ts_skb->list, &priv->ts_skb_list);

			/* TAG and timestamp required flag */
			skb_shinfo(skb)->tx_flags |= SKBTX_IN_PROGRESS;
			desc->tagh_tsr = (ts_skb->tag >> 4) | TX_TSR;
			desc->ds_tagl |= cpu_to_le16(ts_skb->tag << 12);
		}

		skb_tx_timestamp(skb);
	}
	/* Descriptor type must be set after all the above writes */
	dma_wmb();
	if (num_tx_desc > 1) {
		desc->die_dt = DT_FEND;
		desc--;
		desc->die_dt = DT_FSTART;
	} else {
		desc->die_dt = DT_FSINGLE;
	}
	ravb_modify(ndev, TCCR, TCCR_TSRQ0 << q, TCCR_TSRQ0 << q);

	priv->cur_tx[q] += num_tx_desc;
	if (priv->cur_tx[q] - priv->dirty_tx[q] >
	    (priv->num_tx_ring[q] - 1) * num_tx_desc &&
	    !ravb_tx_free(ndev, q, true))
		netif_stop_subqueue(ndev, q);

exit:
	spin_unlock_irqrestore(&priv->lock, flags);
	return NETDEV_TX_OK;

unmap:
	dma_unmap_single(ndev->dev.parent, le32_to_cpu(desc->dptr),
			 le16_to_cpu(desc->ds_tagl), DMA_TO_DEVICE);
drop:
	dev_kfree_skb_any(skb);
	priv->tx_skb[q][entry / num_tx_desc] = NULL;
	goto exit;
}

static u16 ravb_select_queue(struct net_device *ndev, struct sk_buff *skb,
			     struct net_device *sb_dev)
{
	/* If skb needs TX timestamp, it is handled in network control queue */
	return (skb_shinfo(skb)->tx_flags & SKBTX_HW_TSTAMP) ? RAVB_NC :
							       RAVB_BE;

}

static struct net_device_stats *ravb_get_stats(struct net_device *ndev)
{
	struct ravb_private *priv = netdev_priv(ndev);
	const struct ravb_hw_info *info = priv->info;
	struct net_device_stats *nstats, *stats0, *stats1;

	nstats = &ndev->stats;
	stats0 = &priv->stats[RAVB_BE];

	if (info->tx_counters) {
		nstats->tx_dropped += ravb_read(ndev, TROCR);
		ravb_write(ndev, 0, TROCR);	/* (write clear) */
	}

<<<<<<< HEAD
=======
	if (info->carrier_counters) {
		nstats->collisions += ravb_read(ndev, CXR41);
		ravb_write(ndev, 0, CXR41);	/* (write clear) */
		nstats->tx_carrier_errors += ravb_read(ndev, CXR42);
		ravb_write(ndev, 0, CXR42);	/* (write clear) */
	}

>>>>>>> 24f7cf9b
	nstats->rx_packets = stats0->rx_packets;
	nstats->tx_packets = stats0->tx_packets;
	nstats->rx_bytes = stats0->rx_bytes;
	nstats->tx_bytes = stats0->tx_bytes;
	nstats->multicast = stats0->multicast;
	nstats->rx_errors = stats0->rx_errors;
	nstats->rx_crc_errors = stats0->rx_crc_errors;
	nstats->rx_frame_errors = stats0->rx_frame_errors;
	nstats->rx_length_errors = stats0->rx_length_errors;
	nstats->rx_missed_errors = stats0->rx_missed_errors;
	nstats->rx_over_errors = stats0->rx_over_errors;
<<<<<<< HEAD
	if (info->nc_queue) {
=======
	if (info->nc_queues) {
>>>>>>> 24f7cf9b
		stats1 = &priv->stats[RAVB_NC];

		nstats->rx_packets += stats1->rx_packets;
		nstats->tx_packets += stats1->tx_packets;
		nstats->rx_bytes += stats1->rx_bytes;
		nstats->tx_bytes += stats1->tx_bytes;
		nstats->multicast += stats1->multicast;
		nstats->rx_errors += stats1->rx_errors;
		nstats->rx_crc_errors += stats1->rx_crc_errors;
		nstats->rx_frame_errors += stats1->rx_frame_errors;
		nstats->rx_length_errors += stats1->rx_length_errors;
		nstats->rx_missed_errors += stats1->rx_missed_errors;
		nstats->rx_over_errors += stats1->rx_over_errors;
	}

	return nstats;
}

/* Update promiscuous bit */
static void ravb_set_rx_mode(struct net_device *ndev)
{
	struct ravb_private *priv = netdev_priv(ndev);
	unsigned long flags;

	spin_lock_irqsave(&priv->lock, flags);
	ravb_modify(ndev, ECMR, ECMR_PRM,
		    ndev->flags & IFF_PROMISC ? ECMR_PRM : 0);
	spin_unlock_irqrestore(&priv->lock, flags);
}

/* Device close function for Ethernet AVB */
static int ravb_close(struct net_device *ndev)
{
	struct device_node *np = ndev->dev.parent->of_node;
	struct ravb_private *priv = netdev_priv(ndev);
	const struct ravb_hw_info *info = priv->info;
	struct ravb_tstamp_skb *ts_skb, *ts_skb2;

	netif_tx_stop_all_queues(ndev);

	/* Disable interrupts by clearing the interrupt masks. */
	ravb_write(ndev, 0, RIC0);
	ravb_write(ndev, 0, RIC2);
	ravb_write(ndev, 0, TIC);

	/* Stop PTP Clock driver */
	if (info->gptp)
		ravb_ptp_stop(ndev);

	/* Set the config mode to stop the AVB-DMAC's processes */
	if (ravb_stop_dma(ndev) < 0)
		netdev_err(ndev,
			   "device will be stopped after h/w processes are done.\n");

	/* Clear the timestamp list */
	if (info->gptp || info->ccc_gac) {
		list_for_each_entry_safe(ts_skb, ts_skb2, &priv->ts_skb_list, list) {
			list_del(&ts_skb->list);
			kfree_skb(ts_skb->skb);
			kfree(ts_skb);
		}
	}

	/* PHY disconnect */
	if (ndev->phydev) {
		phy_stop(ndev->phydev);
		phy_disconnect(ndev->phydev);
		if (of_phy_is_fixed_link(np))
			of_phy_deregister_fixed_link(np);
	}

	if (info->multi_irqs) {
		free_irq(priv->tx_irqs[RAVB_NC], ndev);
		free_irq(priv->rx_irqs[RAVB_NC], ndev);
		free_irq(priv->tx_irqs[RAVB_BE], ndev);
		free_irq(priv->rx_irqs[RAVB_BE], ndev);
		free_irq(priv->emac_irq, ndev);
	}
	free_irq(ndev->irq, ndev);

<<<<<<< HEAD
	if (info->nc_queue)
=======
	if (info->nc_queues)
>>>>>>> 24f7cf9b
		napi_disable(&priv->napi[RAVB_NC]);
	napi_disable(&priv->napi[RAVB_BE]);

	/* Free all the skb's in the RX queue and the DMA buffers. */
	ravb_ring_free(ndev, RAVB_BE);
<<<<<<< HEAD
	if (info->nc_queue)
=======
	if (info->nc_queues)
>>>>>>> 24f7cf9b
		ravb_ring_free(ndev, RAVB_NC);

	return 0;
}

static int ravb_hwtstamp_get(struct net_device *ndev, struct ifreq *req)
{
	struct ravb_private *priv = netdev_priv(ndev);
	struct hwtstamp_config config;

	config.flags = 0;
	config.tx_type = priv->tstamp_tx_ctrl ? HWTSTAMP_TX_ON :
						HWTSTAMP_TX_OFF;
	switch (priv->tstamp_rx_ctrl & RAVB_RXTSTAMP_TYPE) {
	case RAVB_RXTSTAMP_TYPE_V2_L2_EVENT:
		config.rx_filter = HWTSTAMP_FILTER_PTP_V2_L2_EVENT;
		break;
	case RAVB_RXTSTAMP_TYPE_ALL:
		config.rx_filter = HWTSTAMP_FILTER_ALL;
		break;
	default:
		config.rx_filter = HWTSTAMP_FILTER_NONE;
	}

	return copy_to_user(req->ifr_data, &config, sizeof(config)) ?
		-EFAULT : 0;
}

/* Control hardware time stamping */
static int ravb_hwtstamp_set(struct net_device *ndev, struct ifreq *req)
{
	struct ravb_private *priv = netdev_priv(ndev);
	struct hwtstamp_config config;
	u32 tstamp_rx_ctrl = RAVB_RXTSTAMP_ENABLED;
	u32 tstamp_tx_ctrl;

	if (copy_from_user(&config, req->ifr_data, sizeof(config)))
		return -EFAULT;

	/* Reserved for future extensions */
	if (config.flags)
		return -EINVAL;

	switch (config.tx_type) {
	case HWTSTAMP_TX_OFF:
		tstamp_tx_ctrl = 0;
		break;
	case HWTSTAMP_TX_ON:
		tstamp_tx_ctrl = RAVB_TXTSTAMP_ENABLED;
		break;
	default:
		return -ERANGE;
	}

	switch (config.rx_filter) {
	case HWTSTAMP_FILTER_NONE:
		tstamp_rx_ctrl = 0;
		break;
	case HWTSTAMP_FILTER_PTP_V2_L2_EVENT:
		tstamp_rx_ctrl |= RAVB_RXTSTAMP_TYPE_V2_L2_EVENT;
		break;
	default:
		config.rx_filter = HWTSTAMP_FILTER_ALL;
		tstamp_rx_ctrl |= RAVB_RXTSTAMP_TYPE_ALL;
	}

	priv->tstamp_tx_ctrl = tstamp_tx_ctrl;
	priv->tstamp_rx_ctrl = tstamp_rx_ctrl;

	return copy_to_user(req->ifr_data, &config, sizeof(config)) ?
		-EFAULT : 0;
}

/* ioctl to device function */
static int ravb_do_ioctl(struct net_device *ndev, struct ifreq *req, int cmd)
{
	struct phy_device *phydev = ndev->phydev;

	if (!netif_running(ndev))
		return -EINVAL;

	if (!phydev)
		return -ENODEV;

	switch (cmd) {
	case SIOCGHWTSTAMP:
		return ravb_hwtstamp_get(ndev, req);
	case SIOCSHWTSTAMP:
		return ravb_hwtstamp_set(ndev, req);
	}

	return phy_mii_ioctl(phydev, req, cmd);
}

static int ravb_change_mtu(struct net_device *ndev, int new_mtu)
{
	struct ravb_private *priv = netdev_priv(ndev);

	ndev->mtu = new_mtu;

	if (netif_running(ndev)) {
		synchronize_irq(priv->emac_irq);
		ravb_emac_init(ndev);
	}

	netdev_update_features(ndev);

	return 0;
}

static void ravb_set_rx_csum(struct net_device *ndev, bool enable)
{
	struct ravb_private *priv = netdev_priv(ndev);
	unsigned long flags;

	spin_lock_irqsave(&priv->lock, flags);

	/* Disable TX and RX */
	ravb_rcv_snd_disable(ndev);

	/* Modify RX Checksum setting */
	ravb_modify(ndev, ECMR, ECMR_RCSC, enable ? ECMR_RCSC : 0);

	/* Enable TX and RX */
	ravb_rcv_snd_enable(ndev);

	spin_unlock_irqrestore(&priv->lock, flags);
}

static int ravb_set_features_gbeth(struct net_device *ndev,
				   netdev_features_t features)
{
	/* Place holder */
	return 0;
}

static int ravb_set_features_rcar(struct net_device *ndev,
				  netdev_features_t features)
{
	netdev_features_t changed = ndev->features ^ features;

	if (changed & NETIF_F_RXCSUM)
		ravb_set_rx_csum(ndev, features & NETIF_F_RXCSUM);

	ndev->features = features;

	return 0;
}

static int ravb_set_features(struct net_device *ndev,
			     netdev_features_t features)
{
	struct ravb_private *priv = netdev_priv(ndev);
	const struct ravb_hw_info *info = priv->info;

	return info->set_feature(ndev, features);
}

static const struct net_device_ops ravb_netdev_ops = {
	.ndo_open		= ravb_open,
	.ndo_stop		= ravb_close,
	.ndo_start_xmit		= ravb_start_xmit,
	.ndo_select_queue	= ravb_select_queue,
	.ndo_get_stats		= ravb_get_stats,
	.ndo_set_rx_mode	= ravb_set_rx_mode,
	.ndo_tx_timeout		= ravb_tx_timeout,
	.ndo_eth_ioctl		= ravb_do_ioctl,
	.ndo_change_mtu		= ravb_change_mtu,
	.ndo_validate_addr	= eth_validate_addr,
	.ndo_set_mac_address	= eth_mac_addr,
	.ndo_set_features	= ravb_set_features,
};

/* MDIO bus init function */
static int ravb_mdio_init(struct ravb_private *priv)
{
	struct platform_device *pdev = priv->pdev;
	struct device *dev = &pdev->dev;
	int error;

	/* Bitbang init */
	priv->mdiobb.ops = &bb_ops;

	/* MII controller setting */
	priv->mii_bus = alloc_mdio_bitbang(&priv->mdiobb);
	if (!priv->mii_bus)
		return -ENOMEM;

	/* Hook up MII support for ethtool */
	priv->mii_bus->name = "ravb_mii";
	priv->mii_bus->parent = dev;
	snprintf(priv->mii_bus->id, MII_BUS_ID_SIZE, "%s-%x",
		 pdev->name, pdev->id);

	/* Register MDIO bus */
	error = of_mdiobus_register(priv->mii_bus, dev->of_node);
	if (error)
		goto out_free_bus;

	return 0;

out_free_bus:
	free_mdio_bitbang(priv->mii_bus);
	return error;
}

/* MDIO bus release function */
static int ravb_mdio_release(struct ravb_private *priv)
{
	/* Unregister mdio bus */
	mdiobus_unregister(priv->mii_bus);

	/* Free bitbang info */
	free_mdio_bitbang(priv->mii_bus);

	return 0;
}

static const struct ravb_hw_info ravb_gen3_hw_info = {
<<<<<<< HEAD
	.rx_ring_free = ravb_rx_ring_free,
	.rx_ring_format = ravb_rx_ring_format,
	.alloc_rx_desc = ravb_alloc_rx_desc,
	.receive = ravb_rcar_rx,
=======
	.rx_ring_free = ravb_rx_ring_free_rcar,
	.rx_ring_format = ravb_rx_ring_format_rcar,
	.alloc_rx_desc = ravb_alloc_rx_desc_rcar,
	.receive = ravb_rx_rcar,
>>>>>>> 24f7cf9b
	.set_rate = ravb_set_rate_rcar,
	.set_feature = ravb_set_features_rcar,
	.dmac_init = ravb_dmac_init_rcar,
	.emac_init = ravb_emac_init_rcar,
	.gstrings_stats = ravb_gstrings_stats,
	.gstrings_size = sizeof(ravb_gstrings_stats),
	.net_hw_features = NETIF_F_RXCSUM,
	.net_features = NETIF_F_RXCSUM,
	.stats_len = ARRAY_SIZE(ravb_gstrings_stats),
	.max_rx_len = RX_BUF_SZ + RAVB_ALIGN - 1,
<<<<<<< HEAD
	.tsrq = TCCR_TSRQ0 | TCCR_TSRQ1 | TCCR_TSRQ2 | TCCR_TSRQ3,
=======
	.tccr_mask = TCCR_TSRQ0 | TCCR_TSRQ1 | TCCR_TSRQ2 | TCCR_TSRQ3,
	.rx_max_buf_size = SZ_2K,
>>>>>>> 24f7cf9b
	.internal_delay = 1,
	.tx_counters = 1,
	.multi_irqs = 1,
	.ccc_gac = 1,
<<<<<<< HEAD
	.nc_queue = 1,
=======
	.nc_queues = 1,
>>>>>>> 24f7cf9b
	.magic_pkt = 1,
};

static const struct ravb_hw_info ravb_gen2_hw_info = {
<<<<<<< HEAD
	.rx_ring_free = ravb_rx_ring_free,
	.rx_ring_format = ravb_rx_ring_format,
	.alloc_rx_desc = ravb_alloc_rx_desc,
	.receive = ravb_rcar_rx,
=======
	.rx_ring_free = ravb_rx_ring_free_rcar,
	.rx_ring_format = ravb_rx_ring_format_rcar,
	.alloc_rx_desc = ravb_alloc_rx_desc_rcar,
	.receive = ravb_rx_rcar,
>>>>>>> 24f7cf9b
	.set_rate = ravb_set_rate_rcar,
	.set_feature = ravb_set_features_rcar,
	.dmac_init = ravb_dmac_init_rcar,
	.emac_init = ravb_emac_init_rcar,
	.gstrings_stats = ravb_gstrings_stats,
	.gstrings_size = sizeof(ravb_gstrings_stats),
	.net_hw_features = NETIF_F_RXCSUM,
	.net_features = NETIF_F_RXCSUM,
	.stats_len = ARRAY_SIZE(ravb_gstrings_stats),
	.max_rx_len = RX_BUF_SZ + RAVB_ALIGN - 1,
<<<<<<< HEAD
	.tsrq = TCCR_TSRQ0 | TCCR_TSRQ1 | TCCR_TSRQ2 | TCCR_TSRQ3,
	.aligned_tx = 1,
	.gptp = 1,
	.nc_queue = 1,
=======
	.tccr_mask = TCCR_TSRQ0 | TCCR_TSRQ1 | TCCR_TSRQ2 | TCCR_TSRQ3,
	.rx_max_buf_size = SZ_2K,
	.aligned_tx = 1,
	.gptp = 1,
	.nc_queues = 1,
>>>>>>> 24f7cf9b
	.magic_pkt = 1,
};

static const struct ravb_hw_info gbeth_hw_info = {
	.rx_ring_free = ravb_rx_ring_free_gbeth,
	.rx_ring_format = ravb_rx_ring_format_gbeth,
	.alloc_rx_desc = ravb_alloc_rx_desc_gbeth,
	.receive = ravb_rx_gbeth,
	.set_rate = ravb_set_rate_gbeth,
	.set_feature = ravb_set_features_gbeth,
	.dmac_init = ravb_dmac_init_gbeth,
	.emac_init = ravb_emac_init_gbeth,
<<<<<<< HEAD
	.max_rx_len = GBETH_RX_BUFF_MAX + RAVB_ALIGN - 1,
	.tsrq = TCCR_TSRQ0,
	.aligned_tx = 1,
	.tx_counters = 1,
=======
	.gstrings_stats = ravb_gstrings_stats_gbeth,
	.gstrings_size = sizeof(ravb_gstrings_stats_gbeth),
	.stats_len = ARRAY_SIZE(ravb_gstrings_stats_gbeth),
	.max_rx_len = ALIGN(GBETH_RX_BUFF_MAX, RAVB_ALIGN),
	.tccr_mask = TCCR_TSRQ0,
	.rx_max_buf_size = SZ_8K,
	.aligned_tx = 1,
	.tx_counters = 1,
	.carrier_counters = 1,
>>>>>>> 24f7cf9b
	.half_duplex = 1,
};

static const struct of_device_id ravb_match_table[] = {
	{ .compatible = "renesas,etheravb-r8a7790", .data = &ravb_gen2_hw_info },
	{ .compatible = "renesas,etheravb-r8a7794", .data = &ravb_gen2_hw_info },
	{ .compatible = "renesas,etheravb-rcar-gen2", .data = &ravb_gen2_hw_info },
	{ .compatible = "renesas,etheravb-r8a7795", .data = &ravb_gen3_hw_info },
	{ .compatible = "renesas,etheravb-rcar-gen3", .data = &ravb_gen3_hw_info },
	{ .compatible = "renesas,rzg2l-gbeth", .data = &gbeth_hw_info },
	{ }
};
MODULE_DEVICE_TABLE(of, ravb_match_table);

static int ravb_set_gti(struct net_device *ndev)
{
	struct ravb_private *priv = netdev_priv(ndev);
	struct device *dev = ndev->dev.parent;
	unsigned long rate;
	uint64_t inc;

	rate = clk_get_rate(priv->clk);
	if (!rate)
		return -EINVAL;

	inc = 1000000000ULL << 20;
	do_div(inc, rate);

	if (inc < GTI_TIV_MIN || inc > GTI_TIV_MAX) {
		dev_err(dev, "gti.tiv increment 0x%llx is outside the range 0x%x - 0x%x\n",
			inc, GTI_TIV_MIN, GTI_TIV_MAX);
		return -EINVAL;
	}

	ravb_write(ndev, inc, GTI);

	return 0;
}

static void ravb_set_config_mode(struct net_device *ndev)
{
	struct ravb_private *priv = netdev_priv(ndev);
	const struct ravb_hw_info *info = priv->info;

	if (info->gptp) {
		ravb_modify(ndev, CCC, CCC_OPC, CCC_OPC_CONFIG);
		/* Set CSEL value */
		ravb_modify(ndev, CCC, CCC_CSEL, CCC_CSEL_HPB);
	} else if (info->ccc_gac) {
		ravb_modify(ndev, CCC, CCC_OPC, CCC_OPC_CONFIG |
			    CCC_GAC | CCC_CSEL_HPB);
	} else {
		ravb_modify(ndev, CCC, CCC_OPC, CCC_OPC_CONFIG);
	}
}

/* Set tx and rx clock internal delay modes */
static void ravb_parse_delay_mode(struct device_node *np, struct net_device *ndev)
{
	struct ravb_private *priv = netdev_priv(ndev);
	bool explicit_delay = false;
	u32 delay;

	if (!of_property_read_u32(np, "rx-internal-delay-ps", &delay)) {
		/* Valid values are 0 and 1800, according to DT bindings */
		priv->rxcidm = !!delay;
		explicit_delay = true;
	}
	if (!of_property_read_u32(np, "tx-internal-delay-ps", &delay)) {
		/* Valid values are 0 and 2000, according to DT bindings */
		priv->txcidm = !!delay;
		explicit_delay = true;
	}

	if (explicit_delay)
		return;

	/* Fall back to legacy rgmii-*id behavior */
	if (priv->phy_interface == PHY_INTERFACE_MODE_RGMII_ID ||
	    priv->phy_interface == PHY_INTERFACE_MODE_RGMII_RXID) {
		priv->rxcidm = 1;
		priv->rgmii_override = 1;
	}

	if (priv->phy_interface == PHY_INTERFACE_MODE_RGMII_ID ||
	    priv->phy_interface == PHY_INTERFACE_MODE_RGMII_TXID) {
		priv->txcidm = 1;
		priv->rgmii_override = 1;
	}
}

static void ravb_set_delay_mode(struct net_device *ndev)
{
	struct ravb_private *priv = netdev_priv(ndev);
	u32 set = 0;

	if (priv->rxcidm)
		set |= APSR_RDM;
	if (priv->txcidm)
		set |= APSR_TDM;
	ravb_modify(ndev, APSR, APSR_RDM | APSR_TDM, set);
}

static int ravb_probe(struct platform_device *pdev)
{
	struct device_node *np = pdev->dev.of_node;
	const struct ravb_hw_info *info;
	struct reset_control *rstc;
	struct ravb_private *priv;
	struct net_device *ndev;
	int error, irq, q;
	struct resource *res;
	int i;

	if (!np) {
		dev_err(&pdev->dev,
			"this driver is required to be instantiated from device tree\n");
		return -EINVAL;
	}

	rstc = devm_reset_control_get_optional_exclusive(&pdev->dev, NULL);
	if (IS_ERR(rstc))
		return dev_err_probe(&pdev->dev, PTR_ERR(rstc),
				     "failed to get cpg reset\n");

	ndev = alloc_etherdev_mqs(sizeof(struct ravb_private),
				  NUM_TX_QUEUE, NUM_RX_QUEUE);
	if (!ndev)
		return -ENOMEM;

	info = of_device_get_match_data(&pdev->dev);

	ndev->features = info->net_features;
	ndev->hw_features = info->net_hw_features;

	reset_control_deassert(rstc);
	pm_runtime_enable(&pdev->dev);
	pm_runtime_get_sync(&pdev->dev);

	if (info->multi_irqs)
		irq = platform_get_irq_byname(pdev, "ch22");
	else
		irq = platform_get_irq(pdev, 0);
	if (irq < 0) {
		error = irq;
		goto out_release;
	}
	ndev->irq = irq;

	SET_NETDEV_DEV(ndev, &pdev->dev);

	priv = netdev_priv(ndev);
	priv->info = info;
	priv->rstc = rstc;
	priv->ndev = ndev;
	priv->pdev = pdev;
	priv->num_tx_ring[RAVB_BE] = BE_TX_RING_SIZE;
	priv->num_rx_ring[RAVB_BE] = BE_RX_RING_SIZE;
<<<<<<< HEAD
	if (info->nc_queue) {
=======
	if (info->nc_queues) {
>>>>>>> 24f7cf9b
		priv->num_tx_ring[RAVB_NC] = NC_TX_RING_SIZE;
		priv->num_rx_ring[RAVB_NC] = NC_RX_RING_SIZE;
	}

	priv->addr = devm_platform_get_and_ioremap_resource(pdev, 0, &res);
	if (IS_ERR(priv->addr)) {
		error = PTR_ERR(priv->addr);
		goto out_release;
	}

	/* The Ether-specific entries in the device structure. */
	ndev->base_addr = res->start;

	spin_lock_init(&priv->lock);
	INIT_WORK(&priv->work, ravb_tx_timeout_work);

	error = of_get_phy_mode(np, &priv->phy_interface);
	if (error && error != -ENODEV)
		goto out_release;

	priv->no_avb_link = of_property_read_bool(np, "renesas,no-ether-link");
	priv->avb_link_active_low =
		of_property_read_bool(np, "renesas,ether-link-active-low");

	if (info->multi_irqs) {
		irq = platform_get_irq_byname(pdev, "ch24");
		if (irq < 0) {
			error = irq;
			goto out_release;
		}
		priv->emac_irq = irq;
		for (i = 0; i < NUM_RX_QUEUE; i++) {
			irq = platform_get_irq_byname(pdev, ravb_rx_irqs[i]);
			if (irq < 0) {
				error = irq;
				goto out_release;
			}
			priv->rx_irqs[i] = irq;
		}
		for (i = 0; i < NUM_TX_QUEUE; i++) {
			irq = platform_get_irq_byname(pdev, ravb_tx_irqs[i]);
			if (irq < 0) {
				error = irq;
				goto out_release;
			}
			priv->tx_irqs[i] = irq;
		}
	}

	priv->clk = devm_clk_get(&pdev->dev, NULL);
	if (IS_ERR(priv->clk)) {
		error = PTR_ERR(priv->clk);
		goto out_release;
	}

	priv->refclk = devm_clk_get_optional(&pdev->dev, "refclk");
	if (IS_ERR(priv->refclk)) {
		error = PTR_ERR(priv->refclk);
		goto out_release;
	}
	clk_prepare_enable(priv->refclk);

	ndev->max_mtu = info->rx_max_buf_size - (ETH_HLEN + VLAN_HLEN + ETH_FCS_LEN);
	ndev->min_mtu = ETH_MIN_MTU;

	/* FIXME: R-Car Gen2 has 4byte alignment restriction for tx buffer
	 * Use two descriptor to handle such situation. First descriptor to
	 * handle aligned data buffer and second descriptor to handle the
	 * overflow data because of alignment.
	 */
	priv->num_tx_desc = info->aligned_tx ? 2 : 1;

	/* Set function */
	ndev->netdev_ops = &ravb_netdev_ops;
	ndev->ethtool_ops = &ravb_ethtool_ops;

	/* Set AVB config mode */
	ravb_set_config_mode(ndev);

	if (info->gptp || info->ccc_gac) {
		/* Set GTI value */
		error = ravb_set_gti(ndev);
		if (error)
			goto out_disable_refclk;

		/* Request GTI loading */
		ravb_modify(ndev, GCCR, GCCR_LTI, GCCR_LTI);
	}

	if (info->internal_delay) {
		ravb_parse_delay_mode(np, ndev);
		ravb_set_delay_mode(ndev);
	}

	/* Allocate descriptor base address table */
	priv->desc_bat_size = sizeof(struct ravb_desc) * DBAT_ENTRY_NUM;
	priv->desc_bat = dma_alloc_coherent(ndev->dev.parent, priv->desc_bat_size,
					    &priv->desc_bat_dma, GFP_KERNEL);
	if (!priv->desc_bat) {
		dev_err(&pdev->dev,
			"Cannot allocate desc base address table (size %d bytes)\n",
			priv->desc_bat_size);
		error = -ENOMEM;
		goto out_disable_refclk;
	}
	for (q = RAVB_BE; q < DBAT_ENTRY_NUM; q++)
		priv->desc_bat[q].die_dt = DT_EOS;
	ravb_write(ndev, priv->desc_bat_dma, DBAT);

	/* Initialise HW timestamp list */
	INIT_LIST_HEAD(&priv->ts_skb_list);

	/* Initialise PTP Clock driver */
	if (info->ccc_gac)
		ravb_ptp_init(ndev, pdev);

	/* Debug message level */
	priv->msg_enable = RAVB_DEF_MSG_ENABLE;

	/* Read and set MAC address */
	ravb_read_mac_address(np, ndev);
	if (!is_valid_ether_addr(ndev->dev_addr)) {
		dev_warn(&pdev->dev,
			 "no valid MAC address supplied, using a random one\n");
		eth_hw_addr_random(ndev);
	}

	/* MDIO bus init */
	error = ravb_mdio_init(priv);
	if (error) {
		dev_err(&pdev->dev, "failed to initialize MDIO\n");
		goto out_dma_free;
	}

	netif_napi_add(ndev, &priv->napi[RAVB_BE], ravb_poll, 64);
<<<<<<< HEAD
	if (info->nc_queue)
=======
	if (info->nc_queues)
>>>>>>> 24f7cf9b
		netif_napi_add(ndev, &priv->napi[RAVB_NC], ravb_poll, 64);

	/* Network device register */
	error = register_netdev(ndev);
	if (error)
		goto out_napi_del;

	device_set_wakeup_capable(&pdev->dev, 1);

	/* Print device information */
	netdev_info(ndev, "Base address at %#x, %pM, IRQ %d.\n",
		    (u32)ndev->base_addr, ndev->dev_addr, ndev->irq);

	platform_set_drvdata(pdev, ndev);

	return 0;

out_napi_del:
<<<<<<< HEAD
	if (info->nc_queue)
=======
	if (info->nc_queues)
>>>>>>> 24f7cf9b
		netif_napi_del(&priv->napi[RAVB_NC]);

	netif_napi_del(&priv->napi[RAVB_BE]);
	ravb_mdio_release(priv);
out_dma_free:
	dma_free_coherent(ndev->dev.parent, priv->desc_bat_size, priv->desc_bat,
			  priv->desc_bat_dma);

	/* Stop PTP Clock driver */
	if (info->ccc_gac)
		ravb_ptp_stop(ndev);
out_disable_refclk:
	clk_disable_unprepare(priv->refclk);
out_release:
	free_netdev(ndev);

	pm_runtime_put(&pdev->dev);
	pm_runtime_disable(&pdev->dev);
	reset_control_assert(rstc);
	return error;
}

static int ravb_remove(struct platform_device *pdev)
{
	struct net_device *ndev = platform_get_drvdata(pdev);
	struct ravb_private *priv = netdev_priv(ndev);
	const struct ravb_hw_info *info = priv->info;

	/* Stop PTP Clock driver */
	if (info->ccc_gac)
		ravb_ptp_stop(ndev);

	clk_disable_unprepare(priv->refclk);

	dma_free_coherent(ndev->dev.parent, priv->desc_bat_size, priv->desc_bat,
			  priv->desc_bat_dma);
	/* Set reset mode */
	ravb_write(ndev, CCC_OPC_RESET, CCC);
	pm_runtime_put_sync(&pdev->dev);
	unregister_netdev(ndev);
<<<<<<< HEAD
	if (info->nc_queue)
=======
	if (info->nc_queues)
>>>>>>> 24f7cf9b
		netif_napi_del(&priv->napi[RAVB_NC]);
	netif_napi_del(&priv->napi[RAVB_BE]);
	ravb_mdio_release(priv);
	pm_runtime_disable(&pdev->dev);
	reset_control_assert(priv->rstc);
	free_netdev(ndev);
	platform_set_drvdata(pdev, NULL);

	return 0;
}

static int ravb_wol_setup(struct net_device *ndev)
{
	struct ravb_private *priv = netdev_priv(ndev);
	const struct ravb_hw_info *info = priv->info;

	/* Disable interrupts by clearing the interrupt masks. */
	ravb_write(ndev, 0, RIC0);
	ravb_write(ndev, 0, RIC2);
	ravb_write(ndev, 0, TIC);

	/* Only allow ECI interrupts */
	synchronize_irq(priv->emac_irq);
<<<<<<< HEAD
	if (info->nc_queue)
=======
	if (info->nc_queues)
>>>>>>> 24f7cf9b
		napi_disable(&priv->napi[RAVB_NC]);
	napi_disable(&priv->napi[RAVB_BE]);
	ravb_write(ndev, ECSIPR_MPDIP, ECSIPR);

	/* Enable MagicPacket */
	ravb_modify(ndev, ECMR, ECMR_MPDE, ECMR_MPDE);

	return enable_irq_wake(priv->emac_irq);
}

static int ravb_wol_restore(struct net_device *ndev)
{
	struct ravb_private *priv = netdev_priv(ndev);
	const struct ravb_hw_info *info = priv->info;
	int ret;

<<<<<<< HEAD
	if (info->nc_queue)
=======
	if (info->nc_queues)
>>>>>>> 24f7cf9b
		napi_enable(&priv->napi[RAVB_NC]);
	napi_enable(&priv->napi[RAVB_BE]);

	/* Disable MagicPacket */
	ravb_modify(ndev, ECMR, ECMR_MPDE, 0);

	ret = ravb_close(ndev);
	if (ret < 0)
		return ret;

	return disable_irq_wake(priv->emac_irq);
}

static int __maybe_unused ravb_suspend(struct device *dev)
{
	struct net_device *ndev = dev_get_drvdata(dev);
	struct ravb_private *priv = netdev_priv(ndev);
	int ret;

	if (!netif_running(ndev))
		return 0;

	netif_device_detach(ndev);

	if (priv->wol_enabled)
		ret = ravb_wol_setup(ndev);
	else
		ret = ravb_close(ndev);

	return ret;
}

static int __maybe_unused ravb_resume(struct device *dev)
{
	struct net_device *ndev = dev_get_drvdata(dev);
	struct ravb_private *priv = netdev_priv(ndev);
	const struct ravb_hw_info *info = priv->info;
	int ret = 0;

	/* If WoL is enabled set reset mode to rearm the WoL logic */
	if (priv->wol_enabled)
		ravb_write(ndev, CCC_OPC_RESET, CCC);

	/* All register have been reset to default values.
	 * Restore all registers which where setup at probe time and
	 * reopen device if it was running before system suspended.
	 */

	/* Set AVB config mode */
	ravb_set_config_mode(ndev);

	if (info->gptp || info->ccc_gac) {
		/* Set GTI value */
		ret = ravb_set_gti(ndev);
		if (ret)
			return ret;

		/* Request GTI loading */
		ravb_modify(ndev, GCCR, GCCR_LTI, GCCR_LTI);
	}

	if (info->internal_delay)
		ravb_set_delay_mode(ndev);

	/* Restore descriptor base address table */
	ravb_write(ndev, priv->desc_bat_dma, DBAT);

	if (netif_running(ndev)) {
		if (priv->wol_enabled) {
			ret = ravb_wol_restore(ndev);
			if (ret)
				return ret;
		}
		ret = ravb_open(ndev);
		if (ret < 0)
			return ret;
		netif_device_attach(ndev);
	}

	return ret;
}

static int __maybe_unused ravb_runtime_nop(struct device *dev)
{
	/* Runtime PM callback shared between ->runtime_suspend()
	 * and ->runtime_resume(). Simply returns success.
	 *
	 * This driver re-initializes all registers after
	 * pm_runtime_get_sync() anyway so there is no need
	 * to save and restore registers here.
	 */
	return 0;
}

static const struct dev_pm_ops ravb_dev_pm_ops = {
	SET_SYSTEM_SLEEP_PM_OPS(ravb_suspend, ravb_resume)
	SET_RUNTIME_PM_OPS(ravb_runtime_nop, ravb_runtime_nop, NULL)
};

static struct platform_driver ravb_driver = {
	.probe		= ravb_probe,
	.remove		= ravb_remove,
	.driver = {
		.name	= "ravb",
		.pm	= &ravb_dev_pm_ops,
		.of_match_table = ravb_match_table,
	},
};

module_platform_driver(ravb_driver);

MODULE_AUTHOR("Mitsuhiro Kimura, Masaru Nagai");
MODULE_DESCRIPTION("Renesas Ethernet AVB driver");
MODULE_LICENSE("GPL v2");<|MERGE_RESOLUTION|>--- conflicted
+++ resolved
@@ -238,12 +238,6 @@
 
 static void ravb_rx_ring_free_gbeth(struct net_device *ndev, int q)
 {
-<<<<<<< HEAD
-	/* Place holder */
-}
-
-static void ravb_rx_ring_free(struct net_device *ndev, int q)
-=======
 	struct ravb_private *priv = netdev_priv(ndev);
 	unsigned int ring_size;
 	unsigned int i;
@@ -268,7 +262,6 @@
 }
 
 static void ravb_rx_ring_free_rcar(struct net_device *ndev, int q)
->>>>>>> 24f7cf9b
 {
 	struct ravb_private *priv = netdev_priv(ndev);
 	unsigned int ring_size;
@@ -336,12 +329,6 @@
 
 static void ravb_rx_ring_format_gbeth(struct net_device *ndev, int q)
 {
-<<<<<<< HEAD
-	/* Place holder */
-}
-
-static void ravb_rx_ring_format(struct net_device *ndev, int q)
-=======
 	struct ravb_private *priv = netdev_priv(ndev);
 	struct ravb_rx_desc *rx_desc;
 	unsigned int rx_ring_size;
@@ -372,7 +359,6 @@
 }
 
 static void ravb_rx_ring_format_rcar(struct net_device *ndev, int q)
->>>>>>> 24f7cf9b
 {
 	struct ravb_private *priv = netdev_priv(ndev);
 	struct ravb_ex_rx_desc *rx_desc;
@@ -447,13 +433,6 @@
 
 static void *ravb_alloc_rx_desc_gbeth(struct net_device *ndev, int q)
 {
-<<<<<<< HEAD
-	/* Place holder */
-	return NULL;
-}
-
-static void *ravb_alloc_rx_desc(struct net_device *ndev, int q)
-=======
 	struct ravb_private *priv = netdev_priv(ndev);
 	unsigned int ring_size;
 
@@ -466,7 +445,6 @@
 }
 
 static void *ravb_alloc_rx_desc_rcar(struct net_device *ndev, int q)
->>>>>>> 24f7cf9b
 {
 	struct ravb_private *priv = netdev_priv(ndev);
 	unsigned int ring_size;
@@ -543,17 +521,10 @@
 	/* Receive frame limit set register */
 	ravb_write(ndev, GBETH_RX_BUFF_MAX + ETH_FCS_LEN, RFLR);
 
-<<<<<<< HEAD
-	/* PAUSE prohibition */
-	ravb_write(ndev, ECMR_ZPF | ((priv->duplex > 0) ? ECMR_DM : 0) |
-			 ECMR_TE | ECMR_RE | ECMR_RCPT |
-			 ECMR_TXF | ECMR_RXF | ECMR_PRM, ECMR);
-=======
 	/* EMAC Mode: PAUSE prohibition; Duplex; TX; RX; CRC Pass Through */
 	ravb_write(ndev, ECMR_ZPF | ((priv->duplex > 0) ? ECMR_DM : 0) |
 			 ECMR_TE | ECMR_RE | ECMR_RCPT |
 			 ECMR_TXF | ECMR_RXF, ECMR);
->>>>>>> 24f7cf9b
 
 	ravb_set_rate_gbeth(ndev);
 
@@ -565,20 +536,12 @@
 
 	/* E-MAC status register clear */
 	ravb_write(ndev, ECSR_ICD | ECSR_LCHNG | ECSR_PFRI, ECSR);
-<<<<<<< HEAD
-=======
 	ravb_write(ndev, CSR0_TPE | CSR0_RPE, CSR0);
->>>>>>> 24f7cf9b
 
 	/* E-MAC interrupt enable register */
 	ravb_write(ndev, ECSIPR_ICDIP, ECSIPR);
 
-<<<<<<< HEAD
-	ravb_modify(ndev, CXR31, CXR31_SEL_LINK1, 0);
-	ravb_modify(ndev, CXR31, CXR31_SEL_LINK0, CXR31_SEL_LINK0);
-=======
 	ravb_modify(ndev, CXR31, CXR31_SEL_LINK0 | CXR31_SEL_LINK1, CXR31_SEL_LINK0);
->>>>>>> 24f7cf9b
 }
 
 static void ravb_emac_init_rcar(struct net_device *ndev)
@@ -627,11 +590,7 @@
 	/* Descriptor format */
 	ravb_ring_format(ndev, RAVB_BE);
 
-<<<<<<< HEAD
-	/* Set AVB RX */
-=======
 	/* Set DMAC RX */
->>>>>>> 24f7cf9b
 	ravb_write(ndev, 0x60000000, RCR);
 
 	/* Set Max Frame Length (RTC) */
@@ -777,17 +736,6 @@
 	skb_trim(skb, skb->len - sizeof(__sum16));
 }
 
-<<<<<<< HEAD
-/* Packet receive function for Gigabit Ethernet */
-static bool ravb_rx_gbeth(struct net_device *ndev, int *quota, int q)
-{
-	/* Place holder */
-	return true;
-}
-
-/* Packet receive function for Ethernet AVB */
-static bool ravb_rcar_rx(struct net_device *ndev, int *quota, int q)
-=======
 static struct sk_buff *ravb_get_skb_gbeth(struct net_device *ndev, int entry,
 					  struct ravb_rx_desc *desc)
 {
@@ -933,7 +881,6 @@
 
 /* Packet receive function for Ethernet AVB */
 static bool ravb_rx_rcar(struct net_device *ndev, int *quota, int q)
->>>>>>> 24f7cf9b
 {
 	struct ravb_private *priv = netdev_priv(ndev);
 	const struct ravb_hw_info *info = priv->info;
@@ -1076,11 +1023,7 @@
 	int error;
 
 	/* Wait for stopping the hardware TX process */
-<<<<<<< HEAD
-	error = ravb_wait(ndev, TCCR, info->tsrq, 0);
-=======
 	error = ravb_wait(ndev, TCCR, info->tccr_mask, 0);
->>>>>>> 24f7cf9b
 
 	if (error)
 		return error;
@@ -1236,11 +1179,7 @@
 			result = IRQ_HANDLED;
 
 		/* Network control and best effort queue RX/TX */
-<<<<<<< HEAD
-		if (info->nc_queue) {
-=======
 		if (info->nc_queues) {
->>>>>>> 24f7cf9b
 			for (q = RAVB_NC; q >= RAVB_BE; q--) {
 				if (ravb_queue_interrupt(ndev, q))
 					result = IRQ_HANDLED;
@@ -1379,11 +1318,7 @@
 
 	/* Receive error message handling */
 	priv->rx_over_errors =  priv->stats[RAVB_BE].rx_over_errors;
-<<<<<<< HEAD
-	if (info->nc_queue)
-=======
 	if (info->nc_queues)
->>>>>>> 24f7cf9b
 		priv->rx_over_errors += priv->stats[RAVB_NC].rx_over_errors;
 	if (priv->rx_over_errors != ndev->stats.rx_over_errors)
 		ndev->stats.rx_over_errors = priv->rx_over_errors;
@@ -1634,11 +1569,7 @@
 	int i = 0;
 	int q;
 
-<<<<<<< HEAD
-	num_rx_q = info->nc_queue ? NUM_RX_QUEUE : 1;
-=======
 	num_rx_q = info->nc_queues ? NUM_RX_QUEUE : 1;
->>>>>>> 24f7cf9b
 	/* Device-specific stats */
 	for (q = RAVB_BE; q < num_rx_q; q++) {
 		struct net_device_stats *stats = &priv->stats[q];
@@ -1715,11 +1646,7 @@
 
 		/* Free all the skb's in the RX queue and the DMA buffers. */
 		ravb_ring_free(ndev, RAVB_BE);
-<<<<<<< HEAD
-		if (info->nc_queue)
-=======
 		if (info->nc_queues)
->>>>>>> 24f7cf9b
 			ravb_ring_free(ndev, RAVB_NC);
 	}
 
@@ -1839,11 +1766,7 @@
 	int error;
 
 	napi_enable(&priv->napi[RAVB_BE]);
-<<<<<<< HEAD
-	if (info->nc_queue)
-=======
 	if (info->nc_queues)
->>>>>>> 24f7cf9b
 		napi_enable(&priv->napi[RAVB_NC]);
 
 	if (!info->multi_irqs) {
@@ -1918,11 +1841,7 @@
 out_free_irq:
 	free_irq(ndev->irq, ndev);
 out_napi_off:
-<<<<<<< HEAD
-	if (info->nc_queue)
-=======
 	if (info->nc_queues)
->>>>>>> 24f7cf9b
 		napi_disable(&priv->napi[RAVB_NC]);
 	napi_disable(&priv->napi[RAVB_BE]);
 	return error;
@@ -1972,11 +1891,7 @@
 	}
 
 	ravb_ring_free(ndev, RAVB_BE);
-<<<<<<< HEAD
-	if (info->nc_queue)
-=======
 	if (info->nc_queues)
->>>>>>> 24f7cf9b
 		ravb_ring_free(ndev, RAVB_NC);
 
 	/* Device init */
@@ -2158,8 +2073,6 @@
 		ravb_write(ndev, 0, TROCR);	/* (write clear) */
 	}
 
-<<<<<<< HEAD
-=======
 	if (info->carrier_counters) {
 		nstats->collisions += ravb_read(ndev, CXR41);
 		ravb_write(ndev, 0, CXR41);	/* (write clear) */
@@ -2167,7 +2080,6 @@
 		ravb_write(ndev, 0, CXR42);	/* (write clear) */
 	}
 
->>>>>>> 24f7cf9b
 	nstats->rx_packets = stats0->rx_packets;
 	nstats->tx_packets = stats0->tx_packets;
 	nstats->rx_bytes = stats0->rx_bytes;
@@ -2179,11 +2091,7 @@
 	nstats->rx_length_errors = stats0->rx_length_errors;
 	nstats->rx_missed_errors = stats0->rx_missed_errors;
 	nstats->rx_over_errors = stats0->rx_over_errors;
-<<<<<<< HEAD
-	if (info->nc_queue) {
-=======
 	if (info->nc_queues) {
->>>>>>> 24f7cf9b
 		stats1 = &priv->stats[RAVB_NC];
 
 		nstats->rx_packets += stats1->rx_packets;
@@ -2264,21 +2172,13 @@
 	}
 	free_irq(ndev->irq, ndev);
 
-<<<<<<< HEAD
-	if (info->nc_queue)
-=======
 	if (info->nc_queues)
->>>>>>> 24f7cf9b
 		napi_disable(&priv->napi[RAVB_NC]);
 	napi_disable(&priv->napi[RAVB_BE]);
 
 	/* Free all the skb's in the RX queue and the DMA buffers. */
 	ravb_ring_free(ndev, RAVB_BE);
-<<<<<<< HEAD
-	if (info->nc_queue)
-=======
 	if (info->nc_queues)
->>>>>>> 24f7cf9b
 		ravb_ring_free(ndev, RAVB_NC);
 
 	return 0;
@@ -2498,17 +2398,10 @@
 }
 
 static const struct ravb_hw_info ravb_gen3_hw_info = {
-<<<<<<< HEAD
-	.rx_ring_free = ravb_rx_ring_free,
-	.rx_ring_format = ravb_rx_ring_format,
-	.alloc_rx_desc = ravb_alloc_rx_desc,
-	.receive = ravb_rcar_rx,
-=======
 	.rx_ring_free = ravb_rx_ring_free_rcar,
 	.rx_ring_format = ravb_rx_ring_format_rcar,
 	.alloc_rx_desc = ravb_alloc_rx_desc_rcar,
 	.receive = ravb_rx_rcar,
->>>>>>> 24f7cf9b
 	.set_rate = ravb_set_rate_rcar,
 	.set_feature = ravb_set_features_rcar,
 	.dmac_init = ravb_dmac_init_rcar,
@@ -2519,36 +2412,21 @@
 	.net_features = NETIF_F_RXCSUM,
 	.stats_len = ARRAY_SIZE(ravb_gstrings_stats),
 	.max_rx_len = RX_BUF_SZ + RAVB_ALIGN - 1,
-<<<<<<< HEAD
-	.tsrq = TCCR_TSRQ0 | TCCR_TSRQ1 | TCCR_TSRQ2 | TCCR_TSRQ3,
-=======
 	.tccr_mask = TCCR_TSRQ0 | TCCR_TSRQ1 | TCCR_TSRQ2 | TCCR_TSRQ3,
 	.rx_max_buf_size = SZ_2K,
->>>>>>> 24f7cf9b
 	.internal_delay = 1,
 	.tx_counters = 1,
 	.multi_irqs = 1,
 	.ccc_gac = 1,
-<<<<<<< HEAD
-	.nc_queue = 1,
-=======
 	.nc_queues = 1,
->>>>>>> 24f7cf9b
 	.magic_pkt = 1,
 };
 
 static const struct ravb_hw_info ravb_gen2_hw_info = {
-<<<<<<< HEAD
-	.rx_ring_free = ravb_rx_ring_free,
-	.rx_ring_format = ravb_rx_ring_format,
-	.alloc_rx_desc = ravb_alloc_rx_desc,
-	.receive = ravb_rcar_rx,
-=======
 	.rx_ring_free = ravb_rx_ring_free_rcar,
 	.rx_ring_format = ravb_rx_ring_format_rcar,
 	.alloc_rx_desc = ravb_alloc_rx_desc_rcar,
 	.receive = ravb_rx_rcar,
->>>>>>> 24f7cf9b
 	.set_rate = ravb_set_rate_rcar,
 	.set_feature = ravb_set_features_rcar,
 	.dmac_init = ravb_dmac_init_rcar,
@@ -2559,18 +2437,11 @@
 	.net_features = NETIF_F_RXCSUM,
 	.stats_len = ARRAY_SIZE(ravb_gstrings_stats),
 	.max_rx_len = RX_BUF_SZ + RAVB_ALIGN - 1,
-<<<<<<< HEAD
-	.tsrq = TCCR_TSRQ0 | TCCR_TSRQ1 | TCCR_TSRQ2 | TCCR_TSRQ3,
-	.aligned_tx = 1,
-	.gptp = 1,
-	.nc_queue = 1,
-=======
 	.tccr_mask = TCCR_TSRQ0 | TCCR_TSRQ1 | TCCR_TSRQ2 | TCCR_TSRQ3,
 	.rx_max_buf_size = SZ_2K,
 	.aligned_tx = 1,
 	.gptp = 1,
 	.nc_queues = 1,
->>>>>>> 24f7cf9b
 	.magic_pkt = 1,
 };
 
@@ -2583,12 +2454,6 @@
 	.set_feature = ravb_set_features_gbeth,
 	.dmac_init = ravb_dmac_init_gbeth,
 	.emac_init = ravb_emac_init_gbeth,
-<<<<<<< HEAD
-	.max_rx_len = GBETH_RX_BUFF_MAX + RAVB_ALIGN - 1,
-	.tsrq = TCCR_TSRQ0,
-	.aligned_tx = 1,
-	.tx_counters = 1,
-=======
 	.gstrings_stats = ravb_gstrings_stats_gbeth,
 	.gstrings_size = sizeof(ravb_gstrings_stats_gbeth),
 	.stats_len = ARRAY_SIZE(ravb_gstrings_stats_gbeth),
@@ -2598,7 +2463,6 @@
 	.aligned_tx = 1,
 	.tx_counters = 1,
 	.carrier_counters = 1,
->>>>>>> 24f7cf9b
 	.half_duplex = 1,
 };
 
@@ -2757,11 +2621,7 @@
 	priv->pdev = pdev;
 	priv->num_tx_ring[RAVB_BE] = BE_TX_RING_SIZE;
 	priv->num_rx_ring[RAVB_BE] = BE_RX_RING_SIZE;
-<<<<<<< HEAD
-	if (info->nc_queue) {
-=======
 	if (info->nc_queues) {
->>>>>>> 24f7cf9b
 		priv->num_tx_ring[RAVB_NC] = NC_TX_RING_SIZE;
 		priv->num_rx_ring[RAVB_NC] = NC_RX_RING_SIZE;
 	}
@@ -2897,11 +2757,7 @@
 	}
 
 	netif_napi_add(ndev, &priv->napi[RAVB_BE], ravb_poll, 64);
-<<<<<<< HEAD
-	if (info->nc_queue)
-=======
 	if (info->nc_queues)
->>>>>>> 24f7cf9b
 		netif_napi_add(ndev, &priv->napi[RAVB_NC], ravb_poll, 64);
 
 	/* Network device register */
@@ -2920,11 +2776,7 @@
 	return 0;
 
 out_napi_del:
-<<<<<<< HEAD
-	if (info->nc_queue)
-=======
 	if (info->nc_queues)
->>>>>>> 24f7cf9b
 		netif_napi_del(&priv->napi[RAVB_NC]);
 
 	netif_napi_del(&priv->napi[RAVB_BE]);
@@ -2965,11 +2817,7 @@
 	ravb_write(ndev, CCC_OPC_RESET, CCC);
 	pm_runtime_put_sync(&pdev->dev);
 	unregister_netdev(ndev);
-<<<<<<< HEAD
-	if (info->nc_queue)
-=======
 	if (info->nc_queues)
->>>>>>> 24f7cf9b
 		netif_napi_del(&priv->napi[RAVB_NC]);
 	netif_napi_del(&priv->napi[RAVB_BE]);
 	ravb_mdio_release(priv);
@@ -2993,11 +2841,7 @@
 
 	/* Only allow ECI interrupts */
 	synchronize_irq(priv->emac_irq);
-<<<<<<< HEAD
-	if (info->nc_queue)
-=======
 	if (info->nc_queues)
->>>>>>> 24f7cf9b
 		napi_disable(&priv->napi[RAVB_NC]);
 	napi_disable(&priv->napi[RAVB_BE]);
 	ravb_write(ndev, ECSIPR_MPDIP, ECSIPR);
@@ -3014,11 +2858,7 @@
 	const struct ravb_hw_info *info = priv->info;
 	int ret;
 
-<<<<<<< HEAD
-	if (info->nc_queue)
-=======
 	if (info->nc_queues)
->>>>>>> 24f7cf9b
 		napi_enable(&priv->napi[RAVB_NC]);
 	napi_enable(&priv->napi[RAVB_BE]);
 
