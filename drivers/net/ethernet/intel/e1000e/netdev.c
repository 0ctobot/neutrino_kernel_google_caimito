--- conflicted
+++ resolved
@@ -7343,11 +7343,7 @@
 
 	dev_pm_set_driver_flags(&pdev->dev, DPM_FLAG_NEVER_SKIP);
 
-<<<<<<< HEAD
-	if (pci_dev_run_wake(pdev))
-=======
 	if (pci_dev_run_wake(pdev) && hw->mac.type < e1000_pch_cnp)
->>>>>>> 0ecfebd2
 		pm_runtime_put_noidle(&pdev->dev);
 
 	return 0;
