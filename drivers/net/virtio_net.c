--- conflicted
+++ resolved
@@ -704,18 +704,6 @@
 		u64 tpackets, tbytes, rpackets, rbytes;
 
 		do {
-<<<<<<< HEAD
-			start = u64_stats_fetch_begin(&stats->tx_syncp);
-			tpackets = stats->tx_packets;
-			tbytes   = stats->tx_bytes;
-		} while (u64_stats_fetch_retry(&stats->tx_syncp, start));
-
-		do {
-			start = u64_stats_fetch_begin(&stats->rx_syncp);
-			rpackets = stats->rx_packets;
-			rbytes   = stats->rx_bytes;
-		} while (u64_stats_fetch_retry(&stats->rx_syncp, start));
-=======
 			start = u64_stats_fetch_begin_bh(&stats->tx_syncp);
 			tpackets = stats->tx_packets;
 			tbytes   = stats->tx_bytes;
@@ -726,7 +714,6 @@
 			rpackets = stats->rx_packets;
 			rbytes   = stats->rx_bytes;
 		} while (u64_stats_fetch_retry_bh(&stats->rx_syncp, start));
->>>>>>> 0d7614f0
 
 		tot->rx_packets += rpackets;
 		tot->tx_packets += tpackets;
