--- conflicted
+++ resolved
@@ -105,10 +105,6 @@
 extern void rvh_update_misfit_status_pixel_mod(void *data, struct task_struct *p, struct rq *rq,
 					       bool *need_update);
 
-<<<<<<< HEAD
-
-=======
->>>>>>> b4975712
 extern int pmu_poll_init(void);
 extern void set_cluster_enabled_cb(int cluster, int enabled);
 extern void register_set_cluster_enabled_cb(void (*func)(int, int));
@@ -119,10 +115,6 @@
 int pixel_cpu_num;
 int pixel_cluster_num = 0;
 int *pixel_cluster_start_cpu;
-<<<<<<< HEAD
-int *pixel_cluster_start_cpu;
-=======
->>>>>>> b4975712
 int *pixel_cluster_cpu_num;
 int *pixel_cpu_to_cluster;
 int *pixel_cluster_enabled;
