#include "pwrcal-env.h"
#include "pmucal_common.h"
#include "pmucal_rae.h"

#define A_FEW_USECS 10		/* see Documentation/timers/timers-howto.rst */

/**
 * A global index for pmucal_rae_handle_seq.
 * it should be helpful in ramdump.
 */
static unsigned int pmucal_rae_seq_idx;

/**
 *  pmucal_rae_phy2virt - converts a sequence's PA to VA described in pmucal_p2v_list.
 *			  exposed to PMUCAL common logics.(CPU/System/Local)
 *
 *  @seq: Sequence array to be converted.
 *  @seq_size: Array size of seq.
 *
 *  Returns 0 on success. Otherwise, negative error code.
 */
int pmucal_rae_phy2virt(struct pmucal_seq *seq, unsigned int seq_size)
{
	int i, j;

	for (i = 0; i < seq_size; i++) {
		if (seq[i].access_type == PMUCAL_DELAY)
			continue;

		if (!seq[i].base_pa && !seq[i].cond_base_pa) {
			pr_err("%s %s: PA absent in seq element (idx:%d)\n",
					PMUCAL_PREFIX, __func__, i);
			return -ENOENT;
		}

		if (seq[i].base_pa) {
			for (j = 0; j < pmucal_p2v_list_size; j++)
				if (pmucal_p2v_list[j].pa == (phys_addr_t)seq[i].base_pa)
					break;

			if (j == pmucal_p2v_list_size) {
				pr_err("%s %s: there is no such PA in p2v_list (idx:%d)\n",
						PMUCAL_PREFIX, __func__, i);
				return -ENOENT;
			} else {
				seq[i].base_va = pmucal_p2v_list[j].va;
			}
		}
		if (seq[i].cond_base_pa) {
			for (j = 0; j < pmucal_p2v_list_size; j++)
				if (pmucal_p2v_list[j].pa == (phys_addr_t)seq[i].cond_base_pa)
					break;

			if (j == pmucal_p2v_list_size) {
				pr_err("%s %s: there is no such PA in p2v_list (idx:%d)\n",
						PMUCAL_PREFIX, __func__, i);
				return -ENOENT;
			} else {
				seq[i].cond_base_va = pmucal_p2v_list[j].va;
			}
		}
	}

	return 0;
}

static inline bool pmucal_rae_check_condition(struct pmucal_seq *seq)
{
	u32 reg;

	reg = readl(seq->cond_base_va + seq->cond_offset);
	reg &= seq->cond_mask;
	if (reg == seq->cond_value)
		return true;
	else
		return false;
}

static inline bool pmucal_rae_check_condition_inv(struct pmucal_seq *seq)
{
	u32 reg;

	reg = readl(seq->cond_base_va + seq->cond_offset);
	reg &= seq->cond_mask;
	if (reg == seq->cond_value)
		return false;
	else
		return true;
}

static inline bool pmucal_rae_check_value(struct pmucal_seq *seq)
{
	u32 reg;

	if (seq->access_type == PMUCAL_WRITE_WAIT)
		reg = readl(seq->base_va + seq->offset + 0x4);
	else
		reg = readl(seq->base_va + seq->offset);
	reg &= seq->mask;
	if (reg == seq->value)
		return true;
	else
		return false;
}

static int pmucal_rae_wait(struct pmucal_seq *seq, unsigned int idx)
{
	u32 timeout = 0;

	if (seq->cond_base_va && seq->cond_offset)
		if (!pmucal_rae_check_condition(seq))
			return 0;

	while (1) {
		if (pmucal_rae_check_value(seq))
			break;
		timeout++;
		udelay(1);
		if (timeout > 2000) {
			u32 reg;

			reg = readl(seq->base_va + seq->offset);
			pr_err("%s %s:timed out during wait. reg:%s (value:0x%x, seq_idx = %d)\n",
						PMUCAL_PREFIX, __func__, seq->sfr_name, reg, idx);
			return -ETIMEDOUT;
		}
	}

	return 0;
}

static inline void pmucal_rae_read(struct pmucal_seq *seq)
{
	u32 reg;

	reg = readl(seq->base_va + seq->offset);
	seq->value = (reg & seq->mask);
}

static void pmucal_write_reg(phys_addr_t base_pa, void __iomem *base_va, u32 offset, u32 val)
{
<<<<<<< HEAD
	if ((base_pa >> 16) == 0x1746)
		set_priv_reg(base_pa + offset, val);
	else
=======
	/* TODO: we should get the base address prefix from device tree instead
	   of hardcoding here. */
	if (((base_pa >> 16) == 0x1746) || ((base_pa >> 16) == 0x1806)) {
		int ret;

		ret = set_priv_reg(base_pa + offset, val);
		if (ret == SMC_CMD_PRIV_REG || ret == -EINVAL)
			writel(val, base_va + offset);
	} else {
>>>>>>> 463c19b8
		writel(val, base_va + offset);
}

static inline void pmucal_rae_write(struct pmucal_seq *seq)
{
	if (seq->mask == U32_MAX)
		pmucal_write_reg(seq->base_pa, seq->base_va, seq->offset, seq->value);
	else {
		u32 reg;

		reg = readl(seq->base_va + seq->offset);
		reg = (reg & ~seq->mask) | (seq->value & seq->mask);

		pmucal_write_reg(seq->base_pa, seq->base_va, seq->offset, reg);
	}
}

/* Atomic operation for PMU_ALIVE registers. (offset 0~0x3FFF)
   When the targer register can be accessed by multiple masters,
   This functions should be used. */
static inline void pmucal_set_bit_atomic(struct pmucal_seq *seq)
{
	if (seq->offset > 0x3fff)
		return;

	pmucal_write_reg(seq->base_pa, seq->base_va, (seq->offset | 0xc000), seq->value);
}

static inline void pmucal_clr_bit_atomic(struct pmucal_seq *seq)
{
	if (seq->offset > 0x3fff)
		return;

	pmucal_write_reg(seq->base_pa, seq->base_va, (seq->offset | 0x8000), seq->value);
}

static int pmucal_rae_write_retry(struct pmucal_seq *seq, bool inversion, unsigned int idx)
{
	u32 timeout = 0, count = 0, i = 0;
	bool retry = true;

	while (1) {
		if (inversion)
			retry = pmucal_rae_check_condition_inv(seq);
		else
			retry = pmucal_rae_check_condition(seq);
		if (!retry)
			break;

		for (i = 0; i < 10; i++)
			pmucal_rae_write(seq);
		count++;
		for (i = 0; i < count; i++)
			pmucal_rae_write(seq);

		timeout++;
		udelay(1);
		if (timeout > 1000) {
			u32 reg;

			reg = readl(seq->cond_base_va + seq->cond_offset);
			pr_err("%s %s:timed out during write-retry. (value:0x%x, seq_idx = %d)\n",
					PMUCAL_PREFIX, __func__, reg, idx);
			return -ETIMEDOUT;
		}
	}

	return 0;
}

static inline void pmucal_clr_pend(struct pmucal_seq *seq)
{
	u32 reg;

	reg = readl(seq->cond_base_va + seq->cond_offset) & seq->cond_mask;
	pmucal_write_reg(seq->base_pa, seq->base_va, seq->offset, reg & seq->mask);
}

void pmucal_rae_save_seq(struct pmucal_seq *seq, unsigned int seq_size)
{
	int i;

	for (i = 0; i < seq_size; i++) {
		switch (seq[i].access_type) {
		case PMUCAL_COND_SAVE_RESTORE:
			if (!pmucal_rae_check_condition(&seq[i]))
				break;
		case PMUCAL_SAVE_RESTORE:
			pmucal_rae_read(&seq[i]);
			seq[i].need_restore = true;
			break;
		case PMUCAL_READ:
			pmucal_rae_read(&seq[i]);
			seq[i].need_restore = false;
			break;
		case PMUCAL_COND_READ:
			if (pmucal_rae_check_condition(&seq[i]))
				pmucal_rae_read(&seq[i]);
			break;
		case PMUCAL_CHECK_SKIP:
		case PMUCAL_COND_CHECK_SKIP:
		case PMUCAL_WAIT:
		case PMUCAL_WAIT_TWO:
			break;
		case PMUCAL_CLEAR_PEND:
			pmucal_clr_pend(&seq[i]);
			break;
		default:
			break;
		}
	}
}

int pmucal_rae_restore_seq(struct pmucal_seq *seq, unsigned int seq_size)
{
	int i, ret;

	for (i = 0; i < seq_size; i++) {
		if (seq[i].need_skip) {
			seq[i].need_skip = false;
			continue;
		}

		switch (seq[i].access_type) {
		case PMUCAL_COND_SAVE_RESTORE:
			if (!pmucal_rae_check_condition(&seq[i]))
				break;
		case PMUCAL_SAVE_RESTORE:
			if (seq[i].need_restore) {
				seq[i].need_restore = false;
				pmucal_rae_write(&seq[i]);
			}
			break;
		case PMUCAL_CHECK_SKIP:
			if (pmucal_rae_check_value(&seq[i])) {
				if ((i+1) < seq_size)
					seq[i+1].need_skip = true;
			} else {
				if ((i+1) < seq_size)
					seq[i+1].need_skip = false;
			}
			break;
		case PMUCAL_COND_CHECK_SKIP:
			if (pmucal_rae_check_condition(&seq[i])) {
				if (pmucal_rae_check_value(&seq[i])) {
					if ((i+1) < seq_size)
						seq[i+1].need_skip = true;
				} else {
					if ((i+1) < seq_size)
						seq[i+1].need_skip = false;
				}
			} else {
				if ((i+1) < seq_size)
					seq[i+1].need_skip = true;
			}
			break;
		case PMUCAL_WAIT:
		case PMUCAL_WAIT_TWO:
			ret = pmucal_rae_wait(&seq[i], i);
			if (ret)
				return ret;
			break;
		case PMUCAL_WRITE:
			pmucal_rae_write(&seq[i]);
			break;
		case PMUCAL_CLEAR_PEND:
			pmucal_clr_pend(&seq[i]);
			break;
		default:
			break;
		}
	}

	return 0;
}

/**
 *  pmucal_rae_handle_seq - handles a sequence array based on each element's access_type.
 *			    exposed to PMUCAL common logics.(CPU/System/Local)
 *
 *  @seq: Sequence array to be handled.
 *  @seq_size: Array size of seq.
 *
 *  Returns 0 on success. Otherwise, negative error code.
 */
int pmucal_rae_handle_seq(struct pmucal_seq *seq, unsigned int seq_size)
{
	int ret, i;

	for (i = 0; i < seq_size; i++) {
		pmucal_rae_seq_idx = i;
		if (seq[i].need_skip) {
			seq[i].need_skip = false;
			continue;
		}

		switch (seq[i].access_type) {
		case PMUCAL_READ:
			pmucal_rae_read(&seq[i]);
			break;
		case PMUCAL_WRITE:
			pmucal_rae_write(&seq[i]);
			break;
		case PMUCAL_COND_READ:
			if (pmucal_rae_check_condition(&seq[i]))
				pmucal_rae_read(&seq[i]);
			break;
		case PMUCAL_COND_WRITE:
			if (pmucal_rae_check_condition(&seq[i]))
				pmucal_rae_write(&seq[i]);
			break;
		case PMUCAL_CHECK_SKIP:
			if (pmucal_rae_check_value(&seq[i])) {
				if ((i+1) < seq_size)
					seq[i+1].need_skip = true;
			} else {
				if ((i+1) < seq_size)
					seq[i+1].need_skip = false;
			}
			break;
		case PMUCAL_COND_CHECK_SKIP:
			if (pmucal_rae_check_condition(&seq[i])) {
				if (pmucal_rae_check_value(&seq[i])) {
					if ((i+1) < seq_size)
						seq[i+1].need_skip = true;
				} else {
					if ((i+1) < seq_size)
						seq[i+1].need_skip = false;
				}
			} else {
				if ((i+1) < seq_size)
					seq[i+1].need_skip = true;
			}
			break;
		case PMUCAL_WAIT:
		case PMUCAL_WAIT_TWO:
			ret = pmucal_rae_wait(&seq[i], i);
			if (ret)
				return ret;
			break;
		case PMUCAL_WRITE_WAIT:
			pmucal_rae_write(&seq[i]);
			ret = pmucal_rae_wait(&seq[i], i);
			if (ret)
				return ret;
			break;
		case PMUCAL_WRITE_RETRY:
			ret = pmucal_rae_write_retry(&seq[i], false, i);
			if (ret)
				return ret;
			break;
		case PMUCAL_WRITE_RETRY_INV:
			ret = pmucal_rae_write_retry(&seq[i], true, i);
			if (ret)
				return ret;
			break;
		case PMUCAL_WRITE_RETURN:
			pmucal_rae_write(&seq[i]);
			return 0;
		case PMUCAL_DELAY:
			if (seq[i].value <= A_FEW_USECS)
				udelay(seq[i].value);
			else
				usleep_range(seq[i].value, seq[i].value);
			break;
		case PMUCAL_SET_BIT_ATOMIC:
			pmucal_set_bit_atomic(&seq[i]);
			break;
		case PMUCAL_CLR_BIT_ATOMIC:
			pmucal_clr_bit_atomic(&seq[i]);
			break;
		case PMUCAL_CLEAR_PEND:
			pmucal_clr_pend(&seq[i]);
			break;
		default:
			pr_err("%s %s:invalid PMUCAL access type\n", PMUCAL_PREFIX, __func__);
			return -EINVAL;
		}
	}

	return 0;
}

/**
 *  pmucal_rae_handle_seq - handles a sequence array based on each element's access_type.
 *			    exposed to PMUCAL common logics.(CP)
 *
 *  @seq: Sequence array to be handled.
 *  @seq_size: Array size of seq.
 *
 *  Returns 0 on success. Otherwise, negative error code.
 */

#if IS_ENABLED(CONFIG_CP_PMUCAL)
static unsigned int pmucal_rae_cp_seq_idx;
int pmucal_rae_handle_cp_seq(struct pmucal_seq *seq, unsigned int seq_size)
{
	int ret, i;

	for (i = 0; i < seq_size; i++) {
		pmucal_rae_cp_seq_idx = i;

		switch (seq[i].access_type) {
		case PMUCAL_READ:
			if (unlikely(pmucal_is_cp_smc_regs(&seq[i])))
				pmucal_smc_read(&seq[i], 1);
			else {
				pmucal_rae_read(&seq[i]);
				pr_info("%s%s\t%s = 0x%08x\n", PMUCAL_PREFIX, "raw_read", seq[i].sfr_name,
						readl(seq[i].base_va + seq[i].offset));
			}
			break;
		case PMUCAL_WRITE:
			if (unlikely(pmucal_is_cp_smc_regs(&seq[i])))
				pmucal_smc_write(&seq[i]);
			else {
				u32 reg;

				reg = readl(seq[i].base_va + seq[i].offset);
				reg = (reg & ~seq[i].mask) | seq[i].value;
				pr_info("%s%s\t%s = 0x%08x\n", PMUCAL_PREFIX, "raw_write", seq[i].sfr_name, reg);
				pmucal_rae_write(&seq[i]);
				pr_info("%s%s\t%s = 0x%08x\n", PMUCAL_PREFIX, "raw_read", seq[i].sfr_name,
						readl(seq[i].base_va + seq[i].offset));
			}
			break;
		case PMUCAL_COND_READ:
			if (pmucal_rae_check_condition(&seq[i]))
				pmucal_rae_read(&seq[i]);
			break;
		case PMUCAL_COND_WRITE:
			if (pmucal_rae_check_condition(&seq[i]))
				pmucal_rae_write(&seq[i]);
			break;
		case PMUCAL_WAIT:
		case PMUCAL_WAIT_TWO:
			ret = pmucal_rae_wait(&seq[i], i);
			if (ret)
				return ret;
			pr_info("%s%s\t%s = 0x%08x(expected = 0x%08x)\n", PMUCAL_PREFIX, "raw_read", seq[i].sfr_name,
					readl(seq[i].base_va + seq[i].offset) & seq[i].mask, seq[i].value);
			break;
		case PMUCAL_DELAY:
			udelay(seq[i].value);
			break;
		default:
			pr_err("%s %s:invalid PMUCAL access type\n", PMUCAL_PREFIX, __func__);
			return -EINVAL;
		}
	}

	return 0;
}
#endif

/**
 *  pmucal_rae_init - Init function of PMUCAL Register Access Engine.
 *		      exposed to PWRCAL interface.
 *
 *  Returns 0 on success. Otherwise, negative error code.
 */
int pmucal_rae_init(void)
{
	int i;

	if (!pmucal_p2v_list_size) {
		pr_err("%s %s: there is no p2vmap. aborting init...\n",
				PMUCAL_PREFIX, __func__);
		return -ENOENT;
	}

	for (i = 0; i < pmucal_p2v_list_size; i++) {
#ifdef PWRCAL_TARGET_LINUX
		pmucal_p2v_list[i].va = ioremap(pmucal_p2v_list[i].pa, SZ_64K);
		if (pmucal_p2v_list[i].va == NULL) {
			pr_err("%s %s:ioremap failed.\n", PMUCAL_PREFIX, __func__);
			return -ENOMEM;
		}
#else
		pmucal_p2v_list[i].va = (void *)(pmucal_p2v_list[i].pa);
#endif
	}

	return 0;
}<|MERGE_RESOLUTION|>--- conflicted
+++ resolved
@@ -139,21 +139,11 @@
 
 static void pmucal_write_reg(phys_addr_t base_pa, void __iomem *base_va, u32 offset, u32 val)
 {
-<<<<<<< HEAD
-	if ((base_pa >> 16) == 0x1746)
+	/* TODO: we should get the base address prefix from device tree instead
+	   of hardcoding here. */
+	if (((base_pa >> 16) == 0x1746) || ((base_pa >> 16) == 0x1806))
 		set_priv_reg(base_pa + offset, val);
 	else
-=======
-	/* TODO: we should get the base address prefix from device tree instead
-	   of hardcoding here. */
-	if (((base_pa >> 16) == 0x1746) || ((base_pa >> 16) == 0x1806)) {
-		int ret;
-
-		ret = set_priv_reg(base_pa + offset, val);
-		if (ret == SMC_CMD_PRIV_REG || ret == -EINVAL)
-			writel(val, base_va + offset);
-	} else {
->>>>>>> 463c19b8
 		writel(val, base_va + offset);
 }
 
