// SPDX-License-Identifier: GPL-2.0
/*
 * Copyright (C) 2019-2020, Samsung Electronics.
 *
 */

#include <linux/ip.h>
#include <linux/ipv6.h>
#include "modem_prj.h"
#include "modem_utils.h"
#include "link_device_memory.h"
#include "cpif_tp_monitor.h"
#if IS_ENABLED(CONFIG_LINK_DEVICE_PCIE)
#include <linux/exynos-pci-ctrl.h>
#include "s51xx_pcie.h"
#endif
#if IS_ENABLED(CONFIG_EXYNOS_DIT)
#include "dit.h"
#endif
#if IS_ENABLED(CONFIG_EXYNOS_BTS)
#include <soc/google/bts.h>
#endif

static struct cpif_tpmon _tpmon;

/* Queue status */
static int tpmon_calc_pktproc_queue_status(struct cpif_tpmon *tpmon)
{
	struct mem_link_device *mld = ld_to_mem_link_device(tpmon->ld);
	struct pktproc_adaptor *ppa = &mld->pktproc;
	u32 usage = 0;
	int i;

	if (!pktproc_check_support(ppa))
		return 0;

	for (i = 0; i < mld->pktproc.num_queue; i++) {
		if (!pktproc_check_active(ppa, i))
			continue;

		if (pktproc_get_usage_fore_rear(ppa->q[i]) > 0)
			usage += pktproc_get_usage_fore_rear(ppa->q[i]);
	}

	tpmon->pktproc_queue_status = usage;

	return 0;
}

static int tpmon_calc_netdev_backlog_queue_status(struct cpif_tpmon *tpmon)
{
	struct softnet_data *sd = NULL;
	u32 usage = 0;
	int i;
	int num_cpu;

#if defined(CONFIG_VENDOR_NR_CPUS)
	num_cpu = CONFIG_VENDOR_NR_CPUS;
#else
	num_cpu = 8;
#endif
	for (i = 0; i < num_cpu; i++) {
		sd = &per_cpu(softnet_data, i);
		if (sd->input_queue_tail > sd->input_queue_head)
			usage += sd->input_queue_tail - sd->input_queue_head;
	}

	tpmon->netdev_backlog_queue_status = usage;

	return 0;
}

static int tpmon_calc_dit_src_queue_status(struct cpif_tpmon *tpmon)
{
	u32 usage = 0;

#if IS_ENABLED(CONFIG_EXYNOS_DIT)
	int ret = dit_get_src_usage(DIT_DIR_RX, &usage);
	if (ret && (ret != -EPERM)) {
		mif_err_limited("dit_get_src_usage() error:%d\n", ret);
		return ret;
	}
#endif

	tpmon->dit_src_queue_status = usage;

	return 0;
}

/*
 * Get data
 */
static u32 tpmon_get_pktproc_queue_status(struct tpmon_data *data)
{
	if (!data->enable)
		return 0;

	tpmon_calc_pktproc_queue_status(data->tpmon);

	return data->tpmon->pktproc_queue_status;
}

static u32 tpmon_get_netdev_backlog_queue_status(struct tpmon_data *data)
{
	if (!data->enable)
		return 0;

	tpmon_calc_netdev_backlog_queue_status(data->tpmon);

	return data->tpmon->netdev_backlog_queue_status;
}

static u32 tpmon_get_dit_src_queue_status(struct tpmon_data *data)
{
	if (!data->enable)
		return 0;

	tpmon_calc_dit_src_queue_status(data->tpmon);

	return data->tpmon->dit_src_queue_status;
}

static u32 tpmon_get_rx_total_speed_mbps(struct tpmon_data *data)
{
	if (!data->enable)
		return 0;

	return (u32)data->tpmon->rx_total.rx_mbps;
}

static u32 tpmon_get_rx_tcp_speed_mbps(struct tpmon_data *data)
{
	if (!data->enable)
		return 0;

	return (u32)data->tpmon->rx_tcp.rx_mbps;
}

static u32 tpmon_get_rx_udp_speed_mbps(struct tpmon_data *data)
{
	if (!data->enable)
		return 0;

	return (u32)data->tpmon->rx_udp.rx_mbps;
}

static u32 tpmon_get_rx_others_speed_mbps(struct tpmon_data *data)
{
	if (!data->enable)
		return 0;

	return (u32)data->tpmon->rx_others.rx_mbps;
}

/* RX speed */
static void calc_rx_speed_internal(struct cpif_tpmon *tpmon,
		struct cpif_rx_data *rx_data)
{
	unsigned long divider_mbps, divider_kbps;
	unsigned long rx_bytes;
	unsigned long flags;

	/* mbps 131072 = 1024 * 1024 / 8 */
	/* kbps 128 = 1024 / 8 */
	divider_mbps = 131072 * tpmon->monitor_interval_msec / 1000;
	divider_mbps *= tpmon->rx_bytes_valid_cnt;
	divider_kbps = 128 * tpmon->monitor_interval_msec / 1000;
	divider_kbps *= tpmon->rx_bytes_valid_cnt;

	spin_lock_irqsave(&tpmon->lock, flags);
	rx_bytes = rx_data->rx_bytes;
	rx_data->rx_bytes = 0;
	spin_unlock_irqrestore(&tpmon->lock, flags);

	rx_data->rx_sum -= rx_data->rx_bytes_data[rx_data->rx_bytes_idx];
	rx_data->rx_sum += rx_bytes;
	rx_data->rx_bytes_data[rx_data->rx_bytes_idx] = rx_bytes;

	rx_data->rx_bytes_idx++;
	rx_data->rx_bytes_idx %= tpmon->rx_bytes_len;

	if (!divider_mbps || rx_data->rx_sum < divider_mbps)
		rx_data->rx_mbps = 0;
	else
		rx_data->rx_mbps = rx_data->rx_sum / divider_mbps;

	if (!divider_kbps || rx_data->rx_sum < divider_kbps)
		rx_data->rx_kbps = 0;
	else
		rx_data->rx_kbps = rx_data->rx_sum / divider_kbps;
}

static void tpmon_calc_rx_speed(struct cpif_tpmon *tpmon)
{
	unsigned long flags;

	if (tpmon->rx_bytes_valid_cnt < tpmon->rx_bytes_len)
		tpmon->rx_bytes_valid_cnt++;

	calc_rx_speed_internal(tpmon, &tpmon->rx_total);
	calc_rx_speed_internal(tpmon, &tpmon->rx_tcp);
	calc_rx_speed_internal(tpmon, &tpmon->rx_udp);
	calc_rx_speed_internal(tpmon, &tpmon->rx_others);

	spin_lock_irqsave(&tpmon->lock, flags);
	tpmon->rx_bytes_skip_add = false;
	spin_unlock_irqrestore(&tpmon->lock, flags);
}

/* Inforamtion */
static void tpmon_print_info(struct cpif_tpmon *tpmon)
{
	if (tpmon->rx_total.rx_bytes_idx != 0)
		return;

	tpmon_calc_pktproc_queue_status(tpmon);
	tpmon_calc_dit_src_queue_status(tpmon);
	tpmon_calc_netdev_backlog_queue_status(tpmon);

	mif_info("DL:%ld%s(%ld%s/%ld%s/%ld%s) pktproc:%d/dit:%d/netdev:%d legacy:%d tcp_rmem:%d %d %d\n",
		tpmon->rx_total.rx_mbps ? tpmon->rx_total.rx_mbps : tpmon->rx_total.rx_kbps,
		tpmon->rx_total.rx_mbps ? "Mbps" : "Kbps",
		tpmon->rx_tcp.rx_mbps ? tpmon->rx_tcp.rx_mbps : tpmon->rx_tcp.rx_kbps,
		tpmon->rx_tcp.rx_mbps ? "Mbps" : "Kbps",
		tpmon->rx_udp.rx_mbps ? tpmon->rx_udp.rx_mbps : tpmon->rx_udp.rx_kbps,
		tpmon->rx_udp.rx_mbps ? "Mbps" : "Kbps",
		tpmon->rx_others.rx_mbps ? tpmon->rx_others.rx_mbps : tpmon->rx_others.rx_kbps,
		tpmon->rx_others.rx_mbps ? "Mbps" : "Kbps",
		tpmon->pktproc_queue_status,
		tpmon->dit_src_queue_status,
		tpmon->netdev_backlog_queue_status,
		tpmon->legacy_packet_count,
		init_net.ipv4.sysctl_tcp_rmem[0], init_net.ipv4.sysctl_tcp_rmem[1],
		init_net.ipv4.sysctl_tcp_rmem[2]);

	tpmon->legacy_packet_count = 0;
}

/* Check speed changing */
static bool tpmon_check_to_boost(struct tpmon_data *data)
{
	struct tpmon_data *data_list;
	int usage = 0;
	int i;

	if (!data->enable)
		return false;

	if (!data->get_data) {
		mif_err_limited("get_data is null:%s\n", data->name);
		return false;
	}

	list_for_each_entry(data_list, &data->tpmon->data_list, data_node) {
		if (strcmp(data_list->name, data->name) == 0)
			continue;

		if (data_list->target == data->target) {
			if (data_list->curr_value_pos) {
				mif_info("disable %s. %s is boosted\n",
					data->name, data_list->name);
				data->enable = 0;
				continue;
			}
		}
	}

	if (data->check_udp &&
		(data->tpmon->rx_udp.rx_mbps > data->tpmon->trigger_mbps) &&
		(data->tpmon->rx_udp.rx_mbps >
		(data->tpmon->rx_tcp.rx_mbps + data->tpmon->rx_others.rx_mbps))) {
		data->forced_unboost = true;
		return false;
	}
	data->forced_unboost = false;

	usage = data->get_data(data);
	if (usage < 0) {
		mif_err_limited("get_data(%s) error:%d\n", data->name, usage);
		return false;
	}

	for (i = 0; i < data->num_threshold; i++)
		if (usage < data->threshold[i])
			break;

	if (i <= data->curr_value_pos)
		return false;

	if (i >= data->num_values) {
		mif_err_limited("Invalid value:%s %d %d\n",
			data->name, i, data->num_values);
		return false;
	}

	data->prev_value_pos = data->curr_value_pos;
	data->curr_value_pos = i;

	data->prev_threshold_pos = data->curr_threshold_pos;
	if (data->curr_value_pos)
		data->curr_threshold_pos = data->curr_value_pos - 1;
	else
		data->curr_threshold_pos = 0;
	for (i = data->curr_threshold_pos; i >= 0; i--) {
		if (data->unboost_tp_mbps[i])
			continue;

		switch (data->measure) {
		case TPMON_MEASURE_TP:
			data->unboost_tp_mbps[i] = data->threshold[i] *
				data->tpmon->unboost_tp_percent / 100;
			break;
		default:
			data->unboost_tp_mbps[i] = data->tpmon->rx_total.rx_mbps *
				data->tpmon->unboost_tp_percent / 100;
			break;
		}
	}

	mif_info("%s %d->%d (usage:%d unboost@%dMbps)\n",
		data->name, data->prev_value_pos, data->curr_value_pos,
		usage, data->unboost_tp_mbps[data->curr_threshold_pos]);

	return true;
}

static bool tpmon_check_to_unboost(struct tpmon_data *data)
{
	u64 jiffies_curr;
	u64 delta_msec;

	if (!data->enable)
		return false;

	if (!data->curr_value_pos)
		return false;

	jiffies_curr = get_jiffies_64();
	if (!data->jiffies_to_unboost) {
		data->jiffies_to_unboost = jiffies_curr;
		return false;
	}

	if ((data->tpmon->rx_total.rx_mbps >=
		data->unboost_tp_mbps[data->curr_threshold_pos])) {
		if (!data->forced_unboost) {
			data->jiffies_to_unboost = jiffies_curr;
			return false;
		}
	}

	if (jiffies_curr > data->jiffies_to_unboost)
		delta_msec = jiffies64_to_msecs(jiffies_curr - data->jiffies_to_unboost);
	else
		delta_msec = jiffies64_to_msecs(data->jiffies_to_unboost - jiffies_curr);

	if (delta_msec < data->tpmon->boost_hold_msec)
		return false;

	data->prev_value_pos = data->curr_value_pos;
	if (data->curr_value_pos > 0)
		data->curr_value_pos--;

	data->prev_threshold_pos = data->curr_threshold_pos;
	if (data->curr_threshold_pos > 0)
		data->curr_threshold_pos--;

	mif_info("%s %d->%d (%ldMbps < %dMbps) forced_unboost:%d\n",
		data->name, data->prev_value_pos, data->curr_value_pos,
		data->tpmon->rx_total.rx_mbps,
		data->unboost_tp_mbps[data->prev_threshold_pos],
		data->forced_unboost);

	data->jiffies_to_unboost = 0;
	data->unboost_tp_mbps[data->prev_threshold_pos] = 0;

	return true;
}

/*
 * Set data
 */
#if IS_ENABLED(CONFIG_RPS)
/* From net/core/net-sysfs.c */
static ssize_t tpmon_store_rps_map(struct netdev_rx_queue *queue,
						const char *buf, ssize_t len)
{
	struct rps_map *old_map, *map;
	cpumask_var_t mask;
	int err, cpu, i;
	static DEFINE_MUTEX(rps_map_mutex);

	if (!alloc_cpumask_var(&mask, GFP_KERNEL))
		return -ENOMEM;

	err = bitmap_parse(buf, len, cpumask_bits(mask), nr_cpumask_bits);
	if (err) {
		free_cpumask_var(mask);
		return err;
	}

	map = kzalloc(max_t(unsigned int,
			    RPS_MAP_SIZE(cpumask_weight(mask)), L1_CACHE_BYTES),
		      GFP_KERNEL);
	if (!map) {
		free_cpumask_var(mask);
		return -ENOMEM;
	}

	i = 0;
	for_each_cpu_and(cpu, mask, cpu_online_mask)
		map->cpus[i++] = cpu;

	if (i) {
		map->len = i;
	} else {
		kfree(map);
		map = NULL;
	}

	mutex_lock(&rps_map_mutex);
	old_map = rcu_dereference_protected(queue->rps_map,
					    mutex_is_locked(&rps_map_mutex));
	rcu_assign_pointer(queue->rps_map, map);

#if (LINUX_VERSION_CODE >= KERNEL_VERSION(5, 4, 0))
	if (map)
		static_branch_inc(&rps_needed);
	if (old_map)
		static_branch_dec(&rps_needed);
#else
	if (map)
		static_key_slow_inc(&rps_needed);
	if (old_map)
		static_key_slow_dec(&rps_needed);
#endif

	mutex_unlock(&rps_map_mutex);

	if (old_map)
		kfree_rcu(old_map, rcu);

	free_cpumask_var(mask);
	return len;
}

static void tpmon_set_rps(struct tpmon_data *data)
{
	struct io_device *iod;
	struct mem_link_device *mld;
	struct pktproc_adaptor *ppa;
	unsigned long flags;
	int ret = 0;
	char mask[MAX_RPS_STRING];
	u32 rps_value;
	int q_stat;
	int i;

	if (!data->enable)
		return;

	rps_value = data->tpmon->use_user_value ?
			data->user_value : data->values[data->curr_value_pos];
	snprintf(mask, MAX_RPS_STRING, "%x", rps_value);

	mld = to_mem_link_device(data->tpmon->ld);
	ppa = &mld->pktproc;
	if (ppa->use_exclusive_irq) {
		for (i = 0; i < ppa->num_queue; i++) {
			ppa->q[i]->disable_irq(ppa->q[i]);
			if (ppa->use_napi)
				napi_disable(&ppa->q[i]->napi);
		}
	}

	for (i = 0; i < 1000; i++) {
		tpmon_calc_netdev_backlog_queue_status(data->tpmon);
		q_stat = data->tpmon->netdev_backlog_queue_status;
		if (q_stat == 0)
			break;

		udelay(100);
	}
	if (q_stat)
		mif_info("can not clear q_stat:%d\n", q_stat);

	list_for_each_entry(iod, &data->tpmon->net_node_list, node_all_ndev) {
		if (!iod->name)
			continue;

		if (!iod->ndev)
			continue;

		ret = (int)tpmon_store_rps_map(&(iod->ndev->_rx[0]), mask, strlen(mask));
		if (ret < 0) {
			mif_err("tpmon_store_rps_map() error:%d\n", ret);
			break;
		}

		spin_lock_irqsave(&iod->clat_lock, flags);
		if (!iod->clat_ndev) {
			spin_unlock_irqrestore(&iod->clat_lock, flags);
			continue;
		}

		dev_hold(iod->clat_ndev);
		spin_unlock_irqrestore(&iod->clat_lock, flags);

		ret = (int)tpmon_store_rps_map(&(iod->clat_ndev->_rx[0]), mask, strlen(mask));
		dev_put(iod->clat_ndev);

		if (ret < 0) {
			mif_err("tpmon_store_rps_map() clat error:%d\n", ret);
			break;
		}
	}

	if (ppa->use_exclusive_irq) {
		for (i = 0; i < ppa->num_queue; i++) {
			if (ppa->use_napi)
				napi_enable(&ppa->q[i]->napi);
			ppa->q[i]->enable_irq(ppa->q[i]);
		}
	}

	mif_info("%s (mask:0x%s)\n", data->name, mask);
}
#endif

static void tpmon_set_gro(struct tpmon_data *data)
{
	struct mem_link_device *mld = container_of(data->tpmon->ld,
			struct mem_link_device, link_dev);
	long timeout;
#if IS_ENABLED(CONFIG_CP_PKTPROC)
	struct pktproc_adaptor *ppa = &mld->pktproc;
	int i;
#endif
#if IS_ENABLED(CONFIG_EXYNOS_DIT)
	struct net_device *netdev = NULL;
#endif

	if (!data->enable)
		return;

	timeout = data->tpmon->use_user_value ?
		data->user_value : data->values[data->curr_value_pos];

#if !IS_ENABLED(CONFIG_CP_PKTPROC) && !IS_ENABLED(CONFIG_EXYNOS_DIT)
	mld->dummy_net.gro_flush_timeout = timeout;
#endif

#if IS_ENABLED(CONFIG_CP_PKTPROC)
	if (ppa->use_napi && ppa->use_exclusive_irq) {
		for (i = 0; i > ppa->num_queue; i++) {
			struct pktproc_queue *q = ppa->q[i];

			q->netdev.gro_flush_timeout = timeout;
		}
	} else {
		mld->dummy_net.gro_flush_timeout = timeout;
	}
#endif

#if IS_ENABLED(CONFIG_EXYNOS_DIT)
	netdev = dit_get_netdev();
	if (netdev) {
		netdev->gro_flush_timeout = timeout;
		mld->dummy_net.gro_flush_timeout = 0;
	}
#endif

<<<<<<< HEAD
	mif_info("%s (flush time:%ld)\n", data->name, gro_flush_time);
=======
	mif_info("%s (flush timeout:%u)\n", data->name, timeout);
>>>>>>> c997fe47
}

/* IRQ affinity */
#if IS_ENABLED(CONFIG_MCU_IPC)
static void tpmon_set_irq_affinity_mbox(struct tpmon_data *data)
{
	u32 cpu_num;

	if (!data->enable)
		return;

	cpu_num = data->tpmon->use_user_value ? data->user_value :
				data->values[data->curr_value_pos];

	if (cp_mbox_get_affinity(data->extra_idx) == cpu_num) {
		mif_info("skip to set same cpu_num for %s (CPU:%d)\n",
			data->name, cpu_num);
		return;
	}

	mif_info("%s (CPU:%d)\n", data->name, cpu_num);

	cp_mbox_set_affinity(data->extra_idx, cpu_num);
}
#endif

#if IS_ENABLED(CONFIG_LINK_DEVICE_PCIE)
static void tpmon_set_irq_affinity_pcie(struct tpmon_data *data)
{
	struct modem_ctl *mc = data->tpmon->ld->mc;
	u32 cpu_num;

	if (!mc)
		return;

	if (!data->enable)
		return;

	cpu_num = data->tpmon->use_user_value ? data->user_value :
				data->values[data->curr_value_pos];

	mif_info("%s (CPU:%d)\n", data->name, cpu_num);

	exynos_pcie_rc_set_affinity(mc->pcie_ch_num, cpu_num);
}
#endif

#if IS_ENABLED(CONFIG_EXYNOS_DIT)
static void tpmon_set_irq_affinity_dit(struct tpmon_data *data)
{
	u32 cpu_num;

	if (!data->enable)
		return;

	cpu_num = data->tpmon->use_user_value ? data->user_value :
				data->values[data->curr_value_pos];

	if (dit_get_irq_affinity() == cpu_num) {
		mif_info("skip to set same cpu_num for %s (CPU:%d)\n",
			data->name, cpu_num);
		return;
	}

	mif_info("%s (CPU:%d)\n", data->name, cpu_num);

#if IS_ENABLED(CONFIG_MCPS)
	if (mcps_enable) {
		char mask[MAX_IRQ_AFFINITY_STRING];

		snprintf(mask, MAX_IRQ_AFFINITY_STRING, "%x", 1 << cpu_num);
		mif_info("set %s to mcps\n", mask);
		set_mcps_cp_irq_mask(mask);
	}
#endif

	dit_set_irq_affinity(cpu_num);
}
#endif

/* Frequency */
#if IS_ENABLED(CONFIG_EXYNOS_PM_QOS)
static void tpmon_set_exynos_pm_qos(struct tpmon_data *data)
{
	u32 val;

	if (!data->enable)
		return;

	if (!data->extra_data)
		return;

	val = data->tpmon->use_user_value ?
			data->user_value : data->values[data->curr_value_pos];

	mif_info("%s (freq:%d)\n", data->name, val);

	exynos_pm_qos_update_request(data->extra_data, val);
}
#endif

#if IS_ENABLED(CONFIG_CPU_FREQ)
static void tpmon_set_cpu_freq(struct tpmon_data *data)
{
	u32 val;

	if (!data->enable)
		return;

	if (!data->extra_data)
		return;

	val = data->tpmon->use_user_value ?
			data->user_value : data->values[data->curr_value_pos];

	mif_info("%s (freq:%d)\n", data->name, val);

	freq_qos_update_request((struct freq_qos_request *)data->extra_data, val);
}

static int tpmon_cpufreq_nb(struct notifier_block *nb,
		unsigned long event, void *arg)
{
	struct cpufreq_policy *policy = (struct cpufreq_policy *)arg;
	struct cpif_tpmon *tpmon = &_tpmon;
	struct tpmon_data *data;

	if (event != CPUFREQ_CREATE_POLICY)
		return NOTIFY_OK;

	list_for_each_entry(data, &tpmon->data_list, data_node) {
		switch (data->target) {
		case TPMON_TARGET_CPU_CL0:
		case TPMON_TARGET_CPU_CL1:
		case TPMON_TARGET_CPU_CL2:
			if (policy->cpu == data->extra_idx) {
				mif_info("freq_qos_add_request for cpu%d min\n", policy->cpu);
#if IS_ENABLED(CONFIG_ARM_FREQ_QOS_TRACER)
				freq_qos_tracer_add_request(&policy->constraints,
					data->extra_data, FREQ_QOS_MIN, PM_QOS_DEFAULT_VALUE);
#else
				freq_qos_add_request(&policy->constraints,
					data->extra_data, FREQ_QOS_MIN, PM_QOS_DEFAULT_VALUE);
#endif
			}
			break;
		case TPMON_TARGET_CPU_CL0_MAX:
		case TPMON_TARGET_CPU_CL1_MAX:
		case TPMON_TARGET_CPU_CL2_MAX:
			if (policy->cpu == data->extra_idx) {
				mif_info("freq_qos_add_request for cpu%d max\n", policy->cpu);
#if IS_ENABLED(CONFIG_ARM_FREQ_QOS_TRACER)
				freq_qos_tracer_add_request(&policy->constraints,
					data->extra_data, FREQ_QOS_MAX, PM_QOS_DEFAULT_VALUE);
#else
				freq_qos_add_request(&policy->constraints,
					data->extra_data, FREQ_QOS_MAX, PM_QOS_DEFAULT_VALUE);
#endif
			}
			break;
		default:
			break;
		}
	}

	return NOTIFY_OK;
}
#endif

#if IS_ENABLED(CONFIG_LINK_DEVICE_PCIE)
static void tpmon_set_pci_low_power(struct tpmon_data *data)
{
	struct modem_ctl *mc = data->tpmon->ld->mc;
	u32 pci_low_power_value;

	if (!data->enable)
		return;

	if (!mc || !mc->pcie_powered_on)
		return;

	pci_low_power_value = data->tpmon->use_user_value ?
			data->user_value : data->values[data->curr_value_pos];

	s51xx_pcie_l1ss_ctrl((int)pci_low_power_value, mc->pcie_ch_num);

	mif_info("%s (enable:%u)\n", data->name, pci_low_power_value);
}
#endif

#if IS_ENABLED(CONFIG_EXYNOS_BTS)
static void tpmon_set_bts(struct tpmon_data *data)
{
	u32 val;

	if (!data->enable)
		return;

	val = data->tpmon->use_user_value ?
			data->user_value : data->values[data->curr_value_pos];

	mif_info("%s (val:%d)\n", data->name, val);

	if (val)
		bts_add_scenario(data->tpmon->bts_scen_index);
	else
		bts_del_scenario(data->tpmon->bts_scen_index);
}
#endif

/* Monitor work */
static void tpmon_monitor_work(struct work_struct *ws)
{
	struct cpif_tpmon *tpmon = container_of(ws, struct cpif_tpmon, monitor_dwork.work);
	struct tpmon_data *data;
	u64 jiffies_curr;
	u64 delta_msec;

	if (tpmon_check_active()) {
		tpmon_calc_rx_speed(tpmon);
		tpmon_print_info(tpmon);
	}

	if (atomic_read(&tpmon->need_urgent)) {
		list_for_each_entry(data, &tpmon->urgent_data_list, urgent_data_node) {
			if (!data->set_data) {
				mif_err_limited("set_data is null:%s\n", data->name);
				continue;
			}

			if (tpmon_check_to_boost(data)) {
				data->set_data(data);
				continue;
			}
		}
	}

	list_for_each_entry(data, &tpmon->data_list, data_node) {
#if IS_ENABLED(CONFIG_MCPS)
		if (mcps_enable) {
			switch (data->target) {
			case TPMON_TARGET_RPS:
			case TPMON_TARGET_GRO:
				continue;
			default:
				break;
			}
		}
#endif

		if (!data->set_data) {
			mif_err_limited("set_data is null:%s\n", data->name);
			continue;
		}

		if (atomic_read(&tpmon->need_init)) {
			data->set_data(data);
			continue;
		}

		if (tpmon_check_to_boost(data)) {
			data->set_data(data);
			continue;
		}

		if (tpmon_check_to_unboost(data))
			data->set_data(data);
	}

	if (atomic_read(&tpmon->need_urgent))
		atomic_set(&tpmon->need_urgent, 0);

	if (atomic_read(&tpmon->need_init)) {
		atomic_set(&tpmon->need_init, 0);
		return;
	}

	jiffies_curr = get_jiffies_64();
	if (!tpmon->jiffies_to_trigger)
		tpmon->jiffies_to_trigger = jiffies_curr;

	if (tpmon->rx_total.rx_mbps >= tpmon->monitor_stop_mbps) {
		tpmon->jiffies_to_trigger = 0;
		goto run_again;
	}

	if (jiffies_curr > tpmon->jiffies_to_trigger)
		delta_msec = jiffies64_to_msecs(jiffies_curr - tpmon->jiffies_to_trigger);
	else
		delta_msec = jiffies64_to_msecs(tpmon->jiffies_to_trigger - jiffies_curr);

	if (delta_msec < tpmon->monitor_hold_msec)
		goto run_again;

	if (tpmon_check_active())
		tpmon_stop();

	return;

run_again:
	queue_delayed_work(tpmon->monitor_wq, &tpmon->monitor_dwork,
		msecs_to_jiffies(tpmon->monitor_interval_msec));
}

/*
 * Control
 */
void tpmon_add_rx_bytes(struct sk_buff *skb)
{
	struct cpif_tpmon *tpmon = &_tpmon;
	u16 proto = 0;
	unsigned long flags;

	switch (ip_hdr(skb)->version) {
	case 4:
		proto = ip_hdr(skb)->protocol;
		break;
	case 6:
		proto = ipv6_hdr(skb)->nexthdr;
		break;
	default:
		mif_err_limited("Non IPv4/IPv6 packet:0x%x\n",
			ip_hdr(skb)->version);
		return;
	}

	spin_lock_irqsave(&tpmon->lock, flags);
	if (tpmon->rx_bytes_skip_add)
		goto skip_add;

	tpmon->rx_total.rx_bytes += skb->len;

	switch (proto) {
	case IPPROTO_TCP:
		tpmon->rx_tcp.rx_bytes += skb->len;
		break;
	case IPPROTO_UDP:
		tpmon->rx_udp.rx_bytes += skb->len;
		break;
	default:
		tpmon->rx_others.rx_bytes += skb->len;
		break;
	}

skip_add:
	spin_unlock_irqrestore(&tpmon->lock, flags);
}
EXPORT_SYMBOL(tpmon_add_rx_bytes);

void tpmon_add_legacy_packet_count(u32 count)
{
	struct cpif_tpmon *tpmon = &_tpmon;

	tpmon->legacy_packet_count += count;
}
EXPORT_SYMBOL(tpmon_add_legacy_packet_count);

void tpmon_add_net_node(struct list_head *node)
{
	struct cpif_tpmon *tpmon = &_tpmon;
	unsigned long flags;

	spin_lock_irqsave(&tpmon->lock, flags);

	list_add_tail(node, &tpmon->net_node_list);

	spin_unlock_irqrestore(&tpmon->lock, flags);
}
EXPORT_SYMBOL(tpmon_add_net_node);

void tpmon_reset_data(char *name)
{
	struct cpif_tpmon *tpmon = &_tpmon;
	struct tpmon_data *data;

	list_for_each_entry(data, &tpmon->data_list, data_node) {
		if (strncmp(data->name, name, strlen(name)) == 0) {
			data->set_data(data);
			break;
		}
	}
}
EXPORT_SYMBOL(tpmon_reset_data);

static int tpmon_init_params(struct cpif_tpmon *tpmon)
{
	struct tpmon_data *data;

	memset(&tpmon->rx_total, 0, sizeof(struct cpif_rx_data));
	memset(&tpmon->rx_tcp, 0, sizeof(struct cpif_rx_data));
	memset(&tpmon->rx_udp, 0, sizeof(struct cpif_rx_data));
	memset(&tpmon->rx_others, 0, sizeof(struct cpif_rx_data));

	tpmon->pktproc_queue_status = 0;
	tpmon->netdev_backlog_queue_status = 0;
	tpmon->dit_src_queue_status = 0;
	tpmon->legacy_packet_count = 0;

	tpmon->jiffies_to_trigger = 0;
	tpmon->rx_bytes_len = (MAX_RX_BYTES_COUNT / tpmon->monitor_interval_msec) ?: 1;
	tpmon->rx_bytes_valid_cnt = tpmon->rx_bytes_len;

	atomic_set(&tpmon->need_urgent, 0);
	tpmon->urgent_active = false;

	list_for_each_entry(data, &tpmon->data_list, data_node) {
		data->curr_threshold_pos = 0;
		data->prev_threshold_pos = 0;
		data->curr_value_pos = 0;
		data->prev_value_pos = 0;
		data->jiffies_to_unboost = 0;
		memset(data->unboost_tp_mbps, 0, sizeof(data->unboost_tp_mbps));
		data->forced_unboost = false;
		data->enable = 1;
	}

	return 0;
}

static bool tpmon_check_urgent(struct cpif_tpmon *tpmon)
{
	struct tpmon_data *data;
	int usage;
	int i;

	if (tpmon->urgent_active && atomic_read(&tpmon->need_urgent))
		return false;

	list_for_each_entry(data, &tpmon->urgent_data_list, urgent_data_node) {
		usage = data->get_data(data);
		if (usage < 0) {
			mif_err_limited("get_data(%s) error:%d\n", data->name, usage);
			return false;
		}

		for (i = 0; i < data->num_threshold; i++)
			if (usage < data->threshold[i])
				break;

		if (i <= data->curr_value_pos)
			continue;

		if (i >= data->num_values) {
			mif_err_limited("Invalid value:%s %d %d\n",
				data->name, i, data->num_values);
			continue;
		}

		mif_info("urgent:%s\n", data->name);
		atomic_set(&tpmon->need_urgent, 1);
		tpmon->urgent_active = true;
		return true;
	}

	return false;
}

static bool tpmon_check_to_start(struct cpif_tpmon *tpmon)
{
	u64 jiffies_curr;
	u64 delta_msec;
	unsigned long flags;

	jiffies_curr = get_jiffies_64();
	if (!tpmon->jiffies_to_trigger) {
		tpmon->jiffies_to_trigger = jiffies_curr;
		return false;
	}

	if (jiffies_curr > tpmon->jiffies_to_trigger)
		delta_msec = jiffies64_to_msecs(jiffies_curr - tpmon->jiffies_to_trigger);
	else
		delta_msec = jiffies64_to_msecs(tpmon->jiffies_to_trigger - jiffies_curr);

	if (delta_msec > tpmon->trigger_msec_max) {
		tpmon->jiffies_to_trigger = jiffies_curr;
		tpmon->rx_total.rx_bytes = 0;
		tpmon->rx_tcp.rx_bytes = 0;
		tpmon->rx_udp.rx_bytes = 0;
		tpmon->rx_others.rx_bytes = 0;
		tpmon->legacy_packet_count = 0;
		return false;
	}

	if (!delta_msec || delta_msec < tpmon->trigger_msec_min)
		return false;

	if (delta_msec >= 1000) {
		tpmon->rx_total.rx_mbps = tpmon->rx_total.rx_bytes / (131072 * delta_msec / 1000);
		tpmon->rx_total.rx_kbps = tpmon->rx_total.rx_bytes / (128 * delta_msec / 1000);
	} else {
		tpmon->rx_total.rx_mbps = (tpmon->rx_total.rx_bytes * 1000 / delta_msec) / 131072;
		tpmon->rx_total.rx_kbps = (tpmon->rx_total.rx_bytes * 1000 / delta_msec) / 128;
	}

	if (tpmon->debug_print)
		mif_info_limited("%ldMbps(%ldKbps) %llumsec rx_bytes:%ld(%ld/%ld/%ld) legacy:%d\n",
			tpmon->rx_total.rx_mbps, tpmon->rx_total.rx_kbps, delta_msec,
			tpmon->rx_total.rx_bytes, tpmon->rx_tcp.rx_bytes,
			tpmon->rx_udp.rx_bytes, tpmon->rx_others.rx_bytes,
			tpmon->legacy_packet_count);

	tpmon->jiffies_to_trigger = jiffies_curr;

	if ((tpmon->rx_total.rx_mbps < tpmon->trigger_mbps) || tpmon->use_user_value) {
		tpmon->rx_total.rx_bytes = 0;
		tpmon->rx_tcp.rx_bytes = 0;
		tpmon->rx_udp.rx_bytes = 0;
		tpmon->rx_others.rx_bytes = 0;
		tpmon->legacy_packet_count = 0;
		return false;
	}

	mif_info("trigger@%ldMbps\n", tpmon->rx_total.rx_mbps);

	spin_lock_irqsave(&tpmon->lock, flags);
	tpmon->rx_bytes_skip_add = true;

	/* Normalize rx_bytes by interval */
	tpmon->rx_total.rx_bytes *= tpmon->monitor_interval_msec;
	tpmon->rx_total.rx_bytes /= delta_msec;
	tpmon->rx_tcp.rx_bytes *= tpmon->monitor_interval_msec;
	tpmon->rx_tcp.rx_bytes /= delta_msec;
	tpmon->rx_udp.rx_bytes *= tpmon->monitor_interval_msec;
	tpmon->rx_udp.rx_bytes /= delta_msec;
	tpmon->rx_others.rx_bytes *= tpmon->monitor_interval_msec;
	tpmon->rx_others.rx_bytes /= delta_msec;
	spin_unlock_irqrestore(&tpmon->lock, flags);

	tpmon->rx_bytes_valid_cnt = 0;

	return true;
}

int tpmon_start(void)
{
	struct cpif_tpmon *tpmon = &_tpmon;

	if (tpmon_check_urgent(tpmon)) {
		mif_info("need urgent\n");
		goto run_monitor;
	}

	if (tpmon_check_active())
		return 0;

	if (!tpmon_check_to_start(tpmon))
		return 0;

run_monitor:
	atomic_set(&tpmon->active, 1);

	cancel_delayed_work(&tpmon->monitor_dwork);
	queue_delayed_work(tpmon->monitor_wq, &tpmon->monitor_dwork, 0);

	if (tpmon->debug_print)
		mif_info("started\n");

	return 0;
}
EXPORT_SYMBOL(tpmon_start);

int tpmon_stop(void)
{
	struct cpif_tpmon *tpmon = &_tpmon;
	struct tpmon_data *data;

	if (!tpmon_check_active())
		return 0;

	cancel_delayed_work(&tpmon->monitor_dwork);

	atomic_set(&tpmon->active, 0);

	list_for_each_entry(data, &tpmon->data_list, data_node) {
		if (data->curr_value_pos != 0) {
			atomic_set(&tpmon->need_init, 1);
			break;
		}
	}

	tpmon_init_params(tpmon);

	if (atomic_read(&tpmon->need_init))
		queue_delayed_work(tpmon->monitor_wq, &tpmon->monitor_dwork, 0);

	if (tpmon->debug_print)
		mif_info("stopped\n");

	return 0;
}
EXPORT_SYMBOL(tpmon_stop);

int tpmon_init(void)
{
	struct cpif_tpmon *tpmon = &_tpmon;

	if (tpmon->use_user_value) {
		mif_info("enable use_user_value again if you want to set user value\n");
		tpmon->use_user_value = 0;
	}

	if (tpmon_check_active())
		tpmon_stop();

	tpmon_init_params(tpmon);

	mif_info("set initial values\n");
	atomic_set(&tpmon->need_init, 1);
	queue_delayed_work(tpmon->monitor_wq, &tpmon->monitor_dwork, 0);

	return 0;
}
EXPORT_SYMBOL(tpmon_init);

int tpmon_check_active(void)
{
	struct cpif_tpmon *tpmon = &_tpmon;

	return atomic_read(&tpmon->active);
}
EXPORT_SYMBOL(tpmon_check_active);

/*
 * sysfs
 */
static ssize_t dt_value_show(struct device *dev, struct device_attribute *attr, char *buf)
{
	struct cpif_tpmon *tpmon = &_tpmon;
	struct tpmon_data *data;
	ssize_t len = 0;
	int i = 0;

	list_for_each_entry(data, &tpmon->data_list, data_node) {
		len += scnprintf(buf + len, PAGE_SIZE - len, "%s threshold: ", data->name);

		for (i = 0; i < data->num_threshold; i++)
			len += scnprintf(buf + len, PAGE_SIZE - len, "%d ", data->threshold[i]);

		len += scnprintf(buf + len, PAGE_SIZE - len, "\n");
		len += scnprintf(buf + len, PAGE_SIZE - len, "%s values: ", data->name);

		for (i = 0; i < data->num_values; i++)
			len += scnprintf(buf + len, PAGE_SIZE - len, "0x%x(%d) ",
				data->values[i], data->values[i]);

		len += scnprintf(buf + len, PAGE_SIZE - len, "\n\n");
	}

	return len;
}
static DEVICE_ATTR_RO(dt_value);

static ssize_t curr_value_show(struct device *dev, struct device_attribute *attr, char *buf)
{
	struct cpif_tpmon *tpmon = &_tpmon;
	struct tpmon_data *data;
	ssize_t len = 0;
	int ret = 0;

	list_for_each_entry(data, &tpmon->data_list, data_node) {
		ret = tpmon->use_user_value ? data->user_value : data->values[data->curr_value_pos];

		len += scnprintf(buf + len, PAGE_SIZE - len, "%s: enable:%d",
			data->name, data->enable);

		if (!data->enable) {
			len += scnprintf(buf + len, PAGE_SIZE - len, "\n");
			continue;
		}

		len += scnprintf(buf + len, PAGE_SIZE - len, " val:%d(0x%x)",
			ret, ret);

		if (tpmon->use_user_value)
			len += scnprintf(buf + len, PAGE_SIZE - len, "\n");
		else
			len += scnprintf(buf + len, PAGE_SIZE - len,
				" pos:%d unboost@%dMbps forced_unboost:%d urgent:%d\n",
				data->curr_value_pos,
				data->unboost_tp_mbps[data->curr_threshold_pos],
				data->forced_unboost, data->urgent);
	}

	return len;
}
static DEVICE_ATTR_RO(curr_value);

static ssize_t status_show(struct device *dev, struct device_attribute *attr, char *buf)
{
	struct cpif_tpmon *tpmon = &_tpmon;
	struct tpmon_data *data;
	ssize_t len = 0;
	int i;

	len += scnprintf(buf + len, PAGE_SIZE - len,
			"start at %dMbps min:%dmsec max:%dmsec\n",
			tpmon->trigger_mbps, tpmon->trigger_msec_min,
			tpmon->trigger_msec_max);
	len += scnprintf(buf + len, PAGE_SIZE - len,
			"monitor interval:%dmsec hold:%dmsec stop:%dMbps\n",
			tpmon->monitor_interval_msec,
			tpmon->monitor_hold_msec,
			tpmon->monitor_stop_mbps);
	len += scnprintf(buf + len, PAGE_SIZE - len,
			"boost hold:%dmsec unboost_percent:%d\n",
			tpmon->boost_hold_msec,
			tpmon->unboost_tp_percent);
	len += scnprintf(buf + len, PAGE_SIZE - len,
			"rx_total %ldbytes %ldMbps %ldKbps sum:%lu\n",
			tpmon->rx_total.rx_bytes, tpmon->rx_total.rx_mbps,
			tpmon->rx_total.rx_kbps, tpmon->rx_total.rx_sum);
	len += scnprintf(buf + len, PAGE_SIZE - len,
			"rx_tcp %ldbytes %ldMbps %ldKbps sum:%lu\n",
			tpmon->rx_tcp.rx_bytes, tpmon->rx_tcp.rx_mbps,
			tpmon->rx_tcp.rx_kbps, tpmon->rx_tcp.rx_sum);
	len += scnprintf(buf + len, PAGE_SIZE - len,
			"rx_udp %ldbytes %ldMbps %ldKbps sum:%lu\n",
			tpmon->rx_udp.rx_bytes, tpmon->rx_udp.rx_mbps,
			tpmon->rx_udp.rx_kbps, tpmon->rx_udp.rx_sum);
	len += scnprintf(buf + len, PAGE_SIZE - len,
			"rx_others %ldbytes %ldMbps %ldKbps sum:%lu\n",
			tpmon->rx_others.rx_bytes, tpmon->rx_others.rx_mbps,
			tpmon->rx_others.rx_kbps, tpmon->rx_others.rx_sum);
	len += scnprintf(buf + len, PAGE_SIZE - len,
			"queue status pktproc:%d dit:%d netdev:%d legacy:%d\n",
			tpmon->pktproc_queue_status,
			tpmon->dit_src_queue_status,
			tpmon->netdev_backlog_queue_status,
			tpmon->legacy_packet_count);
	len += scnprintf(buf + len, PAGE_SIZE - len,
			"use_user_value:%d debug_print:%d\n",
			tpmon->use_user_value,
			tpmon->debug_print);

	list_for_each_entry(data, &tpmon->data_list, data_node) {
		len += scnprintf(buf + len, PAGE_SIZE - len, "\n");
		len += scnprintf(buf + len, PAGE_SIZE - len,
			"name:%s measure:%d target:%d enable:%d extra_idx:%d proto:%d\n",
			data->name, data->measure,
			data->target, data->enable, data->extra_idx, data->proto);

		len += scnprintf(buf + len, PAGE_SIZE - len,
			"num_threshold:%d\n", data->num_threshold);
		for (i = 0; i < data->num_threshold; i++)
			len += scnprintf(buf + len, PAGE_SIZE - len,
				"%d(unboost@%dMbps) ",
				data->threshold[i], data->unboost_tp_mbps[i]);
		len += scnprintf(buf + len, PAGE_SIZE - len, "\n");

		len += scnprintf(buf + len, PAGE_SIZE - len,
			"num_values:%d\n", data->num_values);
		for (i = 0; i < data->num_values; i++)
			len += scnprintf(buf + len, PAGE_SIZE - len,
				"%d ", data->values[i]);
		len += scnprintf(buf + len, PAGE_SIZE - len, "\n");

		len += scnprintf(buf + len, PAGE_SIZE - len,
			"curr_value_pos:%d user_value:%d\n",
			data->curr_value_pos, data->user_value);

		len += scnprintf(buf + len, PAGE_SIZE - len,
			"check_udp:%d forced_unboost:%d urgent:%d\n",
			data->check_udp, data->forced_unboost, data->urgent);
	}

	return len;
}
static DEVICE_ATTR_RO(status);

static ssize_t use_user_value_show(struct device *dev, struct device_attribute *attr, char *buf)
{
	struct cpif_tpmon *tpmon = &_tpmon;

	return scnprintf(buf, PAGE_SIZE, "use_user_value:%d\n", tpmon->use_user_value);
}

static ssize_t use_user_value_store(struct device *dev, struct device_attribute *attr,
		const char *buf, size_t count)
{
	struct cpif_tpmon *tpmon = &_tpmon;
	struct tpmon_data *data;
	int ret;
	int value;

	ret = kstrtoint(buf, 0, &value);
	if (ret != 0) {
		mif_err("invalid value:%d with %d\n", value, ret);
		return -EINVAL;
	}

	tpmon->use_user_value = value;
	mif_info("use_user_value:%d\n", tpmon->use_user_value);

	list_for_each_entry(data, &tpmon->data_list, data_node) {
		if (data->set_data) {
			data->user_value = data->values[0];
			data->set_data(data);
		}
	}
	tpmon_stop();

	return count;
}
static DEVICE_ATTR_RW(use_user_value);

static ssize_t debug_print_show(struct device *dev, struct device_attribute *attr, char *buf)
{
	struct cpif_tpmon *tpmon = &_tpmon;

	return scnprintf(buf, PAGE_SIZE, "debug pring enable:%d\n", tpmon->debug_print);
}

static ssize_t debug_print_store(struct device *dev, struct device_attribute *attr,
		const char *buf, size_t count)
{
	struct cpif_tpmon *tpmon = &_tpmon;
	int ret;
	int value;

	ret = kstrtoint(buf, 0, &value);
	if (ret != 0) {
		mif_err("invalid value:%d with %d\n", value, ret);
		return -EINVAL;
	}

	tpmon->debug_print = value;

	mif_info("debug pring enable:%d\n", tpmon->debug_print);

	return count;
}
static DEVICE_ATTR_RW(debug_print);

static ssize_t set_user_value_store(struct device *dev, struct device_attribute *attr,
		const char *buf, size_t count)
{
	struct cpif_tpmon *tpmon = &_tpmon;
	struct tpmon_data *data;
	char name[20];
	int value;
	int ret;

	if (!tpmon->use_user_value) {
		mif_info("use_user_value is not set\n");
		return count;
	}

	ret = sscanf(buf, "%19s %i", name, &value);
	if (ret < 1)
		return -EINVAL;

	mif_info("Change %s to %d(0x%x)\n", name, value, value);

	list_for_each_entry(data, &tpmon->data_list, data_node) {
		if (strcmp(data->name, name) == 0) {
			data->user_value = value;
			data->set_data(data);
		}
	}

	return count;
}
static DEVICE_ATTR_WO(set_user_value);

static struct attribute *tpmon_attrs[] = {
	&dev_attr_dt_value.attr,
	&dev_attr_curr_value.attr,
	&dev_attr_status.attr,
	&dev_attr_use_user_value.attr,
	&dev_attr_debug_print.attr,
	&dev_attr_set_user_value.attr,
	NULL,
};

static const struct attribute_group tpmon_group = {
	.attrs = tpmon_attrs,
	.name = "tpmon",
};

/*
 * Init
 */
static void tpmon_parse_protocol(struct tpmon_data *data)
{
	switch (data->proto) {
	case TPMON_PROTO_TCP:
		data->get_data = tpmon_get_rx_tcp_speed_mbps;
		break;
	case TPMON_PROTO_UDP:
		data->get_data = tpmon_get_rx_udp_speed_mbps;
		break;
	case TPMON_PROTO_OTHERS:
		data->get_data = tpmon_get_rx_others_speed_mbps;
		break;
	case TPMON_PROTO_ALL:
	default:
		data->get_data = tpmon_get_rx_total_speed_mbps;
		break;
	}
}

static int tpmon_parse_dt(struct device_node *np, struct cpif_tpmon *tpmon)
{
	struct device_node *tpmon_np = NULL;
	struct device_node *child_np = NULL;
	struct tpmon_data *data = NULL;
	int ret = 0;
	u32 count = 0;
	unsigned long flags;

	tpmon_np = of_get_child_by_name(np, "cpif_tpmon");
	if (!tpmon_np) {
		mif_err("tpmon_np is null\n");
		return -ENODEV;
	}

	mif_dt_read_u32(tpmon_np, "tpmon_trigger_mbps",
			tpmon->trigger_mbps);
	mif_dt_read_u32(tpmon_np, "tpmon_trigger_msec_min",
			tpmon->trigger_msec_min);
	mif_dt_read_u32(tpmon_np, "tpmon_trigger_msec_max",
			tpmon->trigger_msec_max);
	mif_info("trigger:%dMbps min:%dmsec max:%dmsec\n",
			tpmon->trigger_mbps, tpmon->trigger_msec_min,
			tpmon->trigger_msec_max);

	mif_dt_read_u32(tpmon_np, "tpmon_monitor_interval_msec",
			tpmon->monitor_interval_msec);
	mif_dt_read_u32(tpmon_np, "tpmon_monitor_hold_msec",
			tpmon->monitor_hold_msec);
	mif_dt_read_u32(tpmon_np, "tpmon_monitor_stop_mbps",
			tpmon->monitor_stop_mbps);
	mif_info("monitor interval:%dmsec hold:%dmsec stop:%dmbps\n",
			tpmon->monitor_interval_msec, tpmon->monitor_hold_msec,
			tpmon->monitor_stop_mbps);

	mif_dt_read_u32(tpmon_np, "tpmon_boost_hold_msec",
			tpmon->boost_hold_msec);
	mif_dt_read_u32(tpmon_np, "tpmon_unboost_tp_percent",
			tpmon->unboost_tp_percent);
	mif_info("boost hold:%dmsec unboost percent:%d\n",
			tpmon->boost_hold_msec,
			tpmon->unboost_tp_percent);

	for_each_child_of_node(tpmon_np, child_np) {
		if (count >= MAX_TPMON_DATA) {
			mif_err("count is full:%d\n", count);
			return -EINVAL;
		}

		data = &tpmon->data[count];
		memset(data, 0, sizeof(struct tpmon_data));

		/* name */
		ret = of_property_read_string(child_np, "tpmon,name",
						(const char **)&data->name);
		if (ret < 0) {
			mif_info("can not get %u tpmon,name:%d\n", count, ret);
			return ret;
		}

		/* enable */
		ret = of_property_read_u32(child_np, "tpmon,enable", &data->enable);
		if (ret || !data->enable) {
			mif_info("%s is not enabled:%d %d\n",
					data->name, ret, data->enable);
			continue;
		}

		/* measure */
		ret = of_property_read_u32(child_np, "tpmon,measure", &data->measure);
		if (ret) {
			mif_info("can not get tpmon,measure:%s %d %d %d\n",
					data->name, count, ret, data->measure);
			return ret;
		}

		switch (data->measure) {
		case TPMON_MEASURE_TP:
			/* protocol */
			ret = of_property_read_u32(child_np, "tpmon,proto", &data->proto);
			if (ret) {
				mif_info("can not get tpmon,proto. set to all\n");
				data->proto = TPMON_PROTO_ALL;
			}
			tpmon_parse_protocol(data);
			break;
		case TPMON_MEASURE_NETDEV_Q:
			data->get_data = tpmon_get_netdev_backlog_queue_status;
			break;
		case TPMON_MEASURE_PKTPROC_DL_Q:
			data->get_data = tpmon_get_pktproc_queue_status;
			break;
		case TPMON_MEASURE_DIT_SRC_Q:
			data->get_data = tpmon_get_dit_src_queue_status;
			break;
		default:
			mif_err("%s measure error:%d %d\n", data->name, count, data->measure);
			return -EINVAL;
		}

		/* target */
		ret = of_property_read_u32(child_np, "tpmon,target", &data->target);
		if (ret) {
			mif_info("can not get tpmon,target:%s %d %d %d\n",
					data->name, count, ret, data->target);
			return ret;
		}

		switch (data->target) {
#if IS_ENABLED(CONFIG_RPS)
		case TPMON_TARGET_RPS:
			data->set_data = tpmon_set_rps;
			break;
#endif

		case TPMON_TARGET_GRO:
			data->set_data = tpmon_set_gro;
			break;

#if IS_ENABLED(CONFIG_EXYNOS_PM_QOS)
		case TPMON_TARGET_MIF:
			data->extra_data = (void *)&tpmon->qos_req_mif;
			data->set_data = tpmon_set_exynos_pm_qos;
			break;
		case TPMON_TARGET_MIF_MAX:
			data->extra_data = (void *)&tpmon->qos_req_mif_max;
			data->set_data = tpmon_set_exynos_pm_qos;
			break;
		case TPMON_TARGET_INT_FREQ:
			data->extra_data = (void *)&tpmon->qos_req_int;
			data->set_data = tpmon_set_exynos_pm_qos;
			break;
		case TPMON_TARGET_INT_FREQ_MAX:
			data->extra_data = (void *)&tpmon->qos_req_int_max;
			data->set_data = tpmon_set_exynos_pm_qos;
			break;
#endif

#if IS_ENABLED(CONFIG_LINK_DEVICE_PCIE)
		case TPMON_TARGET_PCIE_LOW_POWER:
			data->set_data = tpmon_set_pci_low_power;
			break;
		case TPMON_TARGET_IRQ_PCIE:
			data->set_data = tpmon_set_irq_affinity_pcie;
			break;
#endif

#if IS_ENABLED(CONFIG_MCU_IPC)
		case TPMON_TARGET_IRQ_MBOX:
			data->set_data = tpmon_set_irq_affinity_mbox;
			break;
#endif

#if IS_ENABLED(CONFIG_EXYNOS_DIT)
		case TPMON_TARGET_IRQ_DIT:
			data->set_data = tpmon_set_irq_affinity_dit;
			break;
#endif

#if IS_ENABLED(CONFIG_EXYNOS_BTS)
		case TPMON_TARGET_BTS:
			data->set_data = tpmon_set_bts;
			break;
#endif

#if IS_ENABLED(CONFIG_CPU_FREQ)
		case TPMON_TARGET_CPU_CL0:
			data->extra_data = (void *)&tpmon->qos_req_cpu_cl0;
			data->set_data = tpmon_set_cpu_freq;
			break;
		case TPMON_TARGET_CPU_CL0_MAX:
			data->extra_data = (void *)&tpmon->qos_req_cpu_cl0_max;
			data->set_data = tpmon_set_cpu_freq;
			break;
		case TPMON_TARGET_CPU_CL1:
			data->extra_data = (void *)&tpmon->qos_req_cpu_cl1;
			data->set_data = tpmon_set_cpu_freq;
			break;
		case TPMON_TARGET_CPU_CL1_MAX:
			data->extra_data = (void *)&tpmon->qos_req_cpu_cl1_max;
			data->set_data = tpmon_set_cpu_freq;
			break;
		case TPMON_TARGET_CPU_CL2:
			data->extra_data = (void *)&tpmon->qos_req_cpu_cl2;
			data->set_data = tpmon_set_cpu_freq;
			break;
		case TPMON_TARGET_CPU_CL2_MAX:
			data->extra_data = (void *)&tpmon->qos_req_cpu_cl2_max;
			data->set_data = tpmon_set_cpu_freq;
			break;
#endif
		default:
			mif_err("%s target error:%d %d\n", data->name, count, data->target);
			continue;
		}

		/* extra_idx */
		ret = of_property_read_u32(child_np, "tpmon,idx",
				&data->extra_idx);
		if (ret) {
			mif_info("can not get tpmon,extra_idx:%s, %d %d %d %d\n",
					data->name, data->measure, data->target,
					ret, data->extra_idx);
			return ret;
		}

		/* threshold */
		ret = of_property_count_u32_elems(child_np, "tpmon,threshold");
		if (ret < 0) {
			mif_err("can not get num_threshold:%s %d %d %d\n",
					data->name, data->measure, data->target, ret);
			return ret;
		}
		data->num_threshold = ret;
		if (data->num_threshold > MAX_TPMON_THRESHOLD) {
			mif_err("num_threshold is over max:%s %d %d %d\n",
					data->name, data->measure, data->target,
					data->num_threshold);
			return -EINVAL;
		}
		ret = of_property_read_u32_array(child_np, "tpmon,threshold",
						data->threshold, data->num_threshold);
		if (ret) {
			mif_err("can not get threshold:%s %d %d %d\n",
					data->name, data->measure, data->target, ret);
			return ret;
		}

		/* values */
		ret = of_property_count_u32_elems(child_np, "tpmon,values");
		if (ret < 0) {
			mif_err("can not get num_values:%s %d %d %d\n",
					data->name, data->measure, data->target, ret);
			return -EINVAL;
		}
		data->num_values = ret;
		if (data->num_values > MAX_TPMON_VALUES) {
			mif_err("num_values is over max:%s %d %d %d\n",
					data->name, data->measure, data->target, data->num_values);
			return -EINVAL;
		}
		ret = of_property_read_u32_array(child_np, "tpmon,values",
							data->values, data->num_values);
		if (ret) {
			mif_err("can not get values:%s %d %d %d\n",
					data->name, data->measure, data->target, ret);
			return ret;
		}

		/* check_udp */
		of_property_read_u32(child_np, "tpmon,check_udp", &data->check_udp);

		/* urgent */
		of_property_read_u32(child_np, "tpmon,urgent", &data->urgent);

		data->tpmon = tpmon;

		spin_lock_irqsave(&tpmon->lock, flags);
		list_add_tail(&data->data_node, &tpmon->data_list);
		if (data->urgent)
			list_add_tail(&data->urgent_data_node, &tpmon->urgent_data_list);
		spin_unlock_irqrestore(&tpmon->lock, flags);

		mif_info("name:%s measure:%d target:%d enable:%d idx:%d num:%d/%d proto:%d check_udp:%d urgent:%d\n",
				data->name, data->measure, data->target, data->enable,
				data->extra_idx, data->num_threshold, data->num_values,
				data->proto, data->check_udp, data->urgent);

		count++;
	}

	return 0;
}

int tpmon_create(struct platform_device *pdev, struct link_device *ld)
{
	struct device_node *np = pdev->dev.of_node;
	struct cpif_tpmon *tpmon = &_tpmon;
	struct mem_link_device *mld = ld_to_mem_link_device(ld);
	int ret = 0;

	if (!np) {
		mif_err("np is null\n");
		ret = -EINVAL;
		goto create_error;
	}
	if (!ld) {
		mif_err("ld is null\n");
		ret = -EINVAL;
		goto create_error;
	}

	tpmon->ld = ld;
	tpmon->use_user_value = 0;
	tpmon->debug_print = 0;
	mld->tpmon = &_tpmon;

	spin_lock_init(&tpmon->lock);
	atomic_set(&tpmon->active, 0);

	INIT_LIST_HEAD(&tpmon->data_list);
	INIT_LIST_HEAD(&tpmon->urgent_data_list);

	ret = tpmon_parse_dt(np, tpmon);
	if (ret) {
		mif_err("tpmon_parse_dt() error:%d\n", ret);
		goto create_error;
	}

	INIT_LIST_HEAD(&tpmon->net_node_list);

#if IS_ENABLED(CONFIG_EXYNOS_PM_QOS)
	exynos_pm_qos_add_request(&tpmon->qos_req_mif, PM_QOS_BUS_THROUGHPUT, 0);
	exynos_pm_qos_add_request(&tpmon->qos_req_mif_max, PM_QOS_BUS_THROUGHPUT_MAX,
			PM_QOS_BUS_THROUGHPUT_MAX_DEFAULT_VALUE);
	exynos_pm_qos_add_request(&tpmon->qos_req_int, PM_QOS_DEVICE_THROUGHPUT, 0);
	exynos_pm_qos_add_request(&tpmon->qos_req_int_max, PM_QOS_DEVICE_THROUGHPUT_MAX,
			PM_QOS_DEVICE_THROUGHPUT_MAX_DEFAULT_VALUE);
#endif

#if IS_ENABLED(CONFIG_CPU_FREQ)
	tpmon->cpufreq_nb.notifier_call = tpmon_cpufreq_nb;
	cpufreq_register_notifier(&tpmon->cpufreq_nb, CPUFREQ_POLICY_NOTIFIER);
#endif

#if IS_ENABLED(CONFIG_EXYNOS_BTS)
	tpmon->bts_scen_index = bts_get_scenindex("cp_throughput");
#endif

	tpmon->monitor_wq = alloc_workqueue("cpif_tpmon_monitor_wq",
					__WQ_LEGACY | WQ_MEM_RECLAIM | WQ_UNBOUND, 1);
	if (!tpmon->monitor_wq) {
		mif_err("create_workqueue() error\n");
		ret = -EINVAL;
		goto create_error;
	}
	INIT_DELAYED_WORK(&tpmon->monitor_dwork, tpmon_monitor_work);

	tpmon->start = tpmon_start;
	tpmon->stop = tpmon_stop;
	tpmon->add_rx_bytes = tpmon_add_rx_bytes;
	tpmon->check_active = tpmon_check_active;
	tpmon->reset_data = tpmon_reset_data;

	if (sysfs_create_group(&pdev->dev.kobj, &tpmon_group))
		mif_err("failed to create cpif tpmon groups node\n");

	return ret;

create_error:
	mif_err("Error:%d\n", ret);

	return ret;
}
EXPORT_SYMBOL(tpmon_create);<|MERGE_RESOLUTION|>--- conflicted
+++ resolved
@@ -570,11 +570,7 @@
 	}
 #endif
 
-<<<<<<< HEAD
-	mif_info("%s (flush time:%ld)\n", data->name, gro_flush_time);
-=======
-	mif_info("%s (flush timeout:%u)\n", data->name, timeout);
->>>>>>> c997fe47
+	mif_info("%s (flush timeout:%ld)\n", data->name, timeout);
 }
 
 /* IRQ affinity */
