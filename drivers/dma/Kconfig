#
# DMA engine configuration
#

menuconfig DMADEVICES
	bool "DMA Engine support"
	depends on HAS_DMA
	help
	  DMA engines can do asynchronous data transfers without
	  involving the host CPU.  Currently, this framework can be
	  used to offload memory copies in the network stack and
	  RAID operations in the MD driver.  This menu only presents
	  DMA Device drivers supported by the configured arch, it may
	  be empty in some cases.

config DMADEVICES_DEBUG
        bool "DMA Engine debugging"
        depends on DMADEVICES != n
        help
          This is an option for use by developers; most people should
          say N here.  This enables DMA engine core and driver debugging.

config DMADEVICES_VDEBUG
        bool "DMA Engine verbose debugging"
        depends on DMADEVICES_DEBUG != n
        help
          This is an option for use by developers; most people should
          say N here.  This enables deeper (more verbose) debugging of
          the DMA engine core and drivers.


if DMADEVICES

comment "DMA Devices"

config INTEL_MID_DMAC
	tristate "Intel MID DMA support for Peripheral DMA controllers"
	depends on PCI && X86
	select DMA_ENGINE
	default n
	help
	  Enable support for the Intel(R) MID DMA engine present
	  in Intel MID chipsets.

	  Say Y here if you have such a chipset.

	  If unsure, say N.

config ASYNC_TX_ENABLE_CHANNEL_SWITCH
	bool

config AMBA_PL08X
	bool "ARM PrimeCell PL080 or PL081 support"
	depends on ARM_AMBA
	select DMA_ENGINE
	select DMA_VIRTUAL_CHANNELS
	help
	  Platform has a PL08x DMAC device
	  which can provide DMA engine support

config INTEL_IOATDMA
	tristate "Intel I/OAT DMA support"
	depends on PCI && X86
	select DMA_ENGINE
	select DCA
	help
	  Enable support for the Intel(R) I/OAT DMA engine present
	  in recent Intel Xeon chipsets.

	  Say Y here if you have such a chipset.

	  If unsure, say N.

config INTEL_IOP_ADMA
	tristate "Intel IOP ADMA support"
	depends on ARCH_IOP32X || ARCH_IOP33X || ARCH_IOP13XX
	select DMA_ENGINE
	select ASYNC_TX_ENABLE_CHANNEL_SWITCH
	help
	  Enable support for the Intel(R) IOP Series RAID engines.

source "drivers/dma/dw/Kconfig"

config AT_HDMAC
	tristate "Atmel AHB DMA support"
	depends on ARCH_AT91
	select DMA_ENGINE
	help
	  Support the Atmel AHB DMA controller.

config FSL_DMA
	tristate "Freescale Elo and Elo Plus DMA support"
	depends on FSL_SOC
	select DMA_ENGINE
	select ASYNC_TX_ENABLE_CHANNEL_SWITCH
	---help---
	  Enable support for the Freescale Elo and Elo Plus DMA controllers.
	  The Elo is the DMA controller on some 82xx and 83xx parts, and the
	  Elo Plus is the DMA controller on 85xx and 86xx parts.

config MPC512X_DMA
	tristate "Freescale MPC512x built-in DMA engine support"
	depends on PPC_MPC512x || PPC_MPC831x
	select DMA_ENGINE
	---help---
	  Enable support for the Freescale MPC512x built-in DMA engine.

source "drivers/dma/bestcomm/Kconfig"

config MV_XOR
	bool "Marvell XOR engine support"
	depends on PLAT_ORION
	select DMA_ENGINE
	select ASYNC_TX_ENABLE_CHANNEL_SWITCH
	---help---
	  Enable support for the Marvell XOR engine.

config MX3_IPU
	bool "MX3x Image Processing Unit support"
	depends on ARCH_MXC
	select DMA_ENGINE
	default y
	help
	  If you plan to use the Image Processing unit in the i.MX3x, say
	  Y here. If unsure, select Y.

config MX3_IPU_IRQS
	int "Number of dynamically mapped interrupts for IPU"
	depends on MX3_IPU
	range 2 137
	default 4
	help
	  Out of 137 interrupt sources on i.MX31 IPU only very few are used.
	  To avoid bloating the irq_desc[] array we allocate a sufficient
	  number of IRQ slots and map them dynamically to specific sources.

config TXX9_DMAC
	tristate "Toshiba TXx9 SoC DMA support"
	depends on MACH_TX49XX || MACH_TX39XX
	select DMA_ENGINE
	help
	  Support the TXx9 SoC internal DMA controller.  This can be
	  integrated in chips such as the Toshiba TX4927/38/39.

config TEGRA20_APB_DMA
	bool "NVIDIA Tegra20 APB DMA support"
	depends on ARCH_TEGRA
	select DMA_ENGINE
	help
	  Support for the NVIDIA Tegra20 APB DMA controller driver. The
	  DMA controller is having multiple DMA channel which can be
	  configured for different peripherals like audio, UART, SPI,
	  I2C etc which is in APB bus.
	  This DMA controller transfers data from memory to peripheral fifo
	  or vice versa. It does not support memory to memory data transfer.

source "drivers/dma/sh/Kconfig"

config COH901318
	bool "ST-Ericsson COH901318 DMA support"
	select DMA_ENGINE
	depends on ARCH_U300
	help
	  Enable support for ST-Ericsson COH 901 318 DMA.

config STE_DMA40
	bool "ST-Ericsson DMA40 support"
	depends on ARCH_U8500
	select DMA_ENGINE
	help
	  Support for ST-Ericsson DMA40 controller

config AMCC_PPC440SPE_ADMA
	tristate "AMCC PPC440SPe ADMA support"
	depends on 440SPe || 440SP
	select DMA_ENGINE
	select ARCH_HAS_ASYNC_TX_FIND_CHANNEL
	select ASYNC_TX_ENABLE_CHANNEL_SWITCH
	help
	  Enable support for the AMCC PPC440SPe RAID engines.

config TIMB_DMA
	tristate "Timberdale FPGA DMA support"
	depends on MFD_TIMBERDALE || HAS_IOMEM
	select DMA_ENGINE
	help
	  Enable support for the Timberdale FPGA DMA engine.

config SIRF_DMA
	tristate "CSR SiRFprimaII/SiRFmarco DMA support"
	depends on ARCH_SIRF
	select DMA_ENGINE
	help
	  Enable support for the CSR SiRFprimaII DMA engine.

config TI_EDMA
	bool "TI EDMA support"
	depends on ARCH_DAVINCI || ARCH_OMAP
	select DMA_ENGINE
	select DMA_VIRTUAL_CHANNELS
	select TI_PRIV_EDMA
	default n
	help
	  Enable support for the TI EDMA controller. This DMA
	  engine is found on TI DaVinci and AM33xx parts.

config ARCH_HAS_ASYNC_TX_FIND_CHANNEL
	bool

config PL330_DMA
	tristate "DMA API Driver for PL330"
	select DMA_ENGINE
	depends on ARM_AMBA
	help
	  Select if your platform has one or more PL330 DMACs.
	  You need to provide platform specific settings via
	  platform_data for a dma-pl330 device.

config PCH_DMA
	tristate "Intel EG20T PCH / LAPIS Semicon IOH(ML7213/ML7223/ML7831) DMA"
	depends on PCI && X86
	select DMA_ENGINE
	help
	  Enable support for Intel EG20T PCH DMA engine.

	  This driver also can be used for LAPIS Semiconductor IOH(Input/
	  Output Hub), ML7213, ML7223 and ML7831.
	  ML7213 IOH is for IVI(In-Vehicle Infotainment) use, ML7223 IOH is
	  for MP(Media Phone) use and ML7831 IOH is for general purpose use.
	  ML7213/ML7223/ML7831 is companion chip for Intel Atom E6xx series.
	  ML7213/ML7223/ML7831 is completely compatible for Intel EG20T PCH.

config IMX_SDMA
	tristate "i.MX SDMA support"
	depends on ARCH_MXC
	select DMA_ENGINE
	help
	  Support the i.MX SDMA engine. This engine is integrated into
	  Freescale i.MX25/31/35/51/53 chips.

config IMX_DMA
	tristate "i.MX DMA support"
	depends on ARCH_MXC
	select DMA_ENGINE
	help
	  Support the i.MX DMA engine. This engine is integrated into
	  Freescale i.MX1/21/27 chips.

config MXS_DMA
	bool "MXS DMA support"
	depends on SOC_IMX23 || SOC_IMX28 || SOC_IMX6Q
	select STMP_DEVICE
	select DMA_ENGINE
	help
	  Support the MXS DMA engine. This engine including APBH-DMA
	  and APBX-DMA is integrated into Freescale i.MX23/28 chips.

config EP93XX_DMA
	bool "Cirrus Logic EP93xx DMA support"
	depends on ARCH_EP93XX
	select DMA_ENGINE
	help
	  Enable support for the Cirrus Logic EP93xx M2P/M2M DMA controller.

config DMA_SA11X0
	tristate "SA-11x0 DMA support"
	depends on ARCH_SA1100
	select DMA_ENGINE
	select DMA_VIRTUAL_CHANNELS
	help
	  Support the DMA engine found on Intel StrongARM SA-1100 and
	  SA-1110 SoCs.  This DMA engine can only be used with on-chip
	  devices.

config MMP_TDMA
	bool "MMP Two-Channel DMA support"
	depends on ARCH_MMP
	select DMA_ENGINE
	help
	  Support the MMP Two-Channel DMA engine.
	  This engine used for MMP Audio DMA and pxa910 SQU.

	  Say Y here if you enabled MMP ADMA, otherwise say N.

config DMA_OMAP
	tristate "OMAP DMA support"
	depends on ARCH_OMAP
	select DMA_ENGINE
	select DMA_VIRTUAL_CHANNELS

config TI_CPPI41
	tristate "AM33xx CPPI41 DMA support"
	depends on ARCH_OMAP
	select DMA_ENGINE
	help
	  The Communications Port Programming Interface (CPPI) 4.1 DMA engine
	  is currently used by the USB driver on AM335x platforms.

config MMP_PDMA
	bool "MMP PDMA support"
	depends on (ARCH_MMP || ARCH_PXA)
	select DMA_ENGINE
	help
	  Support the MMP PDMA engine for PXA and MMP platfrom.

config DMA_JZ4740
	tristate "JZ4740 DMA support"
	depends on MACH_JZ4740
	select DMA_ENGINE
	select DMA_VIRTUAL_CHANNELS

<<<<<<< HEAD
=======
config K3_DMA
	tristate "Hisilicon K3 DMA support"
	depends on ARCH_HI3xxx
	select DMA_ENGINE
	select DMA_VIRTUAL_CHANNELS
	help
	  Support the DMA engine for Hisilicon K3 platform
	  devices.

>>>>>>> d2447c53
config DMA_ENGINE
	bool

config DMA_VIRTUAL_CHANNELS
	tristate

config DMA_ACPI
	def_bool y
	depends on ACPI

config DMA_OF
	def_bool y
	depends on OF

comment "DMA Clients"
	depends on DMA_ENGINE

config NET_DMA
	bool "Network: TCP receive copy offload"
	depends on DMA_ENGINE && NET
	default (INTEL_IOATDMA || FSL_DMA)
	help
	  This enables the use of DMA engines in the network stack to
	  offload receive copy-to-user operations, freeing CPU cycles.

	  Say Y here if you enabled INTEL_IOATDMA or FSL_DMA, otherwise
	  say N.

config ASYNC_TX_DMA
	bool "Async_tx: Offload support for the async_tx api"
	depends on DMA_ENGINE
	help
	  This allows the async_tx api to take advantage of offload engines for
	  memcpy, memset, xor, and raid6 p+q operations.  If your platform has
	  a dma engine that can perform raid operations and you have enabled
	  MD_RAID456 say Y.

	  If unsure, say N.

config DMATEST
	tristate "DMA Test client"
	depends on DMA_ENGINE
	help
	  Simple DMA test client. Say N unless you're debugging a
	  DMA Device driver.

endif<|MERGE_RESOLUTION|>--- conflicted
+++ resolved
@@ -309,8 +309,6 @@
 	select DMA_ENGINE
 	select DMA_VIRTUAL_CHANNELS
 
-<<<<<<< HEAD
-=======
 config K3_DMA
 	tristate "Hisilicon K3 DMA support"
 	depends on ARCH_HI3xxx
@@ -320,7 +318,6 @@
 	  Support the DMA engine for Hisilicon K3 platform
 	  devices.
 
->>>>>>> d2447c53
 config DMA_ENGINE
 	bool
 
