--- conflicted
+++ resolved
@@ -17,20 +17,8 @@
 	  big.LITTLE platform. This gets frequency tables from DT.
 
 config ARM_EXYNOS_CPUFREQ
-<<<<<<< HEAD
-	bool "SAMSUNG EXYNOS SoCs"
-	depends on ARCH_EXYNOS
-	select CPU_FREQ_TABLE
-	default y
-	help
-	  This adds the CPUFreq driver common part for Samsung
-	  EXYNOS SoCs.
-
-	  If in doubt, say N.
-=======
-	bool
-	select CPU_FREQ_TABLE
->>>>>>> 8547f029
+	bool
+	select CPU_FREQ_TABLE
 
 config ARM_EXYNOS4210_CPUFREQ
 	bool "SAMSUNG EXYNOS4210"
@@ -69,10 +57,7 @@
 	bool "SAMSUNG EXYNOS5440"
 	depends on SOC_EXYNOS5440
 	depends on HAVE_CLK && PM_OPP && OF
-<<<<<<< HEAD
-=======
-	default y
->>>>>>> 8547f029
+	default y
 	select CPU_FREQ_TABLE
 	help
 	  This adds the CPUFreq driver for Samsung EXYNOS5440
