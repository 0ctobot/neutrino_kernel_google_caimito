--- conflicted
+++ resolved
@@ -54,17 +54,10 @@
 
 static int zone_read_temp(void *data, int *val)
 {
-<<<<<<< HEAD
-	struct bcl_device *bcl_dev = data;
-
-	*val = bcl_dev->bcl_cur_lvl[id];
-	bcl_dev->bcl_prev_lvl[id] = *val;
-=======
 	struct bcl_zone *zone = data;
 
 	*val = zone->bcl_cur_lvl;
 	zone->bcl_prev_lvl = *val;
->>>>>>> d1aa49a9
 	return 0;
 }
 
@@ -251,207 +244,9 @@
 	if (triggered)
 		zone->bcl_cur_lvl = zone->bcl_lvl + THERMAL_HYST_LEVEL;
 	else
-<<<<<<< HEAD
-		bcl_dev->bcl_cur_lvl[idx] = 0;
-	if ((bcl_dev->bcl_tz[idx]) && (bcl_dev->bcl_prev_lvl[idx] != bcl_dev->bcl_cur_lvl[idx])) {
-		bcl_dev->bcl_tz[idx]->temperature = 0;
-		thermal_zone_device_update(bcl_dev->bcl_tz[idx], THERMAL_EVENT_UNSPECIFIED);
-	}
-}
-
-static void irq_triggered_work(struct work_struct *work, int idx)
-{
-	struct bcl_device *bcl_dev = container_of(work, struct bcl_device,
-						  irq_triggered_worker[idx].work);
-	if (bcl_dev->bcl_qos[idx])
-		google_bcl_qos_update(bcl_dev, idx, true);
-	if (idx >= UVLO1 && idx <= BATOILO)
-		update_irq_start_times(bcl_dev, idx);
-
-	if (idx == BATOILO)
-		gpio_set_value(bcl_dev->modem_gpio2_pin, 1);
-
-	if (bcl_dev->batt_psy_initialized) {
-		atomic_inc(&bcl_dev->bcl_cnt[idx]);
-		ocpsmpl_read_stats(bcl_dev, &bcl_dev->bcl_stats[idx], bcl_dev->batt_psy);
-		update_tz(bcl_dev, idx, true);
-	}
-	mod_delayed_work(system_unbound_wq, &bcl_dev->bcl_irq_work[idx],
-			 msecs_to_jiffies(THRESHOLD_DELAY_MS));
-	if (idx >= UVLO1 && idx <= BATOILO)
-		bcl_cb_clr_irq(bcl_dev);
-}
-
-static void uvlo1_triggered_work(struct work_struct *work)
-{
-	irq_triggered_work(work, UVLO1);
-}
-
-static void uvlo2_triggered_work(struct work_struct *work)
-{
-	irq_triggered_work(work, UVLO2);
-}
-
-static void smpl_warn_triggered_work(struct work_struct *work)
-{
-	irq_triggered_work(work, SMPL_WARN);
-}
-
-static void batoilo_triggered_work(struct work_struct *work)
-{
-	irq_triggered_work(work, BATOILO);
-}
-
-static void ocp_cpu1_triggered_work(struct work_struct *work)
-{
-	irq_triggered_work(work, OCP_WARN_CPUCL1);
-}
-
-static void soft_ocp_cpu1_triggered_work(struct work_struct *work)
-{
-	irq_triggered_work(work, SOFT_OCP_WARN_CPUCL1);
-}
-
-static void ocp_cpu2_triggered_work(struct work_struct *work)
-{
-	irq_triggered_work(work, OCP_WARN_CPUCL2);
-}
-
-static void soft_ocp_cpu2_triggered_work(struct work_struct *work)
-{
-	irq_triggered_work(work, SOFT_OCP_WARN_CPUCL2);
-}
-
-static void ocp_tpu_triggered_work(struct work_struct *work)
-{
-	irq_triggered_work(work, OCP_WARN_TPU);
-}
-
-static void soft_ocp_tpu_triggered_work(struct work_struct *work)
-{
-	irq_triggered_work(work, SOFT_OCP_WARN_TPU);
-}
-
-static void ocp_gpu_triggered_work(struct work_struct *work)
-{
-	irq_triggered_work(work, OCP_WARN_GPU);
-}
-
-static void soft_ocp_gpu_triggered_work(struct work_struct *work)
-{
-	irq_triggered_work(work, SOFT_OCP_WARN_GPU);
-}
-
-static void pmic_120c_triggered_work(struct work_struct *work)
-{
-	irq_triggered_work(work, PMIC_120C);
-}
-
-static void pmic_140c_triggered_work(struct work_struct *work)
-{
-	irq_triggered_work(work, PMIC_140C);
-}
-
-static void tsd_overheat_triggered_work(struct work_struct *work)
-{
-	irq_triggered_work(work, PMIC_OVERHEAT);
-}
-
-static void irq_untriggered_work(struct work_struct *work, int idx)
-{
-	struct bcl_device *bcl_dev = container_of(work, struct bcl_device,
-						  irq_untriggered_worker[idx].work);
-	/* IRQ falling edge */
-	if (idx >= UVLO1 && idx <= BATOILO)
-		bcl_cb_clr_irq(bcl_dev);
-	if (bcl_dev->bcl_qos[idx])
-		google_bcl_qos_update(bcl_dev, idx, false);
-	if (idx >= UVLO1 && idx <= BATOILO)
-		update_irq_end_times(bcl_dev, idx);
-	if (idx == BATOILO)
-		gpio_set_value(bcl_dev->modem_gpio2_pin, 0);
-
-	update_tz(bcl_dev, idx, false);
-}
-
-static void uvlo1_untriggered_work(struct work_struct *work)
-{
-	irq_untriggered_work(work, UVLO1);
-}
-
-static void uvlo2_untriggered_work(struct work_struct *work)
-{
-	irq_untriggered_work(work, UVLO2);
-}
-
-static void smpl_warn_untriggered_work(struct work_struct *work)
-{
-	irq_untriggered_work(work, SMPL_WARN);
-}
-
-static void batoilo_untriggered_work(struct work_struct *work)
-{
-	irq_untriggered_work(work, BATOILO);
-}
-
-static void ocp_cpu1_untriggered_work(struct work_struct *work)
-{
-	irq_untriggered_work(work, OCP_WARN_CPUCL1);
-}
-
-static void soft_ocp_cpu1_untriggered_work(struct work_struct *work)
-{
-	irq_untriggered_work(work, SOFT_OCP_WARN_CPUCL1);
-}
-
-static void ocp_cpu2_untriggered_work(struct work_struct *work)
-{
-	irq_untriggered_work(work, OCP_WARN_CPUCL2);
-}
-
-static void soft_ocp_cpu2_untriggered_work(struct work_struct *work)
-{
-	irq_untriggered_work(work, SOFT_OCP_WARN_CPUCL2);
-}
-
-static void ocp_tpu_untriggered_work(struct work_struct *work)
-{
-	irq_untriggered_work(work, OCP_WARN_TPU);
-}
-
-static void soft_ocp_tpu_untriggered_work(struct work_struct *work)
-{
-	irq_untriggered_work(work, SOFT_OCP_WARN_TPU);
-}
-
-static void ocp_gpu_untriggered_work(struct work_struct *work)
-{
-	irq_untriggered_work(work, OCP_WARN_GPU);
-}
-
-static void soft_ocp_gpu_untriggered_work(struct work_struct *work)
-{
-	irq_untriggered_work(work, SOFT_OCP_WARN_GPU);
-}
-
-static void pmic_120c_untriggered_work(struct work_struct *work)
-{
-	irq_untriggered_work(work, PMIC_120C);
-}
-
-static void pmic_140c_untriggered_work(struct work_struct *work)
-{
-	irq_untriggered_work(work, PMIC_140C);
-}
-
-static void tsd_overheat_untriggered_work(struct work_struct *work)
-{
-	irq_untriggered_work(work, PMIC_OVERHEAT);
-=======
 		zone->bcl_cur_lvl = 0;
 	if (zone->tz && (zone->bcl_prev_lvl != zone->bcl_cur_lvl))
 		thermal_zone_device_update(zone->tz, THERMAL_EVENT_UNSPECIFIED);
->>>>>>> d1aa49a9
 }
 
 static irqreturn_t irq_handler(int irq, void *data)
@@ -460,10 +255,6 @@
 	struct bcl_device *bcl_dev;
 	u8 idx;
 	int gpio_level;
-<<<<<<< HEAD
-	int polarity;
-=======
->>>>>>> d1aa49a9
 	u8 irq_val = 0;
 
 	if (!zone || !zone->parent)
@@ -472,25 +263,6 @@
 	idx = zone->idx;
 	bcl_dev = zone->parent;
 
-<<<<<<< HEAD
-	if (idx == UVLO1)
-		gpio_level = gpio_get_value(bcl_dev->vdroop1_pin);
-	else if ((idx == UVLO2) || (idx == BATOILO))
-		gpio_level = gpio_get_value(bcl_dev->vdroop2_pin);
-	else
-		gpio_level = gpio_get_value(bcl_dev->bcl_pin[idx]);
-
-	if (idx >= UVLO1 && idx <= BATOILO) {
-		bcl_cb_get_irq(bcl_dev, &irq_val);
-		if (irq_val == 0)
-			goto exit;
-		idx = (idx != UVLO1) ? irq_val : idx;
-	}
-	if (gpio_level == polarity)
-		mod_delayed_work(system_highpri_wq, &bcl_dev->irq_triggered_worker[idx], 0);
-	else
-		mod_delayed_work(system_highpri_wq, &bcl_dev->irq_untriggered_worker[idx], 0);
-=======
 	gpio_level = gpio_get_value(zone->bcl_pin);
 
 	if (idx >= UVLO2 && idx <= BATOILO) {
@@ -504,7 +276,6 @@
 		mod_delayed_work(system_highpri_wq, &zone->irq_triggered_work, 0);
 	else
 		mod_delayed_work(system_highpri_wq, &zone->irq_untriggered_work, 0);
->>>>>>> d1aa49a9
 exit:
 	if (zone->irq_type != IF_PMIC) {
 		disable_irq_nosync(irq);
@@ -519,25 +290,6 @@
 	struct bcl_zone *zone = container_of(work, struct bcl_zone, irq_work.work);
 	struct bcl_device *bcl_dev;
 	int gpio_level;
-<<<<<<< HEAD
-	int polarity;
-	int irq = (idx == BATOILO) ? bcl_dev->bcl_irq[UVLO2] : bcl_dev->bcl_irq[idx];
-
-	polarity = (idx == SMPL_WARN) ? 0 : 1;
-
-	disable_irq(irq);
-	if (idx == UVLO1)
-		gpio_level = gpio_get_value(bcl_dev->vdroop1_pin);
-	else if ((idx == UVLO2) || (idx == BATOILO))
-		gpio_level = gpio_get_value(bcl_dev->vdroop2_pin);
-	else
-		gpio_level = gpio_get_value(bcl_dev->bcl_pin[idx]);
-	if (gpio_level != polarity) {
-		bcl_dev->bcl_cur_lvl[idx] = 0;
-		if (bcl_dev->bcl_qos[idx])
-			google_bcl_qos_update(bcl_dev, idx, false);
-		if (idx >= UVLO1 && idx <= BATOILO) {
-=======
 	int idx;
 
 	idx = zone->idx;
@@ -551,155 +303,10 @@
 		if (zone->bcl_qos)
 			google_bcl_qos_update(zone, false);
 		if (zone->irq_type == IF_PMIC) {
->>>>>>> d1aa49a9
 			bcl_cb_clr_irq(bcl_dev);
 			update_irq_end_times(bcl_dev, idx);
 		}
 	} else {
-<<<<<<< HEAD
-		bcl_dev->bcl_cur_lvl[idx] = bcl_dev->bcl_lvl[idx] + THERMAL_HYST_LEVEL;
-		mod_delayed_work(system_unbound_wq, &bcl_dev->bcl_irq_work[idx],
-				 msecs_to_jiffies(THRESHOLD_DELAY_MS));
-	}
-	if (bcl_dev->bcl_tz[idx])
-		thermal_zone_device_update(bcl_dev->bcl_tz[idx], THERMAL_EVENT_UNSPECIFIED);
-	enable_irq(irq);
-}
-
-static void google_smpl_warn_work(struct work_struct *work)
-{
-	google_warn_work(work, SMPL_WARN);
-}
-
-static int smpl_warn_read_voltage(struct thermal_zone_device *tz, int *val)
-{
-	return triggered_read_level(tz->devdata, val, SMPL_WARN);
-}
-
-static int ocp_cpu1_read_current(struct thermal_zone_device *tz, int *val)
-{
-	return triggered_read_level(tz->devdata, val, OCP_WARN_CPUCL1);
-}
-
-static void google_cpu1_warn_work(struct work_struct *work)
-{
-	google_warn_work(work, OCP_WARN_CPUCL1);
-}
-
-static int ocp_cpu2_read_current(struct thermal_zone_device *tz, int *val)
-{
-	return triggered_read_level(tz->devdata, val, OCP_WARN_CPUCL2);
-}
-
-static void google_cpu2_warn_work(struct work_struct *work)
-{
-	google_warn_work(work, OCP_WARN_CPUCL2);
-}
-
-static int soft_ocp_cpu1_read_current(struct thermal_zone_device *tz, int *val)
-{
-	return triggered_read_level(tz->devdata, val, SOFT_OCP_WARN_CPUCL1);
-}
-
-static void google_soft_cpu1_warn_work(struct work_struct *work)
-{
-	google_warn_work(work, SOFT_OCP_WARN_CPUCL1);
-}
-
-static int soft_ocp_cpu2_read_current(struct thermal_zone_device *tz, int *val)
-{
-	return triggered_read_level(tz->devdata, val, SOFT_OCP_WARN_CPUCL2);
-}
-
-static void google_soft_cpu2_warn_work(struct work_struct *work)
-{
-	google_warn_work(work, SOFT_OCP_WARN_CPUCL2);
-}
-
-static int ocp_tpu_read_current(struct thermal_zone_device *tz, int *val)
-{
-	return triggered_read_level(tz->devdata, val, OCP_WARN_TPU);
-}
-
-static void google_tpu_warn_work(struct work_struct *work)
-{
-	google_warn_work(work, OCP_WARN_TPU);
-}
-
-static int soft_ocp_tpu_read_current(struct thermal_zone_device *tz, int *val)
-{
-	return triggered_read_level(tz->devdata, val, SOFT_OCP_WARN_TPU);
-}
-
-static void google_soft_tpu_warn_work(struct work_struct *work)
-{
-	google_warn_work(work, SOFT_OCP_WARN_TPU);
-}
-
-static int ocp_gpu_read_current(struct thermal_zone_device *tz, int *val)
-{
-	return triggered_read_level(tz->devdata, val, OCP_WARN_GPU);
-}
-
-static void google_gpu_warn_work(struct work_struct *work)
-{
-	google_warn_work(work, OCP_WARN_GPU);
-}
-
-static int soft_ocp_gpu_read_current(struct thermal_zone_device *tz, int *val)
-{
-	return triggered_read_level(tz->devdata, val, SOFT_OCP_WARN_GPU);
-}
-
-static void google_soft_gpu_warn_work(struct work_struct *work)
-{
-	google_warn_work(work, SOFT_OCP_WARN_GPU);
-}
-
-static void google_pmic_120c_work(struct work_struct *work)
-{
-	google_warn_work(work, PMIC_120C);
-}
-
-static int pmic_120c_read_temp(struct thermal_zone_device *tz, int *val)
-{
-	return triggered_read_level(tz->devdata, val, PMIC_120C);
-}
-
-static void google_pmic_140c_work(struct work_struct *work)
-{
-	google_warn_work(work, PMIC_140C);
-}
-
-static int pmic_140c_read_temp(struct thermal_zone_device *tz, int *val)
-{
-	return triggered_read_level(tz->devdata, val, PMIC_140C);
-}
-
-static void google_pmic_overheat_work(struct work_struct *work)
-{
-	google_warn_work(work, PMIC_OVERHEAT);
-}
-
-static int tsd_overheat_read_temp(struct thermal_zone_device *tz, int *val)
-{
-	return triggered_read_level(tz->devdata, val, PMIC_OVERHEAT);
-}
-
-static int google_bcl_uvlo1_read_temp(struct thermal_zone_device *tz, int *val)
-{
-	return triggered_read_level(tz->devdata, val, UVLO1);
-}
-
-static int google_bcl_uvlo2_read_temp(struct thermal_zone_device *tz, int *val)
-{
-	return triggered_read_level(tz->devdata, val, UVLO2);
-}
-
-static int google_bcl_batoilo_read_temp(struct thermal_zone_device *tz, int *val)
-{
-	return triggered_read_level(tz->devdata, val, BATOILO);
-=======
 		zone->bcl_cur_lvl = zone->bcl_lvl + THERMAL_HYST_LEVEL;
 		mod_delayed_work(system_unbound_wq, &zone->irq_work,
 				 msecs_to_jiffies(THRESHOLD_DELAY_MS));
@@ -708,7 +315,6 @@
 		thermal_zone_device_update(zone->tz, THERMAL_EVENT_UNSPECIFIED);
 	if (idx != BATOILO)
 		enable_irq(zone->bcl_irq);
->>>>>>> d1aa49a9
 }
 
 static int google_bcl_set_soc(struct bcl_device *bcl_dev, int low, int high)
@@ -776,15 +382,8 @@
 
 	bcl_dev->trip_val = battery_percentage_reverse;
 	mutex_unlock(&bcl_dev->state_trans_lock);
-<<<<<<< HEAD
-	if (!bcl_dev->bcl_tz[PMIC_SOC]) {
-		bcl_dev->bcl_tz[PMIC_SOC] =
-				devm_thermal_of_zone_register(bcl_dev->device,
-=======
 	if (!bcl_dev->soc_tz) {
-		bcl_dev->soc_tz =
-				thermal_zone_of_sensor_register(bcl_dev->device,
->>>>>>> d1aa49a9
+		bcl_dev->soc_tz = devm_thermal_of_zone_register(bcl_dev->device,
 								PMIC_SOC, bcl_dev,
 								&bcl_dev->soc_tz_ops);
 		if (IS_ERR(bcl_dev->soc_tz)) {
@@ -831,22 +430,14 @@
 	for (i = 0; i < TRIGGERED_SOURCE_MAX; i++) {
 		if (i > SOFT_OCP_WARN_TPU)
 			dev = bcl_dev->sub_dev;
-<<<<<<< HEAD
-		if (bcl_dev->bcl_tz[i])
-			devm_thermal_of_zone_unregister(dev, bcl_dev->bcl_tz[i]);
-		cancel_delayed_work(&bcl_dev->bcl_irq_work[i]);
-		cancel_delayed_work(&bcl_dev->irq_triggered_worker[i]);
-		cancel_delayed_work(&bcl_dev->irq_untriggered_worker[i]);
-=======
 		if (!bcl_dev->zone[i])
 			continue;
 		if (bcl_dev->zone[i]->tz)
-			thermal_zone_of_sensor_unregister(dev, bcl_dev->zone[i]->tz);
+			devm_thermal_of_zone_unregister(dev, bcl_dev->zone[i]->tz);
 		cancel_delayed_work(&bcl_dev->zone[i]->irq_work);
 		cancel_delayed_work(&bcl_dev->zone[i]->irq_triggered_work);
 		cancel_delayed_work(&bcl_dev->zone[i]->irq_untriggered_work);
 		cancel_delayed_work(&bcl_dev->zone[i]->enable_irq_work);
->>>>>>> d1aa49a9
 	}
 
 	return 0;
@@ -1119,177 +710,8 @@
 {
 	struct bcl_zone *zone = container_of(work, struct bcl_zone, enable_irq_work.work);
 
-<<<<<<< HEAD
-	bcl_dev->bcl_tz[id] = devm_thermal_of_zone_register(bcl_dev->device, id, bcl_dev,
-							      &bcl_dev->bcl_ops[id]);
-	if (IS_ERR(bcl_dev->bcl_tz[id])) {
-		dev_err(bcl_dev->device, "TZ register failed. %d, err:%ld\n", id,
-			PTR_ERR(bcl_dev->bcl_tz[id]));
-	} else {
-		thermal_zone_device_enable(bcl_dev->bcl_tz[id]);
-		thermal_zone_device_update(bcl_dev->bcl_tz[id], THERMAL_DEVICE_UP);
-	}
-	return ret;
-}
-
-static int get_cpu0clk(void *data, u64 *val)
-{
-	struct bcl_device *bcl_dev = data;
-	void __iomem *addr;
-	unsigned int value;
-
-	bcl_disable_power();
-	addr = bcl_dev->base_mem[SUBSYSTEM_CPU0] + CLKOUT;
-	*val = __raw_readl(addr);
-	bcl_enable_power();
-	exynos_pmu_read(PMU_CLK_OUT, &value);
-	return 0;
-}
-
-static int set_cpu0clk(void *data, u64 val)
-{
-	struct bcl_device *bcl_dev = data;
-	void __iomem *addr;
-
-	bcl_disable_power();
-	addr = bcl_dev->base_mem[SUBSYSTEM_CPU0] + CLKOUT;
-	__raw_writel(val, addr);
-	bcl_enable_power();
-	exynos_pmu_write(PMU_CLK_OUT, val ? 0x3001 : 0);
-	return 0;
-}
-
-static int get_cpu1clk(void *data, u64 *val)
-{
-	struct bcl_device *bcl_dev = data;
-	void __iomem *addr;
-	unsigned int value;
-
-	bcl_disable_power();
-	addr = bcl_dev->base_mem[SUBSYSTEM_CPU1] + CLKOUT;
-	*val = __raw_readl(addr);
-	bcl_enable_power();
-	exynos_pmu_read(PMU_CLK_OUT, &value);
-	return 0;
-}
-
-static int set_cpu1clk(void *data, u64 val)
-{
-	struct bcl_device *bcl_dev = data;
-	void __iomem *addr;
-
-	bcl_disable_power();
-	addr = bcl_dev->base_mem[SUBSYSTEM_CPU1] + CLKOUT;
-	__raw_writel(val, addr);
-	bcl_enable_power();
-	exynos_pmu_write(PMU_CLK_OUT, val ? 0x1101 : 0);
-	return 0;
-}
-
-static int get_cpu2clk(void *data, u64 *val)
-{
-	struct bcl_device *bcl_dev = data;
-	void __iomem *addr;
-	unsigned int value;
-
-	bcl_disable_power();
-	addr = bcl_dev->base_mem[SUBSYSTEM_CPU2] + CLKOUT;
-	*val = __raw_readl(addr);
-	bcl_enable_power();
-	exynos_pmu_read(PMU_CLK_OUT, &value);
-	return 0;
-}
-
-static int set_cpu2clk(void *data, u64 val)
-{
-	struct bcl_device *bcl_dev = data;
-	void __iomem *addr;
-
-	bcl_disable_power();
-	addr = bcl_dev->base_mem[SUBSYSTEM_CPU2] + CLKOUT;
-	__raw_writel(val, addr);
-	bcl_enable_power();
-	exynos_pmu_write(PMU_CLK_OUT, val ? 0x1201 : 0);
-	return 0;
-}
-
-static int get_gpuclk(void *data, u64 *val)
-{
-	struct bcl_device *bcl_dev = data;
-	unsigned int value;
-
-	*val = bcl_dev->gpu_clk_out;
-	exynos_pmu_read(PMU_CLK_OUT, &value);
-	return 0;
-}
-
-static int set_gpuclk(void *data, u64 val)
-{
-	struct bcl_device *bcl_dev = data;
-
-	bcl_dev->gpu_clk_out = val;
-	exynos_pmu_write(PMU_CLK_OUT, val ? 0x1a01 : 0);
-	return 0;
-}
-
-static int get_tpuclk(void *data, u64 *val)
-{
-	struct bcl_device *bcl_dev = data;
-	unsigned int value;
-
-	*val = bcl_dev->tpu_clk_out;
-	exynos_pmu_read(PMU_CLK_OUT, &value);
-	return 0;
-}
-
-static int set_tpuclk(void *data, u64 val)
-{
-	struct bcl_device *bcl_dev = data;
-
-	bcl_dev->tpu_clk_out = val;
-	exynos_pmu_write(PMU_CLK_OUT, val ? 0x2E01 : 0);
-	return 0;
-}
-
-static int get_modem_gpio1(void *data, u64 *val)
-{
-	struct bcl_device *bcl_dev = data;
-
-	*val = gpio_get_value(bcl_dev->modem_gpio1_pin);
-	return 0;
-}
-
-static int set_modem_gpio1(void *data, u64 val)
-{
-	struct bcl_device *bcl_dev = data;
-
-	gpio_set_value(bcl_dev->modem_gpio1_pin, val);
-	return 0;
-}
-
-static int get_modem_gpio2(void *data, u64 *val)
-{
-	struct bcl_device *bcl_dev = data;
-
-	*val = gpio_get_value(bcl_dev->modem_gpio2_pin);
-	return 0;
-}
-
-static int set_modem_gpio2(void *data, u64 val)
-{
-	struct bcl_device *bcl_dev = data;
-
-	gpio_set_value(bcl_dev->modem_gpio2_pin, val);
-	return 0;
-}
-
-static int get_add_perph(void *data, u64 *val)
-{
-	struct bcl_device *bcl_dev = data;
-=======
 	if (!zone)
 		return;
->>>>>>> d1aa49a9
 
 	enable_irq(zone->bcl_irq);
 }
@@ -1391,7 +813,7 @@
 		disable_irq(zone->bcl_irq);
 	}
 	zone->tz_ops.get_temp = zone_read_temp;
-	zone->tz = thermal_zone_of_sensor_register(bcl_dev->device, idx, zone, &zone->tz_ops);
+	zone->tz = devm_thermal_of_zone_register(bcl_dev->device, idx, zone, &zone->tz_ops);
 	if (IS_ERR(zone->tz))
 		dev_err(zone->device, "TZ register failed. %d, err:%ld\n", idx, PTR_ERR(zone->tz));
 	else {
@@ -1582,11 +1004,6 @@
 	int ret, i, rail_i;
 
 	INIT_DELAYED_WORK(&bcl_dev->sub_pwr_irq_work, sub_pwrwarn_irq_work);
-	INIT_DELAYED_WORK(&bcl_dev->irq_triggered_worker[OCP_WARN_GPU], ocp_gpu_triggered_work);
-	INIT_DELAYED_WORK(&bcl_dev->irq_triggered_worker[SOFT_OCP_WARN_GPU], soft_ocp_gpu_triggered_work);
-	INIT_DELAYED_WORK(&bcl_dev->irq_untriggered_worker[OCP_WARN_GPU], ocp_gpu_untriggered_work);
-	INIT_DELAYED_WORK(&bcl_dev->irq_untriggered_worker[SOFT_OCP_WARN_GPU],
-		  soft_ocp_gpu_untriggered_work);
 
 	p_np = of_parse_phandle(np, "google,sub-power", 0);
 	if (p_np) {
@@ -1732,20 +1149,11 @@
 		goto retry_init_work;
 
 	bcl_dev->batt_psy = google_get_power_supply(bcl_dev);
-<<<<<<< HEAD
-	bcl_dev->bcl_tz[PMIC_SOC] = devm_thermal_of_zone_register(bcl_dev->device,
-								    PMIC_SOC, bcl_dev,
-								    &bcl_dev->bcl_ops[PMIC_SOC]);
-	bcl_dev->bcl_ops[PMIC_SOC].get_temp = tz_bcl_read_soc;
-	bcl_dev->bcl_ops[PMIC_SOC].set_trips = tz_bcl_set_soc;
-	if (IS_ERR(bcl_dev->bcl_tz[PMIC_SOC])) {
-=======
-	bcl_dev->soc_tz = thermal_zone_of_sensor_register(bcl_dev->device, PMIC_SOC, bcl_dev,
-							  &bcl_dev->soc_tz_ops);
-	bcl_dev->soc_tz_ops.get_temp = google_bcl_read_soc;
-	bcl_dev->soc_tz_ops.set_trips = google_bcl_set_soc;
+	bcl_dev->soc_tz_ops.get_temp = tz_bcl_read_soc;
+	bcl_dev->soc_tz_ops.set_trips = tz_bcl_set_soc;
+	bcl_dev->soc_tz = devm_thermal_of_zone_register(bcl_dev->device, PMIC_SOC, bcl_dev,
+							&bcl_dev->soc_tz_ops);
 	if (IS_ERR(bcl_dev->soc_tz)) {
->>>>>>> d1aa49a9
 		dev_err(bcl_dev->device, "soc TZ register failed. err:%ld\n",
 			PTR_ERR(bcl_dev->soc_tz));
 		ret = PTR_ERR(bcl_dev->soc_tz);
@@ -1780,17 +1188,6 @@
 		dev_err(bcl_dev->device, "bcl_register fail: UVLO2\n");
 		return;
 	}
-<<<<<<< HEAD
-	bcl_dev->bcl_tz[BATOILO] = devm_thermal_of_zone_register(bcl_dev->device, BATOILO,
-								   bcl_dev,
-								   &bcl_dev->bcl_ops[BATOILO]);
-	if (IS_ERR(bcl_dev->bcl_tz[BATOILO])) {
-		dev_err(bcl_dev->device, "TZ register vdroop%d failed, err:%ld\n", BATOILO,
-			PTR_ERR(bcl_dev->bcl_tz[BATOILO]));
-	} else {
-		thermal_zone_device_enable(bcl_dev->bcl_tz[BATOILO]);
-		thermal_zone_device_update(bcl_dev->bcl_tz[BATOILO], THERMAL_DEVICE_UP);
-=======
 	ret = google_bcl_register_zone(bcl_dev, BATOILO, "BATOILO",
 				      IRQF_TRIGGER_RISING | IRQF_TRIGGER_FALLING,
 				      bcl_dev->vdroop2_pin,
@@ -1800,7 +1197,6 @@
 	if (ret < 0) {
 		dev_err(bcl_dev->device, "bcl_register fail: BATOILO\n");
 		return;
->>>>>>> d1aa49a9
 	}
 
 	bcl_dev->ready = true;
@@ -1849,39 +1245,8 @@
 	}
 
 	pdata_main = dev_get_platdata(bcl_dev->main_dev);
-<<<<<<< HEAD
-	INIT_DELAYED_WORK(&bcl_dev->bcl_irq_work[PMIC_SOC], google_bcl_evaluate_soc);
-	INIT_DELAYED_WORK(&bcl_dev->bcl_irq_work[PMIC_120C], google_pmic_120c_work);
-	INIT_DELAYED_WORK(&bcl_dev->bcl_irq_work[PMIC_140C], google_pmic_140c_work);
-	INIT_DELAYED_WORK(&bcl_dev->bcl_irq_work[PMIC_OVERHEAT], google_pmic_overheat_work);
-	INIT_DELAYED_WORK(&bcl_dev->bcl_irq_work[UVLO1], google_bcl_uvlo1_irq_work);
-	INIT_DELAYED_WORK(&bcl_dev->bcl_irq_work[UVLO2], google_bcl_uvlo2_irq_work);
-	INIT_DELAYED_WORK(&bcl_dev->bcl_irq_work[BATOILO], google_bcl_batoilo_irq_work);
-	INIT_DELAYED_WORK(&bcl_dev->irq_triggered_worker[PMIC_120C], pmic_120c_triggered_work);
-	INIT_DELAYED_WORK(&bcl_dev->irq_triggered_worker[PMIC_140C], pmic_140c_triggered_work);
-	INIT_DELAYED_WORK(&bcl_dev->irq_triggered_worker[PMIC_OVERHEAT],
-			  tsd_overheat_triggered_work);
-	INIT_DELAYED_WORK(&bcl_dev->irq_triggered_worker[UVLO1], uvlo1_triggered_work);
-	INIT_DELAYED_WORK(&bcl_dev->irq_triggered_worker[UVLO2], uvlo2_triggered_work);
-	INIT_DELAYED_WORK(&bcl_dev->irq_triggered_worker[BATOILO], batoilo_triggered_work);
-	INIT_DELAYED_WORK(&bcl_dev->irq_untriggered_worker[PMIC_120C], pmic_120c_untriggered_work);
-	INIT_DELAYED_WORK(&bcl_dev->irq_untriggered_worker[PMIC_140C], pmic_140c_untriggered_work);
-	INIT_DELAYED_WORK(&bcl_dev->irq_untriggered_worker[PMIC_OVERHEAT],
-			  tsd_overheat_untriggered_work);
-	INIT_DELAYED_WORK(&bcl_dev->irq_untriggered_worker[UVLO1], uvlo1_untriggered_work);
-	INIT_DELAYED_WORK(&bcl_dev->irq_untriggered_worker[UVLO2], uvlo2_untriggered_work);
-	INIT_DELAYED_WORK(&bcl_dev->irq_untriggered_worker[BATOILO], batoilo_untriggered_work);
-	bcl_dev->bcl_irq[PMIC_120C] = pdata_main->irq_base + INT3_120C;
-	bcl_dev->bcl_irq[PMIC_140C] = pdata_main->irq_base + INT3_140C;
-	bcl_dev->bcl_irq[PMIC_OVERHEAT] = pdata_main->irq_base + INT3_TSD;
-	bcl_dev->bcl_ops[PMIC_120C].get_temp = pmic_120c_read_temp;
-	bcl_dev->bcl_ops[PMIC_140C].get_temp = pmic_140c_read_temp;
-	bcl_dev->bcl_ops[PMIC_OVERHEAT].get_temp = tsd_overheat_read_temp;
-	if (pmic_read(MAIN, bcl_dev, MAIN_CHIPID, &val)) {
-=======
 	INIT_DELAYED_WORK(&bcl_dev->soc_work, google_bcl_evaluate_soc);
 	if (pmic_read(CORE_PMIC_MAIN, bcl_dev, MAIN_CHIPID, &val)) {
->>>>>>> d1aa49a9
 		dev_err(bcl_dev->device, "Failed to read MAIN chipid.\n");
 		return -ENODEV;
 	}
@@ -1929,51 +1294,8 @@
 	struct i2c_client *i2c;
 	int ret, i, rail_i;
 
-<<<<<<< HEAD
-	INIT_DELAYED_WORK(&bcl_dev->bcl_irq_work[SMPL_WARN], google_smpl_warn_work);
-	INIT_DELAYED_WORK(&bcl_dev->bcl_irq_work[OCP_WARN_TPU], google_tpu_warn_work);
-	INIT_DELAYED_WORK(&bcl_dev->bcl_irq_work[SOFT_OCP_WARN_TPU], google_soft_tpu_warn_work);
-	INIT_DELAYED_WORK(&bcl_dev->bcl_irq_work[OCP_WARN_CPUCL2], google_cpu2_warn_work);
-	INIT_DELAYED_WORK(&bcl_dev->bcl_irq_work[OCP_WARN_CPUCL1], google_cpu1_warn_work);
-	INIT_DELAYED_WORK(&bcl_dev->bcl_irq_work[SOFT_OCP_WARN_CPUCL2], google_soft_cpu2_warn_work);
-	INIT_DELAYED_WORK(&bcl_dev->bcl_irq_work[SOFT_OCP_WARN_CPUCL1], google_soft_cpu1_warn_work);
-	INIT_DELAYED_WORK(&bcl_dev->irq_triggered_worker[SMPL_WARN], smpl_warn_triggered_work);
-	INIT_DELAYED_WORK(&bcl_dev->irq_triggered_worker[OCP_WARN_TPU], ocp_tpu_triggered_work);
-	INIT_DELAYED_WORK(&bcl_dev->irq_triggered_worker[SOFT_OCP_WARN_TPU],
-			  soft_ocp_tpu_triggered_work);
-	INIT_DELAYED_WORK(&bcl_dev->irq_triggered_worker[OCP_WARN_CPUCL2],
-			  ocp_cpu2_triggered_work);
-	INIT_DELAYED_WORK(&bcl_dev->irq_triggered_worker[OCP_WARN_CPUCL1],
-			  ocp_cpu1_triggered_work);
-	INIT_DELAYED_WORK(&bcl_dev->irq_triggered_worker[SOFT_OCP_WARN_CPUCL2],
-			  soft_ocp_cpu2_triggered_work);
-	INIT_DELAYED_WORK(&bcl_dev->irq_triggered_worker[SOFT_OCP_WARN_CPUCL1],
-			  soft_ocp_cpu1_triggered_work);
-	INIT_DELAYED_WORK(&bcl_dev->irq_untriggered_worker[SMPL_WARN],
-			  smpl_warn_untriggered_work);
-	INIT_DELAYED_WORK(&bcl_dev->irq_untriggered_worker[OCP_WARN_TPU],
-			  ocp_tpu_untriggered_work);
-	INIT_DELAYED_WORK(&bcl_dev->irq_untriggered_worker[SOFT_OCP_WARN_TPU],
-			  soft_ocp_tpu_untriggered_work);
-	INIT_DELAYED_WORK(&bcl_dev->irq_untriggered_worker[OCP_WARN_CPUCL2],
-			  ocp_cpu2_untriggered_work);
-	INIT_DELAYED_WORK(&bcl_dev->irq_untriggered_worker[OCP_WARN_CPUCL1],
-			  ocp_cpu1_untriggered_work);
-	INIT_DELAYED_WORK(&bcl_dev->irq_untriggered_worker[SOFT_OCP_WARN_CPUCL2],
-			  soft_ocp_cpu2_untriggered_work);
-	INIT_DELAYED_WORK(&bcl_dev->irq_untriggered_worker[SOFT_OCP_WARN_CPUCL1],
-			  soft_ocp_cpu1_untriggered_work);
 	INIT_DELAYED_WORK(&bcl_dev->main_pwr_irq_work, main_pwrwarn_irq_work);
 
-	for (i = 0; i < TRIGGERED_SOURCE_MAX; i++) {
-		bcl_dev->bcl_cur_lvl[i] = 0;
-		bcl_dev->bcl_prev_lvl[i] = 0;
-		atomic_set(&bcl_dev->bcl_cnt[i], 0);
-	}
-=======
-	INIT_DELAYED_WORK(&bcl_dev->main_pwr_irq_work, main_pwrwarn_irq_work);
-
->>>>>>> d1aa49a9
 	p_np = of_parse_phandle(np, "google,main-power", 0);
 	if (p_np) {
 		i2c = of_find_i2c_device_by_node(p_np);
