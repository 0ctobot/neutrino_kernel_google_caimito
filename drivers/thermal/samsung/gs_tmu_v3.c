--- conflicted
+++ resolved
@@ -5087,12 +5087,9 @@
 		.get_stats = thermal_metrics_get_tr_stats,
 		.reset_stats = thermal_metrics_reset_stats,
 	};
-<<<<<<< HEAD
 #endif
-=======
 	char cdev_buf[THERMAL_NAME_LENGTH] = "";
 
->>>>>>> a604e41a
 	data = devm_kzalloc(&pdev->dev, sizeof(struct gs_tmu_data), GFP_KERNEL);
 	if (!data)
 		return -ENOMEM;
