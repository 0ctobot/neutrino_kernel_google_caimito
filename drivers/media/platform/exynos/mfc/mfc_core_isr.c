/*
 * drivers/media/platform/exynos/mfc/mfc_core_isr.c
 *
 * Copyright (c) 2020 Samsung Electronics Co., Ltd.
 *		http://www.samsung.com/
 *
 * This program is free software; you can redistribute it and/or modify
 * it under the terms of the GNU General Public License as published by
 * the Free Software Foundation; either version 2 of the License, or
 * (at your option) any later version.
 */

#include "mfc_rm.h"

#include "mfc_core_isr.h"

#include "mfc_core_hwlock.h"
#include "mfc_core_intlock.h"
#include "mfc_core_nal_q.h"
#include "mfc_core_otf.h"
#include "mfc_sync.h"

#include "mfc_core_pm.h"
#include "mfc_core_hw_reg_api.h"
#include "mfc_core_qos.h"

#include "mfc_perf_measure.h"
#include "mfc_core_reg_api.h"
#include "mfc_llc.h"
#include "mfc_slc.h"
#include "mfc_qos.h"

#include "mfc_queue.h"
#include "mfc_buf.h"
#include "mfc_mem.h"

static void __mfc_handle_black_bar_info(struct mfc_core *core,
				struct mfc_ctx *ctx)
{
	struct v4l2_rect new_black_bar;
	int black_bar_info;
	struct mfc_dec *dec = ctx->dec_priv;

	black_bar_info = mfc_core_get_black_bar_detection();
	mfc_debug(3, "[BLACKBAR] type: %#x\n", black_bar_info);

	if (black_bar_info == MFC_REG_DISP_STATUS_BLACK_BAR) {
		new_black_bar.left = mfc_core_get_black_bar_pos_x();
		new_black_bar.top = mfc_core_get_black_bar_pos_y();
		new_black_bar.width = mfc_core_get_black_bar_image_w();
		new_black_bar.height = mfc_core_get_black_bar_image_h();
	} else if (black_bar_info == MFC_REG_DISP_STATUS_BLACK_SCREEN) {
		new_black_bar.left = -1;
		new_black_bar.top = -1;
		new_black_bar.width = ctx->img_width;
		new_black_bar.height = ctx->img_height;
	} else if (black_bar_info == MFC_REG_DISP_STATUS_NOT_DETECTED) {
		new_black_bar.left = 0;
		new_black_bar.top = 0;
		new_black_bar.width = ctx->img_width;
		new_black_bar.height = ctx->img_height;
	} else {
		mfc_ctx_err("[BLACKBAR] Not supported type: %#x\n", black_bar_info);
		dec->black_bar_updated = 0;
		return;
	}

	if ((new_black_bar.left == dec->black_bar.left) &&
			(new_black_bar.top == dec->black_bar.top) &&
			(new_black_bar.width == dec->black_bar.width) &&
			(new_black_bar.height == dec->black_bar.height)) {
		mfc_debug(4, "[BLACKBAR] information was not changed\n");
		dec->black_bar_updated = 0;
		return;
	}

	dec->black_bar = new_black_bar;
	dec->black_bar_updated = 1;
}

static unsigned int __mfc_handle_frame_field(struct mfc_core *core,
		struct mfc_ctx *ctx)
{
	struct mfc_dec *dec = ctx->dec_priv;
	unsigned int interlace_type = 0, is_interlace = 0;
	unsigned int field;

	if (CODEC_INTERLACED(ctx))
		is_interlace = mfc_core_is_interlace_picture();

	if (CODEC_MBAFF(ctx))
		dec->is_mbaff = mfc_core_is_mbaff_picture();

	if (is_interlace) {
		interlace_type = mfc_core_get_interlace_type();
		if (interlace_type)
			field = V4L2_FIELD_INTERLACED_TB;
		else
			field = V4L2_FIELD_INTERLACED_BT;
	} else if (dec->is_mbaff) {
		field = V4L2_FIELD_INTERLACED_TB;
	} else {
		field = V4L2_FIELD_NONE;
	}

	mfc_debug(2, "[INTERLACE] is_interlace: %d (type : %d), is_mbaff: %d, field: 0x%#x\n",
			is_interlace, interlace_type, dec->is_mbaff, field);

	return field;
}

static struct mfc_buf *__mfc_handle_last_frame(struct mfc_core *core, struct mfc_ctx *ctx)
{
	struct mfc_dec *dec = ctx->dec_priv;
	struct mfc_buf *dst_mb;
	int index, i;

	mfc_debug(2, "DQ empty DPB with stored tag\n");

	dst_mb = mfc_get_del_buf(ctx, &ctx->dst_buf_queue,
			MFC_BUF_NO_TOUCH_USED);
	if (!dst_mb) {
		mfc_ctx_err("there is no dst buffer for EOS tag\n");
		return NULL;
	}

	mfc_debug(2, "Cleaning up buffer: [%d][%d]\n",
			dst_mb->vb.vb2_buf.index, dst_mb->dpb_index);

	index = dst_mb->vb.vb2_buf.index;

	for (i = 0; i < ctx->dst_fmt->mem_planes; i++)
		vb2_set_plane_payload(&dst_mb->vb.vb2_buf, i, 0);

	dst_mb->vb.sequence = (++ctx->sequence);
	dst_mb->vb.field = __mfc_handle_frame_field(core, ctx);
	mfc_clear_mb_flag(dst_mb);

	if (call_cop(ctx, core_get_buf_ctrls_val, core, ctx,
				&ctx->dst_ctrls[index]) < 0)
		mfc_ctx_err("failed in core_get_buf_ctrls_val\n");

	call_cop(ctx, get_buf_update_val, ctx, &ctx->dst_ctrls[index],
			V4L2_CID_MPEG_MFC51_VIDEO_FRAME_TAG, dec->stored_tag);

	mutex_lock(&dec->dpb_mutex);

	index = dst_mb->dpb_index;
	dec->dpb[index].queued = 0;
	clear_bit(index, &dec->queued_dpb);
	dec->display_index = dst_mb->dpb_index;

	mutex_unlock(&dec->dpb_mutex);
	mfc_debug(2, "[DPB] Cleand up index = %d, used_flag = %#lx, queued = %#lx\n",
			index, dec->dynamic_used, dec->queued_dpb);

	mfc_handle_force_change_status(core->core_ctx[ctx->num]);

	mfc_debug(2, "It can be continue decoding again\n");

	return dst_mb;
}

static void __mfc_handle_frame_unused_output(struct mfc_core *core, struct mfc_ctx *ctx)
{
	struct mfc_dec *dec = ctx->dec_priv;
	struct mfc_buf *mfc_buf = NULL;
	unsigned int index;

	while (1) {
		mfc_buf = mfc_get_del_buf(ctx, &ctx->dst_buf_err_queue, MFC_BUF_NO_TOUCH_USED);
		if (!mfc_buf)
			break;

		index = mfc_buf->vb.vb2_buf.index;

		mfc_clear_mb_flag(mfc_buf);
		mfc_buf->vb.flags &= ~(V4L2_BUF_FLAG_KEYFRAME |
					V4L2_BUF_FLAG_PFRAME |
					V4L2_BUF_FLAG_BFRAME |
					V4L2_BUF_FLAG_ERROR);

		if (call_cop(ctx, core_get_buf_ctrls_val, core, ctx,
					&ctx->dst_ctrls[index]) < 0)
			mfc_ctx_err("failed in core_get_buf_ctrls_val\n");

		call_cop(ctx, get_buf_update_val, ctx,
				&ctx->dst_ctrls[index],
				V4L2_CID_MPEG_MFC51_VIDEO_DISPLAY_STATUS,
				MFC_REG_DEC_STATUS_DECODING_ONLY);

		call_cop(ctx, get_buf_update_val, ctx,
				&ctx->dst_ctrls[index],
				V4L2_CID_MPEG_MFC51_VIDEO_FRAME_TAG,
				UNUSED_TAG);

		dec->ref_buf[dec->refcnt].fd[0] = mfc_buf->vb.vb2_buf.planes[0].m.fd;
		dec->refcnt++;

		vb2_buffer_done(&mfc_buf->vb.vb2_buf, VB2_BUF_STATE_DONE);
		mfc_debug(2, "[DPB] dst index [%d][%d] fd: %d is buffer done (not used)\n",
				mfc_buf->vb.vb2_buf.index, mfc_buf->dpb_index,
				mfc_buf->vb.vb2_buf.planes[0].m.fd);
	}
}

static void __mfc_handle_frame_all_extracted(struct mfc_core *core,
				struct mfc_ctx *ctx)
{
	struct mfc_dec *dec = ctx->dec_priv;
	struct mfc_core_ctx *core_ctx = core->core_ctx[ctx->num];
	struct mfc_buf *dst_mb;
	int index, i, is_first = 1;

	mfc_debug(2, "Decided to finish\n");
	ctx->sequence++;

	if (core_ctx->state == MFCINST_RES_CHANGE_FLUSH)
		is_first = 0;

	while (1) {
		dst_mb = mfc_get_del_buf(ctx, &ctx->dst_buf_queue, MFC_BUF_NO_TOUCH_USED);
		if (!dst_mb)
			break;

		mfc_debug(2, "Cleaning up buffer: [%d][%d]\n",
					  dst_mb->vb.vb2_buf.index, dst_mb->dpb_index);

		index = dst_mb->vb.vb2_buf.index;

		for (i = 0; i < ctx->dst_fmt->mem_planes; i++)
			vb2_set_plane_payload(&dst_mb->vb.vb2_buf, i, 0);

		dst_mb->vb.sequence = (ctx->sequence++);
		dst_mb->vb.field = __mfc_handle_frame_field(core, ctx);
		mfc_clear_mb_flag(dst_mb);

		if (call_cop(ctx, core_get_buf_ctrls_val, core, ctx,
					&ctx->dst_ctrls[index]) < 0)
			mfc_err("failed in core_get_buf_ctrls_val\n");

		if (is_first) {
			call_cop(ctx, get_buf_update_val, ctx,
				&ctx->dst_ctrls[index],
				V4L2_CID_MPEG_MFC51_VIDEO_FRAME_TAG,
				dec->stored_tag);
			is_first = 0;
		} else {
			call_cop(ctx, get_buf_update_val, ctx,
				&ctx->dst_ctrls[index],
				V4L2_CID_MPEG_MFC51_VIDEO_FRAME_TAG,
				DEFAULT_TAG);
			call_cop(ctx, get_buf_update_val, ctx,
				&ctx->dst_ctrls[index],
				V4L2_CID_MPEG_VIDEO_H264_SEI_FP_AVAIL,
				0);
		}

		mutex_lock(&dec->dpb_mutex);

		index = dst_mb->dpb_index;
		dec->dpb[index].queued = 0;
		clear_bit(index, &dec->queued_dpb);

		mutex_unlock(&dec->dpb_mutex);

		vb2_buffer_done(&dst_mb->vb.vb2_buf, VB2_BUF_STATE_DONE);
		mfc_debug(2, "[DPB] Cleand up index = %d, used_flag = %#lx, queued = %#lx\n",
				index, dec->dynamic_used, dec->queued_dpb);
	}

	/* dequeue unused DPB */
	__mfc_handle_frame_unused_output(core, ctx);

	mfc_handle_force_change_status(core_ctx);
	mfc_debug(2, "After cleanup\n");

	mfc_cleanup_iovmm_except_used(ctx);
	mfc_print_dpb_table(ctx);
}

static void __mfc_handle_frame_copy_timestamp(struct mfc_core_ctx *core_ctx,
				dma_addr_t dec_y_addr)
{
	struct mfc_ctx *ctx = core_ctx->ctx;
	struct mfc_buf *dst_mb, *src_mb;

	/* Get the source buffer */
	src_mb = mfc_get_buf(ctx, &core_ctx->src_buf_queue, MFC_BUF_NO_TOUCH_USED);
	if (!src_mb) {
		mfc_err("[TS] no src buffers\n");
		return;
	}

	dst_mb = mfc_find_buf(ctx, &ctx->dst_buf_queue, dec_y_addr);
	if (dst_mb)
		dst_mb->vb.vb2_buf.timestamp = src_mb->vb.vb2_buf.timestamp;
}

static struct mfc_buf *__mfc_handle_frame_output_del(struct mfc_core *core,
		struct mfc_ctx *ctx, unsigned int err)
{
	struct mfc_dev *dev = ctx->dev;
	struct mfc_dec *dec = ctx->dec_priv;
	struct mfc_raw_info *raw = &ctx->raw_buf;
	struct mfc_buf *dst_mb = NULL;
	dma_addr_t dspl_y_addr;
	unsigned int frame_type;
	unsigned int dst_frame_status;
	unsigned int is_video_signal_type = 0, is_colour_description = 0;
	unsigned int is_content_light = 0, is_display_colour = 0;
	unsigned int is_hdr10_plus_sei = 0, is_av1_film_grain_sei = 0;
	unsigned int is_hdr10_plus_full = 0;
	unsigned int is_uncomp = 0;
	unsigned int i, index, idr_flag, is_last_display;

	if (MFC_FEATURE_SUPPORT(dev, dev->pdata->color_aspect_dec)) {
		is_video_signal_type = mfc_core_get_video_signal_type();
		is_colour_description = mfc_core_get_colour_description();
	}

	if (MFC_FEATURE_SUPPORT(dev, dev->pdata->static_info_dec)) {
		is_content_light = mfc_core_get_sei_avail_content_light();
		is_display_colour = mfc_core_get_sei_avail_mastering_display();
	}

	if (MFC_FEATURE_SUPPORT(dev, dev->pdata->hdr10_plus))
		is_hdr10_plus_sei = mfc_core_get_sei_avail_st_2094_40();

	if (MFC_FEATURE_SUPPORT(dev, dev->pdata->hdr10_plus_full))
		is_hdr10_plus_full = mfc_core_get_sei_nal_meta_status();

	if (MFC_FEATURE_SUPPORT(dev, dev->pdata->av1_film_grain))
		is_av1_film_grain_sei = mfc_core_get_sei_avail_film_grain();

	if (MFC_FEATURE_SUPPORT(dev, dev->pdata->black_bar)
			&& dec->detect_black_bar)
		__mfc_handle_black_bar_info(core, ctx);
	else
		dec->black_bar_updated = 0;

	if (dec->immediate_display == 1) {
		dspl_y_addr = (dma_addr_t)mfc_core_get_dec_y_addr();
		frame_type = mfc_core_get_dec_frame_type();
		idr_flag = mfc_core_get_dec_idr_flag();
	} else {
		dspl_y_addr = (dma_addr_t)mfc_core_get_disp_y_addr();
		frame_type = mfc_core_get_disp_frame_type();
		idr_flag = mfc_core_get_disp_idr_flag();
	}

	is_last_display = mfc_core_get_last_display();

	if (MFC_FEATURE_SUPPORT(dev, dev->pdata->sbwc_uncomp) && ctx->is_sbwc)
		is_uncomp = mfc_core_get_uncomp();

	dst_mb = mfc_find_del_buf(ctx, &ctx->dst_buf_queue, dspl_y_addr);
	if (dst_mb) {
		index = dst_mb->vb.vb2_buf.index;
		/* Check if this is the buffer we're looking for */
		mfc_debug(2, "[BUFINFO][DPB] ctx[%d] get dst index: [%d][%d], addr[0]: 0x%08llx\n",
				ctx->num, index, dst_mb->dpb_index,
				dst_mb->addr[0][0]);

		dst_mb->vb.sequence = ctx->sequence;
		dst_mb->vb.field = __mfc_handle_frame_field(core, ctx);

		/* Set flag bits in order to inform SEI information */
		mfc_clear_mb_flag(dst_mb);

		if (is_content_light) {
			mfc_set_mb_flag(dst_mb, MFC_FLAG_HDR_CONTENT_LIGHT);
			mfc_debug(2, "[HDR] content light level parsed\n");
		}

		if (is_display_colour) {
			mfc_set_mb_flag(dst_mb, MFC_FLAG_HDR_DISPLAY_COLOUR);
			mfc_debug(2, "[HDR] mastering display colour parsed\n");
		}

		if (is_video_signal_type) {
			mfc_set_mb_flag(dst_mb, MFC_FLAG_HDR_VIDEO_SIGNAL_TYPE);
			mfc_debug(2, "[HDR] video signal type parsed\n");
			if (is_colour_description) {
				mfc_set_mb_flag(dst_mb,
						MFC_FLAG_HDR_MAXTIX_COEFF);
				mfc_debug(2, "[HDR] matrix coefficients parsed\n");
				mfc_set_mb_flag(dst_mb,
						MFC_FLAG_HDR_COLOUR_DESC);
				mfc_debug(2, "[HDR] colour description parsed\n");
			}
		}

		if (IS_VP9_DEC(ctx) && MFC_FEATURE_SUPPORT(dev,
					dev->pdata->color_aspect_dec)) {
			if (dec->color_space != MFC_REG_D_COLOR_UNKNOWN) {
				mfc_set_mb_flag(dst_mb,
						MFC_FLAG_HDR_COLOUR_DESC);
				mfc_debug(2, "[HDR] color space parsed\n");
			}
			mfc_set_mb_flag(dst_mb, MFC_FLAG_HDR_VIDEO_SIGNAL_TYPE);
			mfc_debug(2, "[HDR] color range parsed\n");
		}

		if ((IS_VP9_DEC(ctx) && mfc_core_get_disp_res_change()) ||
			(IS_AV1_DEC(ctx) && mfc_core_get_disp_res_change_av1())) {
			mfc_ctx_info("[FRAME][DRC] display resolution changed\n");
			mutex_lock(&ctx->drc_wait_mutex);
			ctx->wait_state = WAIT_G_FMT;
			mfc_core_get_img_size(core, ctx, MFC_GET_RESOL_SIZE);
			mfc_set_mb_flag(dst_mb, MFC_FLAG_DISP_RES_CHANGE);
			mutex_unlock(&ctx->drc_wait_mutex);
		}

		if (dec->black_bar_updated) {
			mfc_set_mb_flag(dst_mb, MFC_FLAG_BLACKBAR_DETECT);
			mfc_debug(3, "[BLACKBAR] black bar detected\n");
		}

		if (is_hdr10_plus_sei) {
			if (dec->hdr10_plus_info) {
				mfc_core_get_hdr_plus_info(core, ctx,
						&dec->hdr10_plus_info[index]);
				mfc_set_mb_flag(dst_mb, MFC_FLAG_HDR_PLUS);
				mfc_debug(2, "[HDR+] HDR10 plus dynamic SEI metadata parsed\n");
			} else {
				mfc_ctx_err("[HDR+] HDR10 plus cannot be copied\n");
			}
		} else {
			if (dec->hdr10_plus_info)
				dec->hdr10_plus_info[index].valid = 0;
		}

		if (is_hdr10_plus_full) {
			if (dec->hdr10_plus_full) {
				mfc_core_get_dec_metadata_sei_nal(core, ctx, index);
				mfc_set_mb_flag(dst_mb, MFC_FLAG_HDR_PLUS);
				mfc_debug(2, "[HDR+] HDR10 plus full SEI metadata parsed\n");
			} else {
				mfc_ctx_err("[HDR+] HDR10 plus full cannot be copied\n");
			}
		}

		if (is_av1_film_grain_sei) {
			if (dec->av1_film_grain_info) {
				mfc_core_get_av1_film_grain_info(core, ctx,
						&dec->av1_film_grain_info[index]);
				mfc_set_mb_flag(dst_mb, MFC_FLAG_AV1_FILM_GRAIN);
				mfc_debug(2, "[FILMGR] AV1 Film Grain SEI metadata parsed\n");
			} else {
				mfc_ctx_err("[FILMGR] AV1 Film Grain cannot be copied\n");
			}
		} else {
			if (dec->av1_film_grain_info)
				dec->av1_film_grain_info[index].apply_grain = 0;
		}

		if (is_uncomp) {
			mfc_set_mb_flag(dst_mb, MFC_FLAG_UNCOMP);
			mfc_debug(2, "[SBWC] Uncompressed\n");
		}

		if (ctx->update_framerate) {
			mfc_set_mb_flag(dst_mb, MFC_FLAG_FRAMERATE_CH);
			ctx->update_framerate = false;
			mfc_debug(2, "[QoS] framerate changed\n");
		}

		if (is_last_display) {
			mfc_set_mb_flag(dst_mb, MFC_FLAG_LAST_FRAME);
			mfc_debug(2, "[FRAME] Last display frame\n");
		}

		if ((IS_VP9_DEC(ctx) || IS_AV1_DEC(ctx)) && dec->has_multiframe) {
			mfc_set_mb_flag(dst_mb, MFC_FLAG_MULTIFRAME);
			mfc_debug(2, "[MULTIFRAME] multiframe detected\n");
		}

		if (ctx->dst_fmt->mem_planes == 1) {
			vb2_set_plane_payload(&dst_mb->vb.vb2_buf, 0,
					raw->total_plane_size);
			mfc_debug(5, "single plane payload: %d\n",
					raw->total_plane_size);
		} else {
			for (i = 0; i < ctx->dst_fmt->mem_planes; i++) {
				vb2_set_plane_payload(&dst_mb->vb.vb2_buf, i,
						raw->plane_size[i]);
			}
		}

		dst_mb->vb.flags &= ~(V4L2_BUF_FLAG_KEYFRAME |
					V4L2_BUF_FLAG_PFRAME |
					V4L2_BUF_FLAG_BFRAME |
					V4L2_BUF_FLAG_ERROR);

		switch (frame_type) {
			case MFC_REG_DISPLAY_FRAME_I:
				dst_mb->vb.flags |= V4L2_BUF_FLAG_KEYFRAME;
				if (!(CODEC_HAS_IDR(ctx) && !idr_flag)) {
					mfc_set_mb_flag(dst_mb, MFC_FLAG_SYNC_FRAME);
					mfc_debug(2, "[FRAME] syncframe IDR\n");
				}
				break;
			case MFC_REG_DISPLAY_FRAME_P:
				dst_mb->vb.flags |= V4L2_BUF_FLAG_PFRAME;
				break;
			case MFC_REG_DISPLAY_FRAME_B:
				dst_mb->vb.flags |= V4L2_BUF_FLAG_BFRAME;
				break;
			default:
				break;
		}

		if (mfc_get_warn(err)) {
			mfc_ctx_err("Warning for displayed frame: %d\n",
					mfc_get_warn(err));
			dst_mb->vb.flags |= V4L2_BUF_FLAG_ERROR;
		}

		if (call_cop(ctx, core_get_buf_ctrls_val, core, ctx,
					&ctx->dst_ctrls[index]) < 0)
			mfc_ctx_err("failed in core_get_buf_ctrls_val\n");

		if (dec->immediate_display == 1) {
			dst_frame_status = mfc_core_get_dec_status();

			call_cop(ctx, get_buf_update_val, ctx,
					&ctx->dst_ctrls[index],
					V4L2_CID_MPEG_MFC51_VIDEO_DISPLAY_STATUS,
					dst_frame_status);

			call_cop(ctx, get_buf_update_val, ctx,
					&ctx->dst_ctrls[index],
					V4L2_CID_MPEG_MFC51_VIDEO_FRAME_TAG,
					dec->stored_tag);

			dec->immediate_display = 0;
		}

		/* Update frame tag for packed PB */
		if (CODEC_MULTIFRAME(ctx) && (dec->y_addr_for_pb == dspl_y_addr)) {
			call_cop(ctx, get_buf_update_val, ctx,
					&ctx->dst_ctrls[index],
					V4L2_CID_MPEG_MFC51_VIDEO_FRAME_TAG,
					dec->stored_tag);
			dec->y_addr_for_pb = 0;
		}

		mfc_qos_update_last_framerate(ctx, dst_mb->vb.vb2_buf.timestamp);

		mutex_lock(&dec->dpb_mutex);

		dec->dpb[dst_mb->dpb_index].queued = 0;
		clear_bit(dst_mb->dpb_index, &dec->queued_dpb);
		dec->display_index = dst_mb->dpb_index;

		mutex_unlock(&dec->dpb_mutex);
	} else {
		if (IS_AV1_DEC(ctx) && mfc_core_get_multiple_show_frame())
			dec->is_multiple_show = 1;
	}

	return dst_mb;
}

static void __mfc_handle_released_buf(struct mfc_core *core, struct mfc_ctx *ctx)
{
	struct mfc_dec *dec = ctx->dec_priv;
	unsigned long prev_flag, released_flag = 0;
	unsigned long flag;
	int i;

	mutex_lock(&dec->dpb_mutex);

	prev_flag = dec->dynamic_used;
	dec->dynamic_used = mfc_core_get_dec_used_flag();
	released_flag = prev_flag & (~dec->dynamic_used);
	mfc_debug(2, "[DPB] Used flag: old = %#lx, new = %#lx, released = %#lx, queued = %#lx\n",
			prev_flag, dec->dynamic_used, released_flag, dec->queued_dpb);

	flag = dec->dynamic_used | released_flag;
	for (i = __ffs(flag); i < MFC_MAX_DPBS;) {
		if (dec->dynamic_used & (1UL << i)) {
			dec->dpb[i].ref = 1;
			if (dec->dpb[i].mapcnt == 0) {
				snprintf(core->crash_info, MFC_CRASH_INFO_LEN,
					"[DPB] %d index is no dpb table\n", i);
				mfc_ctx_err("%s", core->crash_info);
				call_dop(core, dump_and_stop_debug_mode, core);
			}
		}
		if (released_flag & (1UL << i)) {
			dec->dpb[i].ref = 0;
			if (dec->dpb[i].queued && (dec->dpb[i].new_fd != -1)) {
				dec->ref_buf[dec->refcnt].fd[0] = dec->dpb[i].fd[0];
				dec->refcnt++;
				mfc_debug(3, "[REFINFO] Queued DPB[%d] released fd: %d\n",
						i, dec->dpb[i].fd[0]);
				dec->dpb[i].fd[0] = dec->dpb[i].new_fd;
				dec->dpb[i].new_fd = -1;
				mfc_debug(3, "[REFINFO] Queued DPB[%d] reuse fd: %d\n",
						i, dec->dpb[i].fd[0]);
			} else if (!dec->dpb[i].queued) {
				dec->ref_buf[dec->refcnt].fd[0] = dec->dpb[i].fd[0];
				dec->refcnt++;
				mfc_debug(3, "[REFINFO] Dqueued DPB[%d] released fd: %d\n",
						i, dec->dpb[i].fd[0]);
				/*
				 * Except queued buffer,
				 * the released DPB is deleted from dpb_table
				 */
				dec->dpb_table_used &= ~(1UL << i);
				mfc_put_iovmm(ctx, dec->dpb, ctx->dst_fmt->mem_planes, i);
			} else {
				mfc_debug(3, "[REFINFO] Queued DPB[%d] reuse fd: %d\n",
						i, dec->dpb[i].fd[0]);
			}
		}
		flag &= ~(1UL << i);
		if (flag == 0)
			break;
		i = __ffs(flag);
	}

	/* The displayed and not referenced buffer must be freed from dpb_table */
	if (dec->display_index >= 0) {
		i = dec->display_index;
		if (!(dec->dynamic_used & (1UL << i)) && dec->dpb[i].mapcnt
				&& !dec->dpb[i].queued) {
			dec->ref_buf[dec->refcnt].fd[0] = dec->dpb[i].fd[0];
			dec->refcnt++;
			mfc_debug(3, "[REFINFO] display DPB[%d] released fd: %d\n",
					i, dec->dpb[i].fd[0]);
			dec->dpb_table_used &= ~(1UL << i);
			mfc_put_iovmm(ctx, dec->dpb, ctx->dst_fmt->mem_planes, i);
		}
		dec->display_index = -1;
	}

	mfc_print_dpb_table(ctx);

	mutex_unlock(&dec->dpb_mutex);
}

static struct mfc_buf *__mfc_handle_frame_output(struct mfc_core *core,
		struct mfc_ctx *ctx, unsigned int err)
{
	struct mfc_dec *dec = ctx->dec_priv;
	dma_addr_t dspl_y_addr;
	unsigned int frame_type;
	int mvc_view_id;

	frame_type = mfc_core_get_disp_frame_type();
	mvc_view_id = mfc_core_get_mvc_disp_view_id();

	if (IS_H264_MVC_DEC(ctx)) {
		if (mvc_view_id == 0)
			ctx->sequence++;
	} else {
		ctx->sequence++;
	}

	dspl_y_addr = mfc_core_get_disp_y_addr();

	if (dec->immediate_display == 1) {
		dspl_y_addr = (dma_addr_t)mfc_core_get_dec_y_addr();
		frame_type = mfc_core_get_dec_frame_type();
	}

	mfc_debug(2, "[FRAME] frame type: %d\n", frame_type);

	/* If frame is same as previous then skip and do not dequeue */
	if (frame_type == MFC_REG_DISPLAY_FRAME_NOT_CODED)
		if (!CODEC_NOT_CODED(ctx))
			return NULL;

	/* Dequeued display buffer for user */
	return __mfc_handle_frame_output_del(core, ctx, err);
}

static void __mfc_handle_error_state(struct mfc_ctx *ctx, struct mfc_core_ctx *core_ctx)
{
	mfc_err("[MSR] It's Error state: cleanup queue\n");
	MFC_TRACE_CORE_CTX("*** ERROR state\n");

	mfc_change_state(core_ctx, MFCINST_ERROR);

	/* Mark all dst buffers as having an error */
	mfc_cleanup_queue(&ctx->buf_queue_lock, &ctx->dst_buf_queue);
	if (ctx->type == MFCINST_DECODER)
		mfc_cleanup_queue(&ctx->buf_queue_lock, &ctx->dst_buf_err_queue);
	/* Mark all src buffers as having an error */
	mfc_cleanup_queue(&ctx->buf_queue_lock, &ctx->src_buf_ready_queue);
	mfc_cleanup_queue(&ctx->buf_queue_lock, &core_ctx->src_buf_queue);
	if (ctx->type == MFCINST_ENCODER)
		mfc_cleanup_queue(&ctx->buf_queue_lock, &ctx->ref_buf_queue);
	/* Mark all NAL_Q buffers as having an error */
	mfc_cleanup_nal_queue(core_ctx);
}

void mfc_core_handle_error(struct mfc_core *core)
{
	struct mfc_dev *dev = core->dev;
	struct mfc_core_ctx *core_ctx;
	int i;

	mfc_core_err("[MSR] >>>>>>>> MFC CORE is Error state <<<<<<<<\n");
	mfc_core_change_state(core, MFCCORE_ERROR);

	mutex_lock(&dev->mfc_mutex);
	for (i = 0; i < MFC_NUM_CONTEXTS; i++) {
		if (!core->core_ctx[i])
			continue;
		/* TODO: need to check two core mode */
		core_ctx = core->core_ctx[i];
		__mfc_handle_error_state(core_ctx->ctx, core_ctx);
	}
	mutex_unlock(&dev->mfc_mutex);
}

/* Error handling for interrupt */
static inline void __mfc_handle_error(struct mfc_core *core, struct mfc_ctx *ctx,
	unsigned int reason, unsigned int err)
{
	struct mfc_core_ctx *core_ctx = core->core_ctx[ctx->num];
	struct mfc_buf *src_mb;

	mfc_err("Interrupt Error: display: %d, decoded: %d\n",
			mfc_get_warn(err), mfc_get_err(err));
	err = mfc_get_err(err);

	/* Error recovery is dependent on the state of context */
	switch (core_ctx->state) {
	case MFCINST_RES_CHANGE_END:
	case MFCINST_GOT_INST:
		/* This error had to happen while parsing the header */
		src_mb = mfc_get_del_buf(ctx, &core_ctx->src_buf_queue,
				MFC_BUF_NO_TOUCH_USED);
		if (src_mb) {
			if (!ctx->is_drm) {
				unsigned char *stream_vir = NULL;
				unsigned int strm_size = 0;

				stream_vir = src_mb->vir_addr;
				strm_size = src_mb->vb.vb2_buf.planes[0].bytesused;
				if (strm_size > 640)
					strm_size = 640;

				if (stream_vir && strm_size)
					print_hex_dump(KERN_ERR, "No header: ",
							DUMP_PREFIX_OFFSET, 32, 4,
							stream_vir, strm_size, false);
			}

			mfc_clear_mb_flag(src_mb);
			mfc_set_mb_flag(src_mb, MFC_FLAG_CONSUMED_ONLY);
			vb2_buffer_done(&src_mb->vb.vb2_buf, VB2_BUF_STATE_DONE);
		}
		break;
	case MFCINST_INIT:
		/* This error had to happen while acquireing instance */
	case MFCINST_RETURN_INST:
		/* This error had to happen while releasing instance */
	case MFCINST_DPB_FLUSHING:
		/* This error had to happen while flushing DPB */
	case MFCINST_SPECIAL_PARSING:
	case MFCINST_SPECIAL_PARSING_NAL:
		/* This error had to happen while special parsing */
		break;
	case MFCINST_HEAD_PARSED:
		/* This error had to happen while setting dst buffers */
	case MFCINST_RES_CHANGE_INIT:
	case MFCINST_RES_CHANGE_FLUSH:
		/* This error has to happen while resolution change */
	case MFCINST_ABORT_INST:
		/* This error has to happen while buffer full handling */
	case MFCINST_FINISHING:
		/* It is higly probable that an error occured
		 * while decoding a frame */
		__mfc_handle_error_state(ctx, core_ctx);
		break;
	default:
		mfc_err("Encountered an error interrupt which had not been handled\n");
		mfc_err("core_ctx->state = %d, core_ctx->inst_no = %d\n",
						core_ctx->state, core_ctx->inst_no);
		break;
	}

	mfc_wake_up_core(core, reason, err);

	return;
}

static void __mfc_handle_frame_error(struct mfc_core *core, struct mfc_ctx *ctx,
		unsigned int reason, unsigned int err)
{
	struct mfc_core_ctx *core_ctx = core->core_ctx[ctx->num];
	struct mfc_dec *dec;
	struct mfc_buf *src_mb;
	unsigned int index;
	enum vb2_buffer_state vb2_state;

	if (ctx->type == MFCINST_ENCODER) {
		mfc_err("Encoder Interrupt Error (err: %d, warn: %d)\n",
				mfc_get_err(err), mfc_get_warn(err));

		if (mfc_get_err(err) == MFC_REG_ERR_UNDEFINED_EXCEPTION)
			mfc_core_handle_error(core);

		return;
	}

	dec = ctx->dec_priv;
	if (!dec) {
		mfc_err("no mfc decoder to run\n");
		return;
	}

	mfc_err("Interrupt Error: %d\n", err);

	/* Get the source buffer */
	src_mb = mfc_get_del_buf(ctx, &core_ctx->src_buf_queue,
			MFC_BUF_NO_TOUCH_USED);
	if (!src_mb) {
		mfc_err("no src buffers\n");
	} else {
		index = src_mb->vb.vb2_buf.index;
		if (call_cop(ctx, core_recover_buf_ctrls_val, core, ctx,
					&ctx->src_ctrls[index]) < 0)
			mfc_err("failed in core_recover_buf_ctrls_val\n");

		mfc_debug(2, "MFC needs next buffer\n");
		dec->consumed = 0;
		mfc_clear_mb_flag(src_mb);
		mfc_set_mb_flag(src_mb, MFC_FLAG_CONSUMED_ONLY);

		if (call_cop(ctx, core_get_buf_ctrls_val, core, ctx,
					&ctx->src_ctrls[index]) < 0)
			mfc_err("failed in core_get_buf_ctrls_val\n");

		vb2_state = __mfc_get_buf_state(mfc_get_err(err));
		mfc_debug(2, "[STREAM] consumed only by error (state: %d)\n", vb2_state);
		vb2_buffer_done(&src_mb->vb.vb2_buf, vb2_state);
	}

	if (mfc_get_err(err) == MFC_REG_ERR_UNDEFINED_EXCEPTION)
		mfc_core_handle_error(core);

	mfc_debug(2, "Assesing whether this context should be run again\n");
}

static void __mfc_handle_frame_input(struct mfc_core *core,
		struct mfc_ctx *ctx, unsigned int err)
{
	struct mfc_dev *dev = ctx->dev;
	struct mfc_core_ctx *core_ctx = core->core_ctx[ctx->num];
	struct mfc_dec *dec = ctx->dec_priv;
	struct mfc_buf *src_mb;
	unsigned int index;
	int deleted = 0;
	unsigned int consumed;

	if (mfc_get_err(err) == MFC_REG_ERR_NON_PAIRED_FIELD) {
		/*
		 * For non-paired field, the same buffer need to be
		 * resubmitted and the consumed stream will be 0
		 */
		mfc_debug(2, "Not paired field. Running again the same buffer\n");
		return;
	}

	/* Get the source buffer */
	consumed = mfc_core_get_consumed_stream();
	src_mb = mfc_get_del_if_consumed(ctx, &core_ctx->src_buf_queue,
			consumed, STUFF_BYTE, err, &deleted);
	if (!src_mb) {
		mfc_err("no src buffers\n");
		return;
	}

	index = src_mb->vb.vb2_buf.index;
	mfc_debug(2, "[BUFINFO] ctx[%d] get src index: %d(%d), addr: 0x%08llx\n",
			ctx->num, index, src_mb->src_index, src_mb->addr[0][0]);

	if (!deleted) {
		/* Run MFC again on the same buffer */
		mfc_debug(2, "[MULTIFRAME] Running again the same buffer\n");

		if (CODEC_MULTIFRAME(ctx))
			dec->y_addr_for_pb = (dma_addr_t)mfc_core_get_dec_y_addr();

		dec->consumed += consumed;
		dec->has_multiframe = 1;

		MFC_TRACE_CORE_CTX("** consumed:%d, remained:%d, addr:0x%08llx\n",
			dec->consumed, mfc_dec_get_strm_size(ctx, src_mb), dec->y_addr_for_pb);
		/* Do not move src buffer to done_list */
		return;
	}

	if (call_cop(ctx, core_recover_buf_ctrls_val, core, ctx,
				&ctx->src_ctrls[index]) < 0)
		mfc_err("failed in core_recover_buf_ctrls_val\n");

	mfc_clear_mb_flag(src_mb);

	if ((IS_VP9_DEC(ctx) || IS_AV1_DEC(ctx)) && dec->has_multiframe &&
		(mfc_core_get_disp_status() == MFC_REG_DEC_STATUS_DECODING_ONLY)) {
		mfc_set_mb_flag(src_mb, MFC_FLAG_CONSUMED_ONLY);
		mfc_debug(2, "[STREAM][MULTIFRAME] last frame is decoding only\n");
	}

	/*
	 * VP8 decoder has decoding only frame,
	 * it will be used for reference frame only not displayed.
	 * So, driver inform to user this input has no destination.
	 */
	if (((IS_VP8_DEC(ctx) || IS_VP9_DEC(ctx)) &&
		(mfc_core_get_disp_status() == MFC_REG_DEC_STATUS_DECODING_ONLY)) ||
		(mfc_core_get_int_reason() == MFC_REG_R2H_CMD_FIELD_DONE_RET)) {
		mfc_set_mb_flag(src_mb, MFC_FLAG_CONSUMED_ONLY);
		mfc_debug(2, "[STREAM] %s decoding only stream has no buffer to DQ\n",
				ctx->src_fmt->name);
	}

	/*
	 * Because AV1 has a no show frame, there are two cases that
	 * driver should inform to user this input has no destination buffer.
	 * 1) If it's decoding only and it's not showable frame,
	 *   it will be used for reference frame only not displayed.
	 * 2) If the buffer that has already DQ to display comes to new display,
	 *   it is multiple show frame.
	 */
	if (IS_AV1_DEC(ctx)) {
		if ((mfc_core_get_disp_status() == MFC_REG_DEC_STATUS_DECODING_ONLY) &&
				!mfc_core_get_showable_frame()) {
			mfc_set_mb_flag(src_mb, MFC_FLAG_CONSUMED_ONLY);
			mfc_debug(2, "[STREAM] AV1 no showable frame has no buffer to DQ\n");
		}
		if (dec->is_multiple_show) {
			mfc_set_mb_flag(src_mb, MFC_FLAG_CONSUMED_ONLY);
			dec->is_multiple_show = 0;
			mfc_ctx_info("[STREAM] AV1 multiple show frame has no buffer to DQ\n");
		}
	}

	/* If pic_output_flag is 0 in HEVC, it is no destination buffer */
	if (IS_HEVC_DEC(ctx) &&
			MFC_FEATURE_SUPPORT(dev, dev->pdata->hevc_pic_output_flag) &&
			!mfc_core_get_hevc_pic_output_flag()) {
		mfc_set_mb_flag(src_mb, MFC_FLAG_CONSUMED_ONLY);
		mfc_debug(2, "[STREAM] HEVC pic_output_flag off has no buffer to DQ\n");
	}

	if ((mfc_core_get_disp_status() == MFC_REG_DEC_STATUS_DECODING_ONLY) &&
			(mfc_core_get_dec_y_addr() == 0)) {
		mfc_set_mb_flag(src_mb, MFC_FLAG_CONSUMED_ONLY);
		mfc_debug(2, "[STREAM] decoding only but there is no address\n");
	}

	if (call_cop(ctx, core_get_buf_ctrls_val, core, ctx,
				&ctx->src_ctrls[index]) < 0)
		mfc_err("failed in core_get_buf_ctrls_val\n");

	dec->consumed = 0;
	if (IS_VP9_DEC(ctx) || IS_AV1_DEC(ctx))
		dec->has_multiframe = 0;

	vb2_buffer_done(&src_mb->vb.vb2_buf, VB2_BUF_STATE_DONE);
}

/* Handle frame decoding interrupt */
static void __mfc_handle_frame(struct mfc_core *core, struct mfc_ctx *ctx,
			unsigned int reason, unsigned int err)
{
	struct mfc_dev *dev = ctx->dev;
	struct mfc_dec *dec = ctx->dec_priv;
	struct mfc_core_ctx *core_ctx = core->core_ctx[ctx->num];
	unsigned int dst_frame_status, sei_avail_frame_pack;
	unsigned int res_change, need_dpb_change, need_scratch_change;
	struct dec_dpb_ref_info *ref_info = NULL;
	struct mfc_buf *mfc_buf = NULL;
	int i;

	mfc_perf_trace(ctx, "type", mfc_core_get_dec_frame_type());

	dst_frame_status = mfc_core_get_disp_status();
	res_change = mfc_core_get_res_change();
	need_dpb_change = mfc_core_get_dpb_change();
	need_scratch_change = mfc_core_get_scratch_change();
	sei_avail_frame_pack = mfc_core_get_sei_avail_frame_pack();

	if (dec->immediate_display == 1)
		dst_frame_status = mfc_core_get_dec_status();

	mfc_debug(2, "[FRAME] frame status: %d\n", dst_frame_status);
	mfc_debug(2, "[FRAME] display status: %d, type: %d, yaddr: %#x\n",
			mfc_core_get_disp_status(),
			mfc_core_get_disp_frame_type(),
			mfc_core_get_disp_y_addr());
	mfc_debug(2, "[FRAME] decoded status: %d, type: %d, yaddr: %#x\n",
			mfc_core_get_dec_status(),
			mfc_core_get_dec_frame_type(),
			mfc_core_get_dec_y_addr());

	mfc_debug(4, "[HDR] SEI available status: 0x%08x\n",
			mfc_core_get_sei_avail());
	mfc_debug(4, "[HDR] SEI content light: 0x%08x\n",
			mfc_core_get_sei_content_light());
	mfc_debug(4, "[HDR] SEI luminance: 0x%08x, 0x%08x white point: 0x%08x\n",
			mfc_core_get_sei_mastering0(),
			mfc_core_get_sei_mastering1(),
			mfc_core_get_sei_mastering2());
	mfc_debug(4, "[HDR] SEI display primaries: 0x%08x, 0x%08x, 0x%08x\n",
			mfc_core_get_sei_mastering3(),
			mfc_core_get_sei_mastering4(),
			mfc_core_get_sei_mastering5());

	if (core_ctx->state == MFCINST_RES_CHANGE_INIT)
		mfc_change_state(core_ctx, MFCINST_RES_CHANGE_FLUSH);

	if (res_change) {
		mfc_debug(2, "[DRC] Resolution change set to %d\n", res_change);
		mutex_lock(&ctx->drc_wait_mutex);
		mfc_change_state(core_ctx, MFCINST_RES_CHANGE_INIT);
		ctx->wait_state = WAIT_G_FMT | WAIT_STOP;
		mfc_debug(2, "[DRC] Decoding waiting! : %d\n", ctx->wait_state);
		mutex_unlock(&ctx->drc_wait_mutex);
		return;
	}

	if (need_dpb_change || need_scratch_change) {
		mfc_ctx_info("[DRC] Interframe resolution changed\n");
		mutex_lock(&ctx->drc_wait_mutex);
		ctx->wait_state = WAIT_G_FMT | WAIT_STOP;
		mfc_core_get_img_size(core, ctx, MFC_GET_RESOL_DPB_SIZE);
		dec->inter_res_change = 1;
		mutex_unlock(&ctx->drc_wait_mutex);
		__mfc_handle_frame_all_extracted(core, ctx);
		return;
	}

	if (mfc_is_queue_count_same(&ctx->buf_queue_lock, &core_ctx->src_buf_queue, 0) &&
		mfc_is_queue_count_same(&ctx->buf_queue_lock, &ctx->dst_buf_queue, 0)) {
		mfc_err("Queue count is zero for src and dst\n");
		goto leave_handle_frame;
	}

	if (IS_H264_DEC(ctx) && sei_avail_frame_pack &&
		dst_frame_status == MFC_REG_DEC_STATUS_DECODING_ONLY) {
		mfc_debug(2, "Frame packing SEI exists for a frame\n");
		mfc_debug(2, "Reallocate DPBs and issue init_buffer\n");
		mutex_lock(&ctx->drc_wait_mutex);
		ctx->is_dpb_realloc = 1;
		mfc_change_state(core_ctx, MFCINST_HEAD_PARSED);
		ctx->capture_state = QUEUE_FREE;
		ctx->wait_state = WAIT_STOP;
		mutex_unlock(&ctx->drc_wait_mutex);
		__mfc_handle_frame_all_extracted(core, ctx);
		goto leave_handle_frame;
	}

	/* All frames remaining in the buffer have been extracted  */
	if (dst_frame_status == MFC_REG_DEC_STATUS_DECODING_EMPTY) {
		if (core_ctx->state == MFCINST_RES_CHANGE_FLUSH) {
			struct mfc_timestamp *temp_ts = NULL;

			mfc_debug(2, "[DRC] Last frame received after resolution change\n");
			__mfc_handle_frame_all_extracted(core, ctx);
			mfc_change_state(core_ctx, MFCINST_RES_CHANGE_END);

			if (IS_MULTI_CORE_DEVICE(dev))
				mfc_rm_load_balancing(ctx, MFC_RM_LOAD_DELETE);

			/* empty the timestamp queue */
			while (!list_empty(&ctx->ts_list)) {
				temp_ts = list_entry((&ctx->ts_list)->next,
						struct mfc_timestamp, list);
				list_del(&temp_ts->list);
			}
			ctx->ts_count = 0;
			ctx->ts_is_full = 0;
			mfc_qos_reset_last_framerate(ctx);
			mfc_qos_set_framerate(ctx, DEC_DEFAULT_FPS);
			mfc_core_qos_on(core, ctx);

			goto leave_handle_frame;
		} else {
			mfc_buf = __mfc_handle_last_frame(core, ctx);
		}
	}

	/* Detection for QoS weight */
	if (!dec->num_of_tile_over_4 && mfc_core_get_num_of_tile() >= 4) {
		dec->num_of_tile_over_4 = 1;
		mfc_core_qos_on(core, ctx);
	}
	if (!dec->super64_bframe && IS_SUPER64_BFRAME(ctx,
				mfc_core_get_lcu_size(),
				mfc_core_get_dec_frame_type())) {
		dec->super64_bframe = 1;
		mfc_core_qos_on(core, ctx);
	}

	/* copy decoded timestamp */
	if (mfc_dec_status_decoding(dst_frame_status))
		__mfc_handle_frame_copy_timestamp(core_ctx,
				mfc_core_get_dec_y_addr());

	/* Mark source buffer as complete */
	if (dst_frame_status != MFC_REG_DEC_STATUS_DISPLAY_ONLY)
		__mfc_handle_frame_input(core, ctx, err);

	/* A frame has been decoded and is in the buffer  */
	if (mfc_dec_status_display(dst_frame_status))
		mfc_buf = __mfc_handle_frame_output(core, ctx, err);

	/* arrangement of assigned dpb table */
	__mfc_handle_released_buf(core, ctx);

	/* dequeue unused DPB */
	__mfc_handle_frame_unused_output(core, ctx);

	/* There is display buffer for user, update reference information */
	if (mfc_buf) {
		ref_info = &dec->ref_info[mfc_buf->vb.vb2_buf.index];
		for (i = 0; i < dec->refcnt; i++)
			ref_info->dpb[i].fd[0] = dec->ref_buf[i].fd[0];
		if (dec->refcnt != MFC_MAX_BUFFERS)
			ref_info->dpb[i].fd[0] = MFC_INFO_INIT_FD;
		dec->refcnt = 0;

		mfc_debug(2, "[DPB] dst index [%d][%d] fd: %d is buffer done\n",
				mfc_buf->vb.vb2_buf.index, mfc_buf->dpb_index,
				mfc_buf->vb.vb2_buf.planes[0].m.fd);
		vb2_buffer_done(&mfc_buf->vb.vb2_buf, mfc_get_warn(err) ?
				VB2_BUF_STATE_ERROR : VB2_BUF_STATE_DONE);
	} else {
		for (i = 0; i < dec->refcnt; i++)
			mfc_debug(2, "[REFINFO] Released FD = %d will update with display buffer\n",
					dec->ref_buf[i].fd[0]);
	}

	if (regression_option & MFC_TEST_DEC_PER_FRAME)
		mfc_core_dec_save_regression_result(core);

#ifdef CONFIG_MFC_USE_COREDUMP
	if (sscd_report && (ctx->frame_cnt == 200)) {
		snprintf(core->crash_info, MFC_CRASH_INFO_LEN,
			"Manual trgger MFC SSR in decoding.\n");
		call_dop(core, dump_and_stop_debug_mode, core);
	}
#endif

leave_handle_frame:
	mfc_debug(2, "Assesing whether this context should be run again\n");
}

static void __mfc_handle_stream_copy_timestamp(struct mfc_ctx *ctx, struct mfc_buf *src_mb)
{
	struct mfc_enc *enc = ctx->enc_priv;
	struct mfc_enc_params *p = &enc->params;
	struct mfc_buf *dst_mb;
	u64 interval;
	u64 start_timestamp;
	u64 new_timestamp;

	start_timestamp = src_mb->vb.vb2_buf.timestamp;
	interval = NSEC_PER_SEC / p->rc_framerate;
	if (debug_ts == 1)
		mfc_ctx_info("[BUFCON][TS] %dfps, start timestamp: %lld, base interval: %lld\n",
				p->rc_framerate, start_timestamp, interval);

	new_timestamp = start_timestamp + (interval * src_mb->done_index);
	if (debug_ts == 1)
		mfc_ctx_info("[BUFCON][TS] new timestamp: %lld, interval: %lld\n",
				new_timestamp, interval * src_mb->done_index);

	/* Get the destination buffer */
	dst_mb = mfc_get_buf(ctx, &ctx->dst_buf_queue, MFC_BUF_NO_TOUCH_USED);
	if (dst_mb)
		dst_mb->vb.vb2_buf.timestamp = new_timestamp;
}

static void __mfc_handle_stream_input(struct mfc_core *core, struct mfc_ctx *ctx,
					int consumed_only)
{
	struct mfc_core_ctx *core_ctx = core->core_ctx[ctx->num];
	struct mfc_raw_info *raw;
	struct mfc_buf *ref_mb, *src_mb;
	dma_addr_t enc_addr[3] = { 0, 0, 0 };
	struct mfc_enc *enc = ctx->enc_priv;
	int i, found_in_src_queue = 0;
	unsigned int index;

	raw = &ctx->raw_buf;

	mfc_core_get_enc_frame_buffer(core, ctx, &enc_addr[0], raw->num_planes);
	if (enc_addr[0] == 0) {
		mfc_debug(3, "no encoded src\n");

		if (enc->fake_src && enc->params.num_b_frame) {
			mfc_change_state(core_ctx, MFCINST_FINISHING);
			enc->fake_src = 0;
			mfc_debug(2, "clear fake_src and change to FINISHING\n");
		}

		goto move_buf;
	}
	for (i = 0; i < raw->num_planes; i++)
		mfc_debug(2, "[BUFINFO] ctx[%d] get src addr[%d]: 0x%08llx\n",
				ctx->num, i, enc_addr[i]);

	if (IS_BUFFER_BATCH_MODE(ctx)) {
		src_mb = mfc_find_first_buf(ctx, &core_ctx->src_buf_queue, enc_addr[0]);
		if (src_mb) {
			found_in_src_queue = 1;

			__mfc_handle_stream_copy_timestamp(ctx, src_mb);
			src_mb->done_index++;
			mfc_debug(4, "[BUFCON] batch buf done_index: %d\n", src_mb->done_index);

			index = src_mb->vb.vb2_buf.index;
			/* single buffer || last image in a buffer container */
			if (!src_mb->num_valid_bufs || src_mb->done_index == src_mb->num_valid_bufs) {
				if (consumed_only) {
					mfc_clear_mb_flag(src_mb);
					mfc_set_mb_flag(src_mb, MFC_FLAG_CONSUMED_ONLY);
				}

				if (call_cop(ctx, core_recover_buf_ctrls_val, core, ctx,
							&ctx->src_ctrls[index]) < 0)
					mfc_err("failed in core_recover_buf_ctrls_val\n");

				if (call_cop(ctx, core_get_buf_ctrls_val, core, ctx,
							&ctx->src_ctrls[index]) < 0)
					mfc_err("failed in core_get_buf_ctrls_val\n");

				src_mb = mfc_find_del_buf(ctx, &core_ctx->src_buf_queue, enc_addr[0]);
				if (src_mb) {
					for (i = 0; i < raw->num_planes; i++)
						mfc_bufcon_put_daddr(ctx, src_mb, i);
					vb2_buffer_done(&src_mb->vb.vb2_buf, VB2_BUF_STATE_DONE);
				}
			}
		}
	} else {
		/* normal single buffer */
		src_mb = mfc_find_del_buf(ctx, &core_ctx->src_buf_queue, enc_addr[0]);
		if (src_mb) {
			found_in_src_queue = 1;
			index = src_mb->vb.vb2_buf.index;
			if (consumed_only) {
				mfc_clear_mb_flag(src_mb);
				mfc_set_mb_flag(src_mb, MFC_FLAG_CONSUMED_ONLY);
			}

			if (call_cop(ctx, core_recover_buf_ctrls_val, core, ctx,
						&ctx->src_ctrls[index]) < 0)
				mfc_err("failed in core_recover_buf_ctrls_val\n");

			if (call_cop(ctx, core_get_buf_ctrls_val, core, ctx,
						&ctx->src_ctrls[index]) < 0)
				mfc_err("failed in core_get_buf_ctrls_val\n");

			mfc_debug(3, "find src buf in src_queue\n");
			vb2_buffer_done(&src_mb->vb.vb2_buf, VB2_BUF_STATE_DONE);
		} else {
			mfc_debug(3, "no src buf in src_queue\n");
			ref_mb = mfc_find_del_buf(ctx, &ctx->ref_buf_queue, enc_addr[0]);
			if (ref_mb) {
				index = ref_mb->vb.vb2_buf.index;
				if (consumed_only) {
					mfc_clear_mb_flag(ref_mb);
					mfc_set_mb_flag(ref_mb, MFC_FLAG_CONSUMED_ONLY);
				}

				if (call_cop(ctx, core_recover_buf_ctrls_val, core, ctx,
							&ctx->src_ctrls[index]) < 0)
					mfc_err("failed in core_recover_buf_ctrls_val\n");

				if (call_cop(ctx, core_get_buf_ctrls_val, core, ctx,
							&ctx->src_ctrls[index]) < 0)
					mfc_err("failed in core_get_buf_ctrls_val\n");

				mfc_debug(3, "find src buf in ref_queue\n");
				vb2_buffer_done(&ref_mb->vb.vb2_buf, VB2_BUF_STATE_DONE);
			} else {
				mfc_err("couldn't find src buffer\n");
			}
		}

	}

move_buf:
	/* move enqueued src buffer: src queue -> ref queue */
	if (!found_in_src_queue && core_ctx->state != MFCINST_FINISHING) {
		mfc_get_move_buf_used(ctx, &ctx->ref_buf_queue, &core_ctx->src_buf_queue);

		mfc_debug(2, "enc src_buf_queue(%d) -> ref_buf_queue(%d)\n",
				mfc_get_queue_count(&ctx->buf_queue_lock, &core_ctx->src_buf_queue),
				mfc_get_queue_count(&ctx->buf_queue_lock, &ctx->ref_buf_queue));
	}
}

static void __mfc_handle_stream_output(struct mfc_core *core,
		struct mfc_ctx *ctx, int slice_type, unsigned int strm_size)
{
	struct mfc_dev *dev = ctx->dev;
	struct mfc_enc *enc = ctx->enc_priv;
	struct mfc_buf *dst_mb;
	unsigned int index, idr_flag = 1;

	if (strm_size == 0) {
		mfc_debug(3, "no encoded dst (reuse)\n");
		return;
	}

	/* at least one more dest. buffers exist always  */
	dst_mb = mfc_get_del_buf(ctx, &ctx->dst_buf_queue, MFC_BUF_NO_TOUCH_USED);
	if (!dst_mb) {
		mfc_ctx_err("no dst buffers\n");
		return;
	}

	mfc_debug(2, "[BUFINFO] ctx[%d] get dst addr: 0x%08llx\n",
			ctx->num, dst_mb->addr[0][0]);

	if (MFC_FEATURE_SUPPORT(dev, dev->pdata->enc_idr_flag))
		idr_flag = mfc_core_get_enc_idr_flag();

	mfc_clear_mb_flag(dst_mb);
	dst_mb->vb.flags &= ~(V4L2_BUF_FLAG_KEYFRAME |
				V4L2_BUF_FLAG_PFRAME |
				V4L2_BUF_FLAG_BFRAME);
	switch (slice_type) {
	case MFC_REG_E_SLICE_TYPE_I:
		dst_mb->vb.flags |= V4L2_BUF_FLAG_KEYFRAME;
		if (!(CODEC_HAS_IDR(ctx) && !idr_flag)) {
			mfc_set_mb_flag(dst_mb, MFC_FLAG_SYNC_FRAME);
			mfc_debug(2, "[STREAM] syncframe IDR\n");
		}
		break;
	case MFC_REG_E_SLICE_TYPE_P:
		dst_mb->vb.flags |= V4L2_BUF_FLAG_PFRAME;
		break;
	case MFC_REG_E_SLICE_TYPE_B:
		dst_mb->vb.flags |= V4L2_BUF_FLAG_BFRAME;
		break;
	default:
		dst_mb->vb.flags |= V4L2_BUF_FLAG_KEYFRAME;
		break;
	}
	mfc_debug(2, "[STREAM] Slice type flag: %d\n", dst_mb->vb.flags);

	if (IS_BPG_ENC(ctx)) {
		strm_size += enc->header_size;
		mfc_debug(2, "bpg total stream size: %d\n", strm_size);
	}
	vb2_set_plane_payload(&dst_mb->vb.vb2_buf, 0, strm_size);
	mfc_qos_update_framerate(ctx, strm_size);

	index = dst_mb->vb.vb2_buf.index;
	if (call_cop(ctx, core_get_buf_ctrls_val, core, ctx,
				&ctx->dst_ctrls[index]) < 0)
		mfc_ctx_err("failed in core_get_buf_ctrls_val\n");

	vb2_buffer_done(&dst_mb->vb.vb2_buf, VB2_BUF_STATE_DONE);
}

static void __mfc_handle_stream_last_output(struct mfc_core *core, struct mfc_ctx *ctx)
{
	struct mfc_enc *enc = ctx->enc_priv;
	struct mfc_buf *dst_mb;
	unsigned int index;

	/* at least one more dest. buffers exist always  */
	dst_mb = mfc_get_del_buf(ctx, &ctx->dst_buf_queue, MFC_BUF_NO_TOUCH_USED);
	if (!dst_mb) {
		mfc_ctx_err("no dst buffers\n");
		return;
	}

	mfc_debug(2, "[BUFINFO] ctx[%d] get dst addr: 0x%08llx\n",
			ctx->num, dst_mb->addr[0][0]);

	dst_mb->vb.flags &= ~(V4L2_BUF_FLAG_KEYFRAME |
				V4L2_BUF_FLAG_PFRAME |
				V4L2_BUF_FLAG_BFRAME);

	vb2_set_plane_payload(&dst_mb->vb.vb2_buf, 0, 0);

	index = dst_mb->vb.vb2_buf.index;
	if (call_cop(ctx, core_get_buf_ctrls_val, core, ctx,
				&ctx->dst_ctrls[index]) < 0)
		mfc_ctx_err("failed in core_get_buf_ctrls_val\n");

	mfc_debug(2, "[STREAM] update tag for last stream\n");
	call_cop(ctx, get_buf_update_val, ctx, &ctx->dst_ctrls[index],
			V4L2_CID_MPEG_MFC51_VIDEO_FRAME_TAG, enc->stored_tag);

	vb2_buffer_done(&dst_mb->vb.vb2_buf, VB2_BUF_STATE_DONE);
}

/* Handle frame encoding interrupt */
static int __mfc_handle_stream(struct mfc_core *core, struct mfc_ctx *ctx, unsigned int reason)
{
	struct mfc_enc *enc = ctx->enc_priv;
	struct mfc_core_ctx *core_ctx = core->core_ctx[ctx->num];
	int slice_type, consumed_only = 0;
	unsigned int strm_size;
	unsigned int pic_count;
	unsigned int sbwc_err;

	slice_type = mfc_core_get_enc_slice_type();
	strm_size = mfc_core_get_enc_strm_size();
	pic_count = mfc_core_get_enc_pic_count();

	mfc_perf_trace(ctx, "type", slice_type);
	mfc_perf_trace(ctx, "size", strm_size);
	mfc_perf_trace(ctx, "count", pic_count);

	mfc_debug(2, "[STREAM] encoded slice type: %d, size: %d, display order: %d\n",
			slice_type, strm_size, pic_count);

	/* clear SBWC enable */
	mfc_core_clear_enc_src_sbwc(core);

	/* buffer full handling */
	if (enc->buf_full) {
		mfc_change_state(core_ctx, MFCINST_ABORT_INST);
		return 0;
	}
	if (core_ctx->state == MFCINST_RUNNING_BUF_FULL)
		mfc_change_state(core_ctx, MFCINST_RUNNING);

	/* set encoded frame type */
	enc->frame_type = slice_type;
	ctx->sequence++;

	if (slice_type == MFC_REG_E_SLICE_TYPE_I && reason == MFC_REG_R2H_CMD_FRAME_DONE_RET) {
		mfc_debug(2, "[FRAME] first frame with two pass for initial qpe is done\n");
		enc->nal_q_disable_for_qpe_two_pass = false;
	}

	if (enc->in_slice) {
		if (mfc_is_queue_count_same(&ctx->buf_queue_lock, &ctx->dst_buf_queue, 0)) {
			mfc_clear_bit(ctx->num, &core->work_bits);
		}
		return 0;
	}

	if (strm_size == 0 && !(enc->empty_data && reason == MFC_REG_R2H_CMD_COMPLETE_SEQ_RET)) {
		mfc_debug(2, "[FRAME] dst buffer is not returned\n");
		consumed_only = 1;
	}

	sbwc_err = mfc_core_get_enc_comp_err();
	if (sbwc_err) {
		mfc_ctx_err("[SBWC] Compressor error detected (Source: %d, DPB: %d)\n",
				(sbwc_err >> 1) & 0x1, sbwc_err & 0x1);
		mfc_ctx_err("[SBWC] sbwc: %d, lossy: %d(%d), option: %d, FORMAT: %#x, OPTIONS: %#x\n",
				ctx->is_sbwc, ctx->is_sbwc_lossy,
				ctx->sbwcl_ratio, enc->sbwc_option,
				MFC_CORE_READL(MFC_REG_PIXEL_FORMAT),
				MFC_CORE_READL(MFC_REG_E_ENC_OPTIONS));
	}

	/* handle source buffer */
	__mfc_handle_stream_input(core, ctx, consumed_only);

	/* handle destination buffer */
	if (enc->empty_data && reason == MFC_REG_R2H_CMD_COMPLETE_SEQ_RET) {
		enc->empty_data = 0;
		mfc_debug(2, "[FRAME] handle EOS for empty data\n");
		__mfc_handle_stream_last_output(core, ctx);
	} else {
		__mfc_handle_stream_output(core, ctx, slice_type, strm_size);
	}

	if (regression_option)
		mfc_core_enc_save_regression_result(core);

	return 0;
}

static inline int __mfc_handle_done_frame(struct mfc_core *core,
		struct mfc_ctx *ctx, unsigned int reason, unsigned int err)
{
	struct mfc_core_ctx *core_ctx = core->core_ctx[ctx->num];
	struct mfc_enc *enc = NULL;

	if (ctx->type == MFCINST_DECODER) {
		if (sfr_dump & MFC_DUMP_DEC_FRAME_DONE)
			call_dop(core, dump_regs, core);
		if (core_ctx->state == MFCINST_SPECIAL_PARSING_NAL) {
			mfc_core_clear_int();
			mfc_core_pm_clock_off(core);
			mfc_clear_bit(ctx->num, &core->work_bits);
			mfc_change_state(core_ctx, MFCINST_RUNNING);
			mfc_wake_up_core_ctx(core_ctx, reason, err);
			return 0;
		}
		__mfc_handle_frame(core, ctx, reason, err);
	} else if (ctx->type == MFCINST_ENCODER) {
		if (sfr_dump & MFC_DUMP_ENC_FRAME_DONE)
			call_dop(core, dump_regs, core);
		if (ctx->otf_handle) {
			mfc_core_otf_handle_stream(core, ctx);
			return 1;
		}
		enc = ctx->enc_priv;
		if (reason == MFC_REG_R2H_CMD_SLICE_DONE_RET) {
			core->preempt_core_ctx = ctx->num;
			enc->buf_full = 0;
			enc->in_slice = 1;
		} else if (reason == MFC_REG_R2H_CMD_ENC_BUFFER_FULL_RET) {
			mfc_err("stream buffer size(%d) isn't enough\n",
					mfc_core_get_enc_strm_size());
			core->preempt_core_ctx = ctx->num;
			enc->buf_full = 1;
			enc->in_slice = 0;
		} else {
			enc->buf_full = 0;
			enc->in_slice = 0;
		}
		__mfc_handle_stream(core, ctx, reason);
	}

	return 1;
}

/* Handle header decoder interrupt */
static int __mfc_handle_seq_dec(struct mfc_core *core, struct mfc_ctx *ctx)
{
	struct mfc_dev *dev = ctx->dev;
	struct mfc_core_ctx *core_ctx = core->core_ctx[ctx->num];
	struct mfc_dec *dec = ctx->dec_priv;
	struct mfc_buf *src_mb;
	int i, is_interlace, is_hdr10_sbwc_off = 0;
	unsigned int strm_size, consumed;

	if (ctx->src_fmt->fourcc != V4L2_PIX_FMT_FIMV1) {
		ctx->img_width = mfc_core_get_img_width();
		ctx->img_height = mfc_core_get_img_height();
		ctx->crop_width = ctx->img_width;
		ctx->crop_height = ctx->img_height;
		mfc_ctx_info("[STREAM] resolution w: %d, h: %d\n",
				ctx->img_width, ctx->img_height);
	}

	if (IS_AV1_DEC(ctx) || (IS_VP9_DEC(ctx) && UNDER_4K_RES(ctx)))
		ctx->dpb_count = mfc_core_get_dpb_count() + 7 - MFC_EXTRA_DPB;
	else
		ctx->dpb_count = mfc_core_get_dpb_count();

	ctx->scratch_buf_size = mfc_core_get_scratch_size();

	mfc_core_dec_get_crop_info(core, ctx);
	dec->mv_count = mfc_core_get_mv_count();
	if (CODEC_10BIT(ctx) && dev->pdata->support_10bit) {
		if (mfc_core_get_luma_bit_depth_minus8() ||
		mfc_core_get_chroma_bit_depth_minus8()) {
			ctx->is_10bit = 1;
			mfc_ctx_info("[STREAM][10BIT] 10bit contents, profile: %d, depth: %d/%d\n",
				mfc_core_get_profile(),
				mfc_core_get_luma_bit_depth_minus8() + 8,
				mfc_core_get_chroma_bit_depth_minus8() + 8);
		} else {
			ctx->is_10bit = 0;
		}
	}

	if (CODEC_422FORMAT(ctx) && dev->pdata->support_422) {
		if (mfc_core_get_chroma_format() == MFC_REG_D_CHROMA_422) {
			ctx->is_422 = 1;
			mfc_ctx_info("[STREAM] 422 chroma format\n");
		}
	}

	if (MFC_FEATURE_SUPPORT(dev, dev->pdata->color_aspect_dec)
			&& dev->pdata->sbwc_dec_hdr10_off)
		if (mfc_core_get_video_signal_type() && mfc_core_get_colour_description())
			is_hdr10_sbwc_off = IS_HDR10(ctx, mfc_core_get_primaries(),
					mfc_core_get_transfer(),
					mfc_core_get_matrix_coeff());

	if (ctx->img_width == 0 || ctx->img_height == 0) {
		mfc_err("[STREAM] wrong resolution w: %d, h: %d\n",
				ctx->img_width, ctx->img_height);
	} else {
		is_interlace = mfc_core_is_interlace_picture();
		dec->is_mbaff = mfc_core_is_mbaff_picture();
		if (is_interlace || dec->is_mbaff)
			dec->is_interlaced = 1;
		mfc_debug(2, "[INTERLACE] interlace: %d, mbaff: %d\n",
				is_interlace, dec->is_mbaff);

		if (dev->pdata->support_sbwc) {
			ctx->is_sbwc = mfc_core_is_sbwc_avail();
			if (ctx->is_sbwc && ((ctx->img_width > dev->pdata->sbwc_dec_max_width) ||
				(ctx->img_height > dev->pdata->sbwc_dec_max_height))) {
				ctx->is_sbwc = 0;
				ctx->sbwc_disabled = 1;
				mfc_debug(2, "[SBWC] disable sbwc, (%dx%d) > (%dx%d)\n",
					ctx->img_width, ctx->img_height,
					dev->pdata->sbwc_dec_max_width, dev->pdata->sbwc_dec_max_height);
			} else if (ctx->is_sbwc && is_hdr10_sbwc_off) {
				ctx->is_sbwc = 0;
				ctx->sbwc_disabled = 1;
				mfc_debug(2, "[SBWC] disable sbwc, HDR10\n");
			} else if (ctx->is_sbwc && sbwc_disable) {
				ctx->is_sbwc = 0;
				ctx->sbwc_disabled = 1;
				mfc_debug(2, "[SBWC] disable sbwc, sbwc_disable command was set\n");
			}
			MFC_TRACE_CORE_CTX("*** is_sbwc %d\n", ctx->is_sbwc);
			mfc_debug(2, "[SBWC] is_sbwc %d\n", ctx->is_sbwc);
		}
	}

	for (i = 0; i < ctx->dst_fmt->num_planes; i++) {
		ctx->min_dpb_size[i] = mfc_core_get_min_dpb_size(i);
		if (IS_2BIT_NEED(ctx))
			ctx->min_dpb_size_2bits[i] =
				mfc_core_get_min_dpb_size_2bit(i);
		mfc_debug(2, "[FRAME] min_dpb_size[%d]: %d, min_dpb_size_2bits[%d]: %d\n",
				i, ctx->min_dpb_size[i], i, ctx->min_dpb_size_2bits[i]);
	}

	if (core->has_llc && core->llc_on_status)
		mfc_llc_handle_resol(core, ctx);

	if (IS_MULTI_CORE_DEVICE(dev) && mfc_core_get_two_core_mode()) {
		if (feature_option & MFC_OPTION_MULTI_CORE_DISABLE) {
			mfc_ctx_info("[2CORE] op_mode: %d stream, but multi core disable\n",
					mfc_core_get_two_core_mode());
		} else {
			if (dev->num_inst > 1)
				mfc_debug(2, "[2CORE] multi core bits: %#lx, num inst: %d\n",
						dev->multi_core_inst_bits, dev->num_inst);
			mfc_change_op_mode(ctx, (enum mfc_op_mode)mfc_core_get_two_core_mode());
			set_bit(ctx->num, &dev->multi_core_inst_bits);
			mfc_ctx_info("[2CORE] This stream need to multi core op_mode(%d)\n",
					ctx->op_mode);
		}
	}

	src_mb = mfc_get_buf(ctx, &core_ctx->src_buf_queue,
			MFC_BUF_NO_TOUCH_USED);
	if (src_mb && (IS_H264_DEC(ctx) || IS_H264_MVC_DEC(ctx) || IS_HEVC_DEC(ctx))) {
		consumed = mfc_core_get_consumed_stream();
		strm_size = mfc_dec_get_strm_size(ctx, src_mb);
		mfc_debug(2, "[STREAM] header size: %d, consumed: %d\n",
				strm_size, consumed);
		if ((consumed > 0) && (strm_size > consumed)) {
			dec->consumed += consumed;
			mfc_debug(2, "[STREAM] there is remained bytes(%d) after header parsing\n",
				(strm_size - consumed));
		} else {
			dec->consumed = 0;
		}
	}

	if (src_mb && IS_MULTI_MODE(ctx)) {
		src_mb = mfc_get_move_buf(ctx, &ctx->src_buf_ready_queue,
				&core_ctx->src_buf_queue,
				MFC_BUF_RESET_USED, MFC_QUEUE_ADD_TOP);
		MFC_TRACE_CORE_CTX("SEQ: Move src[%d] to ready_queue\n", src_mb->src_index);
	}

	dec->frame_display_delay = mfc_core_get_display_delay();
	mfc_debug(2, "[FRAME] display delay for first frame %d\n",
			dec->frame_display_delay);

	if (IS_VP9_DEC(ctx)) {
		dec->color_range = mfc_core_get_color_range();
		dec->color_space = mfc_core_get_color_space();
		mfc_debug(2, "color range: %d, color space: %d, It's valid for VP9\n",
				dec->color_range, dec->color_space);
	}

	if (IS_AV1_DEC(ctx)) {
		dec->av1_film_grain_present = mfc_core_get_av1_filmgrain_present();
		mfc_debug(2, "[FILMGR] AV1 Film Grain presented in header: %d\n",
			dec->av1_film_grain_present);
	}

	mfc_change_state(core_ctx, MFCINST_HEAD_PARSED);

	if (regression_option)
		mfc_core_dec_save_regression_result(core);

	return 0;
}

/* Handle header encoder interrupt */
static int __mfc_handle_seq_enc(struct mfc_core *core, struct mfc_ctx *ctx)
{
	struct mfc_core_ctx *core_ctx = core->core_ctx[ctx->num];
	struct mfc_enc *enc = ctx->enc_priv;
	struct mfc_enc_params *p = &enc->params;
	struct mfc_buf *dst_mb;
	int index;

	enc->header_size = mfc_core_get_enc_strm_size();
	mfc_debug(2, "[STREAM] encoded slice type: %d, header size: %d, display order: %d\n",
			mfc_core_get_enc_slice_type(), enc->header_size,
			mfc_core_get_enc_pic_count());

	if (core->has_llc && core->llc_on_status)
		mfc_llc_handle_resol(core, ctx);

	if (IS_BPG_ENC(ctx)) {
		dst_mb = mfc_get_buf(ctx, &ctx->dst_buf_queue,
				MFC_BUF_NO_TOUCH_USED);
		if (!dst_mb) {
			mfc_err("no dst buffers\n");
			return -EAGAIN;
		}

		dst_mb->vb.vb2_buf.planes[0].data_offset += (enc->header_size +
					p->codec.bpg.thumb_size +
					p->codec.bpg.exif_size);
		mfc_debug(2, "offset for NAL_START: %d (header: %d + thumb: %d + exif: %d)\n",
				dst_mb->vb.vb2_buf.planes[0].data_offset,
				enc->header_size,
				p->codec.bpg.thumb_size,
				p->codec.bpg.exif_size);
	} else {
		if (!IS_NO_HEADER_GENERATE(ctx, p)) {
			dst_mb = mfc_get_del_buf(ctx, &ctx->dst_buf_queue,
					MFC_BUF_NO_TOUCH_USED);
			if (!dst_mb) {
				mfc_err("no dst buffers\n");
				return -EAGAIN;
			}

			vb2_set_plane_payload(&dst_mb->vb.vb2_buf, 0,
					mfc_core_get_enc_strm_size());

			index = dst_mb->vb.vb2_buf.index;
			if (call_cop(ctx, core_get_buf_ctrls_val, core, ctx,
						&ctx->dst_ctrls[index]) < 0)
				mfc_err("failed in core_get_buf_ctrls_val\n");
			call_cop(ctx, get_buf_update_val, ctx,
					&ctx->dst_ctrls[index],
					V4L2_CID_MPEG_MFC51_VIDEO_FRAME_TAG,
					HEADER_TAG);

			vb2_buffer_done(&dst_mb->vb.vb2_buf, VB2_BUF_STATE_DONE);
		}
	}

	ctx->dpb_count = mfc_core_get_enc_dpb_count();
	ctx->scratch_buf_size = mfc_core_get_enc_scratch_size();
	ctx->min_dpb_size[0] = mfc_core_get_enc_luma_size();
	ctx->min_dpb_size[1] = mfc_core_get_enc_chroma_size();

	/* If the ROI is enabled at SEQ_START, clear ROI_ENABLE bit */
	mfc_core_clear_roi_enable(core);

	mfc_change_state(core_ctx, MFCINST_HEAD_PARSED);

	return 0;
}

static inline void __mfc_handle_nal_abort(struct mfc_core *core,
				struct mfc_ctx *ctx, unsigned int reason)
{
	struct mfc_core_ctx *core_ctx = core->core_ctx[ctx->num];
	struct mfc_enc *enc = ctx->enc_priv;

	if (ctx->type == MFCINST_ENCODER) {
		mfc_change_state(core_ctx, MFCINST_RUNNING_BUF_FULL);
		enc->buf_full = 0;
		if (IS_VP8_ENC(ctx))
			mfc_err("stream buffer size isn't enough\n");
		__mfc_handle_stream(core, ctx, reason);
	} else {
		mfc_change_state(core_ctx, MFCINST_ABORT);
	}
}

irqreturn_t mfc_core_top_half_irq(int irq, void *priv)
{
	struct mfc_core *core = priv;
	struct mfc_core_ctx *core_ctx;
	struct mfc_ctx *ctx;
	unsigned int err;
	unsigned int reason;

	core_ctx = core->core_ctx[core->curr_core_ctx];
	if (!core_ctx) {
		mfc_core_err("no mfc context to run\n");
		return IRQ_WAKE_THREAD;
	}

	ctx = core_ctx->ctx;
	reason = mfc_core_get_int_reason();
	err = mfc_core_get_int_err();

	core->last_int = reason;
	core->last_int_time = ktime_to_timespec64(ktime_get());

	if ((reason == MFC_REG_R2H_CMD_SEQ_DONE_RET) ||
			(reason == MFC_REG_R2H_CMD_INIT_BUFFERS_RET) ||
			(reason == MFC_REG_R2H_CMD_FRAME_DONE_RET) ||
			(reason == MFC_REG_R2H_CMD_QUEUE_DONE_RET))
		ctx->frame_cnt++;

	mfc_core_debug(2, "[c:%d] Int reason: %d (err: %d)\n",
			core->curr_core_ctx, reason, err);
	MFC_TRACE_CORE_CTX("<< INT(top): %d\n", reason);
	MFC_TRACE_LOG_CORE("I%d", reason);

	mfc_perf_measure_off(core);

	mfc_perf_trace(ctx, "irq", reason);

	if (reason == MFC_REG_R2H_CMD_FRAME_DONE_RET) {
		mfc_perf_trace(ctx, "frame", 0);
	}

<<<<<<< HEAD
=======
	/* Reset trace counter when NAL QUEUE be stopped */
	if (reason == MFC_REG_R2H_CMD_COMPLETE_QUEUE_RET) {
		mfc_perf_trace(ctx, "frame", 0);
		ctx->nal_q_cnt = 0;
	}

>>>>>>> da280a61
	return IRQ_WAKE_THREAD;
}

/*
 * Return value description
 *  0: NAL-Q is handled successfully
 *  1: NAL_START command
 * -1: Error
*/
static inline int __mfc_nal_q_irq(struct mfc_core *core,
		unsigned int reason, unsigned int err)
{
	int ret = -1;
	unsigned int errcode;
	int ctx_num;

	nal_queue_handle *nal_q_handle = core->nal_q_handle;
	EncoderOutputStr *pOutStr;

	switch (reason) {
	case MFC_REG_R2H_CMD_QUEUE_DONE_RET:
		pOutStr = mfc_core_nal_q_dequeue_out_buf(core,
			nal_q_handle->nal_q_out_handle, &errcode);
		if (pOutStr) {
			if (mfc_core_nal_q_handle_out_buf(core, pOutStr))
				mfc_core_err("[NALQ] Failed to handle out buf\n");
		} else {
			mfc_core_err("[NALQ] pOutStr is NULL\n");
		}

		ctx_num = nal_q_handle->nal_q_out_handle->nal_q_ctx;

		if (nal_q_handle->nal_q_exception)
			mfc_set_bit(ctx_num, &core->work_bits);

		mfc_core_clear_int();

		if (!nal_q_handle->nal_q_exception)
			mfc_core_nal_q_clock_off(core, nal_q_handle, ctx_num);

		if (ctx_num < 0)
			mfc_core_err("[NALQ] Can't find ctx in nal q\n");
		else
			mfc_ctx_ready_set_bit(core->core_ctx[ctx_num], &core->work_bits);

		ret = 0;
		break;
	case MFC_REG_R2H_CMD_COMPLETE_QUEUE_RET:
		mfc_core_meerkat_stop_tick(core);
		nal_q_handle->nal_q_state = NAL_Q_STATE_CREATED;
		MFC_TRACE_CORE("** NAL Q state : %d\n", nal_q_handle->nal_q_state);
		mfc_core_debug(2, "[NALQ] return to created state\n");
		mfc_core_nal_q_cleanup_queue(core);
		mfc_core_nal_q_cleanup_clock(core);
		mfc_core_clear_int();
		mfc_core_pm_clock_off(core);
		mfc_wake_up_core(core, reason, err);

		ret = 0;
		break;
	default:
		if (nal_q_handle->nal_q_state == NAL_Q_STATE_STARTED ||
			nal_q_handle->nal_q_state == NAL_Q_STATE_STOPPED) {
			mfc_core_err("[NALQ] Should not be here! state: %d, int reason : %d\n",
				nal_q_handle->nal_q_state, reason);
			mfc_core_clear_int();
			mfc_core_handle_error(core);

			ret = -1;
		} else {
			/* NAL START */
			ret = 1;
		}

		break;
	}

	if (ret == 0)
		queue_work(core->butler_wq, &core->butler_work);

	return ret;
}

static int __mfc_irq_dev(struct mfc_core *core, unsigned int reason, unsigned int err)
{
	/* Stop the timeout meerkat */
	if (reason != MFC_REG_R2H_CMD_FW_STATUS_RET)
		mfc_core_meerkat_stop_tick(core);

	switch (reason) {
	case MFC_REG_R2H_CMD_CACHE_FLUSH_RET:
	case MFC_REG_R2H_CMD_SYS_INIT_RET:
	case MFC_REG_R2H_CMD_FW_STATUS_RET:
	case MFC_REG_R2H_CMD_SLEEP_RET:
	case MFC_REG_R2H_CMD_WAKEUP_RET:
		mfc_core_clear_int();
		mfc_wake_up_core(core, reason, err);
		return 0;
	}

	return 1;
}

static int __mfc_irq_ctx(struct mfc_core *core, struct mfc_ctx *ctx,
		unsigned int reason, unsigned int err)
{
	struct mfc_core_ctx *core_ctx = core->core_ctx[ctx->num];

	switch (reason) {
	case MFC_REG_R2H_CMD_ERR_RET:
		if (ctx->otf_handle) {
			mfc_core_otf_handle_error(core, ctx, reason, err);
			break;
		}
		/* An error has occured */
		if (core_ctx->state == MFCINST_RUNNING || core_ctx->state == MFCINST_ABORT) {
			if ((mfc_get_err(err) >= MFC_REG_ERR_FRAME_CONCEAL) &&
				(mfc_get_err(err) <= MFC_REG_ERR_WARNINGS_END))
				__mfc_handle_frame(core, ctx, reason, err);
			else
				__mfc_handle_frame_error(core, ctx, reason, err);
		} else {
			__mfc_handle_error(core, ctx, reason, err);
		}
		break;
	case MFC_REG_R2H_CMD_SLICE_DONE_RET:
	case MFC_REG_R2H_CMD_FIELD_DONE_RET:
	case MFC_REG_R2H_CMD_FRAME_DONE_RET:
	case MFC_REG_R2H_CMD_ENC_BUFFER_FULL_RET:
		return __mfc_handle_done_frame(core, ctx, reason, err);
	case MFC_REG_R2H_CMD_COMPLETE_SEQ_RET:
		if (ctx->type == MFCINST_ENCODER) {
			__mfc_handle_stream(core, ctx, reason);
			mfc_change_state(core_ctx, MFCINST_FINISHED);
		} else if (ctx->type == MFCINST_DECODER) {
			return __mfc_handle_done_frame(core, ctx, reason, err);
		}
		break;
	case MFC_REG_R2H_CMD_SEQ_DONE_RET:
		if (ctx->type == MFCINST_ENCODER) {
			if (ctx->otf_handle) {
				mfc_core_otf_handle_seq(core, ctx);
				break;
			}
			__mfc_handle_seq_enc(core, ctx);
		} else if (ctx->type == MFCINST_DECODER) {
			__mfc_handle_seq_dec(core, ctx);
		}
		break;
	case MFC_REG_R2H_CMD_OPEN_INSTANCE_RET:
		core_ctx->inst_no = mfc_core_get_inst_no();
		mfc_change_state(core_ctx, MFCINST_GOT_INST);
		break;
	case MFC_REG_R2H_CMD_CLOSE_INSTANCE_RET:
		mfc_change_state(core_ctx, MFCINST_FREE);
		break;
	case MFC_REG_R2H_CMD_NAL_ABORT_RET:
		__mfc_handle_nal_abort(core, ctx, reason);
		break;
	case MFC_REG_R2H_CMD_DPB_FLUSH_RET:
		mfc_change_state(core_ctx, MFCINST_ABORT);
		break;
	case MFC_REG_R2H_CMD_INIT_BUFFERS_RET:
		if (err != 0) {
			mfc_err("INIT_BUFFERS_RET error: %d\n", err);
			break;
		}

		mfc_change_state(core_ctx, MFCINST_RUNNING);
		if (ctx->type == MFCINST_DECODER) {
			if (ctx->is_dpb_realloc)
				ctx->is_dpb_realloc = 0;
		}

		if (ctx->otf_handle && (feature_option & MFC_OPTION_OTF_PATH_TEST_ENABLE))
			mfc_core_otf_path_test(ctx);

		break;
	case MFC_REG_R2H_CMD_MOVE_INSTANCE_RET:
		if (sfr_dump & MFC_DUMP_MOVE_INSTANCE_RET)
			call_dop(core, dump_regs, core);
		break;
	default:
		mfc_err("Unknown int reason: %d\n", reason);
		mfc_core_handle_error(core);
	}

	return 1;
}

/* Interrupt processing */
irqreturn_t mfc_core_irq(int irq, void *priv)
{
	struct mfc_core *core = priv;
	struct mfc_core_ctx *core_ctx;
	struct mfc_ctx *ctx;
	unsigned int reason;
	unsigned int err;
	int ret = -1;

	mfc_core_debug_enter();

	if (mfc_core_pm_get_pwr_ref_cnt(core) == 0) {
		snprintf(core->crash_info, MFC_CRASH_INFO_LEN, "no mfc power on\n");
		mfc_core_err("%s", core->crash_info);
		call_dop(core, dump_and_stop_debug_mode, core);
		goto irq_end;
	}

	/* Get the reason of interrupt and the error code */
	reason = mfc_core_get_int_reason();
	err = mfc_core_get_int_err();
	mfc_core_debug(1, "[c:%d] Int reason: %d (err: %d, warn: %d)\n",
			core->curr_core_ctx, reason,
			mfc_get_err(err), mfc_get_warn(err));
	MFC_TRACE_CORE("<< INT: %d (err: %d)\n", reason, err);

	core->preempt_core_ctx = MFC_NO_INSTANCE_SET;

	if (dbg_enable && (reason != MFC_REG_R2H_CMD_QUEUE_DONE_RET))
		mfc_core_dbg_disable(core);

	if ((sfr_dump & MFC_DUMP_ERR_INT) && (reason == MFC_REG_R2H_CMD_ERR_RET))
		call_dop(core, dump_regs, core);

	if ((sfr_dump & MFC_DUMP_WARN_INT) &&
			(err && (reason != MFC_REG_R2H_CMD_ERR_RET)))
		call_dop(core, dump_regs, core);

	if (__mfc_core_is_err_condition(err)) {
		snprintf(core->crash_info, MFC_CRASH_INFO_LEN,
			"MFC is in err:%d, so calling SSR\n", err);
		call_dop(core, dump_and_stop_debug_mode, core);
	}

	if (core->nal_q_handle) {
		ret = __mfc_nal_q_irq(core, reason, err);
		if (ret == 0) {
			mfc_core_debug(2, "[NALQ] command was handled\n");
			goto irq_end;
		} else if (ret == 1){
			/* Path through */
			mfc_core_debug(2, "NAL_START command will be handled\n");
		} else {
			mfc_core_debug(2, "[NALQ] command handling Error\n");
			goto irq_end;
		}
	}

	ret = __mfc_irq_dev(core, reason, err);
	if (!ret)
		goto irq_end;

	core_ctx = core->core_ctx[core->curr_core_ctx];
	if (!core_ctx) {
		mfc_core_err("no mfc context to run\n");
		mfc_core_clear_int();
		mfc_core_pm_clock_off(core);
		goto irq_end;
	}
	ctx = core_ctx->ctx;

	ret = mfc_get_core_intlock(core_ctx);
	if (ret) {
		mfc_core_clear_int_only();
		mfc_core_meerkat_start_tick(core);
		goto irq_end;
	}

	ret = __mfc_irq_ctx(core, ctx, reason, err);
	if (!ret)
		goto irq_end;

	/* clean-up interrupt */
	mfc_core_clear_int();

	mfc_release_core_intlock(core_ctx);

	if (core_ctx->state != MFCINST_RES_CHANGE_INIT)
		mfc_ctx_ready_clear_bit(core_ctx, &core->work_bits);

	if (ctx->otf_handle) {
		if (mfc_core_otf_ctx_ready_set_bit(core_ctx, &core->work_bits) == 0)
			mfc_core_otf_ctx_ready_clear_bit(core_ctx, &core->work_bits);
	}

	mfc_core_hwlock_handler_irq(core, ctx, reason, err);

irq_end:
	mfc_core_debug_leave();
	return IRQ_HANDLED;
}<|MERGE_RESOLUTION|>--- conflicted
+++ resolved
@@ -1822,15 +1822,12 @@
 		mfc_perf_trace(ctx, "frame", 0);
 	}
 
-<<<<<<< HEAD
-=======
 	/* Reset trace counter when NAL QUEUE be stopped */
 	if (reason == MFC_REG_R2H_CMD_COMPLETE_QUEUE_RET) {
 		mfc_perf_trace(ctx, "frame", 0);
 		ctx->nal_q_cnt = 0;
 	}
 
->>>>>>> da280a61
 	return IRQ_WAKE_THREAD;
 }
 
