--- conflicted
+++ resolved
@@ -130,11 +130,8 @@
 
 #define SRC_CURRENT_LIMIT_MA		0
 
-<<<<<<< HEAD
-=======
 #define DISCONNECT_DEBOUNCE_MS		1200
 
->>>>>>> 5ec62148
 #define LOG_LVL_DEBUG				1
 #define LOG_LVL_INFO				2
 
@@ -150,10 +147,6 @@
 		logbuffer_log(LOG, FMT __VA_OPT__(,) __VA_ARGS__); \
 } while (0)
 
-<<<<<<< HEAD
-
-=======
->>>>>>> 5ec62148
 static struct logbuffer *tcpm_log;
 
 static bool modparam_conf_sbu;
@@ -2170,17 +2163,6 @@
 
 	power_supply_get_property(psy, POWER_SUPPLY_PROP_ONLINE, &online);
 	power_supply_get_property(psy, POWER_SUPPLY_PROP_USB_TYPE, &usb_type);
-<<<<<<< HEAD
-	logbuffer_logk(chip->log, LOGLEVEL_INFO,
-		       "ONLINE:%d USB_TYPE:%d CURRENT_MAX:%d VOLTAGE_MAX:%d",
-		       online.intval, usb_type.intval, current_max.intval, voltage_max.intval);
-
-	chip->vbus_mv = voltage_max.intval / 1000;
-	ret = power_supply_set_property(chip->usb_psy, POWER_SUPPLY_PROP_VOLTAGE_MAX, &val);
-	if (ret < 0)
-		LOG(LOG_LVL_DEBUG, chip->log,
-		    "unable to set max voltage to %d, ret=%d", chip->vbus_mv, ret);
-=======
 	logbuffer_logk(chip->log, LOGLEVEL_INFO, "ONLINE:%d USB_TYPE:%d", online.intval,
 		       usb_type.intval);
 	chip->tcpm_psy = psy;
@@ -2189,7 +2171,6 @@
 		chip->debounce_adapter_disconnect = true;
 	else
 		chip->debounce_adapter_disconnect = false;
->>>>>>> 5ec62148
 
 	/* Notifier is atomic, hence offloading */
 	kthread_mod_delayed_work(chip->wq, &chip->icl_work, 0);
@@ -2773,12 +2754,8 @@
 		    "dp regulator_set_voltage %s ret:%d", ret < 0 ? "fail" : "success", ret);
 	}
 
-<<<<<<< HEAD
 	ret = max77759_write8(chip->data.regmap, TCPC_VENDOR_SBUSW_CTRL,
 			      dp ? SBUSW_PATH_1 : (modparam_conf_sbu ? SBUSW_SERIAL_UART : 0));
-=======
-	ret = max77759_write8(chip->data.regmap, TCPC_VENDOR_SBUSW_CTRL, dp ? SBUSW_PATH_1 : 0);
->>>>>>> 5ec62148
 	LOG(LOG_LVL_DEBUG, chip->log, "SBU dp switch %s %s ret:%d", dp ? "enable" : "disable",
 	    ret < 0 ? "fail" : "success", ret);
 
