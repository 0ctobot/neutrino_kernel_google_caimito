--- conflicted
+++ resolved
@@ -1999,8 +1999,6 @@
 		usb_role_switch_unregister(chip->usb_sw);
 }
 
-<<<<<<< HEAD
-=======
 static void max77759_typec_tcpci_override_toggling(void *unused, struct tcpci *tcpci,
 						   struct tcpci_data *data,
 						   int *override_toggling)
@@ -2089,7 +2087,6 @@
 	return ret;
 }
 
->>>>>>> 04ce2c23
 static int max77759_probe(struct i2c_client *client,
 			  const struct i2c_device_id *i2c_id)
 {
