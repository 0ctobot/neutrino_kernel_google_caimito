--- conflicted
+++ resolved
@@ -149,10 +149,7 @@
 	/* Notifier for data role */
 	struct usb_role_switch *usb_sw;
 	/* Notifier for orientation */
-<<<<<<< HEAD
 	struct typec_switch_dev *typec_sw;
-=======
-	struct typec_switch *typec_sw;
 	/* mode mux */
 	struct typec_mux *mode_mux;
 	/* Cache orientation for dp */
@@ -164,7 +161,6 @@
 	bool dp_regulator_enabled;
 	unsigned int dp_regulator_min_uv;
 	unsigned int dp_regulator_max_uv;
->>>>>>> d1aa49a9
 
 	/* Reflects whether BC1.2 is still running */
 	bool bc12_running;
