--- conflicted
+++ resolved
@@ -445,7 +445,9 @@
 	enum tcpm_ams next_ams;
 	bool in_ams;
 
-<<<<<<< HEAD
+	/* Auto vbus discharge status */
+	bool auto_vbus_discharge_enabled;
+
 	/*
 	 * Honour psnkstdby after accept is received.
 	 * However, in this case it has to be made sure that the tSnkStdby (15
@@ -460,10 +462,6 @@
 	 * PD based current limit gets set after RX of PD_CTRL_PSRDY.
 	 */
 	bool psnkstdby_after_accept;
-=======
-	/* Auto vbus discharge status */
-	bool auto_vbus_discharge_enabled;
->>>>>>> 5b0f1887
 
 #ifdef CONFIG_DEBUG_FS
 	struct dentry *dentry;
@@ -4840,12 +4838,7 @@
 		 * disconnect to be driven by vbus disconnect when auto vbus
 		 * discharge is enabled.
 		 */
-<<<<<<< HEAD
-		if (!port->tcpc->set_auto_vbus_discharge_threshold &&
-		    tcpm_port_is_disconnected(port))
-=======
 		if (!port->auto_vbus_discharge_enabled && tcpm_port_is_disconnected(port))
->>>>>>> 5b0f1887
 			tcpm_set_state(port, unattached_state(port), 0);
 		else if (!port->pd_capable &&
 			 (cc1 != old_cc1 || cc2 != old_cc2))
