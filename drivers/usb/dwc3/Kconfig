config USB_DWC3
	tristate "DesignWare USB3 DRD Core Support"
<<<<<<< HEAD
	depends on (USB || USB_GADGET) && GENERIC_HARDIRQS && HAS_DMA
=======
	depends on (USB || USB_GADGET) && HAS_DMA
>>>>>>> d2447c53
	select USB_XHCI_PLATFORM if USB_SUPPORT && USB_XHCI_HCD
	help
	  Say Y or M here if your system has a Dual Role SuperSpeed
	  USB controller based on the DesignWare USB3 IP Core.

	  If you choose to build this driver is a dynamically linked
	  module, the module will be called dwc3.ko.

if USB_DWC3

choice
	bool "DWC3 Mode Selection"
	default USB_DWC3_DUAL_ROLE if (USB && USB_GADGET)
	default USB_DWC3_HOST if (USB && !USB_GADGET)
	default USB_DWC3_GADGET if (!USB && USB_GADGET)

config USB_DWC3_HOST
	bool "Host only mode"
	depends on USB=y || USB=USB_DWC3
	help
	  Select this when you want to use DWC3 in host mode only,
	  thereby the gadget feature will be regressed.

config USB_DWC3_GADGET
	bool "Gadget only mode"
	depends on USB_GADGET=y || USB_GADGET=USB_DWC3
	help
	  Select this when you want to use DWC3 in gadget mode only,
	  thereby the host feature will be regressed.

config USB_DWC3_DUAL_ROLE
	bool "Dual Role mode"
	depends on ((USB=y || USB=USB_DWC3) && (USB_GADGET=y || USB_GADGET=USB_DWC3))
	help
	  This is the default mode of working of DWC3 controller where
	  both host and gadget features are enabled.

endchoice

comment "Platform Glue Driver Support"

config USB_DWC3_OMAP
	tristate "Texas Instruments OMAP5 and similar Platforms"
	depends on EXTCON
	default USB_DWC3
	help
	  Some platforms from Texas Instruments like OMAP5, DRA7xxx and
	  AM437x use this IP for USB2/3 functionality.

	  Say 'Y' or 'M' here if you have one such device

config USB_DWC3_EXYNOS
	tristate "Samsung Exynos Platform"
	default USB_DWC3
	help
	  Recent Exynos5 SoCs ship with one DesignWare Core USB3 IP inside,
	  say 'Y' or 'M' if you have one such device.

config USB_DWC3_PCI
	tristate "PCIe-based Platforms"
	depends on PCI
	default USB_DWC3
	help
	  If you're using the DesignWare Core IP with a PCIe, please say
	  'Y' or 'M' here.

	  One such PCIe-based platform is Synopsys' PCIe HAPS model of
	  this IP.

comment "Debugging features"

config USB_DWC3_DEBUG
	bool "Enable Debugging Messages"
	help
	  Say Y here to enable debugging messages on DWC3 Driver.

config USB_DWC3_VERBOSE
	bool "Enable Verbose Debugging Messages"
	depends on USB_DWC3_DEBUG
	help
	  Say Y here to enable verbose debugging messages on DWC3 Driver.

endif<|MERGE_RESOLUTION|>--- conflicted
+++ resolved
@@ -1,10 +1,6 @@
 config USB_DWC3
 	tristate "DesignWare USB3 DRD Core Support"
-<<<<<<< HEAD
-	depends on (USB || USB_GADGET) && GENERIC_HARDIRQS && HAS_DMA
-=======
 	depends on (USB || USB_GADGET) && HAS_DMA
->>>>>>> d2447c53
 	select USB_XHCI_PLATFORM if USB_SUPPORT && USB_XHCI_HCD
 	help
 	  Say Y or M here if your system has a Dual Role SuperSpeed
