// SPDX-License-Identifier: GPL-2.0
/*
 * core.c - DesignWare USB3 DRD Controller Core file
 *
 * Copyright (C) 2010-2011 Texas Instruments Incorporated - https://www.ti.com
 *
 * Authors: Felipe Balbi <balbi@ti.com>,
 *	    Sebastian Andrzej Siewior <bigeasy@linutronix.de>
 */

#include <linux/clk.h>
#include <linux/version.h>
#include <linux/module.h>
#include <linux/kernel.h>
#include <linux/slab.h>
#include <linux/spinlock.h>
#include <linux/platform_device.h>
#include <linux/pm_runtime.h>
#include <linux/interrupt.h>
#include <linux/ioport.h>
#include <linux/io.h>
#include <linux/list.h>
#include <linux/delay.h>
#include <linux/dma-mapping.h>
#include <linux/of.h>
#include <linux/of_graph.h>
#include <linux/acpi.h>
#include <linux/pinctrl/consumer.h>
#include <linux/reset.h>
#include <linux/bitfield.h>

#include <linux/usb/ch9.h>
#include <linux/usb/gadget.h>
#include <linux/usb/of.h>
#include <linux/usb/otg.h>

#include "core.h"
#include "gadget.h"
#include "io.h"

#include "debug.h"

#define DWC3_DEFAULT_AUTOSUSPEND_DELAY	5000 /* ms */

/**
 * dwc3_get_dr_mode - Validates and sets dr_mode
 * @dwc: pointer to our context structure
 */
static int dwc3_get_dr_mode(struct dwc3 *dwc)
{
	enum usb_dr_mode mode;
	struct device *dev = dwc->dev;
	unsigned int hw_mode;

	if (dwc->dr_mode == USB_DR_MODE_UNKNOWN)
		dwc->dr_mode = USB_DR_MODE_OTG;

	mode = dwc->dr_mode;
	hw_mode = DWC3_GHWPARAMS0_MODE(dwc->hwparams.hwparams0);

	switch (hw_mode) {
	case DWC3_GHWPARAMS0_MODE_GADGET:
		if (IS_ENABLED(CONFIG_USB_DWC3_HOST)) {
			dev_err(dev,
				"Controller does not support host mode.\n");
			return -EINVAL;
		}
		mode = USB_DR_MODE_PERIPHERAL;
		break;
	case DWC3_GHWPARAMS0_MODE_HOST:
		if (IS_ENABLED(CONFIG_USB_DWC3_GADGET)) {
			dev_err(dev,
				"Controller does not support device mode.\n");
			return -EINVAL;
		}
		mode = USB_DR_MODE_HOST;
		break;
	default:
		if (IS_ENABLED(CONFIG_USB_DWC3_HOST))
			mode = USB_DR_MODE_HOST;
		else if (IS_ENABLED(CONFIG_USB_DWC3_GADGET))
			mode = USB_DR_MODE_PERIPHERAL;

		/*
		 * DWC_usb31 and DWC_usb3 v3.30a and higher do not support OTG
		 * mode. If the controller supports DRD but the dr_mode is not
		 * specified or set to OTG, then set the mode to peripheral.
		 */
		if (mode == USB_DR_MODE_OTG && !dwc->edev &&
		    (!IS_ENABLED(CONFIG_USB_ROLE_SWITCH) ||
		     !device_property_read_bool(dwc->dev, "usb-role-switch")) &&
		    !DWC3_VER_IS_PRIOR(DWC3, 330A))
			mode = USB_DR_MODE_PERIPHERAL;
	}

	if (mode != dwc->dr_mode) {
		dev_warn(dev,
			 "Configuration mismatch. dr_mode forced to %s\n",
			 mode == USB_DR_MODE_HOST ? "host" : "gadget");

		dwc->dr_mode = mode;
	}

	return 0;
}

void dwc3_enable_susphy(struct dwc3 *dwc, bool enable)
{
	u32 reg;

	reg = dwc3_readl(dwc->regs, DWC3_GUSB3PIPECTL(0));
	if (enable && !dwc->dis_u3_susphy_quirk)
		reg |= DWC3_GUSB3PIPECTL_SUSPHY;
	else
		reg &= ~DWC3_GUSB3PIPECTL_SUSPHY;

	dwc3_writel(dwc->regs, DWC3_GUSB3PIPECTL(0), reg);

	reg = dwc3_readl(dwc->regs, DWC3_GUSB2PHYCFG(0));
	if (enable && !dwc->dis_u2_susphy_quirk)
		reg |= DWC3_GUSB2PHYCFG_SUSPHY;
	else
		reg &= ~DWC3_GUSB2PHYCFG_SUSPHY;

	dwc3_writel(dwc->regs, DWC3_GUSB2PHYCFG(0), reg);
}

void dwc3_set_prtcap(struct dwc3 *dwc, u32 mode)
{
	u32 reg;

	reg = dwc3_readl(dwc->regs, DWC3_GCTL);
	reg &= ~(DWC3_GCTL_PRTCAPDIR(DWC3_GCTL_PRTCAP_OTG));
	reg |= DWC3_GCTL_PRTCAPDIR(mode);
	dwc3_writel(dwc->regs, DWC3_GCTL, reg);

	dwc->current_dr_role = mode;
}

static void __dwc3_set_mode(struct work_struct *work)
{
	struct dwc3 *dwc = work_to_dwc(work);
	unsigned long flags;
	int ret;
	u32 reg;
	u32 desired_dr_role;

	mutex_lock(&dwc->mutex);
	spin_lock_irqsave(&dwc->lock, flags);
	desired_dr_role = dwc->desired_dr_role;
	spin_unlock_irqrestore(&dwc->lock, flags);

	pm_runtime_get_sync(dwc->dev);

	if (dwc->current_dr_role == DWC3_GCTL_PRTCAP_OTG)
		dwc3_otg_update(dwc, 0);

	if (!desired_dr_role)
		goto out;

	if (desired_dr_role == dwc->current_dr_role)
		goto out;

	if (desired_dr_role == DWC3_GCTL_PRTCAP_OTG && dwc->edev)
		goto out;

	switch (dwc->current_dr_role) {
	case DWC3_GCTL_PRTCAP_HOST:
		dwc3_host_exit(dwc);
		break;
	case DWC3_GCTL_PRTCAP_DEVICE:
		dwc3_gadget_exit(dwc);
		dwc3_event_buffers_cleanup(dwc);
		break;
	case DWC3_GCTL_PRTCAP_OTG:
		dwc3_otg_exit(dwc);
		spin_lock_irqsave(&dwc->lock, flags);
		dwc->desired_otg_role = DWC3_OTG_ROLE_IDLE;
		spin_unlock_irqrestore(&dwc->lock, flags);
		dwc3_otg_update(dwc, 1);
		break;
	default:
		break;
	}

	/*
	 * When current_dr_role is not set, there's no role switching.
	 * Only perform GCTL.CoreSoftReset when there's DRD role switching.
	 */
	if (dwc->current_dr_role && ((DWC3_IP_IS(DWC3) ||
			DWC3_VER_IS_PRIOR(DWC31, 190A)) &&
			desired_dr_role != DWC3_GCTL_PRTCAP_OTG)) {
		reg = dwc3_readl(dwc->regs, DWC3_GCTL);
		reg |= DWC3_GCTL_CORESOFTRESET;
		dwc3_writel(dwc->regs, DWC3_GCTL, reg);

		/*
		 * Wait for internal clocks to synchronized. DWC_usb31 and
		 * DWC_usb32 may need at least 50ms (less for DWC_usb3). To
		 * keep it consistent across different IPs, let's wait up to
		 * 100ms before clearing GCTL.CORESOFTRESET.
		 */
		msleep(100);

		reg = dwc3_readl(dwc->regs, DWC3_GCTL);
		reg &= ~DWC3_GCTL_CORESOFTRESET;
		dwc3_writel(dwc->regs, DWC3_GCTL, reg);
	}

	spin_lock_irqsave(&dwc->lock, flags);

	dwc3_set_prtcap(dwc, desired_dr_role);

	spin_unlock_irqrestore(&dwc->lock, flags);

	switch (desired_dr_role) {
	case DWC3_GCTL_PRTCAP_HOST:
		ret = dwc3_host_init(dwc);
		if (ret) {
			dev_err(dwc->dev, "failed to initialize host\n");
		} else {
			if (dwc->usb2_phy)
				otg_set_vbus(dwc->usb2_phy->otg, true);
			phy_set_mode(dwc->usb2_generic_phy, PHY_MODE_USB_HOST);
			phy_set_mode(dwc->usb3_generic_phy, PHY_MODE_USB_HOST);
			if (dwc->dis_split_quirk) {
				reg = dwc3_readl(dwc->regs, DWC3_GUCTL3);
				reg |= DWC3_GUCTL3_SPLITDISABLE;
				dwc3_writel(dwc->regs, DWC3_GUCTL3, reg);
			}
		}
		break;
	case DWC3_GCTL_PRTCAP_DEVICE:
		dwc3_core_soft_reset(dwc);

		dwc3_event_buffers_setup(dwc);

		if (dwc->usb2_phy)
			otg_set_vbus(dwc->usb2_phy->otg, false);
		phy_set_mode(dwc->usb2_generic_phy, PHY_MODE_USB_DEVICE);
		phy_set_mode(dwc->usb3_generic_phy, PHY_MODE_USB_DEVICE);

		ret = dwc3_gadget_init(dwc);
		if (ret)
			dev_err(dwc->dev, "failed to initialize peripheral\n");
		break;
	case DWC3_GCTL_PRTCAP_OTG:
		dwc3_otg_init(dwc);
		dwc3_otg_update(dwc, 0);
		break;
	default:
		break;
	}

out:
	pm_runtime_mark_last_busy(dwc->dev);
	pm_runtime_put_autosuspend(dwc->dev);
	mutex_unlock(&dwc->mutex);
}

void dwc3_set_mode(struct dwc3 *dwc, u32 mode)
{
	unsigned long flags;

	if (dwc->dr_mode != USB_DR_MODE_OTG)
		return;

	spin_lock_irqsave(&dwc->lock, flags);
	dwc->desired_dr_role = mode;
	spin_unlock_irqrestore(&dwc->lock, flags);

	queue_work(system_freezable_wq, &dwc->drd_work);
}

u32 dwc3_core_fifo_space(struct dwc3_ep *dep, u8 type)
{
	struct dwc3		*dwc = dep->dwc;
	u32			reg;

	dwc3_writel(dwc->regs, DWC3_GDBGFIFOSPACE,
			DWC3_GDBGFIFOSPACE_NUM(dep->number) |
			DWC3_GDBGFIFOSPACE_TYPE(type));

	reg = dwc3_readl(dwc->regs, DWC3_GDBGFIFOSPACE);

	return DWC3_GDBGFIFOSPACE_SPACE_AVAILABLE(reg);
}

/**
 * dwc3_core_soft_reset - Issues core soft reset and PHY reset
 * @dwc: pointer to our context structure
 */
int dwc3_core_soft_reset(struct dwc3 *dwc)
{
	u32		reg;
	int		retries = 1000;

	/*
	 * We're resetting only the device side because, if we're in host mode,
	 * XHCI driver will reset the host block. If dwc3 was configured for
	 * host-only mode, then we can return early.
	 */
	if (dwc->current_dr_role == DWC3_GCTL_PRTCAP_HOST)
		return 0;

	reg = dwc3_readl(dwc->regs, DWC3_DCTL);
	reg |= DWC3_DCTL_CSFTRST;
	reg &= ~DWC3_DCTL_RUN_STOP;
	dwc3_gadget_dctl_write_safe(dwc, reg);

	/*
	 * For DWC_usb31 controller 1.90a and later, the DCTL.CSFRST bit
	 * is cleared only after all the clocks are synchronized. This can
	 * take a little more than 50ms. Set the polling rate at 20ms
	 * for 10 times instead.
	 */
	if (DWC3_VER_IS_WITHIN(DWC31, 190A, ANY) || DWC3_IP_IS(DWC32))
		retries = 10;

	do {
		reg = dwc3_readl(dwc->regs, DWC3_DCTL);
		if (!(reg & DWC3_DCTL_CSFTRST))
			goto done;

		if (DWC3_VER_IS_WITHIN(DWC31, 190A, ANY) || DWC3_IP_IS(DWC32))
			msleep(20);
		else
			udelay(1);
	} while (--retries);

	dev_warn(dwc->dev, "DWC3 controller soft reset failed.\n");
	return -ETIMEDOUT;

done:
	/*
	 * For DWC_usb31 controller 1.80a and prior, once DCTL.CSFRST bit
	 * is cleared, we must wait at least 50ms before accessing the PHY
	 * domain (synchronization delay).
	 */
	if (DWC3_VER_IS_WITHIN(DWC31, ANY, 180A))
		msleep(50);

	return 0;
}

/*
 * dwc3_frame_length_adjustment - Adjusts frame length if required
 * @dwc3: Pointer to our controller context structure
 */
static void dwc3_frame_length_adjustment(struct dwc3 *dwc)
{
	u32 reg;
	u32 dft;

	if (DWC3_VER_IS_PRIOR(DWC3, 250A))
		return;

	if (dwc->fladj == 0)
		return;

	reg = dwc3_readl(dwc->regs, DWC3_GFLADJ);
	dft = reg & DWC3_GFLADJ_30MHZ_MASK;
	if (dft != dwc->fladj) {
		reg &= ~DWC3_GFLADJ_30MHZ_MASK;
		reg |= DWC3_GFLADJ_30MHZ_SDBND_SEL | dwc->fladj;
		dwc3_writel(dwc->regs, DWC3_GFLADJ, reg);
	}
}

/**
 * dwc3_ref_clk_period - Reference clock period configuration
 *		Default reference clock period depends on hardware
 *		configuration. For systems with reference clock that differs
 *		from the default, this will set clock period in DWC3_GUCTL
 *		register.
 * @dwc: Pointer to our controller context structure
 */
static void dwc3_ref_clk_period(struct dwc3 *dwc)
{
	unsigned long period;
	unsigned long fladj;
	unsigned long decr;
	unsigned long rate;
	u32 reg;

	if (dwc->ref_clk) {
		rate = clk_get_rate(dwc->ref_clk);
		if (!rate)
			return;
		period = NSEC_PER_SEC / rate;
	} else if (dwc->ref_clk_per) {
		period = dwc->ref_clk_per;
		rate = NSEC_PER_SEC / period;
	} else {
		return;
	}

	reg = dwc3_readl(dwc->regs, DWC3_GUCTL);
	reg &= ~DWC3_GUCTL_REFCLKPER_MASK;
	reg |=  FIELD_PREP(DWC3_GUCTL_REFCLKPER_MASK, period);
	dwc3_writel(dwc->regs, DWC3_GUCTL, reg);

	if (DWC3_VER_IS_PRIOR(DWC3, 250A))
		return;

	/*
	 * The calculation below is
	 *
	 * 125000 * (NSEC_PER_SEC / (rate * period) - 1)
	 *
	 * but rearranged for fixed-point arithmetic. The division must be
	 * 64-bit because 125000 * NSEC_PER_SEC doesn't fit in 32 bits (and
	 * neither does rate * period).
	 *
	 * Note that rate * period ~= NSEC_PER_SECOND, minus the number of
	 * nanoseconds of error caused by the truncation which happened during
	 * the division when calculating rate or period (whichever one was
	 * derived from the other). We first calculate the relative error, then
	 * scale it to units of 8 ppm.
	 */
	fladj = div64_u64(125000ULL * NSEC_PER_SEC, (u64)rate * period);
	fladj -= 125000;

	/*
	 * The documented 240MHz constant is scaled by 2 to get PLS1 as well.
	 */
	decr = 480000000 / rate;

	reg = dwc3_readl(dwc->regs, DWC3_GFLADJ);
	reg &= ~DWC3_GFLADJ_REFCLK_FLADJ_MASK
	    &  ~DWC3_GFLADJ_240MHZDECR
	    &  ~DWC3_GFLADJ_240MHZDECR_PLS1;
	reg |= FIELD_PREP(DWC3_GFLADJ_REFCLK_FLADJ_MASK, fladj)
	    |  FIELD_PREP(DWC3_GFLADJ_240MHZDECR, decr >> 1)
	    |  FIELD_PREP(DWC3_GFLADJ_240MHZDECR_PLS1, decr & 1);

	if (dwc->gfladj_refclk_lpm_sel)
		reg |=  DWC3_GFLADJ_REFCLK_LPM_SEL;

	dwc3_writel(dwc->regs, DWC3_GFLADJ, reg);
}

/**
 * dwc3_free_one_event_buffer - Frees one event buffer
 * @dwc: Pointer to our controller context structure
 * @evt: Pointer to event buffer to be freed
 */
static void dwc3_free_one_event_buffer(struct dwc3 *dwc,
		struct dwc3_event_buffer *evt)
{
	dma_free_coherent(dwc->sysdev, evt->length, evt->buf, evt->dma);
}

/**
 * dwc3_alloc_one_event_buffer - Allocates one event buffer structure
 * @dwc: Pointer to our controller context structure
 * @length: size of the event buffer
 *
 * Returns a pointer to the allocated event buffer structure on success
 * otherwise ERR_PTR(errno).
 */
static struct dwc3_event_buffer *dwc3_alloc_one_event_buffer(struct dwc3 *dwc,
		unsigned int length)
{
	struct dwc3_event_buffer	*evt;

	evt = devm_kzalloc(dwc->dev, sizeof(*evt), GFP_KERNEL);
	if (!evt)
		return ERR_PTR(-ENOMEM);

	evt->dwc	= dwc;
	evt->length	= length;
	evt->cache	= devm_kzalloc(dwc->dev, length, GFP_KERNEL);
	if (!evt->cache)
		return ERR_PTR(-ENOMEM);

	evt->buf	= dma_alloc_coherent(dwc->sysdev, length,
			&evt->dma, GFP_KERNEL);
	if (!evt->buf)
		return ERR_PTR(-ENOMEM);

	return evt;
}

/**
 * dwc3_free_event_buffers - frees all allocated event buffers
 * @dwc: Pointer to our controller context structure
 */
static void dwc3_free_event_buffers(struct dwc3 *dwc)
{
	struct dwc3_event_buffer	*evt;

	evt = dwc->ev_buf;
	if (evt)
		dwc3_free_one_event_buffer(dwc, evt);
}

/**
 * dwc3_alloc_event_buffers - Allocates @num event buffers of size @length
 * @dwc: pointer to our controller context structure
 * @length: size of event buffer
 *
 * Returns 0 on success otherwise negative errno. In the error case, dwc
 * may contain some buffers allocated but not all which were requested.
 */
static int dwc3_alloc_event_buffers(struct dwc3 *dwc, unsigned int length)
{
	struct dwc3_event_buffer *evt;
	unsigned int hw_mode;

	hw_mode = DWC3_GHWPARAMS0_MODE(dwc->hwparams.hwparams0);
	if (hw_mode == DWC3_GHWPARAMS0_MODE_HOST) {
		dwc->ev_buf = NULL;
		return 0;
	}

	evt = dwc3_alloc_one_event_buffer(dwc, length);
	if (IS_ERR(evt)) {
		dev_err(dwc->dev, "can't allocate event buffer\n");
		return PTR_ERR(evt);
	}
	dwc->ev_buf = evt;

	return 0;
}

/**
 * dwc3_event_buffers_setup - setup our allocated event buffers
 * @dwc: pointer to our controller context structure
 *
 * Returns 0 on success otherwise negative errno.
 */
int dwc3_event_buffers_setup(struct dwc3 *dwc)
{
	struct dwc3_event_buffer	*evt;
	u32				reg;

	if (!dwc->ev_buf)
		return 0;

	evt = dwc->ev_buf;
	evt->lpos = 0;
	dwc3_writel(dwc->regs, DWC3_GEVNTADRLO(0),
			lower_32_bits(evt->dma));
	dwc3_writel(dwc->regs, DWC3_GEVNTADRHI(0),
			upper_32_bits(evt->dma));
	dwc3_writel(dwc->regs, DWC3_GEVNTSIZ(0),
			DWC3_GEVNTSIZ_SIZE(evt->length));

	/* Clear any stale event */
	reg = dwc3_readl(dwc->regs, DWC3_GEVNTCOUNT(0));
	dwc3_writel(dwc->regs, DWC3_GEVNTCOUNT(0), reg);
	return 0;
}

void dwc3_event_buffers_cleanup(struct dwc3 *dwc)
{
	struct dwc3_event_buffer	*evt;
	u32				reg;
<<<<<<< HEAD

	if (!dwc->ev_buf)
		return;
	/*
	 * Exynos platforms may not be able to access event buffer if the
	 * controller failed to halt on dwc3_core_exit().
	 */
	reg = dwc3_readl(dwc->regs, DWC3_DSTS);
	if (!(reg & DWC3_DSTS_DEVCTRLHLT))
		return;
=======
>>>>>>> fadb08b3

	if (!dwc->ev_buf)
		return;
	/*
	 * Exynos platforms may not be able to access event buffer if the
	 * controller failed to halt on dwc3_core_exit().
	 */
	reg = dwc3_readl(dwc->regs, DWC3_DSTS);
	if (!(reg & DWC3_DSTS_DEVCTRLHLT))
		return;

	evt = dwc->ev_buf;

	evt->lpos = 0;

	dwc3_writel(dwc->regs, DWC3_GEVNTADRLO(0), 0);
	dwc3_writel(dwc->regs, DWC3_GEVNTADRHI(0), 0);
	dwc3_writel(dwc->regs, DWC3_GEVNTSIZ(0), DWC3_GEVNTSIZ_INTMASK
			| DWC3_GEVNTSIZ_SIZE(0));

	/* Clear any stale event */
	reg = dwc3_readl(dwc->regs, DWC3_GEVNTCOUNT(0));
	dwc3_writel(dwc->regs, DWC3_GEVNTCOUNT(0), reg);
}

static int dwc3_alloc_scratch_buffers(struct dwc3 *dwc)
{
	if (!dwc->has_hibernation)
		return 0;

	if (!dwc->nr_scratch)
		return 0;

	dwc->scratchbuf = kmalloc_array(dwc->nr_scratch,
			DWC3_SCRATCHBUF_SIZE, GFP_KERNEL);
	if (!dwc->scratchbuf)
		return -ENOMEM;

	return 0;
}

static int dwc3_setup_scratch_buffers(struct dwc3 *dwc)
{
	dma_addr_t scratch_addr;
	u32 param;
	int ret;

	if (!dwc->has_hibernation)
		return 0;

	if (!dwc->nr_scratch)
		return 0;

	 /* should never fall here */
	if (!WARN_ON(dwc->scratchbuf))
		return 0;

	scratch_addr = dma_map_single(dwc->sysdev, dwc->scratchbuf,
			dwc->nr_scratch * DWC3_SCRATCHBUF_SIZE,
			DMA_BIDIRECTIONAL);
	if (dma_mapping_error(dwc->sysdev, scratch_addr)) {
		dev_err(dwc->sysdev, "failed to map scratch buffer\n");
		ret = -EFAULT;
		goto err0;
	}

	dwc->scratch_addr = scratch_addr;

	param = lower_32_bits(scratch_addr);

	ret = dwc3_send_gadget_generic_command(dwc,
			DWC3_DGCMD_SET_SCRATCHPAD_ADDR_LO, param);
	if (ret < 0)
		goto err1;

	param = upper_32_bits(scratch_addr);

	ret = dwc3_send_gadget_generic_command(dwc,
			DWC3_DGCMD_SET_SCRATCHPAD_ADDR_HI, param);
	if (ret < 0)
		goto err1;

	return 0;

err1:
	dma_unmap_single(dwc->sysdev, dwc->scratch_addr, dwc->nr_scratch *
			DWC3_SCRATCHBUF_SIZE, DMA_BIDIRECTIONAL);

err0:
	return ret;
}

static void dwc3_free_scratch_buffers(struct dwc3 *dwc)
{
	if (!dwc->has_hibernation)
		return;

	if (!dwc->nr_scratch)
		return;

	 /* should never fall here */
	if (!WARN_ON(dwc->scratchbuf))
		return;

	dma_unmap_single(dwc->sysdev, dwc->scratch_addr, dwc->nr_scratch *
			DWC3_SCRATCHBUF_SIZE, DMA_BIDIRECTIONAL);
	kfree(dwc->scratchbuf);
}

static void dwc3_core_num_eps(struct dwc3 *dwc)
{
	struct dwc3_hwparams	*parms = &dwc->hwparams;

	dwc->num_eps = DWC3_NUM_EPS(parms);
}

static void dwc3_cache_hwparams(struct dwc3 *dwc)
{
	struct dwc3_hwparams	*parms = &dwc->hwparams;

	parms->hwparams0 = dwc3_readl(dwc->regs, DWC3_GHWPARAMS0);
	parms->hwparams1 = dwc3_readl(dwc->regs, DWC3_GHWPARAMS1);
	parms->hwparams2 = dwc3_readl(dwc->regs, DWC3_GHWPARAMS2);
	parms->hwparams3 = dwc3_readl(dwc->regs, DWC3_GHWPARAMS3);
	parms->hwparams4 = dwc3_readl(dwc->regs, DWC3_GHWPARAMS4);
	parms->hwparams5 = dwc3_readl(dwc->regs, DWC3_GHWPARAMS5);
	parms->hwparams6 = dwc3_readl(dwc->regs, DWC3_GHWPARAMS6);
	parms->hwparams7 = dwc3_readl(dwc->regs, DWC3_GHWPARAMS7);
	parms->hwparams8 = dwc3_readl(dwc->regs, DWC3_GHWPARAMS8);

	if (DWC3_IP_IS(DWC32))
		parms->hwparams9 = dwc3_readl(dwc->regs, DWC3_GHWPARAMS9);
}

static int dwc3_core_ulpi_init(struct dwc3 *dwc)
{
	int intf;
	int ret = 0;

	intf = DWC3_GHWPARAMS3_HSPHY_IFC(dwc->hwparams.hwparams3);

	if (intf == DWC3_GHWPARAMS3_HSPHY_IFC_ULPI ||
	    (intf == DWC3_GHWPARAMS3_HSPHY_IFC_UTMI_ULPI &&
	     dwc->hsphy_interface &&
	     !strncmp(dwc->hsphy_interface, "ulpi", 4)))
		ret = dwc3_ulpi_init(dwc);

	return ret;
}

/**
 * dwc3_phy_setup - Configure USB PHY Interface of DWC3 Core
 * @dwc: Pointer to our controller context structure
 *
 * Returns 0 on success. The USB PHY interfaces are configured but not
 * initialized. The PHY interfaces and the PHYs get initialized together with
 * the core in dwc3_core_init.
 */
static int dwc3_phy_setup(struct dwc3 *dwc)
{
	u32 reg;

	reg = dwc3_readl(dwc->regs, DWC3_GUSB3PIPECTL(0));

	/*
	 * Make sure UX_EXIT_PX is cleared as that causes issues with some
	 * PHYs. Also, this bit is not supposed to be used in normal operation.
	 */
	reg &= ~DWC3_GUSB3PIPECTL_UX_EXIT_PX;

	/*
	 * Above DWC_usb3.0 1.94a, it is recommended to set
	 * DWC3_GUSB3PIPECTL_SUSPHY to '0' during coreConsultant configuration.
	 * So default value will be '0' when the core is reset. Application
	 * needs to set it to '1' after the core initialization is completed.
	 *
	 * Similarly for DRD controllers, GUSB3PIPECTL.SUSPENDENABLE must be
	 * cleared after power-on reset, and it can be set after core
	 * initialization.
	 */
	reg &= ~DWC3_GUSB3PIPECTL_SUSPHY;

	if (dwc->u2ss_inp3_quirk)
		reg |= DWC3_GUSB3PIPECTL_U2SSINP3OK;

	if (dwc->dis_rxdet_inp3_quirk)
		reg |= DWC3_GUSB3PIPECTL_DISRXDETINP3;

	if (dwc->req_p1p2p3_quirk)
		reg |= DWC3_GUSB3PIPECTL_REQP1P2P3;

	if (dwc->del_p1p2p3_quirk)
		reg |= DWC3_GUSB3PIPECTL_DEP1P2P3_EN;

	if (dwc->del_phy_power_chg_quirk)
		reg |= DWC3_GUSB3PIPECTL_DEPOCHANGE;

	if (dwc->lfps_filter_quirk)
		reg |= DWC3_GUSB3PIPECTL_LFPSFILT;

	if (dwc->rx_detect_poll_quirk)
		reg |= DWC3_GUSB3PIPECTL_RX_DETOPOLL;

	if (dwc->tx_de_emphasis_quirk)
		reg |= DWC3_GUSB3PIPECTL_TX_DEEPH(dwc->tx_de_emphasis);

	if (dwc->dis_del_phy_power_chg_quirk)
		reg &= ~DWC3_GUSB3PIPECTL_DEPOCHANGE;

	dwc3_writel(dwc->regs, DWC3_GUSB3PIPECTL(0), reg);

	reg = dwc3_readl(dwc->regs, DWC3_GUSB2PHYCFG(0));

	/* Select the HS PHY interface */
	switch (DWC3_GHWPARAMS3_HSPHY_IFC(dwc->hwparams.hwparams3)) {
	case DWC3_GHWPARAMS3_HSPHY_IFC_UTMI_ULPI:
		if (dwc->hsphy_interface &&
				!strncmp(dwc->hsphy_interface, "utmi", 4)) {
			reg &= ~DWC3_GUSB2PHYCFG_ULPI_UTMI;
			break;
		} else if (dwc->hsphy_interface &&
				!strncmp(dwc->hsphy_interface, "ulpi", 4)) {
			reg |= DWC3_GUSB2PHYCFG_ULPI_UTMI;
			dwc3_writel(dwc->regs, DWC3_GUSB2PHYCFG(0), reg);
		} else {
			/* Relying on default value. */
			if (!(reg & DWC3_GUSB2PHYCFG_ULPI_UTMI))
				break;
		}
		fallthrough;
	case DWC3_GHWPARAMS3_HSPHY_IFC_ULPI:
	default:
		break;
	}

	switch (dwc->hsphy_mode) {
	case USBPHY_INTERFACE_MODE_UTMI:
		reg &= ~(DWC3_GUSB2PHYCFG_PHYIF_MASK |
		       DWC3_GUSB2PHYCFG_USBTRDTIM_MASK);
		reg |= DWC3_GUSB2PHYCFG_PHYIF(UTMI_PHYIF_8_BIT) |
		       DWC3_GUSB2PHYCFG_USBTRDTIM(USBTRDTIM_UTMI_8_BIT);
		break;
	case USBPHY_INTERFACE_MODE_UTMIW:
		reg &= ~(DWC3_GUSB2PHYCFG_PHYIF_MASK |
		       DWC3_GUSB2PHYCFG_USBTRDTIM_MASK);
		reg |= DWC3_GUSB2PHYCFG_PHYIF(UTMI_PHYIF_16_BIT) |
		       DWC3_GUSB2PHYCFG_USBTRDTIM(USBTRDTIM_UTMI_16_BIT);
		break;
	default:
		break;
	}

	/*
	 * Above DWC_usb3.0 1.94a, it is recommended to set
	 * DWC3_GUSB2PHYCFG_SUSPHY to '0' during coreConsultant configuration.
	 * So default value will be '0' when the core is reset. Application
	 * needs to set it to '1' after the core initialization is completed.
	 *
	 * Similarly for DRD controllers, GUSB2PHYCFG.SUSPHY must be cleared
	 * after power-on reset, and it can be set after core initialization.
	 */
	reg &= ~DWC3_GUSB2PHYCFG_SUSPHY;

	if (dwc->dis_enblslpm_quirk)
		reg &= ~DWC3_GUSB2PHYCFG_ENBLSLPM;
	else
		reg |= DWC3_GUSB2PHYCFG_ENBLSLPM;

	if (dwc->dis_u2_freeclk_exists_quirk || dwc->gfladj_refclk_lpm_sel)
		reg &= ~DWC3_GUSB2PHYCFG_U2_FREECLK_EXISTS;

	dwc3_writel(dwc->regs, DWC3_GUSB2PHYCFG(0), reg);

	return 0;
}

static int dwc3_clk_enable(struct dwc3 *dwc)
{
	int ret;

	ret = clk_prepare_enable(dwc->bus_clk);
	if (ret)
		return ret;

	ret = clk_prepare_enable(dwc->ref_clk);
	if (ret)
		goto disable_bus_clk;

	ret = clk_prepare_enable(dwc->susp_clk);
	if (ret)
		goto disable_ref_clk;

	return 0;

disable_ref_clk:
	clk_disable_unprepare(dwc->ref_clk);
disable_bus_clk:
	clk_disable_unprepare(dwc->bus_clk);
	return ret;
}

static void dwc3_clk_disable(struct dwc3 *dwc)
{
	clk_disable_unprepare(dwc->susp_clk);
	clk_disable_unprepare(dwc->ref_clk);
	clk_disable_unprepare(dwc->bus_clk);
}

static void dwc3_core_exit(struct dwc3 *dwc)
{
	dwc3_event_buffers_cleanup(dwc);

	usb_phy_set_suspend(dwc->usb2_phy, 1);
	usb_phy_set_suspend(dwc->usb3_phy, 1);
	phy_power_off(dwc->usb2_generic_phy);
	phy_power_off(dwc->usb3_generic_phy);

	usb_phy_shutdown(dwc->usb2_phy);
	usb_phy_shutdown(dwc->usb3_phy);
	phy_exit(dwc->usb2_generic_phy);
	phy_exit(dwc->usb3_generic_phy);

	dwc3_clk_disable(dwc);
	reset_control_assert(dwc->reset);
}

static bool dwc3_core_is_valid(struct dwc3 *dwc)
{
	u32 reg;

	reg = dwc3_readl(dwc->regs, DWC3_GSNPSID);
	dwc->ip = DWC3_GSNPS_ID(reg);

	/* This should read as U3 followed by revision number */
	if (DWC3_IP_IS(DWC3)) {
		dwc->revision = reg;
	} else if (DWC3_IP_IS(DWC31) || DWC3_IP_IS(DWC32)) {
		dwc->revision = dwc3_readl(dwc->regs, DWC3_VER_NUMBER);
		dwc->version_type = dwc3_readl(dwc->regs, DWC3_VER_TYPE);
	} else {
		return false;
	}

	return true;
}

static void dwc3_core_setup_global_control(struct dwc3 *dwc)
{
	u32 hwparams4 = dwc->hwparams.hwparams4;
	u32 reg;

	reg = dwc3_readl(dwc->regs, DWC3_GCTL);
	reg &= ~DWC3_GCTL_SCALEDOWN_MASK;

	switch (DWC3_GHWPARAMS1_EN_PWROPT(dwc->hwparams.hwparams1)) {
	case DWC3_GHWPARAMS1_EN_PWROPT_CLK:
		/**
		 * WORKAROUND: DWC3 revisions between 2.10a and 2.50a have an
		 * issue which would cause xHCI compliance tests to fail.
		 *
		 * Because of that we cannot enable clock gating on such
		 * configurations.
		 *
		 * Refers to:
		 *
		 * STAR#9000588375: Clock Gating, SOF Issues when ref_clk-Based
		 * SOF/ITP Mode Used
		 */
		if ((dwc->dr_mode == USB_DR_MODE_HOST ||
				dwc->dr_mode == USB_DR_MODE_OTG) &&
				DWC3_VER_IS_WITHIN(DWC3, 210A, 250A))
			reg |= DWC3_GCTL_DSBLCLKGTNG | DWC3_GCTL_SOFITPSYNC;
		else
			reg &= ~DWC3_GCTL_DSBLCLKGTNG;
		break;
	case DWC3_GHWPARAMS1_EN_PWROPT_HIB:
		/* enable hibernation here */
		dwc->nr_scratch = DWC3_GHWPARAMS4_HIBER_SCRATCHBUFS(hwparams4);

		/*
		 * REVISIT Enabling this bit so that host-mode hibernation
		 * will work. Device-mode hibernation is not yet implemented.
		 */
		reg |= DWC3_GCTL_GBLHIBERNATIONEN;
		break;
	default:
		/* nothing */
		break;
	}

	/* check if current dwc3 is on simulation board */
	if (dwc->hwparams.hwparams6 & DWC3_GHWPARAMS6_EN_FPGA) {
		dev_info(dwc->dev, "Running with FPGA optimizations\n");
		dwc->is_fpga = true;
	}

	WARN_ONCE(dwc->disable_scramble_quirk && !dwc->is_fpga,
			"disable_scramble cannot be used on non-FPGA builds\n");

	if (dwc->disable_scramble_quirk && dwc->is_fpga)
		reg |= DWC3_GCTL_DISSCRAMBLE;
	else
		reg &= ~DWC3_GCTL_DISSCRAMBLE;

	if (dwc->u2exit_lfps_quirk)
		reg |= DWC3_GCTL_U2EXIT_LFPS;

	/*
	 * WORKAROUND: DWC3 revisions <1.90a have a bug
	 * where the device can fail to connect at SuperSpeed
	 * and falls back to high-speed mode which causes
	 * the device to enter a Connect/Disconnect loop
	 */
	if (DWC3_VER_IS_PRIOR(DWC3, 190A))
		reg |= DWC3_GCTL_U2RSTECN;

	dwc3_writel(dwc->regs, DWC3_GCTL, reg);
}

static int dwc3_core_get_phy(struct dwc3 *dwc);
static int dwc3_core_ulpi_init(struct dwc3 *dwc);

/* set global incr burst type configuration registers */
static void dwc3_set_incr_burst_type(struct dwc3 *dwc)
{
	struct device *dev = dwc->dev;
	/* incrx_mode : for INCR burst type. */
	bool incrx_mode;
	/* incrx_size : for size of INCRX burst. */
	u32 incrx_size;
	u32 *vals;
	u32 cfg;
	int ntype;
	int ret;
	int i;

	cfg = dwc3_readl(dwc->regs, DWC3_GSBUSCFG0);

	/*
	 * Handle property "snps,incr-burst-type-adjustment".
	 * Get the number of value from this property:
	 * result <= 0, means this property is not supported.
	 * result = 1, means INCRx burst mode supported.
	 * result > 1, means undefined length burst mode supported.
	 */
	ntype = device_property_count_u32(dev, "snps,incr-burst-type-adjustment");
	if (ntype <= 0)
		return;

	vals = kcalloc(ntype, sizeof(u32), GFP_KERNEL);
	if (!vals)
		return;

	/* Get INCR burst type, and parse it */
	ret = device_property_read_u32_array(dev,
			"snps,incr-burst-type-adjustment", vals, ntype);
	if (ret) {
		kfree(vals);
		dev_err(dev, "Error to get property\n");
		return;
	}

	incrx_size = *vals;

	if (ntype > 1) {
		/* INCRX (undefined length) burst mode */
		incrx_mode = INCRX_UNDEF_LENGTH_BURST_MODE;
		for (i = 1; i < ntype; i++) {
			if (vals[i] > incrx_size)
				incrx_size = vals[i];
		}
	} else {
		/* INCRX burst mode */
		incrx_mode = INCRX_BURST_MODE;
	}

	kfree(vals);

	/* Enable Undefined Length INCR Burst and Enable INCRx Burst */
	cfg &= ~DWC3_GSBUSCFG0_INCRBRST_MASK;
	if (incrx_mode)
		cfg |= DWC3_GSBUSCFG0_INCRBRSTENA;
	switch (incrx_size) {
	case 256:
		cfg |= DWC3_GSBUSCFG0_INCR256BRSTENA;
		break;
	case 128:
		cfg |= DWC3_GSBUSCFG0_INCR128BRSTENA;
		break;
	case 64:
		cfg |= DWC3_GSBUSCFG0_INCR64BRSTENA;
		break;
	case 32:
		cfg |= DWC3_GSBUSCFG0_INCR32BRSTENA;
		break;
	case 16:
		cfg |= DWC3_GSBUSCFG0_INCR16BRSTENA;
		break;
	case 8:
		cfg |= DWC3_GSBUSCFG0_INCR8BRSTENA;
		break;
	case 4:
		cfg |= DWC3_GSBUSCFG0_INCR4BRSTENA;
		break;
	case 1:
		break;
	default:
		dev_err(dev, "Invalid property\n");
		break;
	}

	dwc3_writel(dwc->regs, DWC3_GSBUSCFG0, cfg);
}

static void dwc3_set_power_down_clk_scale(struct dwc3 *dwc)
{
	u32 scale;
	u32 reg;

	if (!dwc->susp_clk)
		return;

	/*
	 * The power down scale field specifies how many suspend_clk
	 * periods fit into a 16KHz clock period. When performing
	 * the division, round up the remainder.
	 *
	 * The power down scale value is calculated using the fastest
	 * frequency of the suspend_clk. If it isn't fixed (but within
	 * the accuracy requirement), the driver may not know the max
	 * rate of the suspend_clk, so only update the power down scale
	 * if the default is less than the calculated value from
	 * clk_get_rate() or if the default is questionably high
	 * (3x or more) to be within the requirement.
	 */
	scale = DIV_ROUND_UP(clk_get_rate(dwc->susp_clk), 16000);
	reg = dwc3_readl(dwc->regs, DWC3_GCTL);
	if ((reg & DWC3_GCTL_PWRDNSCALE_MASK) < DWC3_GCTL_PWRDNSCALE(scale) ||
	    (reg & DWC3_GCTL_PWRDNSCALE_MASK) > DWC3_GCTL_PWRDNSCALE(scale*3)) {
		reg &= ~(DWC3_GCTL_PWRDNSCALE_MASK);
		reg |= DWC3_GCTL_PWRDNSCALE(scale);
		dwc3_writel(dwc->regs, DWC3_GCTL, reg);
	}
}

/**
 * dwc3_core_init - Low-level initialization of DWC3 Core
 * @dwc: Pointer to our controller context structure
 *
 * Returns 0 on success otherwise negative errno.
 */
static int dwc3_core_init(struct dwc3 *dwc)
{
	unsigned int		hw_mode;
	u32			reg;
	int			ret;

	hw_mode = DWC3_GHWPARAMS0_MODE(dwc->hwparams.hwparams0);

	/*
	 * Write Linux Version Code to our GUID register so it's easy to figure
	 * out which kernel version a bug was found.
	 */
	dwc3_writel(dwc->regs, DWC3_GUID, LINUX_VERSION_CODE);

	ret = dwc3_phy_setup(dwc);
	if (ret)
		goto err0;

	if (!dwc->ulpi_ready) {
		ret = dwc3_core_ulpi_init(dwc);
		if (ret) {
			if (ret == -ETIMEDOUT) {
				dwc3_core_soft_reset(dwc);
				ret = -EPROBE_DEFER;
			}
			goto err0;
		}
		dwc->ulpi_ready = true;
	}

	if (!dwc->phys_ready) {
		ret = dwc3_core_get_phy(dwc);
		if (ret)
			goto err0a;
		dwc->phys_ready = true;
	}

	usb_phy_init(dwc->usb2_phy);
	usb_phy_init(dwc->usb3_phy);
	ret = phy_init(dwc->usb2_generic_phy);
	if (ret < 0)
		goto err0a;

	ret = phy_init(dwc->usb3_generic_phy);
	if (ret < 0) {
		phy_exit(dwc->usb2_generic_phy);
		goto err0a;
	}

	ret = dwc3_core_soft_reset(dwc);
	if (ret)
		goto err1;

	dwc3_core_setup_global_control(dwc);
	dwc3_core_num_eps(dwc);

	ret = dwc3_setup_scratch_buffers(dwc);
	if (ret)
		goto err1;

	/* Set power down scale of suspend_clk */
	dwc3_set_power_down_clk_scale(dwc);

	/* Adjust Frame Length */
	dwc3_frame_length_adjustment(dwc);

	/* Adjust Reference Clock Period */
	dwc3_ref_clk_period(dwc);

	dwc3_set_incr_burst_type(dwc);

	usb_phy_set_suspend(dwc->usb2_phy, 0);
	usb_phy_set_suspend(dwc->usb3_phy, 0);
	ret = phy_power_on(dwc->usb2_generic_phy);
	if (ret < 0)
		goto err2;

	ret = phy_power_on(dwc->usb3_generic_phy);
	if (ret < 0)
		goto err3;

	ret = dwc3_event_buffers_setup(dwc);
	if (ret) {
		dev_err(dwc->dev, "failed to setup event buffers\n");
		goto err4;
	}

	/*
	 * ENDXFER polling is available on version 3.10a and later of
	 * the DWC_usb3 controller. It is NOT available in the
	 * DWC_usb31 controller.
	 */
	if (DWC3_VER_IS_WITHIN(DWC3, 310A, ANY)) {
		reg = dwc3_readl(dwc->regs, DWC3_GUCTL2);
		reg |= DWC3_GUCTL2_RST_ACTBITLATER;
		dwc3_writel(dwc->regs, DWC3_GUCTL2, reg);
	}

	/*
	 * STAR 9001285599: This issue affects DWC_usb3 version 3.20a
	 * only. If the PM TIMER ECM is enabled through GUCTL2[19], the
	 * link compliance test (TD7.21) may fail. If the ECN is not
	 * enabled (GUCTL2[19] = 0), the controller will use the old timer
	 * value (5us), which is still acceptable for the link compliance
	 * test. Therefore, do not enable PM TIMER ECM in 3.20a by
	 * setting GUCTL2[19] by default; instead, use GUCTL2[19] = 0.
	 */
	if (DWC3_VER_IS(DWC3, 320A)) {
		reg = dwc3_readl(dwc->regs, DWC3_GUCTL2);
		reg &= ~DWC3_GUCTL2_LC_TIMER;
		dwc3_writel(dwc->regs, DWC3_GUCTL2, reg);
	}

	/*
	 * When configured in HOST mode, after issuing U3/L2 exit controller
	 * fails to send proper CRC checksum in CRC5 feild. Because of this
	 * behaviour Transaction Error is generated, resulting in reset and
	 * re-enumeration of usb device attached. All the termsel, xcvrsel,
	 * opmode becomes 0 during end of resume. Enabling bit 10 of GUCTL1
	 * will correct this problem. This option is to support certain
	 * legacy ULPI PHYs.
	 */
	if (dwc->resume_hs_terminations) {
		reg = dwc3_readl(dwc->regs, DWC3_GUCTL1);
		reg |= DWC3_GUCTL1_RESUME_OPMODE_HS_HOST;
		dwc3_writel(dwc->regs, DWC3_GUCTL1, reg);
	}

	if (!DWC3_VER_IS_PRIOR(DWC3, 250A)) {
		reg = dwc3_readl(dwc->regs, DWC3_GUCTL1);

		/*
		 * Enable hardware control of sending remote wakeup
		 * in HS when the device is in the L1 state.
		 */
		if (!DWC3_VER_IS_PRIOR(DWC3, 290A))
			reg |= DWC3_GUCTL1_DEV_L1_EXIT_BY_HW;

		/*
		 * Decouple USB 2.0 L1 & L2 events which will allow for
		 * gadget driver to only receive U3/L2 suspend & wakeup
		 * events and prevent the more frequent L1 LPM transitions
		 * from interrupting the driver.
		 */
		if (!DWC3_VER_IS_PRIOR(DWC3, 300A))
			reg |= DWC3_GUCTL1_DEV_DECOUPLE_L1L2_EVT;

		if (dwc->dis_tx_ipgap_linecheck_quirk)
			reg |= DWC3_GUCTL1_TX_IPGAP_LINECHECK_DIS;

		if (dwc->parkmode_disable_ss_quirk)
			reg |= DWC3_GUCTL1_PARKMODE_DISABLE_SS;

		if (dwc->parkmode_disable_hs_quirk)
			reg |= DWC3_GUCTL1_PARKMODE_DISABLE_HS;

		if (DWC3_VER_IS_WITHIN(DWC3, 290A, ANY) &&
		    (dwc->maximum_speed == USB_SPEED_HIGH ||
		     dwc->maximum_speed == USB_SPEED_FULL))
			reg |= DWC3_GUCTL1_DEV_FORCE_20_CLK_FOR_30_CLK;

		dwc3_writel(dwc->regs, DWC3_GUCTL1, reg);
	}

	/*
	 * Must config both number of packets and max burst settings to enable
	 * RX and/or TX threshold.
	 */
	if (!DWC3_IP_IS(DWC3) && dwc->dr_mode == USB_DR_MODE_HOST) {
		u8 rx_thr_num = dwc->rx_thr_num_pkt_prd;
		u8 rx_maxburst = dwc->rx_max_burst_prd;
		u8 tx_thr_num = dwc->tx_thr_num_pkt_prd;
		u8 tx_maxburst = dwc->tx_max_burst_prd;

		if (rx_thr_num && rx_maxburst) {
			reg = dwc3_readl(dwc->regs, DWC3_GRXTHRCFG);
			reg |= DWC31_RXTHRNUMPKTSEL_PRD;

			reg &= ~DWC31_RXTHRNUMPKT_PRD(~0);
			reg |= DWC31_RXTHRNUMPKT_PRD(rx_thr_num);

			reg &= ~DWC31_MAXRXBURSTSIZE_PRD(~0);
			reg |= DWC31_MAXRXBURSTSIZE_PRD(rx_maxburst);

			dwc3_writel(dwc->regs, DWC3_GRXTHRCFG, reg);
		}

		if (tx_thr_num && tx_maxburst) {
			reg = dwc3_readl(dwc->regs, DWC3_GTXTHRCFG);
			reg |= DWC31_TXTHRNUMPKTSEL_PRD;

			reg &= ~DWC31_TXTHRNUMPKT_PRD(~0);
			reg |= DWC31_TXTHRNUMPKT_PRD(tx_thr_num);

			reg &= ~DWC31_MAXTXBURSTSIZE_PRD(~0);
			reg |= DWC31_MAXTXBURSTSIZE_PRD(tx_maxburst);

			dwc3_writel(dwc->regs, DWC3_GTXTHRCFG, reg);
		}
	}

	/*
	 * Modify this for all supported Super Speed ports when
	 * multiport support is added.
	 */
	if (hw_mode != DWC3_GHWPARAMS0_MODE_GADGET &&
	    (DWC3_IP_IS(DWC31)) &&
	    dwc->maximum_speed == USB_SPEED_SUPER) {
		reg = dwc3_readl(dwc->regs, DWC3_LLUCTL);
		reg |= DWC3_LLUCTL_FORCE_GEN1;
		dwc3_writel(dwc->regs, DWC3_LLUCTL, reg);
	}

	return 0;

err4:
	phy_power_off(dwc->usb3_generic_phy);

err3:
	phy_power_off(dwc->usb2_generic_phy);

err2:
	usb_phy_set_suspend(dwc->usb2_phy, 1);
	usb_phy_set_suspend(dwc->usb3_phy, 1);

err1:
	usb_phy_shutdown(dwc->usb2_phy);
	usb_phy_shutdown(dwc->usb3_phy);
	phy_exit(dwc->usb2_generic_phy);
	phy_exit(dwc->usb3_generic_phy);

err0a:
	dwc3_ulpi_exit(dwc);

err0:
	return ret;
}

static int dwc3_core_get_phy(struct dwc3 *dwc)
{
	struct device		*dev = dwc->dev;
	struct device_node	*node = dev->of_node;
	int ret;

	if (node) {
		dwc->usb2_phy = devm_usb_get_phy_by_phandle(dev, "usb-phy", 0);
		dwc->usb3_phy = devm_usb_get_phy_by_phandle(dev, "usb-phy", 1);
	} else {
		dwc->usb2_phy = devm_usb_get_phy(dev, USB_PHY_TYPE_USB2);
		dwc->usb3_phy = devm_usb_get_phy(dev, USB_PHY_TYPE_USB3);
	}

	if (IS_ERR(dwc->usb2_phy)) {
		ret = PTR_ERR(dwc->usb2_phy);
		if (ret == -ENXIO || ret == -ENODEV)
			dwc->usb2_phy = NULL;
		else
			return dev_err_probe(dev, ret, "no usb2 phy configured\n");
	}

	if (IS_ERR(dwc->usb3_phy)) {
		ret = PTR_ERR(dwc->usb3_phy);
		if (ret == -ENXIO || ret == -ENODEV)
			dwc->usb3_phy = NULL;
		else
			return dev_err_probe(dev, ret, "no usb3 phy configured\n");
	}

	dwc->usb2_generic_phy = devm_phy_get(dev, "usb2-phy");
	if (IS_ERR(dwc->usb2_generic_phy)) {
		ret = PTR_ERR(dwc->usb2_generic_phy);
		if (ret == -ENOSYS || ret == -ENODEV)
			dwc->usb2_generic_phy = NULL;
		else
			return dev_err_probe(dev, ret, "no usb2 phy configured\n");
	}

	dwc->usb3_generic_phy = devm_phy_get(dev, "usb3-phy");
	if (IS_ERR(dwc->usb3_generic_phy)) {
		ret = PTR_ERR(dwc->usb3_generic_phy);
		if (ret == -ENOSYS || ret == -ENODEV)
			dwc->usb3_generic_phy = NULL;
		else
			return dev_err_probe(dev, ret, "no usb3 phy configured\n");
	}

	return 0;
}

static int dwc3_core_init_mode(struct dwc3 *dwc)
{
	struct device *dev = dwc->dev;
	int ret;

	switch (dwc->dr_mode) {
	case USB_DR_MODE_PERIPHERAL:
		dwc3_set_prtcap(dwc, DWC3_GCTL_PRTCAP_DEVICE);

		if (dwc->usb2_phy)
			otg_set_vbus(dwc->usb2_phy->otg, false);
		phy_set_mode(dwc->usb2_generic_phy, PHY_MODE_USB_DEVICE);
		phy_set_mode(dwc->usb3_generic_phy, PHY_MODE_USB_DEVICE);

		ret = dwc3_gadget_init(dwc);
		if (ret)
			return dev_err_probe(dev, ret, "failed to initialize gadget\n");
		break;
	case USB_DR_MODE_HOST:
		dwc3_set_prtcap(dwc, DWC3_GCTL_PRTCAP_HOST);

		if (dwc->usb2_phy)
			otg_set_vbus(dwc->usb2_phy->otg, true);
		phy_set_mode(dwc->usb2_generic_phy, PHY_MODE_USB_HOST);
		phy_set_mode(dwc->usb3_generic_phy, PHY_MODE_USB_HOST);

		ret = dwc3_host_init(dwc);
		if (ret)
			return dev_err_probe(dev, ret, "failed to initialize host\n");
		break;
	case USB_DR_MODE_OTG:
		INIT_WORK(&dwc->drd_work, __dwc3_set_mode);
		ret = dwc3_drd_init(dwc);
		if (ret)
			return dev_err_probe(dev, ret, "failed to initialize dual-role\n");
		break;
	default:
		dev_err(dev, "Unsupported mode of operation %d\n", dwc->dr_mode);
		return -EINVAL;
	}

	return 0;
}

static void dwc3_core_exit_mode(struct dwc3 *dwc)
{
	switch (dwc->dr_mode) {
	case USB_DR_MODE_PERIPHERAL:
		dwc3_gadget_exit(dwc);
		break;
	case USB_DR_MODE_HOST:
		dwc3_host_exit(dwc);
		break;
	case USB_DR_MODE_OTG:
		dwc3_drd_exit(dwc);
		break;
	default:
		/* do nothing */
		break;
	}

	/* de-assert DRVVBUS for HOST and OTG mode */
	dwc3_set_prtcap(dwc, DWC3_GCTL_PRTCAP_DEVICE);
}

static void dwc3_get_properties(struct dwc3 *dwc)
{
	struct device		*dev = dwc->dev;
	u8			lpm_nyet_threshold;
	u8			tx_de_emphasis;
	u8			hird_threshold;
	u8			rx_thr_num_pkt_prd = 0;
	u8			rx_max_burst_prd = 0;
	u8			tx_thr_num_pkt_prd = 0;
	u8			tx_max_burst_prd = 0;
	u8			tx_fifo_resize_max_num;
	const char		*usb_psy_name;
	int			ret;

	/* default to highest possible threshold */
	lpm_nyet_threshold = 0xf;

	/* default to -3.5dB de-emphasis */
	tx_de_emphasis = 1;

	/*
	 * default to assert utmi_sleep_n and use maximum allowed HIRD
	 * threshold value of 0b1100
	 */
	hird_threshold = 12;

	/*
	 * default to a TXFIFO size large enough to fit 6 max packets.  This
	 * allows for systems with larger bus latencies to have some headroom
	 * for endpoints that have a large bMaxBurst value.
	 */
	tx_fifo_resize_max_num = 6;

	dwc->maximum_speed = usb_get_maximum_speed(dev);
	dwc->max_ssp_rate = usb_get_maximum_ssp_rate(dev);
	dwc->dr_mode = usb_get_dr_mode(dev);
	dwc->hsphy_mode = of_usb_get_phy_mode(dev->of_node);

	dwc->sysdev_is_parent = device_property_read_bool(dev,
				"linux,sysdev_is_parent");
	if (dwc->sysdev_is_parent)
		dwc->sysdev = dwc->dev->parent;
	else
		dwc->sysdev = dwc->dev;

	ret = device_property_read_string(dev, "usb-psy-name", &usb_psy_name);
	if (ret >= 0) {
		dwc->usb_psy = power_supply_get_by_name(usb_psy_name);
		if (!dwc->usb_psy)
			dev_err(dev, "couldn't get usb power supply\n");
	}

	dwc->has_lpm_erratum = device_property_read_bool(dev,
				"snps,has-lpm-erratum");
	device_property_read_u8(dev, "snps,lpm-nyet-threshold",
				&lpm_nyet_threshold);
	dwc->is_utmi_l1_suspend = device_property_read_bool(dev,
				"snps,is-utmi-l1-suspend");
	device_property_read_u8(dev, "snps,hird-threshold",
				&hird_threshold);
	dwc->dis_start_transfer_quirk = device_property_read_bool(dev,
				"snps,dis-start-transfer-quirk");
	dwc->usb3_lpm_capable = device_property_read_bool(dev,
				"snps,usb3_lpm_capable");
	dwc->usb2_lpm_disable = device_property_read_bool(dev,
				"snps,usb2-lpm-disable");
	dwc->usb2_gadget_lpm_disable = device_property_read_bool(dev,
				"snps,usb2-gadget-lpm-disable");
	device_property_read_u8(dev, "snps,rx-thr-num-pkt-prd",
				&rx_thr_num_pkt_prd);
	device_property_read_u8(dev, "snps,rx-max-burst-prd",
				&rx_max_burst_prd);
	device_property_read_u8(dev, "snps,tx-thr-num-pkt-prd",
				&tx_thr_num_pkt_prd);
	device_property_read_u8(dev, "snps,tx-max-burst-prd",
				&tx_max_burst_prd);
	dwc->do_fifo_resize = device_property_read_bool(dev,
							"tx-fifo-resize");
	if (dwc->do_fifo_resize)
		device_property_read_u8(dev, "tx-fifo-max-num",
					&tx_fifo_resize_max_num);

	dwc->disable_scramble_quirk = device_property_read_bool(dev,
				"snps,disable_scramble_quirk");
	dwc->u2exit_lfps_quirk = device_property_read_bool(dev,
				"snps,u2exit_lfps_quirk");
	dwc->u2ss_inp3_quirk = device_property_read_bool(dev,
				"snps,u2ss_inp3_quirk");
	dwc->req_p1p2p3_quirk = device_property_read_bool(dev,
				"snps,req_p1p2p3_quirk");
	dwc->del_p1p2p3_quirk = device_property_read_bool(dev,
				"snps,del_p1p2p3_quirk");
	dwc->del_phy_power_chg_quirk = device_property_read_bool(dev,
				"snps,del_phy_power_chg_quirk");
	dwc->lfps_filter_quirk = device_property_read_bool(dev,
				"snps,lfps_filter_quirk");
	dwc->rx_detect_poll_quirk = device_property_read_bool(dev,
				"snps,rx_detect_poll_quirk");
	dwc->dis_u3_susphy_quirk = device_property_read_bool(dev,
				"snps,dis_u3_susphy_quirk");
	dwc->dis_u2_susphy_quirk = device_property_read_bool(dev,
				"snps,dis_u2_susphy_quirk");
	dwc->dis_enblslpm_quirk = device_property_read_bool(dev,
				"snps,dis_enblslpm_quirk");
	dwc->dis_u1_entry_quirk = device_property_read_bool(dev,
				"snps,dis-u1-entry-quirk");
	dwc->dis_u2_entry_quirk = device_property_read_bool(dev,
				"snps,dis-u2-entry-quirk");
	dwc->dis_rxdet_inp3_quirk = device_property_read_bool(dev,
				"snps,dis_rxdet_inp3_quirk");
	dwc->dis_u2_freeclk_exists_quirk = device_property_read_bool(dev,
				"snps,dis-u2-freeclk-exists-quirk");
	dwc->dis_del_phy_power_chg_quirk = device_property_read_bool(dev,
				"snps,dis-del-phy-power-chg-quirk");
	dwc->dis_tx_ipgap_linecheck_quirk = device_property_read_bool(dev,
				"snps,dis-tx-ipgap-linecheck-quirk");
	dwc->resume_hs_terminations = device_property_read_bool(dev,
				"snps,resume-hs-terminations");
	dwc->parkmode_disable_ss_quirk = device_property_read_bool(dev,
				"snps,parkmode-disable-ss-quirk");
	dwc->parkmode_disable_hs_quirk = device_property_read_bool(dev,
				"snps,parkmode-disable-hs-quirk");
	dwc->gfladj_refclk_lpm_sel = device_property_read_bool(dev,
				"snps,gfladj-refclk-lpm-sel-quirk");

	dwc->tx_de_emphasis_quirk = device_property_read_bool(dev,
				"snps,tx_de_emphasis_quirk");
	device_property_read_u8(dev, "snps,tx_de_emphasis",
				&tx_de_emphasis);
	device_property_read_string(dev, "snps,hsphy_interface",
				    &dwc->hsphy_interface);
	device_property_read_u32(dev, "snps,quirk-frame-length-adjustment",
				 &dwc->fladj);
	device_property_read_u32(dev, "snps,ref-clock-period-ns",
				 &dwc->ref_clk_per);

	dwc->dis_metastability_quirk = device_property_read_bool(dev,
				"snps,dis_metastability_quirk");

	dwc->dis_split_quirk = device_property_read_bool(dev,
				"snps,dis-split-quirk");

	dwc->lpm_nyet_threshold = lpm_nyet_threshold;
	dwc->tx_de_emphasis = tx_de_emphasis;

	dwc->hird_threshold = hird_threshold;

	dwc->rx_thr_num_pkt_prd = rx_thr_num_pkt_prd;
	dwc->rx_max_burst_prd = rx_max_burst_prd;

	dwc->tx_thr_num_pkt_prd = tx_thr_num_pkt_prd;
	dwc->tx_max_burst_prd = tx_max_burst_prd;

	dwc->imod_interval = 0;

	dwc->tx_fifo_resize_max_num = tx_fifo_resize_max_num;
}

/* check whether the core supports IMOD */
bool dwc3_has_imod(struct dwc3 *dwc)
{
	return DWC3_VER_IS_WITHIN(DWC3, 300A, ANY) ||
		DWC3_VER_IS_WITHIN(DWC31, 120A, ANY) ||
		DWC3_IP_IS(DWC32);
}

static void dwc3_check_params(struct dwc3 *dwc)
{
	struct device *dev = dwc->dev;
	unsigned int hwparam_gen =
		DWC3_GHWPARAMS3_SSPHY_IFC(dwc->hwparams.hwparams3);

	/* Check for proper value of imod_interval */
	if (dwc->imod_interval && !dwc3_has_imod(dwc)) {
		dev_warn(dwc->dev, "Interrupt moderation not supported\n");
		dwc->imod_interval = 0;
	}

	/*
	 * Workaround for STAR 9000961433 which affects only version
	 * 3.00a of the DWC_usb3 core. This prevents the controller
	 * interrupt from being masked while handling events. IMOD
	 * allows us to work around this issue. Enable it for the
	 * affected version.
	 */
	if (!dwc->imod_interval &&
	    DWC3_VER_IS(DWC3, 300A))
		dwc->imod_interval = 1;

	/* Check the maximum_speed parameter */
	switch (dwc->maximum_speed) {
	case USB_SPEED_FULL:
	case USB_SPEED_HIGH:
		break;
	case USB_SPEED_SUPER:
		if (hwparam_gen == DWC3_GHWPARAMS3_SSPHY_IFC_DIS)
			dev_warn(dev, "UDC doesn't support Gen 1\n");
		break;
	case USB_SPEED_SUPER_PLUS:
		if ((DWC3_IP_IS(DWC32) &&
		     hwparam_gen == DWC3_GHWPARAMS3_SSPHY_IFC_DIS) ||
		    (!DWC3_IP_IS(DWC32) &&
		     hwparam_gen != DWC3_GHWPARAMS3_SSPHY_IFC_GEN2))
			dev_warn(dev, "UDC doesn't support SSP\n");
		break;
	default:
		dev_err(dev, "invalid maximum_speed parameter %d\n",
			dwc->maximum_speed);
		fallthrough;
	case USB_SPEED_UNKNOWN:
		switch (hwparam_gen) {
		case DWC3_GHWPARAMS3_SSPHY_IFC_GEN2:
			dwc->maximum_speed = USB_SPEED_SUPER_PLUS;
			break;
		case DWC3_GHWPARAMS3_SSPHY_IFC_GEN1:
			if (DWC3_IP_IS(DWC32))
				dwc->maximum_speed = USB_SPEED_SUPER_PLUS;
			else
				dwc->maximum_speed = USB_SPEED_SUPER;
			break;
		case DWC3_GHWPARAMS3_SSPHY_IFC_DIS:
			dwc->maximum_speed = USB_SPEED_HIGH;
			break;
		default:
			dwc->maximum_speed = USB_SPEED_SUPER;
			break;
		}
		break;
	}

	/*
	 * Currently the controller does not have visibility into the HW
	 * parameter to determine the maximum number of lanes the HW supports.
	 * If the number of lanes is not specified in the device property, then
	 * set the default to support dual-lane for DWC_usb32 and single-lane
	 * for DWC_usb31 for super-speed-plus.
	 */
	if (dwc->maximum_speed == USB_SPEED_SUPER_PLUS) {
		switch (dwc->max_ssp_rate) {
		case USB_SSP_GEN_2x1:
			if (hwparam_gen == DWC3_GHWPARAMS3_SSPHY_IFC_GEN1)
				dev_warn(dev, "UDC only supports Gen 1\n");
			break;
		case USB_SSP_GEN_1x2:
		case USB_SSP_GEN_2x2:
			if (DWC3_IP_IS(DWC31))
				dev_warn(dev, "UDC only supports single lane\n");
			break;
		case USB_SSP_GEN_UNKNOWN:
		default:
			switch (hwparam_gen) {
			case DWC3_GHWPARAMS3_SSPHY_IFC_GEN2:
				if (DWC3_IP_IS(DWC32))
					dwc->max_ssp_rate = USB_SSP_GEN_2x2;
				else
					dwc->max_ssp_rate = USB_SSP_GEN_2x1;
				break;
			case DWC3_GHWPARAMS3_SSPHY_IFC_GEN1:
				if (DWC3_IP_IS(DWC32))
					dwc->max_ssp_rate = USB_SSP_GEN_1x2;
				break;
			}
			break;
		}
	}
}

static struct extcon_dev *dwc3_get_extcon(struct dwc3 *dwc)
{
	struct device *dev = dwc->dev;
	struct device_node *np_phy;
	struct extcon_dev *edev = NULL;
	const char *name;

	if (device_property_read_bool(dev, "extcon"))
		return extcon_get_edev_by_phandle(dev, 0);

	/*
	 * Device tree platforms should get extcon via phandle.
	 * On ACPI platforms, we get the name from a device property.
	 * This device property is for kernel internal use only and
	 * is expected to be set by the glue code.
	 */
	if (device_property_read_string(dev, "linux,extcon-name", &name) == 0)
		return extcon_get_extcon_dev(name);

	/*
	 * Check explicitly if "usb-role-switch" is used since
	 * extcon_find_edev_by_node() can not be used to check the absence of
	 * an extcon device. In the absence of an device it will always return
	 * EPROBE_DEFER.
	 */
	if (IS_ENABLED(CONFIG_USB_ROLE_SWITCH) &&
	    device_property_read_bool(dev, "usb-role-switch"))
		return NULL;

	/*
	 * Try to get an extcon device from the USB PHY controller's "port"
	 * node. Check if it has the "port" node first, to avoid printing the
	 * error message from underlying code, as it's a valid case: extcon
	 * device (and "port" node) may be missing in case of "usb-role-switch"
	 * or OTG mode.
	 */
	np_phy = of_parse_phandle(dev->of_node, "phys", 0);
	if (of_graph_is_present(np_phy)) {
		struct device_node *np_conn;

		np_conn = of_graph_get_remote_node(np_phy, -1, -1);
		if (np_conn)
			edev = extcon_find_edev_by_node(np_conn);
		of_node_put(np_conn);
	}
	of_node_put(np_phy);

	return edev;
}

static int dwc3_probe(struct platform_device *pdev)
{
	struct device		*dev = &pdev->dev;
	struct resource		*res, dwc_res;
	struct dwc3		*dwc;

	int			ret;

	void __iomem		*regs;

	dwc = devm_kzalloc(dev, sizeof(*dwc), GFP_KERNEL);
	if (!dwc)
		return -ENOMEM;

	dwc->dev = dev;

	res = platform_get_resource(pdev, IORESOURCE_MEM, 0);
	if (!res) {
		dev_err(dev, "missing memory resource\n");
		return -ENODEV;
	}

	dwc->xhci_resources[0].start = res->start;
	dwc->xhci_resources[0].end = dwc->xhci_resources[0].start +
					DWC3_XHCI_REGS_END;
	dwc->xhci_resources[0].flags = res->flags;
	dwc->xhci_resources[0].name = res->name;

	/*
	 * Request memory region but exclude xHCI regs,
	 * since it will be requested by the xhci-plat driver.
	 */
	dwc_res = *res;
	dwc_res.start += DWC3_GLOBALS_REGS_START;

	regs = devm_ioremap_resource(dev, &dwc_res);
	if (IS_ERR(regs))
		return PTR_ERR(regs);

	dwc->regs	= regs;
	dwc->regs_size	= resource_size(&dwc_res);

	dwc3_get_properties(dwc);

	dwc->reset = devm_reset_control_array_get_optional_shared(dev);
	if (IS_ERR(dwc->reset)) {
		ret = PTR_ERR(dwc->reset);
		goto put_usb_psy;
	}

	if (dev->of_node) {
		/*
		 * Clocks are optional, but new DT platforms should support all
		 * clocks as required by the DT-binding.
		 * Some devices have different clock names in legacy device trees,
		 * check for them to retain backwards compatibility.
		 */
		dwc->bus_clk = devm_clk_get_optional(dev, "bus_early");
		if (IS_ERR(dwc->bus_clk)) {
			ret = dev_err_probe(dev, PTR_ERR(dwc->bus_clk),
					    "could not get bus clock\n");
			goto put_usb_psy;
		}

		if (dwc->bus_clk == NULL) {
			dwc->bus_clk = devm_clk_get_optional(dev, "bus_clk");
			if (IS_ERR(dwc->bus_clk)) {
				ret = dev_err_probe(dev, PTR_ERR(dwc->bus_clk),
						    "could not get bus clock\n");
				goto put_usb_psy;
			}
		}

		dwc->ref_clk = devm_clk_get_optional(dev, "ref");
		if (IS_ERR(dwc->ref_clk)) {
			ret = dev_err_probe(dev, PTR_ERR(dwc->ref_clk),
					    "could not get ref clock\n");
			goto put_usb_psy;
		}

		if (dwc->ref_clk == NULL) {
			dwc->ref_clk = devm_clk_get_optional(dev, "ref_clk");
			if (IS_ERR(dwc->ref_clk)) {
				ret = dev_err_probe(dev, PTR_ERR(dwc->ref_clk),
						    "could not get ref clock\n");
				goto put_usb_psy;
			}
		}

		dwc->susp_clk = devm_clk_get_optional(dev, "suspend");
		if (IS_ERR(dwc->susp_clk)) {
			ret = dev_err_probe(dev, PTR_ERR(dwc->susp_clk),
					    "could not get suspend clock\n");
			goto put_usb_psy;
		}

		if (dwc->susp_clk == NULL) {
			dwc->susp_clk = devm_clk_get_optional(dev, "suspend_clk");
			if (IS_ERR(dwc->susp_clk)) {
				ret = dev_err_probe(dev, PTR_ERR(dwc->susp_clk),
						    "could not get suspend clock\n");
				goto put_usb_psy;
			}
		}
	}

	ret = reset_control_deassert(dwc->reset);
	if (ret)
		goto put_usb_psy;

	ret = dwc3_clk_enable(dwc);
	if (ret)
		goto assert_reset;

	if (!dwc3_core_is_valid(dwc)) {
		dev_err(dwc->dev, "this is not a DesignWare USB3 DRD Core\n");
		ret = -ENODEV;
		goto disable_clks;
	}

	platform_set_drvdata(pdev, dwc);
	dwc3_cache_hwparams(dwc);

	if (!dwc->sysdev_is_parent &&
	    DWC3_GHWPARAMS0_AWIDTH(dwc->hwparams.hwparams0) == 64) {
		ret = dma_set_mask_and_coherent(dwc->sysdev, DMA_BIT_MASK(64));
		if (ret)
			goto disable_clks;
	}

	spin_lock_init(&dwc->lock);
	mutex_init(&dwc->mutex);

	pm_runtime_get_noresume(dev);
	pm_runtime_set_active(dev);
	pm_runtime_use_autosuspend(dev);
	pm_runtime_set_autosuspend_delay(dev, DWC3_DEFAULT_AUTOSUSPEND_DELAY);
	pm_runtime_enable(dev);

	pm_runtime_forbid(dev);

	ret = dwc3_alloc_event_buffers(dwc, DWC3_EVENT_BUFFERS_SIZE);
	if (ret) {
		dev_err(dwc->dev, "failed to allocate event buffers\n");
		ret = -ENOMEM;
		goto err2;
	}

	dwc->edev = dwc3_get_extcon(dwc);
	if (IS_ERR(dwc->edev)) {
		ret = dev_err_probe(dwc->dev, PTR_ERR(dwc->edev), "failed to get extcon\n");
		goto err3;
	}

	ret = dwc3_get_dr_mode(dwc);
	if (ret)
		goto err3;

	ret = dwc3_alloc_scratch_buffers(dwc);
	if (ret)
		goto err3;

	ret = dwc3_core_init(dwc);
	if (ret) {
		dev_err_probe(dev, ret, "failed to initialize core\n");
		goto err4;
	}

	dwc3_check_params(dwc);
	dwc3_debugfs_init(dwc);

	ret = dwc3_core_init_mode(dwc);
	if (ret)
		goto err5;

	pm_runtime_put(dev);

	dma_set_max_seg_size(dev, UINT_MAX);

	return 0;

err5:
	dwc3_debugfs_exit(dwc);
	dwc3_event_buffers_cleanup(dwc);

	usb_phy_set_suspend(dwc->usb2_phy, 1);
	usb_phy_set_suspend(dwc->usb3_phy, 1);
	phy_power_off(dwc->usb2_generic_phy);
	phy_power_off(dwc->usb3_generic_phy);

	usb_phy_shutdown(dwc->usb2_phy);
	usb_phy_shutdown(dwc->usb3_phy);
	phy_exit(dwc->usb2_generic_phy);
	phy_exit(dwc->usb3_generic_phy);

	dwc3_ulpi_exit(dwc);

err4:
	dwc3_free_scratch_buffers(dwc);

err3:
	dwc3_free_event_buffers(dwc);

err2:
	pm_runtime_allow(dev);
	pm_runtime_disable(dev);
	pm_runtime_set_suspended(dev);
	pm_runtime_put_noidle(dev);
disable_clks:
	dwc3_clk_disable(dwc);
assert_reset:
	reset_control_assert(dwc->reset);
put_usb_psy:
	if (dwc->usb_psy)
		power_supply_put(dwc->usb_psy);

	return ret;
}

static int dwc3_remove(struct platform_device *pdev)
{
	struct dwc3	*dwc = platform_get_drvdata(pdev);

	pm_runtime_get_sync(&pdev->dev);

	dwc3_core_exit_mode(dwc);
	dwc3_debugfs_exit(dwc);

	dwc3_core_exit(dwc);
	dwc3_ulpi_exit(dwc);

	pm_runtime_allow(&pdev->dev);
	pm_runtime_disable(&pdev->dev);
	pm_runtime_put_noidle(&pdev->dev);
	/*
	 * HACK: Clear the driver data, which is currently accessed by parent
	 * glue drivers, before allowing the parent to suspend.
	 */
	platform_set_drvdata(pdev, NULL);
	pm_runtime_set_suspended(&pdev->dev);

	dwc3_free_event_buffers(dwc);
	dwc3_free_scratch_buffers(dwc);

	if (dwc->usb_psy)
		power_supply_put(dwc->usb_psy);

	return 0;
}

#ifdef CONFIG_PM
static int dwc3_core_init_for_resume(struct dwc3 *dwc)
{
	int ret;

	ret = reset_control_deassert(dwc->reset);
	if (ret)
		return ret;

	ret = dwc3_clk_enable(dwc);
	if (ret)
		goto assert_reset;

	ret = dwc3_core_init(dwc);
	if (ret)
		goto disable_clks;

	return 0;

disable_clks:
	dwc3_clk_disable(dwc);
assert_reset:
	reset_control_assert(dwc->reset);

	return ret;
}

static int dwc3_suspend_common(struct dwc3 *dwc, pm_message_t msg)
{
	u32 reg;

	switch (dwc->current_dr_role) {
	case DWC3_GCTL_PRTCAP_DEVICE:
		if (pm_runtime_suspended(dwc->dev))
			break;
		dwc3_gadget_suspend(dwc);
		synchronize_irq(dwc->irq_gadget);
		dwc3_core_exit(dwc);
		break;
	case DWC3_GCTL_PRTCAP_HOST:
		if (!PMSG_IS_AUTO(msg) && !device_may_wakeup(dwc->dev)) {
			dwc3_core_exit(dwc);
			break;
		}

		/* Let controller to suspend HSPHY before PHY driver suspends */
		if (dwc->dis_u2_susphy_quirk ||
		    dwc->dis_enblslpm_quirk) {
			reg = dwc3_readl(dwc->regs, DWC3_GUSB2PHYCFG(0));
			reg |=  DWC3_GUSB2PHYCFG_ENBLSLPM |
				DWC3_GUSB2PHYCFG_SUSPHY;
			dwc3_writel(dwc->regs, DWC3_GUSB2PHYCFG(0), reg);

			/* Give some time for USB2 PHY to suspend */
			usleep_range(5000, 6000);
		}

		phy_pm_runtime_put_sync(dwc->usb2_generic_phy);
		phy_pm_runtime_put_sync(dwc->usb3_generic_phy);
		break;
	case DWC3_GCTL_PRTCAP_OTG:
		/* do nothing during runtime_suspend */
		if (PMSG_IS_AUTO(msg))
			break;

		if (dwc->current_otg_role == DWC3_OTG_ROLE_DEVICE) {
			dwc3_gadget_suspend(dwc);
			synchronize_irq(dwc->irq_gadget);
		}

		dwc3_otg_exit(dwc);
		dwc3_core_exit(dwc);
		break;
	default:
		/* do nothing */
		break;
	}

	return 0;
}

static int dwc3_resume_common(struct dwc3 *dwc, pm_message_t msg)
{
	int		ret;
	u32		reg;

	switch (dwc->current_dr_role) {
	case DWC3_GCTL_PRTCAP_DEVICE:
		ret = dwc3_core_init_for_resume(dwc);
		if (ret)
			return ret;

		dwc3_set_prtcap(dwc, DWC3_GCTL_PRTCAP_DEVICE);
		dwc3_gadget_resume(dwc);
		break;
	case DWC3_GCTL_PRTCAP_HOST:
		if (!PMSG_IS_AUTO(msg) && !device_may_wakeup(dwc->dev)) {
			ret = dwc3_core_init_for_resume(dwc);
			if (ret)
				return ret;
			dwc3_set_prtcap(dwc, DWC3_GCTL_PRTCAP_HOST);
			break;
		}
		/* Restore GUSB2PHYCFG bits that were modified in suspend */
		reg = dwc3_readl(dwc->regs, DWC3_GUSB2PHYCFG(0));
		if (dwc->dis_u2_susphy_quirk)
			reg &= ~DWC3_GUSB2PHYCFG_SUSPHY;

		if (dwc->dis_enblslpm_quirk)
			reg &= ~DWC3_GUSB2PHYCFG_ENBLSLPM;

		dwc3_writel(dwc->regs, DWC3_GUSB2PHYCFG(0), reg);

		phy_pm_runtime_get_sync(dwc->usb2_generic_phy);
		phy_pm_runtime_get_sync(dwc->usb3_generic_phy);
		break;
	case DWC3_GCTL_PRTCAP_OTG:
		/* nothing to do on runtime_resume */
		if (PMSG_IS_AUTO(msg))
			break;

		ret = dwc3_core_init_for_resume(dwc);
		if (ret)
			return ret;

		dwc3_set_prtcap(dwc, dwc->current_dr_role);

		dwc3_otg_init(dwc);
		if (dwc->current_otg_role == DWC3_OTG_ROLE_HOST) {
			dwc3_otg_host_init(dwc);
		} else if (dwc->current_otg_role == DWC3_OTG_ROLE_DEVICE) {
			dwc3_gadget_resume(dwc);
		}

		break;
	default:
		/* do nothing */
		break;
	}

	return 0;
}

static int dwc3_runtime_checks(struct dwc3 *dwc)
{
	switch (dwc->current_dr_role) {
	case DWC3_GCTL_PRTCAP_DEVICE:
		if (dwc->connected)
			return -EBUSY;
		break;
	case DWC3_GCTL_PRTCAP_HOST:
	default:
		/* do nothing */
		break;
	}

	return 0;
}

static int dwc3_runtime_suspend(struct device *dev)
{
	struct dwc3     *dwc = dev_get_drvdata(dev);
	int		ret;

	if (dwc3_runtime_checks(dwc))
		return -EBUSY;

	ret = dwc3_suspend_common(dwc, PMSG_AUTO_SUSPEND);
	if (ret)
		return ret;

	return 0;
}

static int dwc3_runtime_resume(struct device *dev)
{
	struct dwc3     *dwc = dev_get_drvdata(dev);
	int		ret;

	ret = dwc3_resume_common(dwc, PMSG_AUTO_RESUME);
	if (ret)
		return ret;

	switch (dwc->current_dr_role) {
	case DWC3_GCTL_PRTCAP_DEVICE:
		if (dwc->pending_events) {
			pm_runtime_put(dwc->dev);
			dwc->pending_events = false;
			enable_irq(dwc->irq_gadget);
		}
		break;
	case DWC3_GCTL_PRTCAP_HOST:
	default:
		/* do nothing */
		break;
	}

	pm_runtime_mark_last_busy(dev);

	return 0;
}

static int dwc3_runtime_idle(struct device *dev)
{
	struct dwc3     *dwc = dev_get_drvdata(dev);

	switch (dwc->current_dr_role) {
	case DWC3_GCTL_PRTCAP_DEVICE:
		if (dwc3_runtime_checks(dwc))
			return -EBUSY;
		break;
	case DWC3_GCTL_PRTCAP_HOST:
	default:
		/* do nothing */
		break;
	}

	pm_runtime_mark_last_busy(dev);
	pm_runtime_autosuspend(dev);

	return 0;
}
#endif /* CONFIG_PM */

#ifdef CONFIG_PM_SLEEP
static int dwc3_suspend(struct device *dev)
{
	struct dwc3	*dwc = dev_get_drvdata(dev);
	int		ret;

	ret = dwc3_suspend_common(dwc, PMSG_SUSPEND);
	if (ret)
		return ret;

	pinctrl_pm_select_sleep_state(dev);

	return 0;
}

static int dwc3_resume(struct device *dev)
{
	struct dwc3	*dwc = dev_get_drvdata(dev);
	int		ret;

	pinctrl_pm_select_default_state(dev);

	pm_runtime_disable(dev);
	pm_runtime_set_active(dev);

	ret = dwc3_resume_common(dwc, PMSG_RESUME);
	if (ret) {
		pm_runtime_set_suspended(dev);
		return ret;
	}

	pm_runtime_enable(dev);

	return 0;
}

static void dwc3_complete(struct device *dev)
{
	struct dwc3	*dwc = dev_get_drvdata(dev);
	u32		reg;

	if (dwc->current_dr_role == DWC3_GCTL_PRTCAP_HOST &&
			dwc->dis_split_quirk) {
		reg = dwc3_readl(dwc->regs, DWC3_GUCTL3);
		reg |= DWC3_GUCTL3_SPLITDISABLE;
		dwc3_writel(dwc->regs, DWC3_GUCTL3, reg);
	}
}
#else
#define dwc3_complete NULL
#endif /* CONFIG_PM_SLEEP */

static const struct dev_pm_ops dwc3_dev_pm_ops = {
	SET_SYSTEM_SLEEP_PM_OPS(dwc3_suspend, dwc3_resume)
	.complete = dwc3_complete,

	/*
	 * Runtime suspend halts the controller on disconnection. It relies on
	 * platforms with custom connection notification to start the controller
	 * again.
	 */
	SET_RUNTIME_PM_OPS(dwc3_runtime_suspend, dwc3_runtime_resume,
			dwc3_runtime_idle)
};

#ifdef CONFIG_OF
static const struct of_device_id of_dwc3_match[] = {
	{
		.compatible = "snps,dwc3"
	},
	{
		.compatible = "synopsys,dwc3"
	},
	{ },
};
MODULE_DEVICE_TABLE(of, of_dwc3_match);
#endif

#ifdef CONFIG_ACPI

#define ACPI_ID_INTEL_BSW	"808622B7"

static const struct acpi_device_id dwc3_acpi_match[] = {
	{ ACPI_ID_INTEL_BSW, 0 },
	{ },
};
MODULE_DEVICE_TABLE(acpi, dwc3_acpi_match);
#endif

static struct platform_driver dwc3_driver = {
	.probe		= dwc3_probe,
	.remove		= dwc3_remove,
	.driver		= {
		.name	= "dwc3",
		.of_match_table	= of_match_ptr(of_dwc3_match),
		.acpi_match_table = ACPI_PTR(dwc3_acpi_match),
		.pm	= &dwc3_dev_pm_ops,
	},
};

module_platform_driver(dwc3_driver);

/*
 * For type visibility (http://b/236036821)
 */
const struct dwc3 *const ANDROID_GKI_struct_dwc3;
EXPORT_SYMBOL_GPL(ANDROID_GKI_struct_dwc3);

MODULE_ALIAS("platform:dwc3");
MODULE_AUTHOR("Felipe Balbi <balbi@ti.com>");
MODULE_LICENSE("GPL v2");
MODULE_DESCRIPTION("DesignWare USB3 DRD Controller Driver");<|MERGE_RESOLUTION|>--- conflicted
+++ resolved
@@ -557,19 +557,6 @@
 {
 	struct dwc3_event_buffer	*evt;
 	u32				reg;
-<<<<<<< HEAD
-
-	if (!dwc->ev_buf)
-		return;
-	/*
-	 * Exynos platforms may not be able to access event buffer if the
-	 * controller failed to halt on dwc3_core_exit().
-	 */
-	reg = dwc3_readl(dwc->regs, DWC3_DSTS);
-	if (!(reg & DWC3_DSTS_DEVCTRLHLT))
-		return;
-=======
->>>>>>> fadb08b3
 
 	if (!dwc->ev_buf)
 		return;
