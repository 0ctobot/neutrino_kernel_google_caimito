--- conflicted
+++ resolved
@@ -4673,11 +4673,7 @@
 			if (do_resume) {
 				ret = scsi_resume_device(sdev);
 				if (ret == -EWOULDBLOCK)
-<<<<<<< HEAD
-					goto unlock;
-=======
 					goto unlock_scan;
->>>>>>> c0345356
 				dev->flags &= ~ATA_DFLAG_RESUMING;
 			}
 			ret = scsi_rescan_device(sdev);
