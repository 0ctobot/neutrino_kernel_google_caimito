// SPDX-License-Identifier: GPL-2.0-only
/*
 *  Bluetooth Software UART Qualcomm protocol
 *
 *  HCI_IBS (HCI In-Band Sleep) is Qualcomm's power management
 *  protocol extension to H4.
 *
 *  Copyright (C) 2007 Texas Instruments, Inc.
 *  Copyright (c) 2010, 2012, 2018 The Linux Foundation. All rights reserved.
 *
 *  Acknowledgements:
 *  This file is based on hci_ll.c, which was...
 *  Written by Ohad Ben-Cohen <ohad@bencohen.org>
 *  which was in turn based on hci_h4.c, which was written
 *  by Maxim Krasnyansky and Marcel Holtmann.
 */

#include <linux/kernel.h>
#include <linux/clk.h>
#include <linux/completion.h>
#include <linux/debugfs.h>
#include <linux/delay.h>
#include <linux/devcoredump.h>
#include <linux/device.h>
#include <linux/gpio/consumer.h>
#include <linux/mod_devicetable.h>
#include <linux/module.h>
#include <linux/of_device.h>
#include <linux/acpi.h>
#include <linux/platform_device.h>
#include <linux/regulator/consumer.h>
#include <linux/serdev.h>
#include <linux/mutex.h>
#include <asm/unaligned.h>

#include <net/bluetooth/bluetooth.h>
#include <net/bluetooth/hci_core.h>

#include "hci_uart.h"
#include "btqca.h"

/* HCI_IBS protocol messages */
#define HCI_IBS_SLEEP_IND	0xFE
#define HCI_IBS_WAKE_IND	0xFD
#define HCI_IBS_WAKE_ACK	0xFC
#define HCI_MAX_IBS_SIZE	10

#define IBS_WAKE_RETRANS_TIMEOUT_MS	100
#define IBS_BTSOC_TX_IDLE_TIMEOUT_MS	200
#define IBS_HOST_TX_IDLE_TIMEOUT_MS	2000
#define CMD_TRANS_TIMEOUT_MS		100
#define MEMDUMP_TIMEOUT_MS		8000
#define IBS_DISABLE_SSR_TIMEOUT_MS \
	(MEMDUMP_TIMEOUT_MS + FW_DOWNLOAD_TIMEOUT_MS)
#define FW_DOWNLOAD_TIMEOUT_MS		3000

/* susclk rate */
#define SUSCLK_RATE_32KHZ	32768

/* Controller debug log header */
#define QCA_DEBUG_HANDLE	0x2EDC

/* max retry count when init fails */
#define MAX_INIT_RETRIES 3

/* Controller dump header */
#define QCA_SSR_DUMP_HANDLE		0x0108
#define QCA_DUMP_PACKET_SIZE		255
#define QCA_LAST_SEQUENCE_NUM		0xFFFF
#define QCA_CRASHBYTE_PACKET_LEN	1096
#define QCA_MEMDUMP_BYTE		0xFB

enum qca_flags {
	QCA_IBS_DISABLED,
	QCA_DROP_VENDOR_EVENT,
	QCA_SUSPENDING,
	QCA_MEMDUMP_COLLECTION,
	QCA_HW_ERROR_EVENT,
	QCA_SSR_TRIGGERED,
	QCA_BT_OFF,
	QCA_ROM_FW,
	QCA_DEBUGFS_CREATED,
};

enum qca_capabilities {
	QCA_CAP_WIDEBAND_SPEECH = BIT(0),
	QCA_CAP_VALID_LE_STATES = BIT(1),
};

/* HCI_IBS transmit side sleep protocol states */
enum tx_ibs_states {
	HCI_IBS_TX_ASLEEP,
	HCI_IBS_TX_WAKING,
	HCI_IBS_TX_AWAKE,
};

/* HCI_IBS receive side sleep protocol states */
enum rx_states {
	HCI_IBS_RX_ASLEEP,
	HCI_IBS_RX_AWAKE,
};

/* HCI_IBS transmit and receive side clock state vote */
enum hci_ibs_clock_state_vote {
	HCI_IBS_VOTE_STATS_UPDATE,
	HCI_IBS_TX_VOTE_CLOCK_ON,
	HCI_IBS_TX_VOTE_CLOCK_OFF,
	HCI_IBS_RX_VOTE_CLOCK_ON,
	HCI_IBS_RX_VOTE_CLOCK_OFF,
};

/* Controller memory dump states */
enum qca_memdump_states {
	QCA_MEMDUMP_IDLE,
	QCA_MEMDUMP_COLLECTING,
	QCA_MEMDUMP_COLLECTED,
	QCA_MEMDUMP_TIMEOUT,
};

struct qca_memdump_data {
	char *memdump_buf_head;
	char *memdump_buf_tail;
	u32 current_seq_no;
	u32 received_dump;
	u32 ram_dump_size;
};

struct qca_memdump_event_hdr {
	__u8    evt;
	__u8    plen;
	__u16   opcode;
	__u16   seq_no;
	__u8    reserved;
} __packed;


struct qca_dump_size {
	u32 dump_size;
} __packed;

struct qca_data {
	struct hci_uart *hu;
	struct sk_buff *rx_skb;
	struct sk_buff_head txq;
	struct sk_buff_head tx_wait_q;	/* HCI_IBS wait queue	*/
	struct sk_buff_head rx_memdump_q;	/* Memdump wait queue	*/
	spinlock_t hci_ibs_lock;	/* HCI_IBS state lock	*/
	u8 tx_ibs_state;	/* HCI_IBS transmit side power state*/
	u8 rx_ibs_state;	/* HCI_IBS receive side power state */
	bool tx_vote;		/* Clock must be on for TX */
	bool rx_vote;		/* Clock must be on for RX */
	struct timer_list tx_idle_timer;
	u32 tx_idle_delay;
	struct timer_list wake_retrans_timer;
	u32 wake_retrans;
	struct workqueue_struct *workqueue;
	struct work_struct ws_awake_rx;
	struct work_struct ws_awake_device;
	struct work_struct ws_rx_vote_off;
	struct work_struct ws_tx_vote_off;
	struct work_struct ctrl_memdump_evt;
	struct delayed_work ctrl_memdump_timeout;
	struct qca_memdump_data *qca_memdump;
	unsigned long flags;
	struct completion drop_ev_comp;
	wait_queue_head_t suspend_wait_q;
	enum qca_memdump_states memdump_state;
	struct mutex hci_memdump_lock;

	/* For debugging purpose */
	u64 ibs_sent_wacks;
	u64 ibs_sent_slps;
	u64 ibs_sent_wakes;
	u64 ibs_recv_wacks;
	u64 ibs_recv_slps;
	u64 ibs_recv_wakes;
	u64 vote_last_jif;
	u32 vote_on_ms;
	u32 vote_off_ms;
	u64 tx_votes_on;
	u64 rx_votes_on;
	u64 tx_votes_off;
	u64 rx_votes_off;
	u64 votes_on;
	u64 votes_off;
};

enum qca_speed_type {
	QCA_INIT_SPEED = 1,
	QCA_OPER_SPEED
};

/*
 * Voltage regulator information required for configuring the
 * QCA Bluetooth chipset
 */
struct qca_vreg {
	const char *name;
	unsigned int load_uA;
};

struct qca_device_data {
	enum qca_btsoc_type soc_type;
	struct qca_vreg *vregs;
	size_t num_vregs;
	uint32_t capabilities;
};

/*
 * Platform data for the QCA Bluetooth power driver.
 */
struct qca_power {
	struct device *dev;
	struct regulator_bulk_data *vreg_bulk;
	int num_vregs;
	bool vregs_on;
};

struct qca_serdev {
	struct hci_uart	 serdev_hu;
	struct gpio_desc *bt_en;
	struct gpio_desc *sw_ctrl;
	struct clk	 *susclk;
	enum qca_btsoc_type btsoc_type;
	struct qca_power *bt_power;
	u32 init_speed;
	u32 oper_speed;
	const char *firmware_name;
};

static int qca_regulator_enable(struct qca_serdev *qcadev);
static void qca_regulator_disable(struct qca_serdev *qcadev);
static void qca_power_shutdown(struct hci_uart *hu);
static int qca_power_off(struct hci_dev *hdev);
static void qca_controller_memdump(struct work_struct *work);

static enum qca_btsoc_type qca_soc_type(struct hci_uart *hu)
{
	enum qca_btsoc_type soc_type;

	if (hu->serdev) {
		struct qca_serdev *qsd = serdev_device_get_drvdata(hu->serdev);

		soc_type = qsd->btsoc_type;
	} else {
		soc_type = QCA_ROME;
	}

	return soc_type;
}

static const char *qca_get_firmware_name(struct hci_uart *hu)
{
	if (hu->serdev) {
		struct qca_serdev *qsd = serdev_device_get_drvdata(hu->serdev);

		return qsd->firmware_name;
	} else {
		return NULL;
	}
}

static void __serial_clock_on(struct tty_struct *tty)
{
	/* TODO: Some chipset requires to enable UART clock on client
	 * side to save power consumption or manual work is required.
	 * Please put your code to control UART clock here if needed
	 */
}

static void __serial_clock_off(struct tty_struct *tty)
{
	/* TODO: Some chipset requires to disable UART clock on client
	 * side to save power consumption or manual work is required.
	 * Please put your code to control UART clock off here if needed
	 */
}

/* serial_clock_vote needs to be called with the ibs lock held */
static void serial_clock_vote(unsigned long vote, struct hci_uart *hu)
{
	struct qca_data *qca = hu->priv;
	unsigned int diff;

	bool old_vote = (qca->tx_vote | qca->rx_vote);
	bool new_vote;

	switch (vote) {
	case HCI_IBS_VOTE_STATS_UPDATE:
		diff = jiffies_to_msecs(jiffies - qca->vote_last_jif);

		if (old_vote)
			qca->vote_off_ms += diff;
		else
			qca->vote_on_ms += diff;
		return;

	case HCI_IBS_TX_VOTE_CLOCK_ON:
		qca->tx_vote = true;
		qca->tx_votes_on++;
		break;

	case HCI_IBS_RX_VOTE_CLOCK_ON:
		qca->rx_vote = true;
		qca->rx_votes_on++;
		break;

	case HCI_IBS_TX_VOTE_CLOCK_OFF:
		qca->tx_vote = false;
		qca->tx_votes_off++;
		break;

	case HCI_IBS_RX_VOTE_CLOCK_OFF:
		qca->rx_vote = false;
		qca->rx_votes_off++;
		break;

	default:
		BT_ERR("Voting irregularity");
		return;
	}

	new_vote = qca->rx_vote | qca->tx_vote;

	if (new_vote != old_vote) {
		if (new_vote)
			__serial_clock_on(hu->tty);
		else
			__serial_clock_off(hu->tty);

		BT_DBG("Vote serial clock %s(%s)", new_vote ? "true" : "false",
		       vote ? "true" : "false");

		diff = jiffies_to_msecs(jiffies - qca->vote_last_jif);

		if (new_vote) {
			qca->votes_on++;
			qca->vote_off_ms += diff;
		} else {
			qca->votes_off++;
			qca->vote_on_ms += diff;
		}
		qca->vote_last_jif = jiffies;
	}
}

/* Builds and sends an HCI_IBS command packet.
 * These are very simple packets with only 1 cmd byte.
 */
static int send_hci_ibs_cmd(u8 cmd, struct hci_uart *hu)
{
	int err = 0;
	struct sk_buff *skb = NULL;
	struct qca_data *qca = hu->priv;

	BT_DBG("hu %p send hci ibs cmd 0x%x", hu, cmd);

	skb = bt_skb_alloc(1, GFP_ATOMIC);
	if (!skb) {
		BT_ERR("Failed to allocate memory for HCI_IBS packet");
		return -ENOMEM;
	}

	/* Assign HCI_IBS type */
	skb_put_u8(skb, cmd);

	skb_queue_tail(&qca->txq, skb);

	return err;
}

static void qca_wq_awake_device(struct work_struct *work)
{
	struct qca_data *qca = container_of(work, struct qca_data,
					    ws_awake_device);
	struct hci_uart *hu = qca->hu;
	unsigned long retrans_delay;
	unsigned long flags;

	BT_DBG("hu %p wq awake device", hu);

	/* Vote for serial clock */
	serial_clock_vote(HCI_IBS_TX_VOTE_CLOCK_ON, hu);

	spin_lock_irqsave(&qca->hci_ibs_lock, flags);

	/* Send wake indication to device */
	if (send_hci_ibs_cmd(HCI_IBS_WAKE_IND, hu) < 0)
		BT_ERR("Failed to send WAKE to device");

	qca->ibs_sent_wakes++;

	/* Start retransmit timer */
	retrans_delay = msecs_to_jiffies(qca->wake_retrans);
	mod_timer(&qca->wake_retrans_timer, jiffies + retrans_delay);

	spin_unlock_irqrestore(&qca->hci_ibs_lock, flags);

	/* Actually send the packets */
	hci_uart_tx_wakeup(hu);
}

static void qca_wq_awake_rx(struct work_struct *work)
{
	struct qca_data *qca = container_of(work, struct qca_data,
					    ws_awake_rx);
	struct hci_uart *hu = qca->hu;
	unsigned long flags;

	BT_DBG("hu %p wq awake rx", hu);

	serial_clock_vote(HCI_IBS_RX_VOTE_CLOCK_ON, hu);

	spin_lock_irqsave(&qca->hci_ibs_lock, flags);
	qca->rx_ibs_state = HCI_IBS_RX_AWAKE;

	/* Always acknowledge device wake up,
	 * sending IBS message doesn't count as TX ON.
	 */
	if (send_hci_ibs_cmd(HCI_IBS_WAKE_ACK, hu) < 0)
		BT_ERR("Failed to acknowledge device wake up");

	qca->ibs_sent_wacks++;

	spin_unlock_irqrestore(&qca->hci_ibs_lock, flags);

	/* Actually send the packets */
	hci_uart_tx_wakeup(hu);
}

static void qca_wq_serial_rx_clock_vote_off(struct work_struct *work)
{
	struct qca_data *qca = container_of(work, struct qca_data,
					    ws_rx_vote_off);
	struct hci_uart *hu = qca->hu;

	BT_DBG("hu %p rx clock vote off", hu);

	serial_clock_vote(HCI_IBS_RX_VOTE_CLOCK_OFF, hu);
}

static void qca_wq_serial_tx_clock_vote_off(struct work_struct *work)
{
	struct qca_data *qca = container_of(work, struct qca_data,
					    ws_tx_vote_off);
	struct hci_uart *hu = qca->hu;

	BT_DBG("hu %p tx clock vote off", hu);

	/* Run HCI tx handling unlocked */
	hci_uart_tx_wakeup(hu);

	/* Now that message queued to tty driver, vote for tty clocks off.
	 * It is up to the tty driver to pend the clocks off until tx done.
	 */
	serial_clock_vote(HCI_IBS_TX_VOTE_CLOCK_OFF, hu);
}

static void hci_ibs_tx_idle_timeout(struct timer_list *t)
{
	struct qca_data *qca = from_timer(qca, t, tx_idle_timer);
	struct hci_uart *hu = qca->hu;
	unsigned long flags;

	BT_DBG("hu %p idle timeout in %d state", hu, qca->tx_ibs_state);

	spin_lock_irqsave_nested(&qca->hci_ibs_lock,
				 flags, SINGLE_DEPTH_NESTING);

	switch (qca->tx_ibs_state) {
	case HCI_IBS_TX_AWAKE:
		/* TX_IDLE, go to SLEEP */
		if (send_hci_ibs_cmd(HCI_IBS_SLEEP_IND, hu) < 0) {
			BT_ERR("Failed to send SLEEP to device");
			break;
		}
		qca->tx_ibs_state = HCI_IBS_TX_ASLEEP;
		qca->ibs_sent_slps++;
		queue_work(qca->workqueue, &qca->ws_tx_vote_off);
		break;

	case HCI_IBS_TX_ASLEEP:
	case HCI_IBS_TX_WAKING:
	default:
		BT_ERR("Spurious timeout tx state %d", qca->tx_ibs_state);
		break;
	}

	spin_unlock_irqrestore(&qca->hci_ibs_lock, flags);
}

static void hci_ibs_wake_retrans_timeout(struct timer_list *t)
{
	struct qca_data *qca = from_timer(qca, t, wake_retrans_timer);
	struct hci_uart *hu = qca->hu;
	unsigned long flags, retrans_delay;
	bool retransmit = false;

	BT_DBG("hu %p wake retransmit timeout in %d state",
		hu, qca->tx_ibs_state);

	spin_lock_irqsave_nested(&qca->hci_ibs_lock,
				 flags, SINGLE_DEPTH_NESTING);

	/* Don't retransmit the HCI_IBS_WAKE_IND when suspending. */
	if (test_bit(QCA_SUSPENDING, &qca->flags)) {
		spin_unlock_irqrestore(&qca->hci_ibs_lock, flags);
		return;
	}

	switch (qca->tx_ibs_state) {
	case HCI_IBS_TX_WAKING:
		/* No WAKE_ACK, retransmit WAKE */
		retransmit = true;
		if (send_hci_ibs_cmd(HCI_IBS_WAKE_IND, hu) < 0) {
			BT_ERR("Failed to acknowledge device wake up");
			break;
		}
		qca->ibs_sent_wakes++;
		retrans_delay = msecs_to_jiffies(qca->wake_retrans);
		mod_timer(&qca->wake_retrans_timer, jiffies + retrans_delay);
		break;

	case HCI_IBS_TX_ASLEEP:
	case HCI_IBS_TX_AWAKE:
	default:
		BT_ERR("Spurious timeout tx state %d", qca->tx_ibs_state);
		break;
	}

	spin_unlock_irqrestore(&qca->hci_ibs_lock, flags);

	if (retransmit)
		hci_uart_tx_wakeup(hu);
}


static void qca_controller_memdump_timeout(struct work_struct *work)
{
	struct qca_data *qca = container_of(work, struct qca_data,
					ctrl_memdump_timeout.work);
	struct hci_uart *hu = qca->hu;

	mutex_lock(&qca->hci_memdump_lock);
	if (test_bit(QCA_MEMDUMP_COLLECTION, &qca->flags)) {
		qca->memdump_state = QCA_MEMDUMP_TIMEOUT;
		if (!test_bit(QCA_HW_ERROR_EVENT, &qca->flags)) {
			/* Inject hw error event to reset the device
			 * and driver.
			 */
			hci_reset_dev(hu->hdev);
		}
	}

	mutex_unlock(&qca->hci_memdump_lock);
}


/* Initialize protocol */
static int qca_open(struct hci_uart *hu)
{
	struct qca_serdev *qcadev;
	struct qca_data *qca;

	BT_DBG("hu %p qca_open", hu);

	if (!hci_uart_has_flow_control(hu))
		return -EOPNOTSUPP;

	qca = kzalloc(sizeof(struct qca_data), GFP_KERNEL);
	if (!qca)
		return -ENOMEM;

	skb_queue_head_init(&qca->txq);
	skb_queue_head_init(&qca->tx_wait_q);
	skb_queue_head_init(&qca->rx_memdump_q);
	spin_lock_init(&qca->hci_ibs_lock);
	mutex_init(&qca->hci_memdump_lock);
	qca->workqueue = alloc_ordered_workqueue("qca_wq", 0);
	if (!qca->workqueue) {
		BT_ERR("QCA Workqueue not initialized properly");
		kfree(qca);
		return -ENOMEM;
	}

	INIT_WORK(&qca->ws_awake_rx, qca_wq_awake_rx);
	INIT_WORK(&qca->ws_awake_device, qca_wq_awake_device);
	INIT_WORK(&qca->ws_rx_vote_off, qca_wq_serial_rx_clock_vote_off);
	INIT_WORK(&qca->ws_tx_vote_off, qca_wq_serial_tx_clock_vote_off);
	INIT_WORK(&qca->ctrl_memdump_evt, qca_controller_memdump);
	INIT_DELAYED_WORK(&qca->ctrl_memdump_timeout,
			  qca_controller_memdump_timeout);
	init_waitqueue_head(&qca->suspend_wait_q);

	qca->hu = hu;
	init_completion(&qca->drop_ev_comp);

	/* Assume we start with both sides asleep -- extra wakes OK */
	qca->tx_ibs_state = HCI_IBS_TX_ASLEEP;
	qca->rx_ibs_state = HCI_IBS_RX_ASLEEP;

	qca->vote_last_jif = jiffies;

	hu->priv = qca;

	if (hu->serdev) {
		qcadev = serdev_device_get_drvdata(hu->serdev);

		if (qca_is_wcn399x(qcadev->btsoc_type) ||
		    qca_is_wcn6750(qcadev->btsoc_type))
			hu->init_speed = qcadev->init_speed;

		if (qcadev->oper_speed)
			hu->oper_speed = qcadev->oper_speed;
	}

	timer_setup(&qca->wake_retrans_timer, hci_ibs_wake_retrans_timeout, 0);
	qca->wake_retrans = IBS_WAKE_RETRANS_TIMEOUT_MS;

	timer_setup(&qca->tx_idle_timer, hci_ibs_tx_idle_timeout, 0);
	qca->tx_idle_delay = IBS_HOST_TX_IDLE_TIMEOUT_MS;

	BT_DBG("HCI_UART_QCA open, tx_idle_delay=%u, wake_retrans=%u",
	       qca->tx_idle_delay, qca->wake_retrans);

	return 0;
}

static void qca_debugfs_init(struct hci_dev *hdev)
{
	struct hci_uart *hu = hci_get_drvdata(hdev);
	struct qca_data *qca = hu->priv;
	struct dentry *ibs_dir;
	umode_t mode;

	if (!hdev->debugfs)
		return;

	if (test_and_set_bit(QCA_DEBUGFS_CREATED, &qca->flags))
		return;

	ibs_dir = debugfs_create_dir("ibs", hdev->debugfs);

	/* read only */
	mode = 0444;
	debugfs_create_u8("tx_ibs_state", mode, ibs_dir, &qca->tx_ibs_state);
	debugfs_create_u8("rx_ibs_state", mode, ibs_dir, &qca->rx_ibs_state);
	debugfs_create_u64("ibs_sent_sleeps", mode, ibs_dir,
			   &qca->ibs_sent_slps);
	debugfs_create_u64("ibs_sent_wakes", mode, ibs_dir,
			   &qca->ibs_sent_wakes);
	debugfs_create_u64("ibs_sent_wake_acks", mode, ibs_dir,
			   &qca->ibs_sent_wacks);
	debugfs_create_u64("ibs_recv_sleeps", mode, ibs_dir,
			   &qca->ibs_recv_slps);
	debugfs_create_u64("ibs_recv_wakes", mode, ibs_dir,
			   &qca->ibs_recv_wakes);
	debugfs_create_u64("ibs_recv_wake_acks", mode, ibs_dir,
			   &qca->ibs_recv_wacks);
	debugfs_create_bool("tx_vote", mode, ibs_dir, &qca->tx_vote);
	debugfs_create_u64("tx_votes_on", mode, ibs_dir, &qca->tx_votes_on);
	debugfs_create_u64("tx_votes_off", mode, ibs_dir, &qca->tx_votes_off);
	debugfs_create_bool("rx_vote", mode, ibs_dir, &qca->rx_vote);
	debugfs_create_u64("rx_votes_on", mode, ibs_dir, &qca->rx_votes_on);
	debugfs_create_u64("rx_votes_off", mode, ibs_dir, &qca->rx_votes_off);
	debugfs_create_u64("votes_on", mode, ibs_dir, &qca->votes_on);
	debugfs_create_u64("votes_off", mode, ibs_dir, &qca->votes_off);
	debugfs_create_u32("vote_on_ms", mode, ibs_dir, &qca->vote_on_ms);
	debugfs_create_u32("vote_off_ms", mode, ibs_dir, &qca->vote_off_ms);

	/* read/write */
	mode = 0644;
	debugfs_create_u32("wake_retrans", mode, ibs_dir, &qca->wake_retrans);
	debugfs_create_u32("tx_idle_delay", mode, ibs_dir,
			   &qca->tx_idle_delay);
}

/* Flush protocol data */
static int qca_flush(struct hci_uart *hu)
{
	struct qca_data *qca = hu->priv;

	BT_DBG("hu %p qca flush", hu);

	skb_queue_purge(&qca->tx_wait_q);
	skb_queue_purge(&qca->txq);

	return 0;
}

/* Close protocol */
static int qca_close(struct hci_uart *hu)
{
	struct qca_data *qca = hu->priv;

	BT_DBG("hu %p qca close", hu);

	serial_clock_vote(HCI_IBS_VOTE_STATS_UPDATE, hu);

	skb_queue_purge(&qca->tx_wait_q);
	skb_queue_purge(&qca->txq);
	skb_queue_purge(&qca->rx_memdump_q);
	destroy_workqueue(qca->workqueue);
	del_timer_sync(&qca->tx_idle_timer);
	del_timer_sync(&qca->wake_retrans_timer);
	qca->hu = NULL;

	kfree_skb(qca->rx_skb);

	hu->priv = NULL;

	kfree(qca);

	return 0;
}

/* Called upon a wake-up-indication from the device.
 */
static void device_want_to_wakeup(struct hci_uart *hu)
{
	unsigned long flags;
	struct qca_data *qca = hu->priv;

	BT_DBG("hu %p want to wake up", hu);

	spin_lock_irqsave(&qca->hci_ibs_lock, flags);

	qca->ibs_recv_wakes++;

	/* Don't wake the rx up when suspending. */
	if (test_bit(QCA_SUSPENDING, &qca->flags)) {
		spin_unlock_irqrestore(&qca->hci_ibs_lock, flags);
		return;
	}

	switch (qca->rx_ibs_state) {
	case HCI_IBS_RX_ASLEEP:
		/* Make sure clock is on - we may have turned clock off since
		 * receiving the wake up indicator awake rx clock.
		 */
		queue_work(qca->workqueue, &qca->ws_awake_rx);
		spin_unlock_irqrestore(&qca->hci_ibs_lock, flags);
		return;

	case HCI_IBS_RX_AWAKE:
		/* Always acknowledge device wake up,
		 * sending IBS message doesn't count as TX ON.
		 */
		if (send_hci_ibs_cmd(HCI_IBS_WAKE_ACK, hu) < 0) {
			BT_ERR("Failed to acknowledge device wake up");
			break;
		}
		qca->ibs_sent_wacks++;
		break;

	default:
		/* Any other state is illegal */
		BT_ERR("Received HCI_IBS_WAKE_IND in rx state %d",
		       qca->rx_ibs_state);
		break;
	}

	spin_unlock_irqrestore(&qca->hci_ibs_lock, flags);

	/* Actually send the packets */
	hci_uart_tx_wakeup(hu);
}

/* Called upon a sleep-indication from the device.
 */
static void device_want_to_sleep(struct hci_uart *hu)
{
	unsigned long flags;
	struct qca_data *qca = hu->priv;

	BT_DBG("hu %p want to sleep in %d state", hu, qca->rx_ibs_state);

	spin_lock_irqsave(&qca->hci_ibs_lock, flags);

	qca->ibs_recv_slps++;

	switch (qca->rx_ibs_state) {
	case HCI_IBS_RX_AWAKE:
		/* Update state */
		qca->rx_ibs_state = HCI_IBS_RX_ASLEEP;
		/* Vote off rx clock under workqueue */
		queue_work(qca->workqueue, &qca->ws_rx_vote_off);
		break;

	case HCI_IBS_RX_ASLEEP:
		break;

	default:
		/* Any other state is illegal */
		BT_ERR("Received HCI_IBS_SLEEP_IND in rx state %d",
		       qca->rx_ibs_state);
		break;
	}

	wake_up_interruptible(&qca->suspend_wait_q);

	spin_unlock_irqrestore(&qca->hci_ibs_lock, flags);
}

/* Called upon wake-up-acknowledgement from the device
 */
static void device_woke_up(struct hci_uart *hu)
{
	unsigned long flags, idle_delay;
	struct qca_data *qca = hu->priv;
	struct sk_buff *skb = NULL;

	BT_DBG("hu %p woke up", hu);

	spin_lock_irqsave(&qca->hci_ibs_lock, flags);

	qca->ibs_recv_wacks++;

	/* Don't react to the wake-up-acknowledgment when suspending. */
	if (test_bit(QCA_SUSPENDING, &qca->flags)) {
		spin_unlock_irqrestore(&qca->hci_ibs_lock, flags);
		return;
	}

	switch (qca->tx_ibs_state) {
	case HCI_IBS_TX_AWAKE:
		/* Expect one if we send 2 WAKEs */
		BT_DBG("Received HCI_IBS_WAKE_ACK in tx state %d",
		       qca->tx_ibs_state);
		break;

	case HCI_IBS_TX_WAKING:
		/* Send pending packets */
		while ((skb = skb_dequeue(&qca->tx_wait_q)))
			skb_queue_tail(&qca->txq, skb);

		/* Switch timers and change state to HCI_IBS_TX_AWAKE */
		del_timer(&qca->wake_retrans_timer);
		idle_delay = msecs_to_jiffies(qca->tx_idle_delay);
		mod_timer(&qca->tx_idle_timer, jiffies + idle_delay);
		qca->tx_ibs_state = HCI_IBS_TX_AWAKE;
		break;

	case HCI_IBS_TX_ASLEEP:
	default:
		BT_ERR("Received HCI_IBS_WAKE_ACK in tx state %d",
		       qca->tx_ibs_state);
		break;
	}

	spin_unlock_irqrestore(&qca->hci_ibs_lock, flags);

	/* Actually send the packets */
	hci_uart_tx_wakeup(hu);
}

/* Enqueue frame for transmittion (padding, crc, etc) may be called from
 * two simultaneous tasklets.
 */
static int qca_enqueue(struct hci_uart *hu, struct sk_buff *skb)
{
	unsigned long flags = 0, idle_delay;
	struct qca_data *qca = hu->priv;

	BT_DBG("hu %p qca enq skb %p tx_ibs_state %d", hu, skb,
	       qca->tx_ibs_state);

	if (test_bit(QCA_SSR_TRIGGERED, &qca->flags)) {
		/* As SSR is in progress, ignore the packets */
		bt_dev_dbg(hu->hdev, "SSR is in progress");
		kfree_skb(skb);
		return 0;
	}

	/* Prepend skb with frame type */
	memcpy(skb_push(skb, 1), &hci_skb_pkt_type(skb), 1);

	spin_lock_irqsave(&qca->hci_ibs_lock, flags);

	/* Don't go to sleep in middle of patch download or
	 * Out-Of-Band(GPIOs control) sleep is selected.
	 * Don't wake the device up when suspending.
	 */
	if (test_bit(QCA_IBS_DISABLED, &qca->flags) ||
	    test_bit(QCA_SUSPENDING, &qca->flags)) {
		skb_queue_tail(&qca->txq, skb);
		spin_unlock_irqrestore(&qca->hci_ibs_lock, flags);
		return 0;
	}

	/* Act according to current state */
	switch (qca->tx_ibs_state) {
	case HCI_IBS_TX_AWAKE:
		BT_DBG("Device awake, sending normally");
		skb_queue_tail(&qca->txq, skb);
		idle_delay = msecs_to_jiffies(qca->tx_idle_delay);
		mod_timer(&qca->tx_idle_timer, jiffies + idle_delay);
		break;

	case HCI_IBS_TX_ASLEEP:
		BT_DBG("Device asleep, waking up and queueing packet");
		/* Save packet for later */
		skb_queue_tail(&qca->tx_wait_q, skb);

		qca->tx_ibs_state = HCI_IBS_TX_WAKING;
		/* Schedule a work queue to wake up device */
		queue_work(qca->workqueue, &qca->ws_awake_device);
		break;

	case HCI_IBS_TX_WAKING:
		BT_DBG("Device waking up, queueing packet");
		/* Transient state; just keep packet for later */
		skb_queue_tail(&qca->tx_wait_q, skb);
		break;

	default:
		BT_ERR("Illegal tx state: %d (losing packet)",
		       qca->tx_ibs_state);
		dev_kfree_skb_irq(skb);
		break;
	}

	spin_unlock_irqrestore(&qca->hci_ibs_lock, flags);

	return 0;
}

static int qca_ibs_sleep_ind(struct hci_dev *hdev, struct sk_buff *skb)
{
	struct hci_uart *hu = hci_get_drvdata(hdev);

	BT_DBG("hu %p recv hci ibs cmd 0x%x", hu, HCI_IBS_SLEEP_IND);

	device_want_to_sleep(hu);

	kfree_skb(skb);
	return 0;
}

static int qca_ibs_wake_ind(struct hci_dev *hdev, struct sk_buff *skb)
{
	struct hci_uart *hu = hci_get_drvdata(hdev);

	BT_DBG("hu %p recv hci ibs cmd 0x%x", hu, HCI_IBS_WAKE_IND);

	device_want_to_wakeup(hu);

	kfree_skb(skb);
	return 0;
}

static int qca_ibs_wake_ack(struct hci_dev *hdev, struct sk_buff *skb)
{
	struct hci_uart *hu = hci_get_drvdata(hdev);

	BT_DBG("hu %p recv hci ibs cmd 0x%x", hu, HCI_IBS_WAKE_ACK);

	device_woke_up(hu);

	kfree_skb(skb);
	return 0;
}

static int qca_recv_acl_data(struct hci_dev *hdev, struct sk_buff *skb)
{
	/* We receive debug logs from chip as an ACL packets.
	 * Instead of sending the data to ACL to decode the
	 * received data, we are pushing them to the above layers
	 * as a diagnostic packet.
	 */
	if (get_unaligned_le16(skb->data) == QCA_DEBUG_HANDLE)
		return hci_recv_diag(hdev, skb);

	return hci_recv_frame(hdev, skb);
}

static void qca_controller_memdump(struct work_struct *work)
{
	struct qca_data *qca = container_of(work, struct qca_data,
					    ctrl_memdump_evt);
	struct hci_uart *hu = qca->hu;
	struct sk_buff *skb;
	struct qca_memdump_event_hdr *cmd_hdr;
	struct qca_memdump_data *qca_memdump = qca->qca_memdump;
	struct qca_dump_size *dump;
	char *memdump_buf;
	char nullBuff[QCA_DUMP_PACKET_SIZE] = { 0 };
	u16 seq_no;
	u32 dump_size;
	u32 rx_size;
	enum qca_btsoc_type soc_type = qca_soc_type(hu);

	while ((skb = skb_dequeue(&qca->rx_memdump_q))) {

		mutex_lock(&qca->hci_memdump_lock);
		/* Skip processing the received packets if timeout detected
		 * or memdump collection completed.
		 */
		if (qca->memdump_state == QCA_MEMDUMP_TIMEOUT ||
		    qca->memdump_state == QCA_MEMDUMP_COLLECTED) {
			mutex_unlock(&qca->hci_memdump_lock);
			return;
		}

		if (!qca_memdump) {
			qca_memdump = kzalloc(sizeof(struct qca_memdump_data),
					      GFP_ATOMIC);
			if (!qca_memdump) {
				mutex_unlock(&qca->hci_memdump_lock);
				return;
			}

			qca->qca_memdump = qca_memdump;
		}

		qca->memdump_state = QCA_MEMDUMP_COLLECTING;
		cmd_hdr = (void *) skb->data;
		seq_no = __le16_to_cpu(cmd_hdr->seq_no);
		skb_pull(skb, sizeof(struct qca_memdump_event_hdr));

		if (!seq_no) {

			/* This is the first frame of memdump packet from
			 * the controller, Disable IBS to recevie dump
			 * with out any interruption, ideally time required for
			 * the controller to send the dump is 8 seconds. let us
			 * start timer to handle this asynchronous activity.
			 */
			set_bit(QCA_IBS_DISABLED, &qca->flags);
			set_bit(QCA_MEMDUMP_COLLECTION, &qca->flags);
			dump = (void *) skb->data;
			dump_size = __le32_to_cpu(dump->dump_size);
			if (!(dump_size)) {
				bt_dev_err(hu->hdev, "Rx invalid memdump size");
				kfree(qca_memdump);
				kfree_skb(skb);
				qca->qca_memdump = NULL;
				mutex_unlock(&qca->hci_memdump_lock);
				return;
			}

			bt_dev_info(hu->hdev, "QCA collecting dump of size:%u",
				    dump_size);
			queue_delayed_work(qca->workqueue,
					   &qca->ctrl_memdump_timeout,
					   msecs_to_jiffies(MEMDUMP_TIMEOUT_MS)
					  );

			skb_pull(skb, sizeof(dump_size));
			memdump_buf = vmalloc(dump_size);
			qca_memdump->ram_dump_size = dump_size;
			qca_memdump->memdump_buf_head = memdump_buf;
			qca_memdump->memdump_buf_tail = memdump_buf;
		}

		memdump_buf = qca_memdump->memdump_buf_tail;

		/* If sequence no 0 is missed then there is no point in
		 * accepting the other sequences.
		 */
		if (!memdump_buf) {
			bt_dev_err(hu->hdev, "QCA: Discarding other packets");
			kfree(qca_memdump);
			kfree_skb(skb);
			qca->qca_memdump = NULL;
			mutex_unlock(&qca->hci_memdump_lock);
			return;
		}

		/* There could be chance of missing some packets from
		 * the controller. In such cases let us store the dummy
		 * packets in the buffer.
		 */
		/* For QCA6390, controller does not lost packets but
		 * sequence number field of packet sometimes has error
		 * bits, so skip this checking for missing packet.
		 */
		while ((seq_no > qca_memdump->current_seq_no + 1) &&
		       (soc_type != QCA_QCA6390) &&
		       seq_no != QCA_LAST_SEQUENCE_NUM) {
			bt_dev_err(hu->hdev, "QCA controller missed packet:%d",
				   qca_memdump->current_seq_no);
			rx_size = qca_memdump->received_dump;
			rx_size += QCA_DUMP_PACKET_SIZE;
			if (rx_size > qca_memdump->ram_dump_size) {
				bt_dev_err(hu->hdev,
					   "QCA memdump received %d, no space for missed packet",
					   qca_memdump->received_dump);
				break;
			}
			memcpy(memdump_buf, nullBuff, QCA_DUMP_PACKET_SIZE);
			memdump_buf = memdump_buf + QCA_DUMP_PACKET_SIZE;
			qca_memdump->received_dump += QCA_DUMP_PACKET_SIZE;
			qca_memdump->current_seq_no++;
		}

		rx_size = qca_memdump->received_dump + skb->len;
		if (rx_size <= qca_memdump->ram_dump_size) {
			if ((seq_no != QCA_LAST_SEQUENCE_NUM) &&
			    (seq_no != qca_memdump->current_seq_no))
				bt_dev_err(hu->hdev,
					   "QCA memdump unexpected packet %d",
					   seq_no);
			bt_dev_dbg(hu->hdev,
				   "QCA memdump packet %d with length %d",
				   seq_no, skb->len);
			memcpy(memdump_buf, (unsigned char *)skb->data,
			       skb->len);
			memdump_buf = memdump_buf + skb->len;
			qca_memdump->memdump_buf_tail = memdump_buf;
			qca_memdump->current_seq_no = seq_no + 1;
			qca_memdump->received_dump += skb->len;
		} else {
			bt_dev_err(hu->hdev,
				   "QCA memdump received %d, no space for packet %d",
				   qca_memdump->received_dump, seq_no);
		}
		qca->qca_memdump = qca_memdump;
		kfree_skb(skb);
		if (seq_no == QCA_LAST_SEQUENCE_NUM) {
			bt_dev_info(hu->hdev,
				    "QCA memdump Done, received %d, total %d",
				    qca_memdump->received_dump,
				    qca_memdump->ram_dump_size);
			memdump_buf = qca_memdump->memdump_buf_head;
			dev_coredumpv(&hu->serdev->dev, memdump_buf,
				      qca_memdump->received_dump, GFP_KERNEL);
			cancel_delayed_work(&qca->ctrl_memdump_timeout);
			kfree(qca->qca_memdump);
			qca->qca_memdump = NULL;
			qca->memdump_state = QCA_MEMDUMP_COLLECTED;
			clear_bit(QCA_MEMDUMP_COLLECTION, &qca->flags);
		}

		mutex_unlock(&qca->hci_memdump_lock);
	}

}

static int qca_controller_memdump_event(struct hci_dev *hdev,
					struct sk_buff *skb)
{
	struct hci_uart *hu = hci_get_drvdata(hdev);
	struct qca_data *qca = hu->priv;

	set_bit(QCA_SSR_TRIGGERED, &qca->flags);
	skb_queue_tail(&qca->rx_memdump_q, skb);
	queue_work(qca->workqueue, &qca->ctrl_memdump_evt);

	return 0;
}

static int qca_recv_event(struct hci_dev *hdev, struct sk_buff *skb)
{
	struct hci_uart *hu = hci_get_drvdata(hdev);
	struct qca_data *qca = hu->priv;

	if (test_bit(QCA_DROP_VENDOR_EVENT, &qca->flags)) {
		struct hci_event_hdr *hdr = (void *)skb->data;

		/* For the WCN3990 the vendor command for a baudrate change
		 * isn't sent as synchronous HCI command, because the
		 * controller sends the corresponding vendor event with the
		 * new baudrate. The event is received and properly decoded
		 * after changing the baudrate of the host port. It needs to
		 * be dropped, otherwise it can be misinterpreted as
		 * response to a later firmware download command (also a
		 * vendor command).
		 */

		if (hdr->evt == HCI_EV_VENDOR)
			complete(&qca->drop_ev_comp);

		kfree_skb(skb);

		return 0;
	}
	/* We receive chip memory dump as an event packet, With a dedicated
	 * handler followed by a hardware error event. When this event is
	 * received we store dump into a file before closing hci. This
	 * dump will help in triaging the issues.
	 */
	if ((skb->data[0] == HCI_VENDOR_PKT) &&
	    (get_unaligned_be16(skb->data + 2) == QCA_SSR_DUMP_HANDLE))
		return qca_controller_memdump_event(hdev, skb);

	return hci_recv_frame(hdev, skb);
}

#define QCA_IBS_SLEEP_IND_EVENT \
	.type = HCI_IBS_SLEEP_IND, \
	.hlen = 0, \
	.loff = 0, \
	.lsize = 0, \
	.maxlen = HCI_MAX_IBS_SIZE

#define QCA_IBS_WAKE_IND_EVENT \
	.type = HCI_IBS_WAKE_IND, \
	.hlen = 0, \
	.loff = 0, \
	.lsize = 0, \
	.maxlen = HCI_MAX_IBS_SIZE

#define QCA_IBS_WAKE_ACK_EVENT \
	.type = HCI_IBS_WAKE_ACK, \
	.hlen = 0, \
	.loff = 0, \
	.lsize = 0, \
	.maxlen = HCI_MAX_IBS_SIZE

static const struct h4_recv_pkt qca_recv_pkts[] = {
	{ H4_RECV_ACL,             .recv = qca_recv_acl_data },
	{ H4_RECV_SCO,             .recv = hci_recv_frame    },
	{ H4_RECV_EVENT,           .recv = qca_recv_event    },
	{ QCA_IBS_WAKE_IND_EVENT,  .recv = qca_ibs_wake_ind  },
	{ QCA_IBS_WAKE_ACK_EVENT,  .recv = qca_ibs_wake_ack  },
	{ QCA_IBS_SLEEP_IND_EVENT, .recv = qca_ibs_sleep_ind },
};

static int qca_recv(struct hci_uart *hu, const void *data, int count)
{
	struct qca_data *qca = hu->priv;

	if (!test_bit(HCI_UART_REGISTERED, &hu->flags))
		return -EUNATCH;

	qca->rx_skb = h4_recv_buf(hu->hdev, qca->rx_skb, data, count,
				  qca_recv_pkts, ARRAY_SIZE(qca_recv_pkts));
	if (IS_ERR(qca->rx_skb)) {
		int err = PTR_ERR(qca->rx_skb);
		bt_dev_err(hu->hdev, "Frame reassembly failed (%d)", err);
		qca->rx_skb = NULL;
		return err;
	}

	return count;
}

static struct sk_buff *qca_dequeue(struct hci_uart *hu)
{
	struct qca_data *qca = hu->priv;

	return skb_dequeue(&qca->txq);
}

static uint8_t qca_get_baudrate_value(int speed)
{
	switch (speed) {
	case 9600:
		return QCA_BAUDRATE_9600;
	case 19200:
		return QCA_BAUDRATE_19200;
	case 38400:
		return QCA_BAUDRATE_38400;
	case 57600:
		return QCA_BAUDRATE_57600;
	case 115200:
		return QCA_BAUDRATE_115200;
	case 230400:
		return QCA_BAUDRATE_230400;
	case 460800:
		return QCA_BAUDRATE_460800;
	case 500000:
		return QCA_BAUDRATE_500000;
	case 921600:
		return QCA_BAUDRATE_921600;
	case 1000000:
		return QCA_BAUDRATE_1000000;
	case 2000000:
		return QCA_BAUDRATE_2000000;
	case 3000000:
		return QCA_BAUDRATE_3000000;
	case 3200000:
		return QCA_BAUDRATE_3200000;
	case 3500000:
		return QCA_BAUDRATE_3500000;
	default:
		return QCA_BAUDRATE_115200;
	}
}

static int qca_set_baudrate(struct hci_dev *hdev, uint8_t baudrate)
{
	struct hci_uart *hu = hci_get_drvdata(hdev);
	struct qca_data *qca = hu->priv;
	struct sk_buff *skb;
	u8 cmd[] = { 0x01, 0x48, 0xFC, 0x01, 0x00 };

	if (baudrate > QCA_BAUDRATE_3200000)
		return -EINVAL;

	cmd[4] = baudrate;

	skb = bt_skb_alloc(sizeof(cmd), GFP_KERNEL);
	if (!skb) {
		bt_dev_err(hdev, "Failed to allocate baudrate packet");
		return -ENOMEM;
	}

	/* Assign commands to change baudrate and packet type. */
	skb_put_data(skb, cmd, sizeof(cmd));
	hci_skb_pkt_type(skb) = HCI_COMMAND_PKT;

	skb_queue_tail(&qca->txq, skb);
	hci_uart_tx_wakeup(hu);

	/* Wait for the baudrate change request to be sent */

	while (!skb_queue_empty(&qca->txq))
		usleep_range(100, 200);

	if (hu->serdev)
		serdev_device_wait_until_sent(hu->serdev,
		      msecs_to_jiffies(CMD_TRANS_TIMEOUT_MS));

	/* Give the controller time to process the request */
	if (qca_is_wcn399x(qca_soc_type(hu)) ||
	    qca_is_wcn6750(qca_soc_type(hu)))
		usleep_range(1000, 10000);
	else
		msleep(300);

	return 0;
}

static inline void host_set_baudrate(struct hci_uart *hu, unsigned int speed)
{
	if (hu->serdev)
		serdev_device_set_baudrate(hu->serdev, speed);
	else
		hci_uart_set_baudrate(hu, speed);
}

static int qca_send_power_pulse(struct hci_uart *hu, bool on)
{
	int ret;
	int timeout = msecs_to_jiffies(CMD_TRANS_TIMEOUT_MS);
	u8 cmd = on ? QCA_WCN3990_POWERON_PULSE : QCA_WCN3990_POWEROFF_PULSE;

	/* These power pulses are single byte command which are sent
	 * at required baudrate to wcn3990. On wcn3990, we have an external
	 * circuit at Tx pin which decodes the pulse sent at specific baudrate.
	 * For example, wcn3990 supports RF COEX antenna for both Wi-Fi/BT
	 * and also we use the same power inputs to turn on and off for
	 * Wi-Fi/BT. Powering up the power sources will not enable BT, until
	 * we send a power on pulse at 115200 bps. This algorithm will help to
	 * save power. Disabling hardware flow control is mandatory while
	 * sending power pulses to SoC.
	 */
	bt_dev_dbg(hu->hdev, "sending power pulse %02x to controller", cmd);

	serdev_device_write_flush(hu->serdev);
	hci_uart_set_flow_control(hu, true);
	ret = serdev_device_write_buf(hu->serdev, &cmd, sizeof(cmd));
	if (ret < 0) {
		bt_dev_err(hu->hdev, "failed to send power pulse %02x", cmd);
		return ret;
	}

	serdev_device_wait_until_sent(hu->serdev, timeout);
	hci_uart_set_flow_control(hu, false);

	/* Give to controller time to boot/shutdown */
	if (on)
		msleep(100);
	else
		usleep_range(1000, 10000);

	return 0;
}

static unsigned int qca_get_speed(struct hci_uart *hu,
				  enum qca_speed_type speed_type)
{
	unsigned int speed = 0;

	if (speed_type == QCA_INIT_SPEED) {
		if (hu->init_speed)
			speed = hu->init_speed;
		else if (hu->proto->init_speed)
			speed = hu->proto->init_speed;
	} else {
		if (hu->oper_speed)
			speed = hu->oper_speed;
		else if (hu->proto->oper_speed)
			speed = hu->proto->oper_speed;
	}

	return speed;
}

static int qca_check_speeds(struct hci_uart *hu)
{
	if (qca_is_wcn399x(qca_soc_type(hu)) ||
	    qca_is_wcn6750(qca_soc_type(hu))) {
		if (!qca_get_speed(hu, QCA_INIT_SPEED) &&
		    !qca_get_speed(hu, QCA_OPER_SPEED))
			return -EINVAL;
	} else {
		if (!qca_get_speed(hu, QCA_INIT_SPEED) ||
		    !qca_get_speed(hu, QCA_OPER_SPEED))
			return -EINVAL;
	}

	return 0;
}

static int qca_set_speed(struct hci_uart *hu, enum qca_speed_type speed_type)
{
	unsigned int speed, qca_baudrate;
	struct qca_data *qca = hu->priv;
	int ret = 0;

	if (speed_type == QCA_INIT_SPEED) {
		speed = qca_get_speed(hu, QCA_INIT_SPEED);
		if (speed)
			host_set_baudrate(hu, speed);
	} else {
		enum qca_btsoc_type soc_type = qca_soc_type(hu);

		speed = qca_get_speed(hu, QCA_OPER_SPEED);
		if (!speed)
			return 0;

		/* Disable flow control for wcn3990 to deassert RTS while
		 * changing the baudrate of chip and host.
		 */
		if (qca_is_wcn399x(soc_type) ||
		    qca_is_wcn6750(soc_type))
			hci_uart_set_flow_control(hu, true);

		if (soc_type == QCA_WCN3990) {
			reinit_completion(&qca->drop_ev_comp);
			set_bit(QCA_DROP_VENDOR_EVENT, &qca->flags);
		}

		qca_baudrate = qca_get_baudrate_value(speed);
		bt_dev_dbg(hu->hdev, "Set UART speed to %d", speed);
		ret = qca_set_baudrate(hu->hdev, qca_baudrate);
		if (ret)
			goto error;

		host_set_baudrate(hu, speed);

error:
		if (qca_is_wcn399x(soc_type) ||
		    qca_is_wcn6750(soc_type))
			hci_uart_set_flow_control(hu, false);

		if (soc_type == QCA_WCN3990) {
			/* Wait for the controller to send the vendor event
			 * for the baudrate change command.
			 */
			if (!wait_for_completion_timeout(&qca->drop_ev_comp,
						 msecs_to_jiffies(100))) {
				bt_dev_err(hu->hdev,
					   "Failed to change controller baudrate\n");
				ret = -ETIMEDOUT;
			}

			clear_bit(QCA_DROP_VENDOR_EVENT, &qca->flags);
		}
	}

	return ret;
}

static int qca_send_crashbuffer(struct hci_uart *hu)
{
	struct qca_data *qca = hu->priv;
	struct sk_buff *skb;

	skb = bt_skb_alloc(QCA_CRASHBYTE_PACKET_LEN, GFP_KERNEL);
	if (!skb) {
		bt_dev_err(hu->hdev, "Failed to allocate memory for skb packet");
		return -ENOMEM;
	}

	/* We forcefully crash the controller, by sending 0xfb byte for
	 * 1024 times. We also might have chance of losing data, To be
	 * on safer side we send 1096 bytes to the SoC.
	 */
	memset(skb_put(skb, QCA_CRASHBYTE_PACKET_LEN), QCA_MEMDUMP_BYTE,
	       QCA_CRASHBYTE_PACKET_LEN);
	hci_skb_pkt_type(skb) = HCI_COMMAND_PKT;
	bt_dev_info(hu->hdev, "crash the soc to collect controller dump");
	skb_queue_tail(&qca->txq, skb);
	hci_uart_tx_wakeup(hu);

	return 0;
}

static void qca_wait_for_dump_collection(struct hci_dev *hdev)
{
	struct hci_uart *hu = hci_get_drvdata(hdev);
	struct qca_data *qca = hu->priv;

	wait_on_bit_timeout(&qca->flags, QCA_MEMDUMP_COLLECTION,
			    TASK_UNINTERRUPTIBLE, MEMDUMP_TIMEOUT_MS);

	clear_bit(QCA_MEMDUMP_COLLECTION, &qca->flags);
}

static void qca_hw_error(struct hci_dev *hdev, u8 code)
{
	struct hci_uart *hu = hci_get_drvdata(hdev);
	struct qca_data *qca = hu->priv;

	set_bit(QCA_SSR_TRIGGERED, &qca->flags);
	set_bit(QCA_HW_ERROR_EVENT, &qca->flags);
	bt_dev_info(hdev, "mem_dump_status: %d", qca->memdump_state);

	if (qca->memdump_state == QCA_MEMDUMP_IDLE) {
		/* If hardware error event received for other than QCA
		 * soc memory dump event, then we need to crash the SOC
		 * and wait here for 8 seconds to get the dump packets.
		 * This will block main thread to be on hold until we
		 * collect dump.
		 */
		set_bit(QCA_MEMDUMP_COLLECTION, &qca->flags);
		qca_send_crashbuffer(hu);
		qca_wait_for_dump_collection(hdev);
	} else if (qca->memdump_state == QCA_MEMDUMP_COLLECTING) {
		/* Let us wait here until memory dump collected or
		 * memory dump timer expired.
		 */
		bt_dev_info(hdev, "waiting for dump to complete");
		qca_wait_for_dump_collection(hdev);
	}

	mutex_lock(&qca->hci_memdump_lock);
	if (qca->memdump_state != QCA_MEMDUMP_COLLECTED) {
		bt_dev_err(hu->hdev, "clearing allocated memory due to memdump timeout");
		if (qca->qca_memdump) {
			vfree(qca->qca_memdump->memdump_buf_head);
			kfree(qca->qca_memdump);
			qca->qca_memdump = NULL;
		}
		qca->memdump_state = QCA_MEMDUMP_TIMEOUT;
		cancel_delayed_work(&qca->ctrl_memdump_timeout);
	}
	mutex_unlock(&qca->hci_memdump_lock);

	if (qca->memdump_state == QCA_MEMDUMP_TIMEOUT ||
	    qca->memdump_state == QCA_MEMDUMP_COLLECTED) {
		cancel_work_sync(&qca->ctrl_memdump_evt);
		skb_queue_purge(&qca->rx_memdump_q);
	}

	clear_bit(QCA_HW_ERROR_EVENT, &qca->flags);
}

static void qca_cmd_timeout(struct hci_dev *hdev)
{
	struct hci_uart *hu = hci_get_drvdata(hdev);
	struct qca_data *qca = hu->priv;

	set_bit(QCA_SSR_TRIGGERED, &qca->flags);
	if (qca->memdump_state == QCA_MEMDUMP_IDLE) {
		set_bit(QCA_MEMDUMP_COLLECTION, &qca->flags);
		qca_send_crashbuffer(hu);
		qca_wait_for_dump_collection(hdev);
	} else if (qca->memdump_state == QCA_MEMDUMP_COLLECTING) {
		/* Let us wait here until memory dump collected or
		 * memory dump timer expired.
		 */
		bt_dev_info(hdev, "waiting for dump to complete");
		qca_wait_for_dump_collection(hdev);
	}

	mutex_lock(&qca->hci_memdump_lock);
	if (qca->memdump_state != QCA_MEMDUMP_COLLECTED) {
		qca->memdump_state = QCA_MEMDUMP_TIMEOUT;
		if (!test_bit(QCA_HW_ERROR_EVENT, &qca->flags)) {
			/* Inject hw error event to reset the device
			 * and driver.
			 */
			hci_reset_dev(hu->hdev);
		}
	}
	mutex_unlock(&qca->hci_memdump_lock);
}

static bool qca_wakeup(struct hci_dev *hdev)
{
	struct hci_uart *hu = hci_get_drvdata(hdev);
	bool wakeup;

	/* BT SoC attached through the serial bus is handled by the serdev driver.
	 * So we need to use the device handle of the serdev driver to get the
	 * status of device may wakeup.
	 */
	wakeup = device_may_wakeup(&hu->serdev->ctrl->dev);
	bt_dev_dbg(hu->hdev, "wakeup status : %d", wakeup);

	return wakeup;
}

static int qca_regulator_init(struct hci_uart *hu)
{
	enum qca_btsoc_type soc_type = qca_soc_type(hu);
	struct qca_serdev *qcadev;
	int ret;
	bool sw_ctrl_state;

	/* Check for vregs status, may be hci down has turned
	 * off the voltage regulator.
	 */
	qcadev = serdev_device_get_drvdata(hu->serdev);
	if (!qcadev->bt_power->vregs_on) {
		serdev_device_close(hu->serdev);
		ret = qca_regulator_enable(qcadev);
		if (ret)
			return ret;

		ret = serdev_device_open(hu->serdev);
		if (ret) {
			bt_dev_err(hu->hdev, "failed to open port");
			return ret;
		}
	}

	if (qca_is_wcn399x(soc_type)) {
		/* Forcefully enable wcn399x to enter in to boot mode. */
		host_set_baudrate(hu, 2400);
		ret = qca_send_power_pulse(hu, false);
		if (ret)
			return ret;
	}

	/* For wcn6750 need to enable gpio bt_en */
	if (qcadev->bt_en) {
		gpiod_set_value_cansleep(qcadev->bt_en, 0);
		msleep(50);
		gpiod_set_value_cansleep(qcadev->bt_en, 1);
		msleep(50);
		if (qcadev->sw_ctrl) {
			sw_ctrl_state = gpiod_get_value_cansleep(qcadev->sw_ctrl);
			bt_dev_dbg(hu->hdev, "SW_CTRL is %d", sw_ctrl_state);
		}
	}

	qca_set_speed(hu, QCA_INIT_SPEED);

	if (qca_is_wcn399x(soc_type)) {
		ret = qca_send_power_pulse(hu, true);
		if (ret)
			return ret;
	}

	/* Now the device is in ready state to communicate with host.
	 * To sync host with device we need to reopen port.
	 * Without this, we will have RTS and CTS synchronization
	 * issues.
	 */
	serdev_device_close(hu->serdev);
	ret = serdev_device_open(hu->serdev);
	if (ret) {
		bt_dev_err(hu->hdev, "failed to open port");
		return ret;
	}

	hci_uart_set_flow_control(hu, false);

	return 0;
}

static int qca_power_on(struct hci_dev *hdev)
{
	struct hci_uart *hu = hci_get_drvdata(hdev);
	enum qca_btsoc_type soc_type = qca_soc_type(hu);
	struct qca_serdev *qcadev;
	struct qca_data *qca = hu->priv;
	int ret = 0;

	/* Non-serdev device usually is powered by external power
	 * and don't need additional action in driver for power on
	 */
	if (!hu->serdev)
		return 0;

	if (qca_is_wcn399x(soc_type) ||
	    qca_is_wcn6750(soc_type)) {
		ret = qca_regulator_init(hu);
	} else {
		qcadev = serdev_device_get_drvdata(hu->serdev);
		if (qcadev->bt_en) {
			gpiod_set_value_cansleep(qcadev->bt_en, 1);
			/* Controller needs time to bootup. */
			msleep(150);
		}
	}

	clear_bit(QCA_BT_OFF, &qca->flags);
	return ret;
}

static int qca_setup(struct hci_uart *hu)
{
	struct hci_dev *hdev = hu->hdev;
	struct qca_data *qca = hu->priv;
	unsigned int speed, qca_baudrate = QCA_BAUDRATE_115200;
	unsigned int retries = 0;
	enum qca_btsoc_type soc_type = qca_soc_type(hu);
	const char *firmware_name = qca_get_firmware_name(hu);
	int ret;
	struct qca_btsoc_version ver;

	ret = qca_check_speeds(hu);
	if (ret)
		return ret;

	clear_bit(QCA_ROM_FW, &qca->flags);
	/* Patch downloading has to be done without IBS mode */
	set_bit(QCA_IBS_DISABLED, &qca->flags);

	/* Enable controller to do both LE scan and BR/EDR inquiry
	 * simultaneously.
	 */
	set_bit(HCI_QUIRK_SIMULTANEOUS_DISCOVERY, &hdev->quirks);

	bt_dev_info(hdev, "setting up %s",
		qca_is_wcn399x(soc_type) ? "wcn399x" :
		(soc_type == QCA_WCN6750) ? "wcn6750" : "ROME/QCA6390");

	qca->memdump_state = QCA_MEMDUMP_IDLE;

retry:
	ret = qca_power_on(hdev);
	if (ret)
		goto out;

	clear_bit(QCA_SSR_TRIGGERED, &qca->flags);

	if (qca_is_wcn399x(soc_type) ||
	    qca_is_wcn6750(soc_type)) {
		set_bit(HCI_QUIRK_USE_BDADDR_PROPERTY, &hdev->quirks);
		hci_set_aosp_capable(hdev);

		ret = qca_read_soc_version(hdev, &ver, soc_type);
		if (ret)
			goto out;
	} else {
		qca_set_speed(hu, QCA_INIT_SPEED);
	}

	/* Setup user speed if needed */
	speed = qca_get_speed(hu, QCA_OPER_SPEED);
	if (speed) {
		ret = qca_set_speed(hu, QCA_OPER_SPEED);
		if (ret)
			goto out;

		qca_baudrate = qca_get_baudrate_value(speed);
	}

	if (!(qca_is_wcn399x(soc_type) ||
	     qca_is_wcn6750(soc_type))) {
		/* Get QCA version information */
		ret = qca_read_soc_version(hdev, &ver, soc_type);
		if (ret)
			goto out;
	}

	/* Setup patch / NVM configurations */
	ret = qca_uart_setup(hdev, qca_baudrate, soc_type, ver,
			firmware_name);
	if (!ret) {
		clear_bit(QCA_IBS_DISABLED, &qca->flags);
		qca_debugfs_init(hdev);
		hu->hdev->hw_error = qca_hw_error;
		hu->hdev->cmd_timeout = qca_cmd_timeout;
		hu->hdev->wakeup = qca_wakeup;
	} else if (ret == -ENOENT) {
		/* No patch/nvm-config found, run with original fw/config */
		set_bit(QCA_ROM_FW, &qca->flags);
		ret = 0;
	} else if (ret == -EAGAIN) {
		/*
		 * Userspace firmware loader will return -EAGAIN in case no
		 * patch/nvm-config is found, so run with original fw/config.
		 */
		set_bit(QCA_ROM_FW, &qca->flags);
		ret = 0;
	}

out:
	if (ret && retries < MAX_INIT_RETRIES) {
		bt_dev_warn(hdev, "Retry BT power ON:%d", retries);
		qca_power_shutdown(hu);
		if (hu->serdev) {
			serdev_device_close(hu->serdev);
			ret = serdev_device_open(hu->serdev);
			if (ret) {
				bt_dev_err(hdev, "failed to open port");
				return ret;
			}
		}
		retries++;
		goto retry;
	}

	/* Setup bdaddr */
	if (soc_type == QCA_ROME)
		hu->hdev->set_bdaddr = qca_set_bdaddr_rome;
	else
		hu->hdev->set_bdaddr = qca_set_bdaddr;

	return ret;
}

static const struct hci_uart_proto qca_proto = {
	.id		= HCI_UART_QCA,
	.name		= "QCA",
	.manufacturer	= 29,
	.init_speed	= 115200,
	.oper_speed	= 3000000,
	.open		= qca_open,
	.close		= qca_close,
	.flush		= qca_flush,
	.setup		= qca_setup,
	.recv		= qca_recv,
	.enqueue	= qca_enqueue,
	.dequeue	= qca_dequeue,
};

static const struct qca_device_data qca_soc_data_wcn3990 = {
	.soc_type = QCA_WCN3990,
	.vregs = (struct qca_vreg []) {
		{ "vddio", 15000  },
		{ "vddxo", 80000  },
		{ "vddrf", 300000 },
		{ "vddch0", 450000 },
	},
	.num_vregs = 4,
};

static const struct qca_device_data qca_soc_data_wcn3991 = {
	.soc_type = QCA_WCN3991,
	.vregs = (struct qca_vreg []) {
		{ "vddio", 15000  },
		{ "vddxo", 80000  },
		{ "vddrf", 300000 },
		{ "vddch0", 450000 },
	},
	.num_vregs = 4,
	.capabilities = QCA_CAP_WIDEBAND_SPEECH | QCA_CAP_VALID_LE_STATES,
};

static const struct qca_device_data qca_soc_data_wcn3998 = {
	.soc_type = QCA_WCN3998,
	.vregs = (struct qca_vreg []) {
		{ "vddio", 10000  },
		{ "vddxo", 80000  },
		{ "vddrf", 300000 },
		{ "vddch0", 450000 },
	},
	.num_vregs = 4,
};

static const struct qca_device_data qca_soc_data_qca6390 = {
	.soc_type = QCA_QCA6390,
	.num_vregs = 0,
	.capabilities = QCA_CAP_WIDEBAND_SPEECH | QCA_CAP_VALID_LE_STATES,
};

static const struct qca_device_data qca_soc_data_wcn6750 = {
	.soc_type = QCA_WCN6750,
	.vregs = (struct qca_vreg []) {
		{ "vddio", 5000 },
		{ "vddaon", 26000 },
		{ "vddbtcxmx", 126000 },
		{ "vddrfacmn", 12500 },
		{ "vddrfa0p8", 102000 },
		{ "vddrfa1p7", 302000 },
		{ "vddrfa1p2", 257000 },
		{ "vddrfa2p2", 1700000 },
		{ "vddasd", 200 },
	},
	.num_vregs = 9,
	.capabilities = QCA_CAP_WIDEBAND_SPEECH | QCA_CAP_VALID_LE_STATES,
};

static void qca_power_shutdown(struct hci_uart *hu)
{
	struct qca_serdev *qcadev;
	struct qca_data *qca = hu->priv;
	unsigned long flags;
	enum qca_btsoc_type soc_type = qca_soc_type(hu);
	bool sw_ctrl_state;

	/* From this point we go into power off state. But serial port is
	 * still open, stop queueing the IBS data and flush all the buffered
	 * data in skb's.
	 */
	spin_lock_irqsave(&qca->hci_ibs_lock, flags);
	set_bit(QCA_IBS_DISABLED, &qca->flags);
	qca_flush(hu);
	spin_unlock_irqrestore(&qca->hci_ibs_lock, flags);

	/* Non-serdev device usually is powered by external power
	 * and don't need additional action in driver for power down
	 */
	if (!hu->serdev)
		return;

	qcadev = serdev_device_get_drvdata(hu->serdev);

	if (qca_is_wcn399x(soc_type)) {
		host_set_baudrate(hu, 2400);
		qca_send_power_pulse(hu, false);
		qca_regulator_disable(qcadev);
	} else if (soc_type == QCA_WCN6750) {
		gpiod_set_value_cansleep(qcadev->bt_en, 0);
		msleep(100);
		qca_regulator_disable(qcadev);
		if (qcadev->sw_ctrl) {
			sw_ctrl_state = gpiod_get_value_cansleep(qcadev->sw_ctrl);
			bt_dev_dbg(hu->hdev, "SW_CTRL is %d", sw_ctrl_state);
		}
	} else if (qcadev->bt_en) {
		gpiod_set_value_cansleep(qcadev->bt_en, 0);
	}

	set_bit(QCA_BT_OFF, &qca->flags);
}

static int qca_power_off(struct hci_dev *hdev)
{
	struct hci_uart *hu = hci_get_drvdata(hdev);
	struct qca_data *qca = hu->priv;
	enum qca_btsoc_type soc_type = qca_soc_type(hu);

	hu->hdev->hw_error = NULL;
	hu->hdev->cmd_timeout = NULL;

	del_timer_sync(&qca->wake_retrans_timer);
	del_timer_sync(&qca->tx_idle_timer);

	/* Stop sending shutdown command if soc crashes. */
	if (soc_type != QCA_ROME
		&& qca->memdump_state == QCA_MEMDUMP_IDLE) {
		qca_send_pre_shutdown_cmd(hdev);
		usleep_range(8000, 10000);
	}

	qca_power_shutdown(hu);
	return 0;
}

static int qca_regulator_enable(struct qca_serdev *qcadev)
{
	struct qca_power *power = qcadev->bt_power;
	int ret;

	/* Already enabled */
	if (power->vregs_on)
		return 0;

	BT_DBG("enabling %d regulators)", power->num_vregs);

	ret = regulator_bulk_enable(power->num_vregs, power->vreg_bulk);
	if (ret)
		return ret;

	power->vregs_on = true;

	ret = clk_prepare_enable(qcadev->susclk);
	if (ret)
		qca_regulator_disable(qcadev);

	return ret;
}

static void qca_regulator_disable(struct qca_serdev *qcadev)
{
	struct qca_power *power;

	if (!qcadev)
		return;

	power = qcadev->bt_power;

	/* Already disabled? */
	if (!power->vregs_on)
		return;

	regulator_bulk_disable(power->num_vregs, power->vreg_bulk);
	power->vregs_on = false;

	clk_disable_unprepare(qcadev->susclk);
}

static int qca_init_regulators(struct qca_power *qca,
				const struct qca_vreg *vregs, size_t num_vregs)
{
	struct regulator_bulk_data *bulk;
	int ret;
	int i;

	bulk = devm_kcalloc(qca->dev, num_vregs, sizeof(*bulk), GFP_KERNEL);
	if (!bulk)
		return -ENOMEM;

	for (i = 0; i < num_vregs; i++)
		bulk[i].supply = vregs[i].name;

	ret = devm_regulator_bulk_get(qca->dev, num_vregs, bulk);
	if (ret < 0)
		return ret;

	for (i = 0; i < num_vregs; i++) {
		ret = regulator_set_load(bulk[i].consumer, vregs[i].load_uA);
		if (ret)
			return ret;
	}

	qca->vreg_bulk = bulk;
	qca->num_vregs = num_vregs;

	return 0;
}

static int qca_serdev_probe(struct serdev_device *serdev)
{
	struct qca_serdev *qcadev;
	struct hci_dev *hdev;
	const struct qca_device_data *data;
	int err;
	bool power_ctrl_enabled = true;

	qcadev = devm_kzalloc(&serdev->dev, sizeof(*qcadev), GFP_KERNEL);
	if (!qcadev)
		return -ENOMEM;

	qcadev->serdev_hu.serdev = serdev;
	data = device_get_match_data(&serdev->dev);
	serdev_device_set_drvdata(serdev, qcadev);
	device_property_read_string(&serdev->dev, "firmware-name",
					 &qcadev->firmware_name);
	device_property_read_u32(&serdev->dev, "max-speed",
				 &qcadev->oper_speed);
	if (!qcadev->oper_speed)
		BT_DBG("UART will pick default operating speed");

	if (data &&
	    (qca_is_wcn399x(data->soc_type) ||
	    qca_is_wcn6750(data->soc_type))) {
		qcadev->btsoc_type = data->soc_type;
		qcadev->bt_power = devm_kzalloc(&serdev->dev,
						sizeof(struct qca_power),
						GFP_KERNEL);
		if (!qcadev->bt_power)
			return -ENOMEM;

		qcadev->bt_power->dev = &serdev->dev;
		err = qca_init_regulators(qcadev->bt_power, data->vregs,
					  data->num_vregs);
		if (err) {
			BT_ERR("Failed to init regulators:%d", err);
			return err;
		}

		qcadev->bt_power->vregs_on = false;

		qcadev->bt_en = devm_gpiod_get_optional(&serdev->dev, "enable",
					       GPIOD_OUT_LOW);
<<<<<<< HEAD
		if (IS_ERR_OR_NULL(qcadev->bt_en) && data->soc_type == QCA_WCN6750) {
=======
		if (IS_ERR(qcadev->bt_en) &&
		    (data->soc_type == QCA_WCN6750 ||
		     data->soc_type == QCA_WCN6855)) {
>>>>>>> e5cd595e
			dev_err(&serdev->dev, "failed to acquire BT_EN gpio\n");
			power_ctrl_enabled = false;
		}

		qcadev->sw_ctrl = devm_gpiod_get_optional(&serdev->dev, "swctrl",
					       GPIOD_IN);
<<<<<<< HEAD
		if (IS_ERR_OR_NULL(qcadev->sw_ctrl) && data->soc_type == QCA_WCN6750)
=======
		if (IS_ERR(qcadev->sw_ctrl) &&
		    (data->soc_type == QCA_WCN6750 ||
		     data->soc_type == QCA_WCN6855 ||
		     data->soc_type == QCA_WCN7850))
>>>>>>> e5cd595e
			dev_warn(&serdev->dev, "failed to acquire SW_CTRL gpio\n");

		qcadev->susclk = devm_clk_get_optional(&serdev->dev, NULL);
		if (IS_ERR(qcadev->susclk)) {
			dev_err(&serdev->dev, "failed to acquire clk\n");
			return PTR_ERR(qcadev->susclk);
		}

		err = hci_uart_register_device(&qcadev->serdev_hu, &qca_proto);
		if (err) {
			BT_ERR("wcn3990 serdev registration failed");
			return err;
		}
	} else {
		if (data)
			qcadev->btsoc_type = data->soc_type;
		else
			qcadev->btsoc_type = QCA_ROME;

		qcadev->bt_en = devm_gpiod_get_optional(&serdev->dev, "enable",
					       GPIOD_OUT_LOW);
		if (IS_ERR(qcadev->bt_en)) {
			dev_warn(&serdev->dev, "failed to acquire enable gpio\n");
			power_ctrl_enabled = false;
		}

		qcadev->susclk = devm_clk_get_optional(&serdev->dev, NULL);
		if (IS_ERR(qcadev->susclk)) {
			dev_warn(&serdev->dev, "failed to acquire clk\n");
			return PTR_ERR(qcadev->susclk);
		}
		err = clk_set_rate(qcadev->susclk, SUSCLK_RATE_32KHZ);
		if (err)
			return err;

		err = clk_prepare_enable(qcadev->susclk);
		if (err)
			return err;

		err = hci_uart_register_device(&qcadev->serdev_hu, &qca_proto);
		if (err) {
			BT_ERR("Rome serdev registration failed");
			clk_disable_unprepare(qcadev->susclk);
			return err;
		}
	}

	hdev = qcadev->serdev_hu.hdev;

	if (power_ctrl_enabled) {
		set_bit(HCI_QUIRK_NON_PERSISTENT_SETUP, &hdev->quirks);
		hdev->shutdown = qca_power_off;
	}

	if (data) {
		/* Wideband speech support must be set per driver since it can't
		 * be queried via hci. Same with the valid le states quirk.
		 */
		if (data->capabilities & QCA_CAP_WIDEBAND_SPEECH)
			set_bit(HCI_QUIRK_WIDEBAND_SPEECH_SUPPORTED,
				&hdev->quirks);

		if (data->capabilities & QCA_CAP_VALID_LE_STATES)
			set_bit(HCI_QUIRK_VALID_LE_STATES, &hdev->quirks);
	}

	return 0;
}

static void qca_serdev_remove(struct serdev_device *serdev)
{
	struct qca_serdev *qcadev = serdev_device_get_drvdata(serdev);
	struct qca_power *power = qcadev->bt_power;

	if ((qca_is_wcn399x(qcadev->btsoc_type) ||
	     qca_is_wcn6750(qcadev->btsoc_type)) &&
	     power->vregs_on)
		qca_power_shutdown(&qcadev->serdev_hu);
	else if (qcadev->susclk)
		clk_disable_unprepare(qcadev->susclk);

	hci_uart_unregister_device(&qcadev->serdev_hu);
}

static void qca_serdev_shutdown(struct device *dev)
{
	int ret;
	int timeout = msecs_to_jiffies(CMD_TRANS_TIMEOUT_MS);
	struct serdev_device *serdev = to_serdev_device(dev);
	struct qca_serdev *qcadev = serdev_device_get_drvdata(serdev);
	struct hci_uart *hu = &qcadev->serdev_hu;
	struct hci_dev *hdev = hu->hdev;
	struct qca_data *qca = hu->priv;
	const u8 ibs_wake_cmd[] = { 0xFD };
	const u8 edl_reset_soc_cmd[] = { 0x01, 0x00, 0xFC, 0x01, 0x05 };

	if (qcadev->btsoc_type == QCA_QCA6390) {
		if (test_bit(QCA_BT_OFF, &qca->flags) ||
		    !test_bit(HCI_RUNNING, &hdev->flags))
			return;

		serdev_device_write_flush(serdev);
		ret = serdev_device_write_buf(serdev, ibs_wake_cmd,
					      sizeof(ibs_wake_cmd));
		if (ret < 0) {
			BT_ERR("QCA send IBS_WAKE_IND error: %d", ret);
			return;
		}
		serdev_device_wait_until_sent(serdev, timeout);
		usleep_range(8000, 10000);

		serdev_device_write_flush(serdev);
		ret = serdev_device_write_buf(serdev, edl_reset_soc_cmd,
					      sizeof(edl_reset_soc_cmd));
		if (ret < 0) {
			BT_ERR("QCA send EDL_RESET_REQ error: %d", ret);
			return;
		}
		serdev_device_wait_until_sent(serdev, timeout);
		usleep_range(8000, 10000);
	}
}

static int __maybe_unused qca_suspend(struct device *dev)
{
	struct serdev_device *serdev = to_serdev_device(dev);
	struct qca_serdev *qcadev = serdev_device_get_drvdata(serdev);
	struct hci_uart *hu = &qcadev->serdev_hu;
	struct qca_data *qca = hu->priv;
	unsigned long flags;
	bool tx_pending = false;
	int ret = 0;
	u8 cmd;
	u32 wait_timeout = 0;

	set_bit(QCA_SUSPENDING, &qca->flags);

	/* if BT SoC is running with default firmware then it does not
	 * support in-band sleep
	 */
	if (test_bit(QCA_ROM_FW, &qca->flags))
		return 0;

	/* During SSR after memory dump collection, controller will be
	 * powered off and then powered on.If controller is powered off
	 * during SSR then we should wait until SSR is completed.
	 */
	if (test_bit(QCA_BT_OFF, &qca->flags) &&
	    !test_bit(QCA_SSR_TRIGGERED, &qca->flags))
		return 0;

	if (test_bit(QCA_IBS_DISABLED, &qca->flags) ||
	    test_bit(QCA_SSR_TRIGGERED, &qca->flags)) {
		wait_timeout = test_bit(QCA_SSR_TRIGGERED, &qca->flags) ?
					IBS_DISABLE_SSR_TIMEOUT_MS :
					FW_DOWNLOAD_TIMEOUT_MS;

		/* QCA_IBS_DISABLED flag is set to true, During FW download
		 * and during memory dump collection. It is reset to false,
		 * After FW download complete.
		 */
		wait_on_bit_timeout(&qca->flags, QCA_IBS_DISABLED,
			    TASK_UNINTERRUPTIBLE, msecs_to_jiffies(wait_timeout));

		if (test_bit(QCA_IBS_DISABLED, &qca->flags)) {
			bt_dev_err(hu->hdev, "SSR or FW download time out");
			ret = -ETIMEDOUT;
			goto error;
		}
	}

	cancel_work_sync(&qca->ws_awake_device);
	cancel_work_sync(&qca->ws_awake_rx);

	spin_lock_irqsave_nested(&qca->hci_ibs_lock,
				 flags, SINGLE_DEPTH_NESTING);

	switch (qca->tx_ibs_state) {
	case HCI_IBS_TX_WAKING:
		del_timer(&qca->wake_retrans_timer);
		fallthrough;
	case HCI_IBS_TX_AWAKE:
		del_timer(&qca->tx_idle_timer);

		serdev_device_write_flush(hu->serdev);
		cmd = HCI_IBS_SLEEP_IND;
		ret = serdev_device_write_buf(hu->serdev, &cmd, sizeof(cmd));

		if (ret < 0) {
			BT_ERR("Failed to send SLEEP to device");
			break;
		}

		qca->tx_ibs_state = HCI_IBS_TX_ASLEEP;
		qca->ibs_sent_slps++;
		tx_pending = true;
		break;

	case HCI_IBS_TX_ASLEEP:
		break;

	default:
		BT_ERR("Spurious tx state %d", qca->tx_ibs_state);
		ret = -EINVAL;
		break;
	}

	spin_unlock_irqrestore(&qca->hci_ibs_lock, flags);

	if (ret < 0)
		goto error;

	if (tx_pending) {
		serdev_device_wait_until_sent(hu->serdev,
					      msecs_to_jiffies(CMD_TRANS_TIMEOUT_MS));
		serial_clock_vote(HCI_IBS_TX_VOTE_CLOCK_OFF, hu);
	}

	/* Wait for HCI_IBS_SLEEP_IND sent by device to indicate its Tx is going
	 * to sleep, so that the packet does not wake the system later.
	 */
	ret = wait_event_interruptible_timeout(qca->suspend_wait_q,
			qca->rx_ibs_state == HCI_IBS_RX_ASLEEP,
			msecs_to_jiffies(IBS_BTSOC_TX_IDLE_TIMEOUT_MS));
	if (ret == 0) {
		ret = -ETIMEDOUT;
		goto error;
	}

	return 0;

error:
	clear_bit(QCA_SUSPENDING, &qca->flags);

	return ret;
}

static int __maybe_unused qca_resume(struct device *dev)
{
	struct serdev_device *serdev = to_serdev_device(dev);
	struct qca_serdev *qcadev = serdev_device_get_drvdata(serdev);
	struct hci_uart *hu = &qcadev->serdev_hu;
	struct qca_data *qca = hu->priv;

	clear_bit(QCA_SUSPENDING, &qca->flags);

	return 0;
}

static SIMPLE_DEV_PM_OPS(qca_pm_ops, qca_suspend, qca_resume);

#ifdef CONFIG_OF
static const struct of_device_id qca_bluetooth_of_match[] = {
	{ .compatible = "qcom,qca6174-bt" },
	{ .compatible = "qcom,qca6390-bt", .data = &qca_soc_data_qca6390},
	{ .compatible = "qcom,qca9377-bt" },
	{ .compatible = "qcom,wcn3990-bt", .data = &qca_soc_data_wcn3990},
	{ .compatible = "qcom,wcn3991-bt", .data = &qca_soc_data_wcn3991},
	{ .compatible = "qcom,wcn3998-bt", .data = &qca_soc_data_wcn3998},
	{ .compatible = "qcom,wcn6750-bt", .data = &qca_soc_data_wcn6750},
	{ /* sentinel */ }
};
MODULE_DEVICE_TABLE(of, qca_bluetooth_of_match);
#endif

#ifdef CONFIG_ACPI
static const struct acpi_device_id qca_bluetooth_acpi_match[] = {
	{ "QCOM6390", (kernel_ulong_t)&qca_soc_data_qca6390 },
	{ "DLA16390", (kernel_ulong_t)&qca_soc_data_qca6390 },
	{ "DLB16390", (kernel_ulong_t)&qca_soc_data_qca6390 },
	{ "DLB26390", (kernel_ulong_t)&qca_soc_data_qca6390 },
	{ },
};
MODULE_DEVICE_TABLE(acpi, qca_bluetooth_acpi_match);
#endif


static struct serdev_device_driver qca_serdev_driver = {
	.probe = qca_serdev_probe,
	.remove = qca_serdev_remove,
	.driver = {
		.name = "hci_uart_qca",
		.of_match_table = of_match_ptr(qca_bluetooth_of_match),
		.acpi_match_table = ACPI_PTR(qca_bluetooth_acpi_match),
		.shutdown = qca_serdev_shutdown,
		.pm = &qca_pm_ops,
	},
};

int __init qca_init(void)
{
	serdev_device_driver_register(&qca_serdev_driver);

	return hci_uart_register_proto(&qca_proto);
}

int __exit qca_deinit(void)
{
	serdev_device_driver_unregister(&qca_serdev_driver);

	return hci_uart_unregister_proto(&qca_proto);
}<|MERGE_RESOLUTION|>--- conflicted
+++ resolved
@@ -2065,27 +2065,14 @@
 
 		qcadev->bt_en = devm_gpiod_get_optional(&serdev->dev, "enable",
 					       GPIOD_OUT_LOW);
-<<<<<<< HEAD
-		if (IS_ERR_OR_NULL(qcadev->bt_en) && data->soc_type == QCA_WCN6750) {
-=======
-		if (IS_ERR(qcadev->bt_en) &&
-		    (data->soc_type == QCA_WCN6750 ||
-		     data->soc_type == QCA_WCN6855)) {
->>>>>>> e5cd595e
+		if (IS_ERR(qcadev->bt_en) && data->soc_type == QCA_WCN6750) {
 			dev_err(&serdev->dev, "failed to acquire BT_EN gpio\n");
 			power_ctrl_enabled = false;
 		}
 
 		qcadev->sw_ctrl = devm_gpiod_get_optional(&serdev->dev, "swctrl",
 					       GPIOD_IN);
-<<<<<<< HEAD
-		if (IS_ERR_OR_NULL(qcadev->sw_ctrl) && data->soc_type == QCA_WCN6750)
-=======
-		if (IS_ERR(qcadev->sw_ctrl) &&
-		    (data->soc_type == QCA_WCN6750 ||
-		     data->soc_type == QCA_WCN6855 ||
-		     data->soc_type == QCA_WCN7850))
->>>>>>> e5cd595e
+		if (IS_ERR(qcadev->sw_ctrl) && data->soc_type == QCA_WCN6750)
 			dev_warn(&serdev->dev, "failed to acquire SW_CTRL gpio\n");
 
 		qcadev->susclk = devm_clk_get_optional(&serdev->dev, NULL);
