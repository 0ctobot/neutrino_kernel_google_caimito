#
# Serial device configuration
#

if TTY

menu "Serial drivers"
	depends on HAS_IOMEM

source "drivers/tty/serial/8250/Kconfig"

comment "Non-8250 serial port support"

config SERIAL_AMBA_PL010
	tristate "ARM AMBA PL010 serial port support"
	depends on ARM_AMBA && (BROKEN || !ARCH_VERSATILE)
	select SERIAL_CORE
	help
	  This selects the ARM(R) AMBA(R) PrimeCell PL010 UART.  If you have
	  an Integrator/AP or Integrator/PP2 platform, or if you have a
	  Cirrus Logic EP93xx CPU, say Y or M here.

	  If unsure, say N.

config SERIAL_AMBA_PL010_CONSOLE
	bool "Support for console on AMBA serial port"
	depends on SERIAL_AMBA_PL010=y
	select SERIAL_CORE_CONSOLE
	---help---
	  Say Y here if you wish to use an AMBA PrimeCell UART as the system
	  console (the system console is the device which receives all kernel
	  messages and warnings and which allows logins in single user mode).

	  Even if you say Y here, the currently visible framebuffer console
	  (/dev/tty0) will still be used as the system console by default, but
	  you can alter that using a kernel command line option such as
	  "console=ttyAM0". (Try "man bootparam" or see the documentation of
	  your boot loader (lilo or loadlin) about how to pass options to the
	  kernel at boot time.)

config SERIAL_AMBA_PL011
	tristate "ARM AMBA PL011 serial port support"
	depends on ARM_AMBA
	select SERIAL_CORE
	help
	  This selects the ARM(R) AMBA(R) PrimeCell PL011 UART.  If you have
	  an Integrator/PP2, Integrator/CP or Versatile platform, say Y or M
	  here.

	  If unsure, say N.

config SERIAL_AMBA_PL011_CONSOLE
	bool "Support for console on AMBA serial port"
	depends on SERIAL_AMBA_PL011=y
	select SERIAL_CORE_CONSOLE
	---help---
	  Say Y here if you wish to use an AMBA PrimeCell UART as the system
	  console (the system console is the device which receives all kernel
	  messages and warnings and which allows logins in single user mode).

	  Even if you say Y here, the currently visible framebuffer console
	  (/dev/tty0) will still be used as the system console by default, but
	  you can alter that using a kernel command line option such as
	  "console=ttyAMA0". (Try "man bootparam" or see the documentation of
	  your boot loader (lilo or loadlin) about how to pass options to the
	  kernel at boot time.)

config SERIAL_SB1250_DUART
	tristate "BCM1xxx on-chip DUART serial support"
	depends on SIBYTE_SB1xxx_SOC=y
	select SERIAL_CORE
	default y
	---help---
	  Support for the asynchronous serial interface (DUART) included in
	  the BCM1250 and derived System-On-a-Chip (SOC) devices.  Note that
	  the letter D in DUART stands for "dual", which is how the device
	  is implemented.  Depending on the SOC configuration there may be
	  one or more DUARTs available of which all are handled.

	  If unsure, say Y.  To compile this driver as a module, choose M here:
	  the module will be called sb1250-duart.

config SERIAL_SB1250_DUART_CONSOLE
	bool "Support for console on a BCM1xxx DUART serial port"
	depends on SERIAL_SB1250_DUART=y
	select SERIAL_CORE_CONSOLE
	default y
	---help---
	  If you say Y here, it will be possible to use a serial port as the
	  system console (the system console is the device which receives all
	  kernel messages and warnings and which allows logins in single user
	  mode).

	  If unsure, say Y.

config SERIAL_ATMEL
	bool "AT91 / AT32 on-chip serial port support"
	depends on ARCH_AT91 || AVR32
	select SERIAL_CORE
	help
	  This enables the driver for the on-chip UARTs of the Atmel
	  AT91 and AT32 processors.

config SERIAL_ATMEL_CONSOLE
	bool "Support for console on AT91 / AT32 serial port"
	depends on SERIAL_ATMEL=y
	select SERIAL_CORE_CONSOLE
	help
	  Say Y here if you wish to use an on-chip UART on a Atmel
	  AT91 or AT32 processor as the system console (the system
	  console is the device which receives all kernel messages and
	  warnings and which allows logins in single user mode).

config SERIAL_ATMEL_PDC
	bool "Support DMA transfers on AT91 / AT32 serial port"
	depends on SERIAL_ATMEL
	default y
	help
	  Say Y here if you wish to use the PDC to do DMA transfers to
	  and from the Atmel AT91 / AT32 serial port. In order to
	  actually use DMA transfers, make sure that the use_dma_tx
	  and use_dma_rx members in the atmel_uart_data struct is set
	  appropriately for each port.

	  Note that break and error handling currently doesn't work
	  properly when DMA is enabled. Make sure that ports where
	  this matters don't use DMA.

config SERIAL_ATMEL_TTYAT
	bool "Install as device ttyATn instead of ttySn"
	depends on SERIAL_ATMEL=y
	help
	  Say Y here if you wish to have the internal AT91 / AT32 UARTs
	  appear as /dev/ttyATn (major 204, minor starting at 154)
	  instead of the normal /dev/ttySn (major 4, minor starting at
	  64). This is necessary if you also want other UARTs, such as
	  external 8250/16C550 compatible UARTs.
	  The ttySn nodes are legally reserved for the 8250 serial driver
	  but are often misused by other serial drivers.

	  To use this, you should create suitable ttyATn device nodes in
	  /dev/, and pass "console=ttyATn" to the kernel.

	  Say Y if you have an external 8250/16C550 UART.  If unsure, say N.

config SERIAL_KGDB_NMI
	bool "Serial console over KGDB NMI debugger port"
	depends on KGDB_SERIAL_CONSOLE
	help
	  This special driver allows you to temporary use NMI debugger port
	  as a normal console (assuming that the port is attached to KGDB).

	  Unlike KDB's disable_nmi command, with this driver you are always
	  able to go back to the debugger using KGDB escape sequence ($3#33).
	  This is because this console driver processes the input in NMI
	  context, and thus is able to intercept the magic sequence.

	  Note that since the console interprets input and uses polling
	  communication methods, for things like PPP you still must fully
	  detach debugger port from the KGDB NMI (i.e. disable_nmi), and
	  use raw console.

	  If unsure, say N.

config SERIAL_KS8695
	bool "Micrel KS8695 (Centaur) serial port support"
	depends on ARCH_KS8695
	select SERIAL_CORE
	help
	  This selects the Micrel Centaur KS8695 UART.  Say Y here.

config SERIAL_KS8695_CONSOLE
	bool "Support for console on KS8695 (Centaur) serial port"
	depends on SERIAL_KS8695=y
	select SERIAL_CORE_CONSOLE
	help
	  Say Y here if you wish to use a KS8695 (Centaur) UART as the
	  system console (the system console is the device which
	  receives all kernel messages and warnings and which allows
	  logins in single user mode).

config SERIAL_CLPS711X
	tristate "CLPS711X serial port support"
	depends on ARCH_CLPS711X
	select SERIAL_CORE
	default y
	help
	  This enables the driver for the on-chip UARTs of the Cirrus
	  Logic EP711x/EP721x/EP731x processors.

config SERIAL_CLPS711X_CONSOLE
	bool "Support for console on CLPS711X serial port"
	depends on SERIAL_CLPS711X=y
	select SERIAL_CORE_CONSOLE
	help
	  Even if you say Y here, the currently visible virtual console
	  (/dev/tty0) will still be used as the system console by default, but
	  you can alter that using a kernel command line option such as
	  "console=ttyCL1".

config SERIAL_SAMSUNG
	tristate "Samsung SoC serial support"
	depends on PLAT_SAMSUNG
	select SERIAL_CORE
	help
	  Support for the on-chip UARTs on the Samsung S3C24XX series CPUs,
	  providing /dev/ttySAC0, 1 and 2 (note, some machines may not
	  provide all of these ports, depending on how the serial port
	  pins are configured.

config SERIAL_SAMSUNG_UARTS_4
	bool
	depends on PLAT_SAMSUNG
	default y if !(CPU_S3C2410 || CPU_S3C2412 || CPU_S3C2440 || CPU_S3C2442)
	help
	  Internal node for the common case of 4 Samsung compatible UARTs

config SERIAL_SAMSUNG_UARTS
	int
	depends on PLAT_SAMSUNG
	default 6 if CPU_S5P6450
	default 4 if SERIAL_SAMSUNG_UARTS_4 || CPU_S3C2416
	default 3
	help
	  Select the number of available UART ports for the Samsung S3C
	  serial driver
	
config SERIAL_SAMSUNG_DEBUG
	bool "Samsung SoC serial debug"
	depends on SERIAL_SAMSUNG && DEBUG_LL
	help
	  Add support for debugging the serial driver. Since this is
	  generally being used as a console, we use our own output
	  routines that go via the low-level debug printascii()
	  function.

config SERIAL_SAMSUNG_CONSOLE
	bool "Support for console on Samsung SoC serial port"
	depends on SERIAL_SAMSUNG=y
	select SERIAL_CORE_CONSOLE
	help
	  Allow selection of the S3C24XX on-board serial ports for use as
	  an virtual console.

	  Even if you say Y here, the currently visible virtual console
	  (/dev/tty0) will still be used as the system console by default, but
	  you can alter that using a kernel command line option such as
	  "console=ttySACx". (Try "man bootparam" or see the documentation of
	  your boot loader about how to pass options to the kernel at
	  boot time.)

config SERIAL_SIRFSOC
        tristate "SiRF SoC Platform Serial port support"
        depends on ARCH_SIRF
        select SERIAL_CORE
        help
          Support for the on-chip UART on the CSR SiRFprimaII series,
          providing /dev/ttySiRF0, 1 and 2 (note, some machines may not
          provide all of these ports, depending on how the serial port
          pins are configured).

config SERIAL_SIRFSOC_CONSOLE
        bool "Support for console on SiRF SoC serial port"
        depends on SERIAL_SIRFSOC=y
        select SERIAL_CORE_CONSOLE
        help
          Even if you say Y here, the currently visible virtual console
          (/dev/tty0) will still be used as the system console by default, but
          you can alter that using a kernel command line option such as
          "console=ttySiRFx". (Try "man bootparam" or see the documentation of
          your boot loader about how to pass options to the kernel at
          boot time.)

config SERIAL_TEGRA
	tristate "NVIDIA Tegra20/30 SoC serial controller"
	depends on ARCH_TEGRA && TEGRA20_APB_DMA
	select SERIAL_CORE
	help
	  Support for the on-chip UARTs on the NVIDIA Tegra series SOCs
	  providing /dev/ttyTHS0, 1, 2, 3 and 4 (note, some machines may not
	  provide all of these ports, depending on how the serial port
	  are enabled). This driver uses the APB DMA to achieve higher baudrate
	  and better performance.

config SERIAL_MAX3100
	tristate "MAX3100 support"
	depends on SPI
	select SERIAL_CORE
	help
	  MAX3100 chip support

config SERIAL_MAX310X
	bool "MAX310X support"
	depends on SPI_MASTER
	select SERIAL_CORE
	select REGMAP_SPI if SPI_MASTER
	default n
	help
	  This selects support for an advanced UART from Maxim (Dallas).
	  Supported ICs are MAX3107, MAX3108, MAX3109, MAX14830.
	  Each IC contains 128 words each of receive and transmit FIFO
	  that can be controlled through I2C or high-speed SPI.

	  Say Y here if you want to support this ICs.

config SERIAL_DZ
	bool "DECstation DZ serial driver"
	depends on MACH_DECSTATION && 32BIT
	select SERIAL_CORE
	default y
	---help---
	  DZ11-family serial controllers for DECstations and VAXstations,
	  including the DC7085, M7814, and M7819.

config SERIAL_DZ_CONSOLE
	bool "Support console on DECstation DZ serial driver"
	depends on SERIAL_DZ=y
	select SERIAL_CORE_CONSOLE
	default y
	---help---
	  If you say Y here, it will be possible to use a serial port as the
	  system console (the system console is the device which receives all
	  kernel messages and warnings and which allows logins in single user
	  mode).

	  Note that the firmware uses ttyS3 as the serial console on
	  DECstations that use this driver.

	  If unsure, say Y.

config SERIAL_ZS
	tristate "DECstation Z85C30 serial support"
	depends on MACH_DECSTATION
	select SERIAL_CORE
	default y
	---help---
	  Support for the Zilog 85C350 serial communications controller used
	  for serial ports in newer DECstation systems.  These include the
	  DECsystem 5900 and all models of the DECstation and DECsystem 5000
	  systems except from model 200.

	  If unsure, say Y.  To compile this driver as a module, choose M here:
	  the module will be called zs.

config SERIAL_ZS_CONSOLE
	bool "Support for console on a DECstation Z85C30 serial port"
	depends on SERIAL_ZS=y
	select SERIAL_CORE_CONSOLE
	default y
	---help---
	  If you say Y here, it will be possible to use a serial port as the
	  system console (the system console is the device which receives all
	  kernel messages and warnings and which allows logins in single user
	  mode).

	  Note that the firmware uses ttyS1 as the serial console on the
	  Maxine and ttyS3 on the others using this driver.

	  If unsure, say Y.

config SERIAL_21285
	tristate "DC21285 serial port support"
	depends on FOOTBRIDGE
	select SERIAL_CORE
	help
	  If you have a machine based on a 21285 (Footbridge) StrongARM(R)/
	  PCI bridge you can enable its onboard serial port by enabling this
	  option.

config SERIAL_21285_CONSOLE
	bool "Console on DC21285 serial port"
	depends on SERIAL_21285=y
	select SERIAL_CORE_CONSOLE
	help
	  If you have enabled the serial port on the 21285 footbridge you can
	  make it the console by answering Y to this option.

	  Even if you say Y here, the currently visible virtual console
	  (/dev/tty0) will still be used as the system console by default, but
	  you can alter that using a kernel command line option such as
	  "console=ttyFB". (Try "man bootparam" or see the documentation of
	  your boot loader (lilo or loadlin) about how to pass options to the
	  kernel at boot time.)

config SERIAL_MPSC
	bool "Marvell MPSC serial port support"
	depends on MV64X60
	select SERIAL_CORE
	help
	  Say Y here if you want to use the Marvell MPSC serial controller.

config SERIAL_MPSC_CONSOLE
	bool "Support for console on Marvell MPSC serial port"
	depends on SERIAL_MPSC
	select SERIAL_CORE_CONSOLE
	help
	  Say Y here if you want to support a serial console on a Marvell MPSC.

config SERIAL_PXA
	bool "PXA serial port support"
	depends on ARCH_PXA || ARCH_MMP
	select SERIAL_CORE
	help
	  If you have a machine based on an Intel XScale PXA2xx CPU you
	  can enable its onboard serial ports by enabling this option.

config SERIAL_PXA_CONSOLE
	bool "Console on PXA serial port"
	depends on SERIAL_PXA
	select SERIAL_CORE_CONSOLE
	help
	  If you have enabled the serial port on the Intel XScale PXA
	  CPU you can make it the console by answering Y to this option.

	  Even if you say Y here, the currently visible virtual console
	  (/dev/tty0) will still be used as the system console by default, but
	  you can alter that using a kernel command line option such as
	  "console=ttySA0". (Try "man bootparam" or see the documentation of
	  your boot loader (lilo or loadlin) about how to pass options to the
	  kernel at boot time.)

config SERIAL_SA1100
	bool "SA1100 serial port support"
	depends on ARCH_SA1100
	select SERIAL_CORE
	help
	  If you have a machine based on a SA1100/SA1110 StrongARM(R) CPU you
	  can enable its onboard serial port by enabling this option.
	  Please read <file:Documentation/arm/SA1100/serial_UART> for further
	  info.

config SERIAL_SA1100_CONSOLE
	bool "Console on SA1100 serial port"
	depends on SERIAL_SA1100
	select SERIAL_CORE_CONSOLE
	help
	  If you have enabled the serial port on the SA1100/SA1110 StrongARM
	  CPU you can make it the console by answering Y to this option.

	  Even if you say Y here, the currently visible virtual console
	  (/dev/tty0) will still be used as the system console by default, but
	  you can alter that using a kernel command line option such as
	  "console=ttySA0". (Try "man bootparam" or see the documentation of
	  your boot loader (lilo or loadlin) about how to pass options to the
	  kernel at boot time.)

config SERIAL_MRST_MAX3110
	tristate "SPI UART driver for Max3110"
	depends on SPI_DW_PCI
	select SERIAL_CORE
	select SERIAL_CORE_CONSOLE
	help
	  This is the UART protocol driver for the MAX3110 device on
	  the Intel Moorestown platform. On other systems use the max3100
	  driver.

config SERIAL_MFD_HSU
	tristate "Medfield High Speed UART support"
	depends on PCI
	select SERIAL_CORE

config SERIAL_MFD_HSU_CONSOLE
	boolean "Medfile HSU serial console support"
	depends on SERIAL_MFD_HSU=y
	select SERIAL_CORE_CONSOLE

config SERIAL_BFIN
	tristate "Blackfin serial port support"
	depends on BLACKFIN
	select SERIAL_CORE
	select SERIAL_BFIN_UART0 if (BF531 || BF532 || BF533 || BF561)
	help
	  Add support for the built-in UARTs on the Blackfin.

	  To compile this driver as a module, choose M here: the
	  module is named bfin_uart.ko.

config SERIAL_BFIN_CONSOLE
	bool "Console on Blackfin serial port"
	depends on SERIAL_BFIN=y
	select SERIAL_CORE_CONSOLE

choice
	prompt "UART Mode"
	depends on SERIAL_BFIN
	default SERIAL_BFIN_DMA
	help
	  This driver supports the built-in serial ports of the Blackfin family
	  of CPUs

config SERIAL_BFIN_DMA
	bool "DMA mode"
	depends on !DMA_UNCACHED_NONE && KGDB_SERIAL_CONSOLE=n
	help
	  This driver works under DMA mode. If this option is selected, the
	  blackfin simple dma driver is also enabled.

config SERIAL_BFIN_PIO
	bool "PIO mode"
	help
	  This driver works under PIO mode.

endchoice

config SERIAL_BFIN_UART0
	bool "Enable UART0"
	depends on SERIAL_BFIN
	help
	  Enable UART0

config BFIN_UART0_CTSRTS
	bool "Enable UART0 hardware flow control"
	depends on SERIAL_BFIN_UART0
	help
	  Enable hardware flow control in the driver.

config SERIAL_BFIN_UART1
	bool "Enable UART1"
	depends on SERIAL_BFIN && (!BF531 && !BF532 && !BF533 && !BF561)
	help
	  Enable UART1

config BFIN_UART1_CTSRTS
	bool "Enable UART1 hardware flow control"
	depends on SERIAL_BFIN_UART1
	help
	  Enable hardware flow control in the driver.

config SERIAL_BFIN_UART2
	bool "Enable UART2"
	depends on SERIAL_BFIN && (BF54x || BF538 || BF539)
	help
	  Enable UART2

config BFIN_UART2_CTSRTS
	bool "Enable UART2 hardware flow control"
	depends on SERIAL_BFIN_UART2
	help
	  Enable hardware flow control in the driver.

config SERIAL_BFIN_UART3
	bool "Enable UART3"
	depends on SERIAL_BFIN && (BF54x)
	help
	  Enable UART3

config BFIN_UART3_CTSRTS
	bool "Enable UART3 hardware flow control"
	depends on SERIAL_BFIN_UART3
	help
	  Enable hardware flow control in the driver.

config SERIAL_IMX
	tristate "IMX serial port support"
	depends on ARCH_MXC
	select SERIAL_CORE
	select RATIONAL
	help
	  If you have a machine based on a Motorola IMX CPU you
	  can enable its onboard serial port by enabling this option.

config SERIAL_IMX_CONSOLE
	bool "Console on IMX serial port"
	depends on SERIAL_IMX=y
	select SERIAL_CORE_CONSOLE
	help
	  If you have enabled the serial port on the Freescale IMX
	  CPU you can make it the console by answering Y to this option.

	  Even if you say Y here, the currently visible virtual console
	  (/dev/tty0) will still be used as the system console by default, but
	  you can alter that using a kernel command line option such as
	  "console=ttymxc0". (Try "man bootparam" or see the documentation of
	  your bootloader about how to pass options to the kernel at boot time.)

config SERIAL_UARTLITE
	tristate "Xilinx uartlite serial port support"
	depends on PPC32 || MICROBLAZE || MFD_TIMBERDALE || ARCH_ZYNQ
	select SERIAL_CORE
	help
	  Say Y here if you want to use the Xilinx uartlite serial controller.

	  To compile this driver as a module, choose M here: the
	  module will be called uartlite.

config SERIAL_UARTLITE_CONSOLE
	bool "Support for console on Xilinx uartlite serial port"
	depends on SERIAL_UARTLITE=y
	select SERIAL_CORE_CONSOLE
	help
	  Say Y here if you wish to use a Xilinx uartlite as the system
	  console (the system console is the device which receives all kernel
	  messages and warnings and which allows logins in single user mode).

config SERIAL_SUNCORE
	bool
	depends on SPARC
	select SERIAL_CORE
	select SERIAL_CORE_CONSOLE
	default y

config SERIAL_SUNZILOG
	tristate "Sun Zilog8530 serial support"
	depends on SPARC
	help
	  This driver supports the Zilog8530 serial ports found on many Sparc
	  systems.  Say Y or M if you want to be able to these serial ports.

config SERIAL_SUNZILOG_CONSOLE
	bool "Console on Sun Zilog8530 serial port"
	depends on SERIAL_SUNZILOG=y
	help
	  If you would like to be able to use the Zilog8530 serial port
	  on your Sparc system as the console, you can do so by answering
	  Y to this option.

config SERIAL_SUNSU
	tristate "Sun SU serial support"
	depends on SPARC && PCI
	help
	  This driver supports the 8250 serial ports that run the keyboard and
	  mouse on (PCI) UltraSPARC systems.  Say Y or M if you want to be able
	  to these serial ports.

config SERIAL_SUNSU_CONSOLE
	bool "Console on Sun SU serial port"
	depends on SERIAL_SUNSU=y
	help
	  If you would like to be able to use the SU serial port
	  on your Sparc system as the console, you can do so by answering
	  Y to this option.

config SERIAL_MUX
	tristate "Serial MUX support"
	depends on GSC
	select SERIAL_CORE
	default y
	---help---
	  Saying Y here will enable the hardware MUX serial driver for
	  the Nova, K class systems and D class with a 'remote control card'.
	  The hardware MUX is not 8250/16550 compatible therefore the
	  /dev/ttyB0 device is shared between the Serial MUX and the PDC
	  software console. The following steps need to be completed to use
	  the Serial MUX:

	    1. create the device entry (mknod /dev/ttyB0 c 11 0)
	    2. Edit the /etc/inittab to start a getty listening on /dev/ttyB0
	    3. Add device ttyB0 to /etc/securetty (if you want to log on as
		 root on this console.)
	    4. Change the kernel command console parameter to: console=ttyB0

config SERIAL_MUX_CONSOLE
	bool "Support for console on serial MUX"
	depends on SERIAL_MUX=y
	select SERIAL_CORE_CONSOLE
	default y

config PDC_CONSOLE
	bool "PDC software console support"
	depends on PARISC && !SERIAL_MUX && VT
	default n
	help
	  Saying Y here will enable the software based PDC console to be 
	  used as the system console.  This is useful for machines in 
	  which the hardware based console has not been written yet.  The
	  following steps must be competed to use the PDC console:

	    1. create the device entry (mknod /dev/ttyB0 c 11 0)
	    2. Edit the /etc/inittab to start a getty listening on /dev/ttyB0
	    3. Add device ttyB0 to /etc/securetty (if you want to log on as
		 root on this console.)
	    4. Change the kernel command console parameter to: console=ttyB0

config SERIAL_SUNSAB
	tristate "Sun Siemens SAB82532 serial support"
	depends on SPARC && PCI
	help
	  This driver supports the Siemens SAB82532 DUSCC serial ports on newer
	  (PCI) UltraSPARC systems.  Say Y or M if you want to be able to these
	  serial ports.

config SERIAL_SUNSAB_CONSOLE
	bool "Console on Sun Siemens SAB82532 serial port"
	depends on SERIAL_SUNSAB=y
	help
	  If you would like to be able to use the SAB82532 serial port
	  on your Sparc system as the console, you can do so by answering
	  Y to this option.

config SERIAL_SUNHV
	bool "Sun4v Hypervisor Console support"
	depends on SPARC64
	help
	  This driver supports the console device found on SUN4V Sparc
	  systems.  Say Y if you want to be able to use this device.

config SERIAL_IP22_ZILOG
	tristate "SGI Zilog8530 serial support"
	depends on SGI_HAS_ZILOG
	select SERIAL_CORE
	help
	  This driver supports the Zilog8530 serial ports found on SGI
	  systems.  Say Y or M if you want to be able to these serial ports.

config SERIAL_IP22_ZILOG_CONSOLE
	bool "Console on SGI Zilog8530 serial port"
	depends on SERIAL_IP22_ZILOG=y
	select SERIAL_CORE_CONSOLE

config SERIAL_SH_SCI
	tristate "SuperH SCI(F) serial port support"
	depends on HAVE_CLK && (SUPERH || ARCH_SHMOBILE)
	select SERIAL_CORE

config SERIAL_SH_SCI_NR_UARTS
	int "Maximum number of SCI(F) serial ports"
	depends on SERIAL_SH_SCI
	default "2"

config SERIAL_SH_SCI_CONSOLE
	bool "Support for console on SuperH SCI(F)"
	depends on SERIAL_SH_SCI=y
	select SERIAL_CORE_CONSOLE

config SERIAL_SH_SCI_DMA
	bool "DMA support"
	depends on SERIAL_SH_SCI && SH_DMAE

config SERIAL_PNX8XXX
	bool "Enable PNX8XXX SoCs' UART Support"
	depends on SOC_PNX833X
	select SERIAL_CORE
	help
	  If you have a MIPS-based Philips SoC such as PNX8330 and you want
	  to use serial ports, say Y.  Otherwise, say N.

config SERIAL_PNX8XXX_CONSOLE
	bool "Enable PNX8XX0 serial console"
	depends on SERIAL_PNX8XXX
	select SERIAL_CORE_CONSOLE
	help
	  If you have a MIPS-based Philips SoC such as PNX8330 and you want
	  to use serial console, say Y. Otherwise, say N.

config SERIAL_HS_LPC32XX
	tristate "LPC32XX high speed serial port support"
	depends on ARCH_LPC32XX && OF
	select SERIAL_CORE
	help
	  Support for the LPC32XX high speed serial ports (up to 900kbps).
	  Those are UARTs completely different from the Standard UARTs on the
	  LPC32XX SoC.
	  Choose M or Y here to build this driver.

config SERIAL_HS_LPC32XX_CONSOLE
	bool "Enable LPC32XX high speed UART serial console"
	depends on SERIAL_HS_LPC32XX
	select SERIAL_CORE_CONSOLE
	help
	  If you would like to be able to use one of the high speed serial
	  ports on the LPC32XX as the console, you can do so by answering
	  Y to this option.

config SERIAL_CORE
	tristate

config SERIAL_CORE_CONSOLE
	bool

config CONSOLE_POLL
	bool

config SERIAL_68328
	bool "68328 serial support"
	depends on M68328 || M68EZ328 || M68VZ328
	help
	  This driver supports the built-in serial port of the Motorola 68328
	  (standard, EZ and VZ varieties).

config SERIAL_68328_RTS_CTS
	bool "Support RTS/CTS on 68328 serial port"
	depends on SERIAL_68328

config SERIAL_MCF
	bool "Coldfire serial support"
	depends on COLDFIRE
	select SERIAL_CORE
	help
	  This serial driver supports the Freescale Coldfire serial ports.

config SERIAL_MCF_BAUDRATE
	int "Default baudrate for Coldfire serial ports"
	depends on SERIAL_MCF
	default 19200
	help
	  This setting lets you define what the default baudrate is for the
	  ColdFire serial ports. The usual default varies from board to board,
	  and this setting is a way of catering for that.

config SERIAL_MCF_CONSOLE
	bool "Coldfire serial console support"
	depends on SERIAL_MCF
	select SERIAL_CORE_CONSOLE
	help
	  Enable a ColdFire internal serial port to be the system console.

config SERIAL_PMACZILOG
	tristate "Mac or PowerMac z85c30 ESCC support"
	depends on (M68K && MAC) || (PPC_OF && PPC_PMAC)
	select SERIAL_CORE
	help
	  This driver supports the Zilog z85C30 serial ports found on
	  (Power)Mac machines.
	  Say Y or M if you want to be able to these serial ports.

config SERIAL_PMACZILOG_TTYS
	bool "Use ttySn device nodes for Zilog z85c30"
	depends on SERIAL_PMACZILOG
	help
	  The pmac_zilog driver for the z85C30 chip on many powermacs
	  historically used the device numbers for /dev/ttySn.  The
	  8250 serial port driver also uses these numbers, which means
	  the two drivers being unable to coexist; you could not use
	  both z85C30 and 8250 type ports at the same time.

	  If this option is not selected, the pmac_zilog driver will
	  use the device numbers allocated for /dev/ttyPZn.  This allows
	  the pmac_zilog and 8250 drivers to co-exist, but may cause
	  existing userspace setups to break.  Programs that need to
	  access the built-in serial ports on powermacs will need to
	  be reconfigured to use /dev/ttyPZn instead of /dev/ttySn.

	  If you enable this option, any z85c30 ports in the system will
	  be registered as ttyS0 onwards as in the past, and you will be
	  unable to use the 8250 module for PCMCIA or other 16C550-style
	  UARTs.

	  Say N unless you need the z85c30 ports on your (Power)Mac
	  to appear as /dev/ttySn.

config SERIAL_PMACZILOG_CONSOLE
	bool "Console on Mac or PowerMac z85c30 serial port"
	depends on SERIAL_PMACZILOG=y
	select SERIAL_CORE_CONSOLE
	help
	  If you would like to be able to use the z85c30 serial port
	  on your (Power)Mac as the console, you can do so by answering
	  Y to this option.

config SERIAL_CPM
	tristate "CPM SCC/SMC serial port support"
	depends on CPM2 || 8xx
	select SERIAL_CORE
	help
	  This driver supports the SCC and SMC serial ports on Motorola 
	  embedded PowerPC that contain a CPM1 (8xx) or CPM2 (8xxx)

config SERIAL_CPM_CONSOLE
	bool "Support for console on CPM SCC/SMC serial port"
	depends on SERIAL_CPM=y
	select SERIAL_CORE_CONSOLE
	help
	  Say Y here if you wish to use a SCC or SMC CPM UART as the system
	  console (the system console is the device which receives all kernel
	  messages and warnings and which allows logins in single user mode).

	  Even if you say Y here, the currently visible framebuffer console
	  (/dev/tty0) will still be used as the system console by default, but
	  you can alter that using a kernel command line option such as
	  "console=ttyCPM0". (Try "man bootparam" or see the documentation of
	  your boot loader (lilo or loadlin) about how to pass options to the
	  kernel at boot time.)

config SERIAL_SGI_L1_CONSOLE
	bool "SGI Altix L1 serial console support"
	depends on IA64_GENERIC || IA64_SGI_SN2
	select SERIAL_CORE
	select SERIAL_CORE_CONSOLE
	help
		If you have an SGI Altix and you would like to use the system
		controller serial port as your console (you want this!),
		say Y.  Otherwise, say N.

config SERIAL_MPC52xx
	tristate "Freescale MPC52xx/MPC512x family PSC serial support"
	depends on PPC_MPC52xx || PPC_MPC512x
	select SERIAL_CORE
	help
	  This driver supports MPC52xx and MPC512x PSC serial ports. If you would
	  like to use them, you must answer Y or M to this option. Note that
	  for use as console, it must be included in kernel and not as a
	  module.

config SERIAL_MPC52xx_CONSOLE
	bool "Console on a Freescale MPC52xx/MPC512x family PSC serial port"
	depends on SERIAL_MPC52xx=y
	select SERIAL_CORE_CONSOLE
	help
	  Select this options if you'd like to use one of the PSC serial port
	  of the Freescale MPC52xx family as a console.

config SERIAL_MPC52xx_CONSOLE_BAUD
	int "Freescale MPC52xx/MPC512x family PSC serial port baud"
	depends on SERIAL_MPC52xx_CONSOLE=y
	default "9600"
	help
	  Select the MPC52xx console baud rate.
	  This value is only used if the bootloader doesn't pass in the
	  console baudrate

config SERIAL_ICOM
	tristate "IBM Multiport Serial Adapter"
	depends on PCI && PPC_PSERIES
	select SERIAL_CORE
	select FW_LOADER
	help
	  This driver is for a family of multiport serial adapters
	  including 2 port RVX, 2 port internal modem, 4 port internal
	  modem and a split 1 port RVX and 1 port internal modem.

	  This driver can also be built as a module.  If so, the module
	  will be called icom.

config SERIAL_M32R_SIO
	bool "M32R SIO I/F"
	depends on M32R
	default y
	select SERIAL_CORE
	help
	  Say Y here if you want to use the M32R serial controller.

config SERIAL_M32R_SIO_CONSOLE
	bool "use SIO console"
	depends on SERIAL_M32R_SIO=y
	select SERIAL_CORE_CONSOLE
	help
	  Say Y here if you want to support a serial console.

	  If you use an M3T-M32700UT or an OPSPUT platform,
	  please say also y for SERIAL_M32R_PLDSIO.

config SERIAL_M32R_PLDSIO
	bool "M32R SIO I/F on a PLD"
	depends on SERIAL_M32R_SIO=y && (PLAT_OPSPUT || PLAT_USRV || PLAT_M32700UT)
	default n
	help
	  Say Y here if you want to use the M32R serial controller
	  on a PLD (Programmable Logic Device).

	  If you use an M3T-M32700UT or an OPSPUT platform,
	  please say Y.

config SERIAL_TXX9
	bool "TMPTX39XX/49XX SIO support"
	depends on HAS_TXX9_SERIAL
	select SERIAL_CORE
	default y

config HAS_TXX9_SERIAL
	bool

config SERIAL_TXX9_NR_UARTS
	int "Maximum number of TMPTX39XX/49XX SIO ports"
	depends on SERIAL_TXX9
	default "6"

config SERIAL_TXX9_CONSOLE
	bool "TMPTX39XX/49XX SIO Console support"
	depends on SERIAL_TXX9=y
	select SERIAL_CORE_CONSOLE

config SERIAL_TXX9_STDSERIAL
	bool "TX39XX/49XX SIO act as standard serial"
	depends on !SERIAL_8250 && SERIAL_TXX9

config SERIAL_VR41XX
	tristate "NEC VR4100 series Serial Interface Unit support"
	depends on CPU_VR41XX
	select SERIAL_CORE
	help
	  If you have a NEC VR4100 series processor and you want to use
	  Serial Interface Unit(SIU) or Debug Serial Interface Unit(DSIU)
	  (not include VR4111/VR4121 DSIU), say Y.  Otherwise, say N.

config SERIAL_VR41XX_CONSOLE
	bool "Enable NEC VR4100 series Serial Interface Unit console"
	depends on SERIAL_VR41XX=y
	select SERIAL_CORE_CONSOLE
	help
	  If you have a NEC VR4100 series processor and you want to use
	  a console on a serial port, say Y.  Otherwise, say N.

config SERIAL_JSM
	tristate "Digi International NEO PCI Support"
	depends on PCI
	select SERIAL_CORE
	help
	  This is a driver for Digi International's Neo series
	  of cards which provide multiple serial ports. You would need
	  something like this to connect more than two modems to your Linux
	  box, for instance in order to become a dial-in server. This driver
	  supports PCI boards only.

	  If you have a card like this, say Y here, otherwise say N.

	  To compile this driver as a module, choose M here: the
	  module will be called jsm.

config SERIAL_SGI_IOC4
	tristate "SGI IOC4 controller serial support"
	depends on (IA64_GENERIC || IA64_SGI_SN2) && SGI_IOC4
	select SERIAL_CORE
	help
		If you have an SGI Altix with an IOC4 based Base IO card
		and wish to use the serial ports on this card, say Y.
		Otherwise, say N.

config SERIAL_SGI_IOC3
	tristate "SGI Altix IOC3 serial support"
	depends on (IA64_GENERIC || IA64_SGI_SN2) && SGI_IOC3
	select SERIAL_CORE
	help
	  If you have an SGI Altix with an IOC3 serial card,
	  say Y or M.  Otherwise, say N.

config SERIAL_MSM
	bool "MSM on-chip serial port support"
	depends on ARCH_MSM
	select SERIAL_CORE

config SERIAL_MSM_CONSOLE
	bool "MSM serial console support"
	depends on SERIAL_MSM=y
	select SERIAL_CORE_CONSOLE

config SERIAL_MSM_HS
	tristate "MSM UART High Speed: Serial Driver"
	depends on ARCH_MSM
	select SERIAL_CORE
	help
	  If you have a machine based on MSM family of SoCs, you
	  can enable its onboard high speed serial port by enabling
	  this option.

	  Choose M here to compile it as a module. The module will be
	  called msm_serial_hs.

config SERIAL_VT8500
	bool "VIA VT8500 on-chip serial port support"
	depends on ARCH_VT8500
	select SERIAL_CORE

config SERIAL_VT8500_CONSOLE
	bool "VIA VT8500 serial console support"
	depends on SERIAL_VT8500=y
	select SERIAL_CORE_CONSOLE

config SERIAL_NETX
	tristate "NetX serial port support"
	depends on ARCH_NETX
	select SERIAL_CORE
	help
	  If you have a machine based on a Hilscher NetX SoC you
	  can enable its onboard serial port by enabling this option.

          To compile this driver as a module, choose M here: the
          module will be called netx-serial.

config SERIAL_NETX_CONSOLE
	bool "Console on NetX serial port"
	depends on SERIAL_NETX=y
	select SERIAL_CORE_CONSOLE
	help
	  If you have enabled the serial port on the Hilscher NetX SoC
	  you can make it the console by answering Y to this option.

config SERIAL_OF_PLATFORM
	tristate "Serial port on Open Firmware platform bus"
	depends on OF
	depends on SERIAL_8250 || SERIAL_OF_PLATFORM_NWPSERIAL
	help
	  If you have a PowerPC based system that has serial ports
	  on a platform specific bus, you should enable this option.
	  Currently, only 8250 compatible ports are supported, but
	  others can easily be added.

config SERIAL_OMAP
	tristate "OMAP serial port support"
	depends on ARCH_OMAP2PLUS
	select SERIAL_CORE
	help
	  If you have a machine based on an Texas Instruments OMAP CPU you
	  can enable its onboard serial ports by enabling this option.

	  By enabling this option you take advantage of dma feature available
	  with the omap-serial driver. DMA support can be enabled from platform
	  data.

config SERIAL_OMAP_CONSOLE
	bool "Console on OMAP serial port"
	depends on SERIAL_OMAP=y
	select SERIAL_CORE_CONSOLE
	help
	  Select this option if you would like to use omap serial port as
	  console.

	  Even if you say Y here, the currently visible virtual console
	  (/dev/tty0) will still be used as the system console by default, but
	  you can alter that using a kernel command line option such as
	  "console=ttyOx". (Try "man bootparam" or see the documentation of
	  your boot loader about how to pass options to the kernel at
	  boot time.)

config SERIAL_OF_PLATFORM_NWPSERIAL
	tristate "NWP serial port driver"
	depends on PPC_OF && PPC_DCR
	select SERIAL_OF_PLATFORM
	select SERIAL_CORE_CONSOLE
	select SERIAL_CORE
	help
	  This driver supports the cell network processor nwp serial
	  device.

config SERIAL_OF_PLATFORM_NWPSERIAL_CONSOLE
	bool "Console on NWP serial port"
	depends on SERIAL_OF_PLATFORM_NWPSERIAL=y
	select SERIAL_CORE_CONSOLE
	help
	  Support for Console on the NWP serial ports.

config SERIAL_LANTIQ
	bool "Lantiq serial driver"
	depends on LANTIQ
	select SERIAL_CORE
	select SERIAL_CORE_CONSOLE
	help
	  Support for console and UART on Lantiq SoCs.

config SERIAL_QE
	tristate "Freescale QUICC Engine serial port support"
	depends on QUICC_ENGINE
	select SERIAL_CORE
	select FW_LOADER
	default n
	help
	  This driver supports the QE serial ports on Freescale embedded
	  PowerPC that contain a QUICC Engine.

config SERIAL_SC26XX
	tristate "SC2681/SC2692 serial port support"
	depends on SNI_RM
	select SERIAL_CORE
	help
	  This is a driver for the onboard serial ports of
	  older RM400 machines.

config SERIAL_SC26XX_CONSOLE
	bool "Console on SC2681/SC2692 serial port"
	depends on SERIAL_SC26XX=y
	select SERIAL_CORE_CONSOLE
	help
	  Support for Console on SC2681/SC2692 serial ports.

config SERIAL_SCCNXP
	tristate "SCCNXP serial port support"
	depends on !SERIAL_SC26XX
	select SERIAL_CORE
	default n
	help
	  This selects support for an advanced UART from NXP (Philips).
	  Supported ICs are SCC2681, SCC2691, SCC2692, SC28L91, SC28L92,
	  SC28L202, SCC68681 and SCC68692.
	  Positioned as a replacement for the driver SC26XX.

config SERIAL_SCCNXP_CONSOLE
	bool "Console on SCCNXP serial port"
	depends on SERIAL_SCCNXP=y
	select SERIAL_CORE_CONSOLE
	help
	  Support for console on SCCNXP serial ports.

config SERIAL_BFIN_SPORT
	tristate "Blackfin SPORT emulate UART"
	depends on BLACKFIN
	select SERIAL_CORE
	help
	  Enable SPORT emulate UART on Blackfin series.

	  To compile this driver as a module, choose M here: the
	  module will be called bfin_sport_uart.

config SERIAL_BFIN_SPORT_CONSOLE
	bool "Console on Blackfin sport emulated uart"
	depends on SERIAL_BFIN_SPORT=y
	select SERIAL_CORE_CONSOLE

config SERIAL_BFIN_SPORT0_UART
	bool "Enable UART over SPORT0"
	depends on SERIAL_BFIN_SPORT && !(BF542 || BF544)
	help
	  Enable UART over SPORT0

config SERIAL_BFIN_SPORT0_UART_CTSRTS
	bool "Enable UART over SPORT0 hardware flow control"
	depends on SERIAL_BFIN_SPORT0_UART
	help
	  Enable hardware flow control in the driver.

config SERIAL_BFIN_SPORT1_UART
	bool "Enable UART over SPORT1"
	depends on SERIAL_BFIN_SPORT
	help
	  Enable UART over SPORT1

config SERIAL_BFIN_SPORT1_UART_CTSRTS
	bool "Enable UART over SPORT1 hardware flow control"
	depends on SERIAL_BFIN_SPORT1_UART
	help
	  Enable hardware flow control in the driver.

config SERIAL_BFIN_SPORT2_UART
	bool "Enable UART over SPORT2"
	depends on SERIAL_BFIN_SPORT && (BF54x || BF538 || BF539)
	help
	  Enable UART over SPORT2

config SERIAL_BFIN_SPORT2_UART_CTSRTS
	bool "Enable UART over SPORT2 hardware flow control"
	depends on SERIAL_BFIN_SPORT2_UART
	help
	  Enable hardware flow control in the driver.

config SERIAL_BFIN_SPORT3_UART
	bool "Enable UART over SPORT3"
	depends on SERIAL_BFIN_SPORT && (BF54x || BF538 || BF539)
	help
	  Enable UART over SPORT3

config SERIAL_BFIN_SPORT3_UART_CTSRTS
	bool "Enable UART over SPORT3 hardware flow control"
	depends on SERIAL_BFIN_SPORT3_UART
	help
	  Enable hardware flow control in the driver.

config SERIAL_TIMBERDALE
	tristate "Support for timberdale UART"
	select SERIAL_CORE
	---help---
	Add support for UART controller on timberdale.

config SERIAL_BCM63XX
	tristate "bcm63xx serial port support"
	select SERIAL_CORE
	depends on BCM63XX
	help
	  If you have a bcm63xx CPU, you can enable its onboard
	  serial port by enabling this options.

          To compile this driver as a module, choose M here: the
          module will be called bcm963xx_uart.

config SERIAL_BCM63XX_CONSOLE
	bool "Console on bcm63xx serial port"
	depends on SERIAL_BCM63XX=y
	select SERIAL_CORE_CONSOLE
	help
	  If you have enabled the serial port on the bcm63xx CPU
	  you can make it the console by answering Y to this option.

config SERIAL_GRLIB_GAISLER_APBUART
	tristate "GRLIB APBUART serial support"
	depends on OF && SPARC
	select SERIAL_CORE
	---help---
	Add support for the GRLIB APBUART serial port.

config SERIAL_GRLIB_GAISLER_APBUART_CONSOLE
	bool "Console on GRLIB APBUART serial port"
	depends on SERIAL_GRLIB_GAISLER_APBUART=y
	select SERIAL_CORE_CONSOLE
	help
	Support for running a console on the GRLIB APBUART

config SERIAL_ALTERA_JTAGUART
	tristate "Altera JTAG UART support"
	select SERIAL_CORE
	help
	  This driver supports the Altera JTAG UART port.

config SERIAL_ALTERA_JTAGUART_CONSOLE
	bool "Altera JTAG UART console support"
	depends on SERIAL_ALTERA_JTAGUART=y
	select SERIAL_CORE_CONSOLE
	help
	  Enable a Altera JTAG UART port to be the system console.

config SERIAL_ALTERA_JTAGUART_CONSOLE_BYPASS
	bool "Bypass output when no connection"
	depends on SERIAL_ALTERA_JTAGUART_CONSOLE
	select SERIAL_CORE_CONSOLE
	help
	  Bypass console output and keep going even if there is no
	  JTAG terminal connection with the host.

config SERIAL_ALTERA_UART
	tristate "Altera UART support"
	select SERIAL_CORE
	help
	  This driver supports the Altera softcore UART port.

config SERIAL_ALTERA_UART_MAXPORTS
	int "Maximum number of Altera UART ports"
	depends on SERIAL_ALTERA_UART
	default 4
	help
	  This setting lets you define the maximum number of the Altera
	  UART ports. The usual default varies from board to board, and
	  this setting is a way of catering for that.

config SERIAL_ALTERA_UART_BAUDRATE
	int "Default baudrate for Altera UART ports"
	depends on SERIAL_ALTERA_UART
	default 115200
	help
	  This setting lets you define what the default baudrate is for the
	  Altera UART ports. The usual default varies from board to board,
	  and this setting is a way of catering for that.

config SERIAL_ALTERA_UART_CONSOLE
	bool "Altera UART console support"
	depends on SERIAL_ALTERA_UART=y
	select SERIAL_CORE_CONSOLE
	help
	  Enable a Altera UART port to be the system console.

config SERIAL_IFX6X60
        tristate "SPI protocol driver for Infineon 6x60 modem (EXPERIMENTAL)"
	depends on GPIOLIB && SPI
	help
	  Support for the IFX6x60 modem devices on Intel MID platforms.

config SERIAL_PCH_UART
	tristate "Intel EG20T PCH/LAPIS Semicon IOH(ML7213/ML7223/ML7831) UART"
	depends on PCI
	select SERIAL_CORE
	help
	  This driver is for PCH(Platform controller Hub) UART of Intel EG20T
	  which is an IOH(Input/Output Hub) for x86 embedded processor.
	  Enabling PCH_DMA, this PCH UART works as DMA mode.

	  This driver also can be used for LAPIS Semiconductor IOH(Input/
	  Output Hub), ML7213, ML7223 and ML7831.
	  ML7213 IOH is for IVI(In-Vehicle Infotainment) use, ML7223 IOH is
	  for MP(Media Phone) use and ML7831 IOH is for general purpose use.
	  ML7213/ML7223/ML7831 is companion chip for Intel Atom E6xx series.
	  ML7213/ML7223/ML7831 is completely compatible for Intel EG20T PCH.

config SERIAL_PCH_UART_CONSOLE
	bool "Support for console on Intel EG20T PCH UART/OKI SEMICONDUCTOR ML7213 IOH"
	depends on SERIAL_PCH_UART=y
	select SERIAL_CORE_CONSOLE
	help
	  Say Y here if you wish to use the PCH UART as the system console
	  (the system  console is the device which receives all kernel messages and
	  warnings and which allows logins in single user mode).

config SERIAL_MSM_SMD
	bool "Enable tty device interface for some SMD ports"
	default n
	depends on MSM_SMD
	help
	  Enables userspace clients to read and write to some streaming SMD
	  ports via tty device interface for MSM chipset.

config SERIAL_MXS_AUART
	depends on ARCH_MXS
	tristate "MXS AUART support"
	select SERIAL_CORE
	help
	  This driver supports the MXS Application UART (AUART) port.

config SERIAL_MXS_AUART_CONSOLE
	bool "MXS AUART console support"
	depends on SERIAL_MXS_AUART=y
	select SERIAL_CORE_CONSOLE
	help
	  Enable a MXS AUART port to be the system console.

config SERIAL_XILINX_PS_UART
	tristate "Xilinx PS UART support"
	depends on OF
	select SERIAL_CORE
	help
	  This driver supports the Xilinx PS UART port.

config SERIAL_XILINX_PS_UART_CONSOLE
	bool "Xilinx PS UART console support"
	depends on SERIAL_XILINX_PS_UART=y
	select SERIAL_CORE_CONSOLE
	help
	  Enable a Xilinx PS UART port to be the system console.

config SERIAL_AR933X
	tristate "AR933X serial port support"
	depends on HAVE_CLK && SOC_AR933X
	select SERIAL_CORE
	help
	  If you have an Atheros AR933X SOC based board and want to use the
	  built-in UART of the SoC, say Y to this option.

	  To compile this driver as a module, choose M here: the
	  module will be called ar933x_uart.

config SERIAL_AR933X_CONSOLE
	bool "Console on AR933X serial port"
	depends on SERIAL_AR933X=y
	select SERIAL_CORE_CONSOLE
	help
	  Enable a built-in UART port of the AR933X to be the system console.

config SERIAL_AR933X_NR_UARTS
	int "Maximum number of AR933X serial ports"
	depends on SERIAL_AR933X
	default "2"
	help
	  Set this to the number of serial ports you want the driver
	  to support.

config SERIAL_EFM32_UART
	tristate "EFM32 UART/USART port"
	depends on ARM && (ARCH_EFM32 || COMPILE_TEST)
	select SERIAL_CORE
	help
	  This driver support the USART and UART ports on
	  Energy Micro's efm32 SoCs.

config SERIAL_EFM32_UART_CONSOLE
	bool "EFM32 UART/USART console support"
	depends on SERIAL_EFM32_UART=y
	select SERIAL_CORE_CONSOLE

config SERIAL_TILEGX
	tristate "TILE-Gx on-chip serial port support"
	depends on TILEGX
	select TILE_GXIO_UART
	select SERIAL_CORE
	---help---
	  This device provides access to the on-chip UARTs on the TILE-Gx
	  processor.

config SERIAL_ARC
	tristate "ARC UART driver support"
	select SERIAL_CORE
	help
	  Driver for on-chip UART for ARC(Synopsys) for the legacy
	  FPGA Boards (ML50x/ARCAngel4)

config SERIAL_ARC_CONSOLE
	bool "Console on ARC UART"
	depends on SERIAL_ARC=y
	select SERIAL_CORE_CONSOLE
	help
	  Enable system Console on ARC UART

config SERIAL_ARC_NR_PORTS
	int "Number of ARC UART ports"
	depends on SERIAL_ARC
	range 1 3
	default "1"
	help
	  Set this to the number of serial ports you want the driver
	  to support.

config SERIAL_RP2
	tristate "Comtrol RocketPort EXPRESS/INFINITY support"
	depends on PCI
	select SERIAL_CORE
	help
	  This driver supports the Comtrol RocketPort EXPRESS and
	  RocketPort INFINITY families of PCI/PCIe multiport serial adapters.
	  These adapters use a "RocketPort 2" ASIC that is not compatible
	  with the original RocketPort driver (CONFIG_ROCKETPORT).

	  To compile this driver as a module, choose M here: the
	  module will be called rp2.

	  If you want to compile this driver into the kernel, say Y here.  If
	  you don't have a suitable RocketPort card installed, say N.

config SERIAL_RP2_NR_UARTS
	int "Maximum number of RocketPort EXPRESS/INFINITY ports"
	depends on SERIAL_RP2
	default "32"
	help
	  If multiple cards are present, the default limit of 32 ports may
	  need to be increased.

config SERIAL_FSL_LPUART
	tristate "Freescale lpuart serial port support"
	select SERIAL_CORE
	help
	  Support for the on-chip lpuart on some Freescale SOCs.

config SERIAL_FSL_LPUART_CONSOLE
	bool "Console on Freescale lpuart serial port"
	depends on SERIAL_FSL_LPUART=y
	select SERIAL_CORE_CONSOLE
	help
	  If you have enabled the lpuart serial port on the Freescale SoCs,
	  you can make it the console by answering Y to this option.

<<<<<<< HEAD
=======
config SERIAL_ST_ASC
	tristate "ST ASC serial port support"
	select SERIAL_CORE
	help
	  This driver is for the on-chip Asychronous Serial Controller on
	  STMicroelectronics STi SoCs.
	  ASC is embedded in ST COMMS IP block. It supports Rx & Tx functionality.
	  It support all industry standard baud rates.

	  If unsure, say N.

config SERIAL_ST_ASC_CONSOLE
	bool "Support for console on ST ASC"
	depends on SERIAL_ST_ASC=y
	select SERIAL_CORE_CONSOLE

>>>>>>> 8547f029
endmenu

endif # TTY<|MERGE_RESOLUTION|>--- conflicted
+++ resolved
@@ -1509,8 +1509,6 @@
 	  If you have enabled the lpuart serial port on the Freescale SoCs,
 	  you can make it the console by answering Y to this option.
 
-<<<<<<< HEAD
-=======
 config SERIAL_ST_ASC
 	tristate "ST ASC serial port support"
 	select SERIAL_CORE
@@ -1527,7 +1525,6 @@
 	depends on SERIAL_ST_ASC=y
 	select SERIAL_CORE_CONSOLE
 
->>>>>>> 8547f029
 endmenu
 
 endif # TTY