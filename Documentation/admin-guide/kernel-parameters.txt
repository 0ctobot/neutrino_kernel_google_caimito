	acpi=		[HW,ACPI,X86,ARM64]
			Advanced Configuration and Power Interface
			Format: { force | on | off | strict | noirq | rsdt |
				  copy_dsdt }
			force -- enable ACPI if default was off
			on -- enable ACPI but allow fallback to DT [arm64]
			off -- disable ACPI if default was on
			noirq -- do not use ACPI for IRQ routing
			strict -- Be less tolerant of platforms that are not
				strictly ACPI specification compliant.
			rsdt -- prefer RSDT over (default) XSDT
			copy_dsdt -- copy DSDT to memory
			For ARM64, ONLY "acpi=off", "acpi=on" or "acpi=force"
			are available

			See also Documentation/power/runtime_pm.rst, pci=noacpi

	acpi_apic_instance=	[ACPI, IOAPIC]
			Format: <int>
			2: use 2nd APIC table, if available
			1,0: use 1st APIC table
			default: 0

	acpi_backlight=	[HW,ACPI]
			{ vendor | video | native | none }
			If set to vendor, prefer vendor-specific driver
			(e.g. thinkpad_acpi, sony_acpi, etc.) instead
			of the ACPI video.ko driver.
			If set to video, use the ACPI video.ko driver.
			If set to native, use the device's native backlight mode.
			If set to none, disable the ACPI backlight interface.

	acpi_force_32bit_fadt_addr
			force FADT to use 32 bit addresses rather than the
			64 bit X_* addresses. Some firmware have broken 64
			bit addresses for force ACPI ignore these and use
			the older legacy 32 bit addresses.

	acpica_no_return_repair [HW, ACPI]
			Disable AML predefined validation mechanism
			This mechanism can repair the evaluation result to make
			the return objects more ACPI specification compliant.
			This option is useful for developers to identify the
			root cause of an AML interpreter issue when the issue
			has something to do with the repair mechanism.

	acpi.debug_layer=	[HW,ACPI,ACPI_DEBUG]
	acpi.debug_level=	[HW,ACPI,ACPI_DEBUG]
			Format: <int>
			CONFIG_ACPI_DEBUG must be enabled to produce any ACPI
			debug output.  Bits in debug_layer correspond to a
			_COMPONENT in an ACPI source file, e.g.,
			    #define _COMPONENT ACPI_PCI_COMPONENT
			Bits in debug_level correspond to a level in
			ACPI_DEBUG_PRINT statements, e.g.,
			    ACPI_DEBUG_PRINT((ACPI_DB_INFO, ...
			The debug_level mask defaults to "info".  See
			Documentation/firmware-guide/acpi/debug.rst for more information about
			debug layers and levels.

			Enable processor driver info messages:
			    acpi.debug_layer=0x20000000
			Enable PCI/PCI interrupt routing info messages:
			    acpi.debug_layer=0x400000
			Enable AML "Debug" output, i.e., stores to the Debug
			object while interpreting AML:
			    acpi.debug_layer=0xffffffff acpi.debug_level=0x2
			Enable all messages related to ACPI hardware:
			    acpi.debug_layer=0x2 acpi.debug_level=0xffffffff

			Some values produce so much output that the system is
			unusable.  The "log_buf_len" parameter may be useful
			if you need to capture more output.

	acpi_enforce_resources=	[ACPI]
			{ strict | lax | no }
			Check for resource conflicts between native drivers
			and ACPI OperationRegions (SystemIO and SystemMemory
			only). IO ports and memory declared in ACPI might be
			used by the ACPI subsystem in arbitrary AML code and
			can interfere with legacy drivers.
			strict (default): access to resources claimed by ACPI
			is denied; legacy drivers trying to access reserved
			resources will fail to bind to device using them.
			lax: access to resources claimed by ACPI is allowed;
			legacy drivers trying to access reserved resources
			will bind successfully but a warning message is logged.
			no: ACPI OperationRegions are not marked as reserved,
			no further checks are performed.

	acpi_force_table_verification	[HW,ACPI]
			Enable table checksum verification during early stage.
			By default, this is disabled due to x86 early mapping
			size limitation.

	acpi_irq_balance [HW,ACPI]
			ACPI will balance active IRQs
			default in APIC mode

	acpi_irq_nobalance [HW,ACPI]
			ACPI will not move active IRQs (default)
			default in PIC mode

	acpi_irq_isa=	[HW,ACPI] If irq_balance, mark listed IRQs used by ISA
			Format: <irq>,<irq>...

	acpi_irq_pci=	[HW,ACPI] If irq_balance, clear listed IRQs for
			use by PCI
			Format: <irq>,<irq>...

	acpi_mask_gpe=	[HW,ACPI]
			Due to the existence of _Lxx/_Exx, some GPEs triggered
			by unsupported hardware/firmware features can result in
			GPE floodings that cannot be automatically disabled by
			the GPE dispatcher.
			This facility can be used to prevent such uncontrolled
			GPE floodings.
			Format: <byte>

	acpi_no_auto_serialize	[HW,ACPI]
			Disable auto-serialization of AML methods
			AML control methods that contain the opcodes to create
			named objects will be marked as "Serialized" by the
			auto-serialization feature.
			This feature is enabled by default.
			This option allows to turn off the feature.

	acpi_no_memhotplug [ACPI] Disable memory hotplug.  Useful for kdump
			   kernels.

	acpi_no_static_ssdt	[HW,ACPI]
			Disable installation of static SSDTs at early boot time
			By default, SSDTs contained in the RSDT/XSDT will be
			installed automatically and they will appear under
			/sys/firmware/acpi/tables.
			This option turns off this feature.
			Note that specifying this option does not affect
			dynamic table installation which will install SSDT
			tables to /sys/firmware/acpi/tables/dynamic.

	acpi_no_watchdog	[HW,ACPI,WDT]
			Ignore the ACPI-based watchdog interface (WDAT) and let
			a native driver control the watchdog device instead.

	acpi_rsdp=	[ACPI,EFI,KEXEC]
			Pass the RSDP address to the kernel, mostly used
			on machines running EFI runtime service to boot the
			second kernel for kdump.

	acpi_os_name=	[HW,ACPI] Tell ACPI BIOS the name of the OS
			Format: To spoof as Windows 98: ="Microsoft Windows"

	acpi_rev_override [ACPI] Override the _REV object to return 5 (instead
			of 2 which is mandated by ACPI 6) as the supported ACPI
			specification revision (when using this switch, it may
			be necessary to carry out a cold reboot _twice_ in a
			row to make it take effect on the platform firmware).

	acpi_osi=	[HW,ACPI] Modify list of supported OS interface strings
			acpi_osi="string1"	# add string1
			acpi_osi="!string2"	# remove string2
			acpi_osi=!*		# remove all strings
			acpi_osi=!		# disable all built-in OS vendor
						  strings
			acpi_osi=!!		# enable all built-in OS vendor
						  strings
			acpi_osi=		# disable all strings

			'acpi_osi=!' can be used in combination with single or
			multiple 'acpi_osi="string1"' to support specific OS
			vendor string(s).  Note that such command can only
			affect the default state of the OS vendor strings, thus
			it cannot affect the default state of the feature group
			strings and the current state of the OS vendor strings,
			specifying it multiple times through kernel command line
			is meaningless.  This command is useful when one do not
			care about the state of the feature group strings which
			should be controlled by the OSPM.
			Examples:
			  1. 'acpi_osi=! acpi_osi="Windows 2000"' is equivalent
			     to 'acpi_osi="Windows 2000" acpi_osi=!', they all
			     can make '_OSI("Windows 2000")' TRUE.

			'acpi_osi=' cannot be used in combination with other
			'acpi_osi=' command lines, the _OSI method will not
			exist in the ACPI namespace.  NOTE that such command can
			only affect the _OSI support state, thus specifying it
			multiple times through kernel command line is also
			meaningless.
			Examples:
			  1. 'acpi_osi=' can make 'CondRefOf(_OSI, Local1)'
			     FALSE.

			'acpi_osi=!*' can be used in combination with single or
			multiple 'acpi_osi="string1"' to support specific
			string(s).  Note that such command can affect the
			current state of both the OS vendor strings and the
			feature group strings, thus specifying it multiple times
			through kernel command line is meaningful.  But it may
			still not able to affect the final state of a string if
			there are quirks related to this string.  This command
			is useful when one want to control the state of the
			feature group strings to debug BIOS issues related to
			the OSPM features.
			Examples:
			  1. 'acpi_osi="Module Device" acpi_osi=!*' can make
			     '_OSI("Module Device")' FALSE.
			  2. 'acpi_osi=!* acpi_osi="Module Device"' can make
			     '_OSI("Module Device")' TRUE.
			  3. 'acpi_osi=! acpi_osi=!* acpi_osi="Windows 2000"' is
			     equivalent to
			     'acpi_osi=!* acpi_osi=! acpi_osi="Windows 2000"'
			     and
			     'acpi_osi=!* acpi_osi="Windows 2000" acpi_osi=!',
			     they all will make '_OSI("Windows 2000")' TRUE.

	acpi_pm_good	[X86]
			Override the pmtimer bug detection: force the kernel
			to assume that this machine's pmtimer latches its value
			and always returns good values.

	acpi_sci=	[HW,ACPI] ACPI System Control Interrupt trigger mode
			Format: { level | edge | high | low }

	acpi_skip_timer_override [HW,ACPI]
			Recognize and ignore IRQ0/pin2 Interrupt Override.
			For broken nForce2 BIOS resulting in XT-PIC timer.

	acpi_sleep=	[HW,ACPI] Sleep options
			Format: { s3_bios, s3_mode, s3_beep, s4_nohwsig,
				  old_ordering, nonvs, sci_force_enable, nobl }
			See Documentation/power/video.rst for information on
			s3_bios and s3_mode.
			s3_beep is for debugging; it makes the PC's speaker beep
			as soon as the kernel's real-mode entry point is called.
			s4_nohwsig prevents ACPI hardware signature from being
			used during resume from hibernation.
			old_ordering causes the ACPI 1.0 ordering of the _PTS
			control method, with respect to putting devices into
			low power states, to be enforced (the ACPI 2.0 ordering
			of _PTS is used by default).
			nonvs prevents the kernel from saving/restoring the
			ACPI NVS memory during suspend/hibernation and resume.
			sci_force_enable causes the kernel to set SCI_EN directly
			on resume from S1/S3 (which is against the ACPI spec,
			but some broken systems don't work without it).
			nobl causes the internal blacklist of systems known to
			behave incorrectly in some ways with respect to system
			suspend and resume to be ignored (use wisely).

	acpi_use_timer_override [HW,ACPI]
			Use timer override. For some broken Nvidia NF5 boards
			that require a timer override, but don't have HPET

	add_efi_memmap	[EFI; X86] Include EFI memory map in
			kernel's map of available physical RAM.

	agp=		[AGP]
			{ off | try_unsupported }
			off: disable AGP support
			try_unsupported: try to drive unsupported chipsets
				(may crash computer or cause data corruption)

	ALSA		[HW,ALSA]
			See Documentation/sound/alsa-configuration.rst

	alignment=	[KNL,ARM]
			Allow the default userspace alignment fault handler
			behaviour to be specified.  Bit 0 enables warnings,
			bit 1 enables fixups, and bit 2 sends a segfault.

	align_va_addr=	[X86-64]
			Align virtual addresses by clearing slice [14:12] when
			allocating a VMA at process creation time. This option
			gives you up to 3% performance improvement on AMD F15h
			machines (where it is enabled by default) for a
			CPU-intensive style benchmark, and it can vary highly in
			a microbenchmark depending on workload and compiler.

			32: only for 32-bit processes
			64: only for 64-bit processes
			on: enable for both 32- and 64-bit processes
			off: disable for both 32- and 64-bit processes

	alloc_snapshot	[FTRACE]
			Allocate the ftrace snapshot buffer on boot up when the
			main buffer is allocated. This is handy if debugging
			and you need to use tracing_snapshot() on boot up, and
			do not want to use tracing_snapshot_alloc() as it needs
			to be done where GFP_KERNEL allocations are allowed.

<<<<<<< HEAD
=======
	allow_file_spec_access
			Allow speculative faults on file backed pages.
			Speculative faults are enabled only for those vm_ops
			that implement and return true for allow_speculation
			callback.

>>>>>>> 1b7d3daf
	allow_mismatched_32bit_el0 [ARM64]
			Allow execve() of 32-bit applications and setting of the
			PER_LINUX32 personality on systems where only a strict
			subset of the CPUs support 32-bit EL0. When this
			parameter is present, the set of CPUs supporting 32-bit
			EL0 is indicated by /sys/devices/system/cpu/aarch32_el0
			and hot-unplug operations may be restricted.

	amd_iommu=	[HW,X86-64]
			Pass parameters to the AMD IOMMU driver in the system.
			Possible values are:
			fullflush - enable flushing of IO/TLB entries when
				    they are unmapped. Otherwise they are
				    flushed before they will be reused, which
				    is a lot of faster
			off	  - do not initialize any AMD IOMMU found in
				    the system
			force_isolation - Force device isolation for all
					  devices. The IOMMU driver is not
					  allowed anymore to lift isolation
					  requirements as needed. This option
					  does not override iommu=pt

	amd_iommu_dump=	[HW,X86-64]
			Enable AMD IOMMU driver option to dump the ACPI table
			for AMD IOMMU. With this option enabled, AMD IOMMU
			driver will print ACPI tables for AMD IOMMU during
			IOMMU initialization.

	amd_iommu_intr=	[HW,X86-64]
			Specifies one of the following AMD IOMMU interrupt
			remapping modes:
			legacy     - Use legacy interrupt remapping mode.
			vapic      - Use virtual APIC mode, which allows IOMMU
			             to inject interrupts directly into guest.
			             This mode requires kvm-amd.avic=1.
			             (Default when IOMMU HW support is present.)

	amijoy.map=	[HW,JOY] Amiga joystick support
			Map of devices attached to JOY0DAT and JOY1DAT
			Format: <a>,<b>
			See also Documentation/input/joydev/joystick.rst

	analog.map=	[HW,JOY] Analog joystick and gamepad support
			Specifies type or capabilities of an analog joystick
			connected to one of 16 gameports
			Format: <type1>,<type2>,..<type16>

	apc=		[HW,SPARC]
			Power management functions (SPARCstation-4/5 + deriv.)
			Format: noidle
			Disable APC CPU standby support. SPARCstation-Fox does
			not play well with APC CPU idle - disable it if you have
			APC and your system crashes randomly.

	apic=		[APIC,X86] Advanced Programmable Interrupt Controller
			Change the output verbosity while booting
			Format: { quiet (default) | verbose | debug }
			Change the amount of debugging information output
			when initialising the APIC and IO-APIC components.
			For X86-32, this can also be used to specify an APIC
			driver name.
			Format: apic=driver_name
			Examples: apic=bigsmp

	apic_extnmi=	[APIC,X86] External NMI delivery setting
			Format: { bsp (default) | all | none }
			bsp:  External NMI is delivered only to CPU 0
			all:  External NMIs are broadcast to all CPUs as a
			      backup of CPU 0
			none: External NMI is masked for all CPUs. This is
			      useful so that a dump capture kernel won't be
			      shot down by NMI

	autoconf=	[IPV6]
			See Documentation/networking/ipv6.rst.

	show_lapic=	[APIC,X86] Advanced Programmable Interrupt Controller
			Limit apic dumping. The parameter defines the maximal
			number of local apics being dumped. Also it is possible
			to set it to "all" by meaning -- no limit here.
			Format: { 1 (default) | 2 | ... | all }.
			The parameter valid if only apic=debug or
			apic=verbose is specified.
			Example: apic=debug show_lapic=all

	apm=		[APM] Advanced Power Management
			See header of arch/x86/kernel/apm_32.c.

	arcrimi=	[HW,NET] ARCnet - "RIM I" (entirely mem-mapped) cards
			Format: <io>,<irq>,<nodeID>

	arm64.nobti	[ARM64] Unconditionally disable Branch Target
			Identification support

	arm64.nopauth	[ARM64] Unconditionally disable Pointer Authentication
			support

	ataflop=	[HW,M68k]

	atarimouse=	[HW,MOUSE] Atari Mouse

	atkbd.extra=	[HW] Enable extra LEDs and keys on IBM RapidAccess,
			EzKey and similar keyboards

	atkbd.reset=	[HW] Reset keyboard during initialization

	atkbd.set=	[HW] Select keyboard code set
			Format: <int> (2 = AT (default), 3 = PS/2)

	atkbd.scroll=	[HW] Enable scroll wheel on MS Office and similar
			keyboards

	atkbd.softraw=	[HW] Choose between synthetic and real raw mode
			Format: <bool> (0 = real, 1 = synthetic (default))

	atkbd.softrepeat= [HW]
			Use software keyboard repeat

	audit=		[KNL] Enable the audit sub-system
			Format: { "0" | "1" | "off" | "on" }
			0 | off - kernel audit is disabled and can not be
			    enabled until the next reboot
			unset - kernel audit is initialized but disabled and
			    will be fully enabled by the userspace auditd.
			1 | on - kernel audit is initialized and partially
			    enabled, storing at most audit_backlog_limit
			    messages in RAM until it is fully enabled by the
			    userspace auditd.
			Default: unset

	audit_backlog_limit= [KNL] Set the audit queue size limit.
			Format: <int> (must be >=0)
			Default: 64

	bau=		[X86_UV] Enable the BAU on SGI UV.  The default
			behavior is to disable the BAU (i.e. bau=0).
			Format: { "0" | "1" }
			0 - Disable the BAU.
			1 - Enable the BAU.
			unset - Disable the BAU.

	baycom_epp=	[HW,AX25]
			Format: <io>,<mode>

	baycom_par=	[HW,AX25] BayCom Parallel Port AX.25 Modem
			Format: <io>,<mode>
			See header of drivers/net/hamradio/baycom_par.c.

	baycom_ser_fdx=	[HW,AX25]
			BayCom Serial Port AX.25 Modem (Full Duplex Mode)
			Format: <io>,<irq>,<mode>[,<baud>]
			See header of drivers/net/hamradio/baycom_ser_fdx.c.

	baycom_ser_hdx=	[HW,AX25]
			BayCom Serial Port AX.25 Modem (Half Duplex Mode)
			Format: <io>,<irq>,<mode>
			See header of drivers/net/hamradio/baycom_ser_hdx.c.

	blkdevparts=	Manual partition parsing of block device(s) for
			embedded devices based on command line input.
			See Documentation/block/cmdline-partition.rst

	boot_delay=	Milliseconds to delay each printk during boot.
			Values larger than 10 seconds (10000) are changed to
			no delay (0).
			Format: integer

	bootconfig	[KNL]
			Extended command line options can be added to an initrd
			and this will cause the kernel to look for it.

			See Documentation/admin-guide/bootconfig.rst

	bert_disable	[ACPI]
			Disable BERT OS support on buggy BIOSes.

	bgrt_disable	[ACPI][X86]
			Disable BGRT to avoid flickering OEM logo.

	bttv.card=	[HW,V4L] bttv (bt848 + bt878 based grabber cards)
	bttv.radio=	Most important insmod options are available as
			kernel args too.
	bttv.pll=	See Documentation/admin-guide/media/bttv.rst
	bttv.tuner=

	bulk_remove=off	[PPC]  This parameter disables the use of the pSeries
			firmware feature for flushing multiple hpte entries
			at a time.

	c101=		[NET] Moxa C101 synchronous serial card

	cachesize=	[BUGS=X86-32] Override level 2 CPU cache size detection.
			Sometimes CPU hardware bugs make them report the cache
			size incorrectly. The kernel will attempt work arounds
			to fix known problems, but for some CPUs it is not
			possible to determine what the correct size should be.
			This option provides an override for these situations.

	carrier_timeout=
			[NET] Specifies amount of time (in seconds) that
			the kernel should wait for a network carrier. By default
			it waits 120 seconds.

	ca_keys=	[KEYS] This parameter identifies a specific key(s) on
			the system trusted keyring to be used for certificate
			trust validation.
			format: { id:<keyid> | builtin }

	cca=		[MIPS] Override the kernel pages' cache coherency
			algorithm.  Accepted values range from 0 to 7
			inclusive. See arch/mips/include/asm/pgtable-bits.h
			for platform specific values (SB1, Loongson3 and
			others).

	ccw_timeout_log	[S390]
			See Documentation/s390/common_io.rst for details.

	cgroup_disable=	[KNL] Disable a particular controller
			Format: {name of the controller(s) to disable}
			The effects of cgroup_disable=foo are:
			- foo isn't auto-mounted if you mount all cgroups in
			  a single hierarchy
			- foo isn't visible as an individually mountable
			  subsystem
			{Currently only "memory" controller deal with this and
			cut the overhead, others just disable the usage. So
			only cgroup_disable=memory is actually worthy}

	cgroup_no_v1=	[KNL] Disable cgroup controllers and named hierarchies in v1
			Format: { { controller | "all" | "named" }
			          [,{ controller | "all" | "named" }...] }
			Like cgroup_disable, but only applies to cgroup v1;
			the blacklisted controllers remain available in cgroup2.
			"all" blacklists all controllers and "named" disables
			named mounts. Specifying both "all" and "named" disables
			all v1 hierarchies.

	cgroup.memory=	[KNL] Pass options to the cgroup memory controller.
			Format: <string>
			nosocket -- Disable socket memory accounting.
			nokmem -- Disable kernel memory accounting.

	checkreqprot	[SELINUX] Set initial checkreqprot flag value.
			Format: { "0" | "1" }
			See security/selinux/Kconfig help text.
			0 -- check protection applied by kernel (includes
				any implied execute protection).
			1 -- check protection requested by application.
			Default value is set via a kernel config option.
			Value can be changed at runtime via
				/sys/fs/selinux/checkreqprot.
			Setting checkreqprot to 1 is deprecated.

	cio_ignore=	[S390]
			See Documentation/s390/common_io.rst for details.
	clk_ignore_unused
			[CLK]
			Prevents the clock framework from automatically gating
			clocks that have not been explicitly enabled by a Linux
			device driver but are enabled in hardware at reset or
			by the bootloader/firmware. Note that this does not
			force such clocks to be always-on nor does it reserve
			those clocks in any way. This parameter is useful for
			debug and development, but should not be needed on a
			platform with proper driver support.  For more
			information, see Documentation/driver-api/clk.rst.

	clock=		[BUGS=X86-32, HW] gettimeofday clocksource override.
			[Deprecated]
			Forces specified clocksource (if available) to be used
			when calculating gettimeofday(). If specified
			clocksource is not available, it defaults to PIT.
			Format: { pit | tsc | cyclone | pmtmr }

	clocksource=	Override the default clocksource
			Format: <string>
			Override the default clocksource and use the clocksource
			with the name specified.
			Some clocksource names to choose from, depending on
			the platform:
			[all] jiffies (this is the base, fallback clocksource)
			[ACPI] acpi_pm
			[ARM] imx_timer1,OSTS,netx_timer,mpu_timer2,
				pxa_timer,timer3,32k_counter,timer0_1
			[X86-32] pit,hpet,tsc;
				scx200_hrt on Geode; cyclone on IBM x440
			[MIPS] MIPS
			[PARISC] cr16
			[S390] tod
			[SH] SuperH
			[SPARC64] tick
			[X86-64] hpet,tsc

	clocksource.arm_arch_timer.evtstrm=
			[ARM,ARM64]
			Format: <bool>
			Enable/disable the eventstream feature of the ARM
			architected timer so that code using WFE-based polling
			loops can be debugged more effectively on production
			systems.

	clearcpuid=BITNUM[,BITNUM...] [X86]
			Disable CPUID feature X for the kernel. See
			arch/x86/include/asm/cpufeatures.h for the valid bit
			numbers. Note the Linux specific bits are not necessarily
			stable over kernel options, but the vendor specific
			ones should be.
			Also note that user programs calling CPUID directly
			or using the feature without checking anything
			will still see it. This just prevents it from
			being used by the kernel or shown in /proc/cpuinfo.
			Also note the kernel might malfunction if you disable
			some critical bits.

	cma=nn[MG]@[start[MG][-end[MG]]]
			[KNL,CMA]
			Sets the size of kernel global memory area for
			contiguous memory allocations and optionally the
			placement constraint by the physical address range of
			memory allocations. A value of 0 disables CMA
			altogether. For more information, see
			kernel/dma/contiguous.c

	cma_pernuma=nn[MG]
			[ARM64,KNL]
			Sets the size of kernel per-numa memory area for
			contiguous memory allocations. A value of 0 disables
			per-numa CMA altogether. And If this option is not
			specificed, the default value is 0.
			With per-numa CMA enabled, DMA users on node nid will
			first try to allocate buffer from the pernuma area
			which is located in node nid, if the allocation fails,
			they will fallback to the global default memory area.

	cmo_free_hint=	[PPC] Format: { yes | no }
			Specify whether pages are marked as being inactive
			when they are freed.  This is used in CMO environments
			to determine OS memory pressure for page stealing by
			a hypervisor.
			Default: yes

	coherent_pool=nn[KMG]	[ARM,KNL]
			Sets the size of memory pool for coherent, atomic dma
			allocations, by default set to 256K.

	com20020=	[HW,NET] ARCnet - COM20020 chipset
			Format:
			<io>[,<irq>[,<nodeID>[,<backplane>[,<ckp>[,<timeout>]]]]]

	com90io=	[HW,NET] ARCnet - COM90xx chipset (IO-mapped buffers)
			Format: <io>[,<irq>]

	com90xx=	[HW,NET]
			ARCnet - COM90xx chipset (memory-mapped buffers)
			Format: <io>[,<irq>[,<memstart>]]

	condev=		[HW,S390] console device
	conmode=

	console=	[KNL] Output console device and options.

		tty<n>	Use the virtual console device <n>.

		ttyS<n>[,options]
		ttyUSB0[,options]
			Use the specified serial port.  The options are of
			the form "bbbbpnf", where "bbbb" is the baud rate,
			"p" is parity ("n", "o", or "e"), "n" is number of
			bits, and "f" is flow control ("r" for RTS or
			omit it).  Default is "9600n8".

			See Documentation/admin-guide/serial-console.rst for more
			information.  See
			Documentation/networking/netconsole.rst for an
			alternative.

		uart[8250],io,<addr>[,options]
		uart[8250],mmio,<addr>[,options]
		uart[8250],mmio16,<addr>[,options]
		uart[8250],mmio32,<addr>[,options]
		uart[8250],0x<addr>[,options]
			Start an early, polled-mode console on the 8250/16550
			UART at the specified I/O port or MMIO address,
			switching to the matching ttyS device later.
			MMIO inter-register address stride is either 8-bit
			(mmio), 16-bit (mmio16), or 32-bit (mmio32).
			If none of [io|mmio|mmio16|mmio32], <addr> is assumed
			to be equivalent to 'mmio'. 'options' are specified in
			the same format described for ttyS above; if unspecified,
			the h/w is not re-initialized.

		hvc<n>	Use the hypervisor console device <n>. This is for
			both Xen and PowerPC hypervisors.

		If the device connected to the port is not a TTY but a braille
		device, prepend "brl," before the device type, for instance
			console=brl,ttyS0
		For now, only VisioBraille is supported.

	console_msg_format=
			[KNL] Change console messages format
		default
			By default we print messages on consoles in
			"[time stamp] text\n" format (time stamp may not be
			printed, depending on CONFIG_PRINTK_TIME or
			`printk_time' param).
		syslog
			Switch to syslog format: "<%u>[time stamp] text\n"
			IOW, each message will have a facility and loglevel
			prefix. The format is similar to one used by syslog()
			syscall, or to executing "dmesg -S --raw" or to reading
			from /proc/kmsg.

	consoleblank=	[KNL] The console blank (screen saver) timeout in
			seconds. A value of 0 disables the blank timer.
			Defaults to 0.

	coredump_filter=
			[KNL] Change the default value for
			/proc/<pid>/coredump_filter.
			See also Documentation/filesystems/proc.rst.

	coresight_cpu_debug.enable
			[ARM,ARM64]
			Format: <bool>
			Enable/disable the CPU sampling based debugging.
			0: default value, disable debugging
			1: enable debugging at boot time

	cpuidle.off=1	[CPU_IDLE]
			disable the cpuidle sub-system

	cpuidle.governor=
			[CPU_IDLE] Name of the cpuidle governor to use.

	cpufreq.off=1	[CPU_FREQ]
			disable the cpufreq sub-system

	cpufreq.default_governor=
			[CPU_FREQ] Name of the default cpufreq governor or
			policy to use. This governor must be registered in the
			kernel before the cpufreq driver probes.

	cpu_init_udelay=N
			[X86] Delay for N microsec between assert and de-assert
			of APIC INIT to start processors.  This delay occurs
			on every CPU online, such as boot, and resume from suspend.
			Default: 10000

	cpcihp_generic=	[HW,PCI] Generic port I/O CompactPCI driver
			Format:
			<first_slot>,<last_slot>,<port>,<enum_bit>[,<debug>]

	crashkernel=size[KMG][@offset[KMG]]
			[KNL] Using kexec, Linux can switch to a 'crash kernel'
			upon panic. This parameter reserves the physical
			memory region [offset, offset + size] for that kernel
			image. If '@offset' is omitted, then a suitable offset
			is selected automatically.
			[KNL, X86-64] Select a region under 4G first, and
			fall back to reserve region above 4G when '@offset'
			hasn't been specified.
			See Documentation/admin-guide/kdump/kdump.rst for further details.

	crashkernel=range1:size1[,range2:size2,...][@offset]
			[KNL] Same as above, but depends on the memory
			in the running system. The syntax of range is
			start-[end] where start and end are both
			a memory unit (amount[KMG]). See also
			Documentation/admin-guide/kdump/kdump.rst for an example.

	crashkernel=size[KMG],high
			[KNL, X86-64] range could be above 4G. Allow kernel
			to allocate physical memory region from top, so could
			be above 4G if system have more than 4G ram installed.
			Otherwise memory region will be allocated below 4G, if
			available.
			It will be ignored if crashkernel=X is specified.
	crashkernel=size[KMG],low
			[KNL, X86-64] range under 4G. When crashkernel=X,high
			is passed, kernel could allocate physical memory region
			above 4G, that cause second kernel crash on system
			that require some amount of low memory, e.g. swiotlb
			requires at least 64M+32K low memory, also enough extra
			low memory is needed to make sure DMA buffers for 32-bit
			devices won't run out. Kernel would try to allocate at
			at least 256M below 4G automatically.
			This one let user to specify own low range under 4G
			for second kernel instead.
			0: to disable low allocation.
			It will be ignored when crashkernel=X,high is not used
			or memory reserved is below 4G.

	cryptomgr.notests
			[KNL] Disable crypto self-tests

	cs89x0_dma=	[HW,NET]
			Format: <dma>

	cs89x0_media=	[HW,NET]
			Format: { rj45 | aui | bnc }

	dasd=		[HW,NET]
			See header of drivers/s390/block/dasd_devmap.c.

	db9.dev[2|3]=	[HW,JOY] Multisystem joystick support via parallel port
			(one device per port)
			Format: <port#>,<type>
			See also Documentation/input/devices/joystick-parport.rst

	ddebug_query=	[KNL,DYNAMIC_DEBUG] Enable debug messages at early boot
			time. See
			Documentation/admin-guide/dynamic-debug-howto.rst for
			details.  Deprecated, see dyndbg.

	debug		[KNL] Enable kernel debugging (events log level).

	debug_boot_weak_hash
			[KNL] Enable printing [hashed] pointers early in the
			boot sequence.  If enabled, we use a weak hash instead
			of siphash to hash pointers.  Use this option if you are
			seeing instances of '(___ptrval___)') and need to see a
			value (hashed pointer) instead. Cryptographically
			insecure, please do not use on production kernels.

	debug_locks_verbose=
			[KNL] verbose self-tests
			Format=<0|1>
			Print debugging info while doing the locking API
			self-tests.
			We default to 0 (no extra messages), setting it to
			1 will print _a lot_ more information - normally
			only useful to kernel developers.

	debug_objects	[KNL] Enable object debugging

	no_debug_objects
			[KNL] Disable object debugging

	debug_guardpage_minorder=
			[KNL] When CONFIG_DEBUG_PAGEALLOC is set, this
			parameter allows control of the order of pages that will
			be intentionally kept free (and hence protected) by the
			buddy allocator. Bigger value increase the probability
			of catching random memory corruption, but reduce the
			amount of memory for normal system use. The maximum
			possible value is MAX_ORDER/2.  Setting this parameter
			to 1 or 2 should be enough to identify most random
			memory corruption problems caused by bugs in kernel or
			driver code when a CPU writes to (or reads from) a
			random memory location. Note that there exists a class
			of memory corruptions problems caused by buggy H/W or
			F/W or by drivers badly programing DMA (basically when
			memory is written at bus level and the CPU MMU is
			bypassed) which are not detectable by
			CONFIG_DEBUG_PAGEALLOC, hence this option will not help
			tracking down these problems.

	debug_pagealloc=
			[KNL] When CONFIG_DEBUG_PAGEALLOC is set, this parameter
			enables the feature at boot time. By default, it is
			disabled and the system will work mostly the same as a
			kernel built without CONFIG_DEBUG_PAGEALLOC.
			Note: to get most of debug_pagealloc error reports, it's
			useful to also enable the page_owner functionality.
			on: enable the feature

	debugfs=    	[KNL] This parameter enables what is exposed to userspace
			and debugfs internal clients.
			Format: { on, no-mount, off }
			on: 	All functions are enabled.
			no-mount:
				Filesystem is not registered but kernel clients can
			        access APIs and a crashkernel can be used to read
				its content. There is nothing to mount.
			off: 	Filesystem is not registered and clients
			        get a -EPERM as result when trying to register files
				or directories within debugfs.
				This is equivalent of the runtime functionality if
				debugfs was not enabled in the kernel at all.
			Default value is set in build-time with a kernel configuration.

	debugpat	[X86] Enable PAT debugging

	decnet.addr=	[HW,NET]
			Format: <area>[,<node>]
			See also Documentation/networking/decnet.rst.

	default_hugepagesz=
			[HW] The size of the default HugeTLB page. This is
			the size represented by the legacy /proc/ hugepages
			APIs.  In addition, this is the default hugetlb size
			used for shmget(), mmap() and mounting hugetlbfs
			filesystems.  If not specified, defaults to the
			architecture's default huge page size.  Huge page
			sizes are architecture dependent.  See also
			Documentation/admin-guide/mm/hugetlbpage.rst.
			Format: size[KMG]

	deferred_probe_timeout=
			[KNL] Debugging option to set a timeout in seconds for
			deferred probe to give up waiting on dependencies to
			probe. Only specific dependencies (subsystems or
			drivers) that have opted in will be ignored. A timeout of 0
			will timeout at the end of initcalls. This option will also
			dump out devices still on the deferred probe list after
			retrying.

	dfltcc=		[HW,S390]
			Format: { on | off | def_only | inf_only | always }
			on:       s390 zlib hardware support for compression on
			          level 1 and decompression (default)
			off:      No s390 zlib hardware support
			def_only: s390 zlib hardware support for deflate
			          only (compression on level 1)
			inf_only: s390 zlib hardware support for inflate
			          only (decompression)
			always:   Same as 'on' but ignores the selected compression
			          level always using hardware support (used for debugging)

	dhash_entries=	[KNL]
			Set number of hash buckets for dentry cache.

	disable_1tb_segments [PPC]
			Disables the use of 1TB hash page table segments. This
			causes the kernel to fall back to 256MB segments which
			can be useful when debugging issues that require an SLB
			miss to occur.

	stress_slb	[PPC]
			Limits the number of kernel SLB entries, and flushes
			them frequently to increase the rate of SLB faults
			on kernel addresses.

	disable=	[IPV6]
			See Documentation/networking/ipv6.rst.

	hardened_usercopy=
                        [KNL] Under CONFIG_HARDENED_USERCOPY, whether
                        hardening is enabled for this boot. Hardened
                        usercopy checking is used to protect the kernel
                        from reading or writing beyond known memory
                        allocation boundaries as a proactive defense
                        against bounds-checking flaws in the kernel's
                        copy_to_user()/copy_from_user() interface.
                on      Perform hardened usercopy checks (default).
                off     Disable hardened usercopy checks.

	disable_radix	[PPC]
			Disable RADIX MMU mode on POWER9

	radix_hcall_invalidate=on  [PPC/PSERIES]
			Disable RADIX GTSE feature and use hcall for TLB
			invalidate.

	disable_tlbie	[PPC]
			Disable TLBIE instruction. Currently does not work
			with KVM, with HASH MMU, or with coherent accelerators.

	disable_cpu_apicid= [X86,APIC,SMP]
			Format: <int>
			The number of initial APIC ID for the
			corresponding CPU to be disabled at boot,
			mostly used for the kdump 2nd kernel to
			disable BSP to wake up multiple CPUs without
			causing system reset or hang due to sending
			INIT from AP to BSP.

	perf_v4_pmi=	[X86,INTEL]
			Format: <bool>
			Disable Intel PMU counter freezing feature.
			The feature only exists starting from
			Arch Perfmon v4 (Skylake and newer).

	disable_ddw	[PPC/PSERIES]
			Disable Dynamic DMA Window support. Use this
			to workaround buggy firmware.

	disable_ipv6=	[IPV6]
			See Documentation/networking/ipv6.rst.

	disable_mtrr_cleanup [X86]
			The kernel tries to adjust MTRR layout from continuous
			to discrete, to make X server driver able to add WB
			entry later. This parameter disables that.

	disable_mtrr_trim [X86, Intel and AMD only]
			By default the kernel will trim any uncacheable
			memory out of your available memory pool based on
			MTRR settings.  This parameter disables that behavior,
			possibly causing your machine to run very slowly.

	disable_timer_pin_1 [X86]
			Disable PIN 1 of APIC timer
			Can be useful to work around chipset bugs.

	dis_ucode_ldr	[X86] Disable the microcode loader.

	dma_debug=off	If the kernel is compiled with DMA_API_DEBUG support,
			this option disables the debugging code at boot.

	dma_debug_entries=<number>
			This option allows to tune the number of preallocated
			entries for DMA-API debugging code. One entry is
			required per DMA-API allocation. Use this if the
			DMA-API debugging code disables itself because the
			architectural default is too low.

	dma_debug_driver=<driver_name>
			With this option the DMA-API debugging driver
			filter feature can be enabled at boot time. Just
			pass the driver to filter for as the parameter.
			The filter can be disabled or changed to another
			driver later using sysfs.

	driver_async_probe=  [KNL]
			List of driver names to be probed asynchronously.
			Format: <driver_name1>,<driver_name2>...

	drm.edid_firmware=[<connector>:]<file>[,[<connector>:]<file>]
			Broken monitors, graphic adapters, KVMs and EDIDless
			panels may send no or incorrect EDID data sets.
			This parameter allows to specify an EDID data sets
			in the /lib/firmware directory that are used instead.
			Generic built-in EDID data sets are used, if one of
			edid/1024x768.bin, edid/1280x1024.bin,
			edid/1680x1050.bin, or edid/1920x1080.bin is given
			and no file with the same name exists. Details and
			instructions how to build your own EDID data are
			available in Documentation/admin-guide/edid.rst. An EDID
			data set will only be used for a particular connector,
			if its name and a colon are prepended to the EDID
			name. Each connector may use a unique EDID data
			set by separating the files with a comma.  An EDID
			data set with no connector name will be used for
			any connectors not explicitly specified.

	dscc4.setup=	[NET]

	dt_cpu_ftrs=	[PPC]
			Format: {"off" | "known"}
			Control how the dt_cpu_ftrs device-tree binding is
			used for CPU feature discovery and setup (if it
			exists).
			off: Do not use it, fall back to legacy cpu table.
			known: Do not pass through unknown features to guests
			or userspace, only those that the kernel is aware of.

	dump_apple_properties	[X86]
			Dump name and content of EFI device properties on
			x86 Macs.  Useful for driver authors to determine
			what data is available or for reverse-engineering.

	dyndbg[="val"]		[KNL,DYNAMIC_DEBUG]
	<module>.dyndbg[="val"]
			Enable debug messages at boot time.  See
			Documentation/admin-guide/dynamic-debug-howto.rst
			for details.

	nopku		[X86] Disable Memory Protection Keys CPU feature found
			in some Intel CPUs.

	<module>.async_probe [KNL]
			Enable asynchronous probe on this module.

	early_ioremap_debug [KNL]
			Enable debug messages in early_ioremap support. This
			is useful for tracking down temporary early mappings
			which are not unmapped.

	earlycon=	[KNL] Output early console device and options.

			When used with no options, the early console is
			determined by stdout-path property in device tree's
			chosen node or the ACPI SPCR table if supported by
			the platform.

		cdns,<addr>[,options]
			Start an early, polled-mode console on a Cadence
			(xuartps) serial port at the specified address. Only
			supported option is baud rate. If baud rate is not
			specified, the serial port must already be setup and
			configured.

		uart[8250],io,<addr>[,options]
		uart[8250],mmio,<addr>[,options]
		uart[8250],mmio32,<addr>[,options]
		uart[8250],mmio32be,<addr>[,options]
		uart[8250],0x<addr>[,options]
			Start an early, polled-mode console on the 8250/16550
			UART at the specified I/O port or MMIO address.
			MMIO inter-register address stride is either 8-bit
			(mmio) or 32-bit (mmio32 or mmio32be).
			If none of [io|mmio|mmio32|mmio32be], <addr> is assumed
			to be equivalent to 'mmio'. 'options' are specified
			in the same format described for "console=ttyS<n>"; if
			unspecified, the h/w is not initialized.

		pl011,<addr>
		pl011,mmio32,<addr>
			Start an early, polled-mode console on a pl011 serial
			port at the specified address. The pl011 serial port
			must already be setup and configured. Options are not
			yet supported.  If 'mmio32' is specified, then only
			the driver will use only 32-bit accessors to read/write
			the device registers.

		meson,<addr>
			Start an early, polled-mode console on a meson serial
			port at the specified address. The serial port must
			already be setup and configured. Options are not yet
			supported.

		msm_serial,<addr>
			Start an early, polled-mode console on an msm serial
			port at the specified address. The serial port
			must already be setup and configured. Options are not
			yet supported.

		msm_serial_dm,<addr>
			Start an early, polled-mode console on an msm serial
			dm port at the specified address. The serial port
			must already be setup and configured. Options are not
			yet supported.

		owl,<addr>
			Start an early, polled-mode console on a serial port
			of an Actions Semi SoC, such as S500 or S900, at the
			specified address. The serial port must already be
			setup and configured. Options are not yet supported.

		rda,<addr>
			Start an early, polled-mode console on a serial port
			of an RDA Micro SoC, such as RDA8810PL, at the
			specified address. The serial port must already be
			setup and configured. Options are not yet supported.

		sbi
			Use RISC-V SBI (Supervisor Binary Interface) for early
			console.

		smh	Use ARM semihosting calls for early console.

		s3c2410,<addr>
		s3c2412,<addr>
		s3c2440,<addr>
		s3c6400,<addr>
		s5pv210,<addr>
		exynos4210,<addr>
			Use early console provided by serial driver available
			on Samsung SoCs, requires selecting proper type and
			a correct base address of the selected UART port. The
			serial port must already be setup and configured.
			Options are not yet supported.

		lantiq,<addr>
			Start an early, polled-mode console on a lantiq serial
			(lqasc) port at the specified address. The serial port
			must already be setup and configured. Options are not
			yet supported.

		lpuart,<addr>
		lpuart32,<addr>
			Use early console provided by Freescale LP UART driver
			found on Freescale Vybrid and QorIQ LS1021A processors.
			A valid base address must be provided, and the serial
			port must already be setup and configured.

		ec_imx21,<addr>
		ec_imx6q,<addr>
			Start an early, polled-mode, output-only console on the
			Freescale i.MX UART at the specified address. The UART
			must already be setup and configured.

		ar3700_uart,<addr>
			Start an early, polled-mode console on the
			Armada 3700 serial port at the specified
			address. The serial port must already be setup
			and configured. Options are not yet supported.

		qcom_geni,<addr>
			Start an early, polled-mode console on a Qualcomm
			Generic Interface (GENI) based serial port at the
			specified address. The serial port must already be
			setup and configured. Options are not yet supported.

		efifb,[options]
			Start an early, unaccelerated console on the EFI
			memory mapped framebuffer (if available). On cache
			coherent non-x86 systems that use system memory for
			the framebuffer, pass the 'ram' option so that it is
			mapped with the correct attributes.

		linflex,<addr>
			Use early console provided by Freescale LINFlexD UART
			serial driver for NXP S32V234 SoCs. A valid base
			address must be provided, and the serial port must
			already be setup and configured.

	earlyprintk=	[X86,SH,ARM,M68k,S390]
			earlyprintk=vga
			earlyprintk=sclp
			earlyprintk=xen
			earlyprintk=serial[,ttySn[,baudrate]]
			earlyprintk=serial[,0x...[,baudrate]]
			earlyprintk=ttySn[,baudrate]
			earlyprintk=dbgp[debugController#]
			earlyprintk=pciserial[,force],bus:device.function[,baudrate]
			earlyprintk=xdbc[xhciController#]

			earlyprintk is useful when the kernel crashes before
			the normal console is initialized. It is not enabled by
			default because it has some cosmetic problems.

			Append ",keep" to not disable it when the real console
			takes over.

			Only one of vga, efi, serial, or usb debug port can
			be used at a time.

			Currently only ttyS0 and ttyS1 may be specified by
			name.  Other I/O ports may be explicitly specified
			on some architectures (x86 and arm at least) by
			replacing ttySn with an I/O port address, like this:
				earlyprintk=serial,0x1008,115200
			You can find the port for a given device in
			/proc/tty/driver/serial:
				2: uart:ST16650V2 port:00001008 irq:18 ...

			Interaction with the standard serial driver is not
			very good.

			The VGA and EFI output is eventually overwritten by
			the real console.

			The xen output can only be used by Xen PV guests.

			The sclp output can only be used on s390.

			The optional "force" to "pciserial" enables use of a
			PCI device even when its classcode is not of the
			UART class.

	edac_report=	[HW,EDAC] Control how to report EDAC event
			Format: {"on" | "off" | "force"}
			on: enable EDAC to report H/W event. May be overridden
			by other higher priority error reporting module.
			off: disable H/W event reporting through EDAC.
			force: enforce the use of EDAC to report H/W event.
			default: on.

	ekgdboc=	[X86,KGDB] Allow early kernel console debugging
			ekgdboc=kbd

			This is designed to be used in conjunction with
			the boot argument: earlyprintk=vga

			This parameter works in place of the kgdboc parameter
			but can only be used if the backing tty is available
			very early in the boot process. For early debugging
			via a serial port see kgdboc_earlycon instead.

	edd=		[EDD]
			Format: {"off" | "on" | "skip[mbr]"}

	efi=		[EFI]
			Format: { "debug", "disable_early_pci_dma",
				  "nochunk", "noruntime", "nosoftreserve",
				  "novamap", "no_disable_early_pci_dma" }
			debug: enable misc debug output.
			disable_early_pci_dma: disable the busmaster bit on all
			PCI bridges while in the EFI boot stub.
			nochunk: disable reading files in "chunks" in the EFI
			boot stub, as chunking can cause problems with some
			firmware implementations.
			noruntime : disable EFI runtime services support
			nosoftreserve: The EFI_MEMORY_SP (Specific Purpose)
			attribute may cause the kernel to reserve the
			memory range for a memory mapping driver to
			claim. Specify efi=nosoftreserve to disable this
			reservation and treat the memory by its base type
			(i.e. EFI_CONVENTIONAL_MEMORY / "System RAM").
			novamap: do not call SetVirtualAddressMap().
			no_disable_early_pci_dma: Leave the busmaster bit set
			on all PCI bridges while in the EFI boot stub

	efi_no_storage_paranoia [EFI; X86]
			Using this parameter you can use more than 50% of
			your efi variable storage. Use this parameter only if
			you are really sure that your UEFI does sane gc and
			fulfills the spec otherwise your board may brick.

	efi_fake_mem=	nn[KMG]@ss[KMG]:aa[,nn[KMG]@ss[KMG]:aa,..] [EFI; X86]
			Add arbitrary attribute to specific memory range by
			updating original EFI memory map.
			Region of memory which aa attribute is added to is
			from ss to ss+nn.

			If efi_fake_mem=2G@4G:0x10000,2G@0x10a0000000:0x10000
			is specified, EFI_MEMORY_MORE_RELIABLE(0x10000)
			attribute is added to range 0x100000000-0x180000000 and
			0x10a0000000-0x1120000000.

			If efi_fake_mem=8G@9G:0x40000 is specified, the
			EFI_MEMORY_SP(0x40000) attribute is added to
			range 0x240000000-0x43fffffff.

			Using this parameter you can do debugging of EFI memmap
			related features. For example, you can do debugging of
			Address Range Mirroring feature even if your box
			doesn't support it, or mark specific memory as
			"soft reserved".

	efivar_ssdt=	[EFI; X86] Name of an EFI variable that contains an SSDT
			that is to be dynamically loaded by Linux. If there are
			multiple variables with the same name but with different
			vendor GUIDs, all of them will be loaded. See
			Documentation/admin-guide/acpi/ssdt-overlays.rst for details.


	eisa_irq_edge=	[PARISC,HW]
			See header of drivers/parisc/eisa.c.

	elanfreq=	[X86-32]
			See comment before function elanfreq_setup() in
			arch/x86/kernel/cpu/cpufreq/elanfreq.c.

	elfcorehdr=[size[KMG]@]offset[KMG] [IA64,PPC,SH,X86,S390]
			Specifies physical address of start of kernel core
			image elf header and optionally the size. Generally
			kexec loader will pass this option to capture kernel.
			See Documentation/admin-guide/kdump/kdump.rst for details.

	enable_mtrr_cleanup [X86]
			The kernel tries to adjust MTRR layout from continuous
			to discrete, to make X server driver able to add WB
			entry later. This parameter enables that.

	enable_timer_pin_1 [X86]
			Enable PIN 1 of APIC timer
			Can be useful to work around chipset bugs
			(in particular on some ATI chipsets).
			The kernel tries to set a reasonable default.

	enforcing	[SELINUX] Set initial enforcing status.
			Format: {"0" | "1"}
			See security/selinux/Kconfig help text.
			0 -- permissive (log only, no denials).
			1 -- enforcing (deny and log).
			Default value is 0.
			Value can be changed at runtime via
			/sys/fs/selinux/enforce.

	erst_disable	[ACPI]
			Disable Error Record Serialization Table (ERST)
			support.

	ether=		[HW,NET] Ethernet cards parameters
			This option is obsoleted by the "netdev=" option, which
			has equivalent usage. See its documentation for details.

	evm=		[EVM]
			Format: { "fix" }
			Permit 'security.evm' to be updated regardless of
			current integrity status.

	failslab=
	fail_usercopy=
	fail_page_alloc=
	fail_make_request=[KNL]
			General fault injection mechanism.
			Format: <interval>,<probability>,<space>,<times>
			See also Documentation/fault-injection/.

	fb_tunnels=	[NET]
			Format: { initns | none }
			See Documentation/admin-guide/sysctl/net.rst for
			fb_tunnels_only_for_init_ns

	floppy=		[HW]
			See Documentation/admin-guide/blockdev/floppy.rst.

	force_pal_cache_flush
			[IA-64] Avoid check_sal_cache_flush which may hang on
			buggy SAL_CACHE_FLUSH implementations. Using this
			parameter will force ia64_sal_cache_flush to call
			ia64_pal_cache_flush instead of SAL_CACHE_FLUSH.

	forcepae	[X86-32]
			Forcefully enable Physical Address Extension (PAE).
			Many Pentium M systems disable PAE but may have a
			functionally usable PAE implementation.
			Warning: use of this parameter will taint the kernel
			and may cause unknown problems.

	ftrace=[tracer]
			[FTRACE] will set and start the specified tracer
			as early as possible in order to facilitate early
			boot debugging.

	ftrace_dump_on_oops[=orig_cpu]
			[FTRACE] will dump the trace buffers on oops.
			If no parameter is passed, ftrace will dump
			buffers of all CPUs, but if you pass orig_cpu, it will
			dump only the buffer of the CPU that triggered the
			oops.

	ftrace_filter=[function-list]
			[FTRACE] Limit the functions traced by the function
			tracer at boot up. function-list is a comma separated
			list of functions. This list can be changed at run
			time by the set_ftrace_filter file in the debugfs
			tracing directory.

	ftrace_notrace=[function-list]
			[FTRACE] Do not trace the functions specified in
			function-list. This list can be changed at run time
			by the set_ftrace_notrace file in the debugfs
			tracing directory.

	ftrace_graph_filter=[function-list]
			[FTRACE] Limit the top level callers functions traced
			by the function graph tracer at boot up.
			function-list is a comma separated list of functions
			that can be changed at run time by the
			set_graph_function file in the debugfs tracing directory.

	ftrace_graph_notrace=[function-list]
			[FTRACE] Do not trace from the functions specified in
			function-list.  This list is a comma separated list of
			functions that can be changed at run time by the
			set_graph_notrace file in the debugfs tracing directory.

	ftrace_graph_max_depth=<uint>
			[FTRACE] Used with the function graph tracer. This is
			the max depth it will trace into a function. This value
			can be changed at run time by the max_graph_depth file
			in the tracefs tracing directory. default: 0 (no limit)

	fw_devlink=	[KNL] Create device links between consumer and supplier
			devices by scanning the firmware to infer the
			consumer/supplier relationships. This feature is
			especially useful when drivers are loaded as modules as
			it ensures proper ordering of tasks like device probing
			(suppliers first, then consumers), supplier boot state
			clean up (only after all consumers have probed),
			suspend/resume & runtime PM (consumers first, then
			suppliers).
			Format: { off | permissive | on | rpm }
			off --	Don't create device links from firmware info.
			permissive -- Create device links from firmware info
				but use it only for ordering boot state clean
				up (sync_state() calls).
			on -- 	Create device links from firmware info and use it
				to enforce probe and suspend/resume ordering.
			rpm --	Like "on", but also use to order runtime PM.

	fw_devlink.strict=<bool>
			[KNL] Treat all inferred dependencies as mandatory
			dependencies. This only applies for fw_devlink=on|rpm.
			Format: <bool>

	gamecon.map[2|3]=
			[HW,JOY] Multisystem joystick and NES/SNES/PSX pad
			support via parallel port (up to 5 devices per port)
			Format: <port#>,<pad1>,<pad2>,<pad3>,<pad4>,<pad5>
			See also Documentation/input/devices/joystick-parport.rst

	gamma=		[HW,DRM]

	gart_fix_e820=	[X86-64] disable the fix e820 for K8 GART
			Format: off | on
			default: on

	gcov_persist=	[GCOV] When non-zero (default), profiling data for
			kernel modules is saved and remains accessible via
			debugfs, even when the module is unloaded/reloaded.
			When zero, profiling data is discarded and associated
			debugfs files are removed at module unload time.

	goldfish	[X86] Enable the goldfish android emulator platform.
			Don't use this when you are not running on the
			android emulator

	gpt		[EFI] Forces disk with valid GPT signature but
			invalid Protective MBR to be treated as GPT. If the
			primary GPT is corrupted, it enables the backup/alternate
			GPT to be used instead.

	grcan.enable0=	[HW] Configuration of physical interface 0. Determines
			the "Enable 0" bit of the configuration register.
			Format: 0 | 1
			Default: 0
	grcan.enable1=	[HW] Configuration of physical interface 1. Determines
			the "Enable 0" bit of the configuration register.
			Format: 0 | 1
			Default: 0
	grcan.select=	[HW] Select which physical interface to use.
			Format: 0 | 1
			Default: 0
	grcan.txsize=	[HW] Sets the size of the tx buffer.
			Format: <unsigned int> such that (txsize & ~0x1fffc0) == 0.
			Default: 1024
	grcan.rxsize=	[HW] Sets the size of the rx buffer.
			Format: <unsigned int> such that (rxsize & ~0x1fffc0) == 0.
			Default: 1024

	gpio-mockup.gpio_mockup_ranges
			[HW] Sets the ranges of gpiochip of for this device.
			Format: <start1>,<end1>,<start2>,<end2>...

	hardlockup_all_cpu_backtrace=
			[KNL] Should the hard-lockup detector generate
			backtraces on all cpus.
			Format: 0 | 1

	hashdist=	[KNL,NUMA] Large hashes allocated during boot
			are distributed across NUMA nodes.  Defaults on
			for 64-bit NUMA, off otherwise.
			Format: 0 | 1 (for off | on)

	hcl=		[IA-64] SGI's Hardware Graph compatibility layer

	hd=		[EIDE] (E)IDE hard drive subsystem geometry
			Format: <cyl>,<head>,<sect>

	hest_disable	[ACPI]
			Disable Hardware Error Source Table (HEST) support;
			corresponding firmware-first mode error processing
			logic will be disabled.

	highmem=nn[KMG]	[KNL,BOOT] forces the highmem zone to have an exact
			size of <nn>. This works even on boxes that have no
			highmem otherwise. This also works to reduce highmem
			size on bigger boxes.

	highres=	[KNL] Enable/disable high resolution timer mode.
			Valid parameters: "on", "off"
			Default: "on"

	hlt		[BUGS=ARM,SH]

	hpet=		[X86-32,HPET] option to control HPET usage
			Format: { enable (default) | disable | force |
				verbose }
			disable: disable HPET and use PIT instead
			force: allow force enabled of undocumented chips (ICH4,
				VIA, nVidia)
			verbose: show contents of HPET registers during setup

	hpet_mmap=	[X86, HPET_MMAP] Allow userspace to mmap HPET
			registers.  Default set by CONFIG_HPET_MMAP_DEFAULT.

	hugetlb_cma=	[HW] The size of a cma area used for allocation
			of gigantic hugepages.
			Format: nn[KMGTPE]

			Reserve a cma area of given size and allocate gigantic
			hugepages using the cma allocator. If enabled, the
			boot-time allocation of gigantic hugepages is skipped.

	hugepages=	[HW] Number of HugeTLB pages to allocate at boot.
			If this follows hugepagesz (below), it specifies
			the number of pages of hugepagesz to be allocated.
			If this is the first HugeTLB parameter on the command
			line, it specifies the number of pages to allocate for
			the default huge page size.  See also
			Documentation/admin-guide/mm/hugetlbpage.rst.
			Format: <integer>

	hugepagesz=
			[HW] The size of the HugeTLB pages.  This is used in
			conjunction with hugepages (above) to allocate huge
			pages of a specific size at boot.  The pair
			hugepagesz=X hugepages=Y can be specified once for
			each supported huge page size. Huge page sizes are
			architecture dependent.  See also
			Documentation/admin-guide/mm/hugetlbpage.rst.
			Format: size[KMG]

	hung_task_panic=
			[KNL] Should the hung task detector generate panics.
			Format: 0 | 1

			A value of 1 instructs the kernel to panic when a
			hung task is detected. The default value is controlled
			by the CONFIG_BOOTPARAM_HUNG_TASK_PANIC build-time
			option. The value selected by this boot parameter can
			be changed later by the kernel.hung_task_panic sysctl.

	hvc_iucv=	[S390]	Number of z/VM IUCV hypervisor console (HVC)
				terminal devices. Valid values: 0..8
	hvc_iucv_allow=	[S390]	Comma-separated list of z/VM user IDs.
				If specified, z/VM IUCV HVC accepts connections
				from listed z/VM user IDs only.

	hvc_dcc.enable=	[ARM,ARM64]	Enable DCC driver at runtime. For GKI,
				disabled at runtime by default to prevent
				crashes in devices which do not support DCC.

	hv_nopvspin	[X86,HYPER_V] Disables the paravirt spinlock optimizations
				      which allow the hypervisor to 'idle' the
				      guest on lock contention.

	keep_bootcon	[KNL]
			Do not unregister boot console at start. This is only
			useful for debugging when something happens in the window
			between unregistering the boot console and initializing
			the real console.

	i2c_bus=	[HW]	Override the default board specific I2C bus speed
				or register an additional I2C bus that is not
				registered from board initialization code.
				Format:
				<bus_id>,<clkrate>

	i8042.debug	[HW] Toggle i8042 debug mode
	i8042.unmask_kbd_data
			[HW] Enable printing of interrupt data from the KBD port
			     (disabled by default, and as a pre-condition
			     requires that i8042.debug=1 be enabled)
	i8042.direct	[HW] Put keyboard port into non-translated mode
	i8042.dumbkbd	[HW] Pretend that controller can only read data from
			     keyboard and cannot control its state
			     (Don't attempt to blink the leds)
	i8042.noaux	[HW] Don't check for auxiliary (== mouse) port
	i8042.nokbd	[HW] Don't check/create keyboard port
	i8042.noloop	[HW] Disable the AUX Loopback command while probing
			     for the AUX port
	i8042.nomux	[HW] Don't check presence of an active multiplexing
			     controller
	i8042.nopnp	[HW] Don't use ACPIPnP / PnPBIOS to discover KBD/AUX
			     controllers
	i8042.notimeout	[HW] Ignore timeout condition signalled by controller
	i8042.reset	[HW] Reset the controller during init, cleanup and
			     suspend-to-ram transitions, only during s2r
			     transitions, or never reset
			Format: { 1 | Y | y | 0 | N | n }
			1, Y, y: always reset controller
			0, N, n: don't ever reset controller
			Default: only on s2r transitions on x86; most other
			architectures force reset to be always executed
	i8042.unlock	[HW] Unlock (ignore) the keylock
	i8042.kbdreset	[HW] Reset device connected to KBD port

	i810=		[HW,DRM]

	i8k.ignore_dmi	[HW] Continue probing hardware even if DMI data
			indicates that the driver is running on unsupported
			hardware.
	i8k.force	[HW] Activate i8k driver even if SMM BIOS signature
			does not match list of supported models.
	i8k.power_status
			[HW] Report power status in /proc/i8k
			(disabled by default)
	i8k.restricted	[HW] Allow controlling fans only if SYS_ADMIN
			capability is set.

	i915.invert_brightness=
			[DRM] Invert the sense of the variable that is used to
			set the brightness of the panel backlight. Normally a
			brightness value of 0 indicates backlight switched off,
			and the maximum of the brightness value sets the backlight
			to maximum brightness. If this parameter is set to 0
			(default) and the machine requires it, or this parameter
			is set to 1, a brightness value of 0 sets the backlight
			to maximum brightness, and the maximum of the brightness
			value switches the backlight off.
			-1 -- never invert brightness
			 0 -- machine default
			 1 -- force brightness inversion

	icn=		[HW,ISDN]
			Format: <io>[,<membase>[,<icn_id>[,<icn_id2>]]]

	ide-core.nodma=	[HW] (E)IDE subsystem
			Format: =0.0 to prevent dma on hda, =0.1 hdb =1.0 hdc
			.vlb_clock .pci_clock .noflush .nohpa .noprobe .nowerr
			.cdrom .chs .ignore_cable are additional options
			See Documentation/ide/ide.rst.

	ide-generic.probe-mask= [HW] (E)IDE subsystem
			Format: <int>
			Probe mask for legacy ISA IDE ports.  Depending on
			platform up to 6 ports are supported, enabled by
			setting corresponding bits in the mask to 1.  The
			default value is 0x0, which has a special meaning.
			On systems that have PCI, it triggers scanning the
			PCI bus for the first and the second port, which
			are then probed.  On systems without PCI the value
			of 0x0 enables probing the two first ports as if it
			was 0x3.

	ide-pci-generic.all-generic-ide [HW] (E)IDE subsystem
			Claim all unknown PCI IDE storage controllers.

	idle=		[X86]
			Format: idle=poll, idle=halt, idle=nomwait
			Poll forces a polling idle loop that can slightly
			improve the performance of waking up a idle CPU, but
			will use a lot of power and make the system run hot.
			Not recommended.
			idle=halt: Halt is forced to be used for CPU idle.
			In such case C2/C3 won't be used again.
			idle=nomwait: Disable mwait for CPU C-states

	ieee754=	[MIPS] Select IEEE Std 754 conformance mode
			Format: { strict | legacy | 2008 | relaxed }
			Default: strict

			Choose which programs will be accepted for execution
			based on the IEEE 754 NaN encoding(s) supported by
			the FPU and the NaN encoding requested with the value
			of an ELF file header flag individually set by each
			binary.  Hardware implementations are permitted to
			support either or both of the legacy and the 2008 NaN
			encoding mode.

			Available settings are as follows:
			strict	accept binaries that request a NaN encoding
				supported by the FPU
			legacy	only accept legacy-NaN binaries, if supported
				by the FPU
			2008	only accept 2008-NaN binaries, if supported
				by the FPU
			relaxed	accept any binaries regardless of whether
				supported by the FPU

			The FPU emulator is always able to support both NaN
			encodings, so if no FPU hardware is present or it has
			been disabled with 'nofpu', then the settings of
			'legacy' and '2008' strap the emulator accordingly,
			'relaxed' straps the emulator for both legacy-NaN and
			2008-NaN, whereas 'strict' enables legacy-NaN only on
			legacy processors and both NaN encodings on MIPS32 or
			MIPS64 CPUs.

			The setting for ABS.fmt/NEG.fmt instruction execution
			mode generally follows that for the NaN encoding,
			except where unsupported by hardware.

	ignore_loglevel	[KNL]
			Ignore loglevel setting - this will print /all/
			kernel messages to the console. Useful for debugging.
			We also add it as printk module parameter, so users
			could change it dynamically, usually by
			/sys/module/printk/parameters/ignore_loglevel.

	ignore_rlimit_data
			Ignore RLIMIT_DATA setting for data mappings,
			print warning at first misuse.  Can be changed via
			/sys/module/kernel/parameters/ignore_rlimit_data.

	ihash_entries=	[KNL]
			Set number of hash buckets for inode cache.

	ima_appraise=	[IMA] appraise integrity measurements
			Format: { "off" | "enforce" | "fix" | "log" }
			default: "enforce"

	ima_appraise_tcb [IMA] Deprecated.  Use ima_policy= instead.
			The builtin appraise policy appraises all files
			owned by uid=0.

	ima_canonical_fmt [IMA]
			Use the canonical format for the binary runtime
			measurements, instead of host native format.

	ima_hash=	[IMA]
			Format: { md5 | sha1 | rmd160 | sha256 | sha384
				   | sha512 | ... }
			default: "sha1"

			The list of supported hash algorithms is defined
			in crypto/hash_info.h.

	ima_policy=	[IMA]
			The builtin policies to load during IMA setup.
			Format: "tcb | appraise_tcb | secure_boot |
				 fail_securely"

			The "tcb" policy measures all programs exec'd, files
			mmap'd for exec, and all files opened with the read
			mode bit set by either the effective uid (euid=0) or
			uid=0.

			The "appraise_tcb" policy appraises the integrity of
			all files owned by root.

			The "secure_boot" policy appraises the integrity
			of files (eg. kexec kernel image, kernel modules,
			firmware, policy, etc) based on file signatures.

			The "fail_securely" policy forces file signature
			verification failure also on privileged mounted
			filesystems with the SB_I_UNVERIFIABLE_SIGNATURE
			flag.

	ima_tcb		[IMA] Deprecated.  Use ima_policy= instead.
			Load a policy which meets the needs of the Trusted
			Computing Base.  This means IMA will measure all
			programs exec'd, files mmap'd for exec, and all files
			opened for read by uid=0.

	ima_template=	[IMA]
			Select one of defined IMA measurements template formats.
			Formats: { "ima" | "ima-ng" | "ima-sig" }
			Default: "ima-ng"

	ima_template_fmt=
			[IMA] Define a custom template format.
			Format: { "field1|...|fieldN" }

	ima.ahash_minsize= [IMA] Minimum file size for asynchronous hash usage
			Format: <min_file_size>
			Set the minimal file size for using asynchronous hash.
			If left unspecified, ahash usage is disabled.

			ahash performance varies for different data sizes on
			different crypto accelerators. This option can be used
			to achieve the best performance for a particular HW.

	ima.ahash_bufsize= [IMA] Asynchronous hash buffer size
			Format: <bufsize>
			Set hashing buffer size. Default: 4k.

			ahash performance varies for different chunk sizes on
			different crypto accelerators. This option can be used
			to achieve best performance for particular HW.

	init=		[KNL]
			Format: <full_path>
			Run specified binary instead of /sbin/init as init
			process.

	initcall_debug	[KNL] Trace initcalls as they are executed.  Useful
			for working out where the kernel is dying during
			startup.

	initcall_blacklist=  [KNL] Do not execute a comma-separated list of
			initcall functions.  Useful for debugging built-in
			modules and initcalls.

	initrd=		[BOOT] Specify the location of the initial ramdisk

	initrdmem=	[KNL] Specify a physical address and size from which to
			load the initrd. If an initrd is compiled in or
			specified in the bootparams, it takes priority over this
			setting.
			Format: ss[KMG],nn[KMG]
			Default is 0, 0

	init_on_alloc=	[MM] Fill newly allocated pages and heap objects with
			zeroes.
			Format: 0 | 1
			Default set by CONFIG_INIT_ON_ALLOC_DEFAULT_ON.

	init_on_free=	[MM] Fill freed pages and heap objects with zeroes.
			Format: 0 | 1
			Default set by CONFIG_INIT_ON_FREE_DEFAULT_ON.

	init_pkru=	[X86] Specify the default memory protection keys rights
			register contents for all processes.  0x55555554 by
			default (disallow access to all but pkey 0).  Can
			override in debugfs after boot.

	inport.irq=	[HW] Inport (ATI XL and Microsoft) busmouse driver
			Format: <irq>

	int_pln_enable	[X86] Enable power limit notification interrupt

	integrity_audit=[IMA]
			Format: { "0" | "1" }
			0 -- basic integrity auditing messages. (Default)
			1 -- additional integrity auditing messages.

	intel_iommu=	[DMAR] Intel IOMMU driver (DMAR) option
		on
			Enable intel iommu driver.
		off
			Disable intel iommu driver.
		igfx_off [Default Off]
			By default, gfx is mapped as normal device. If a gfx
			device has a dedicated DMAR unit, the DMAR unit is
			bypassed by not enabling DMAR with this option. In
			this case, gfx device will use physical address for
			DMA.
		forcedac [X86-64]
			With this option iommu will not optimize to look
			for io virtual address below 32-bit forcing dual
			address cycle on pci bus for cards supporting greater
			than 32-bit addressing. The default is to look
			for translation below 32-bit and if not available
			then look in the higher range.
		strict [Default Off]
			With this option on every unmap_single operation will
			result in a hardware IOTLB flush operation as opposed
			to batching them for performance.
		sp_off [Default Off]
			By default, super page will be supported if Intel IOMMU
			has the capability. With this option, super page will
			not be supported.
		sm_on [Default Off]
			By default, scalable mode will be disabled even if the
			hardware advertises that it has support for the scalable
			mode translation. With this option set, scalable mode
			will be used on hardware which claims to support it.
		tboot_noforce [Default Off]
			Do not force the Intel IOMMU enabled under tboot.
			By default, tboot will force Intel IOMMU on, which
			could harm performance of some high-throughput
			devices like 40GBit network cards, even if identity
			mapping is enabled.
			Note that using this option lowers the security
			provided by tboot because it makes the system
			vulnerable to DMA attacks.
		nobounce [Default off]
			Disable bounce buffer for untrusted devices such as
			the Thunderbolt devices. This will treat the untrusted
			devices as the trusted ones, hence might expose security
			risks of DMA attacks.

	intel_idle.max_cstate=	[KNL,HW,ACPI,X86]
			0	disables intel_idle and fall back on acpi_idle.
			1 to 9	specify maximum depth of C-state.

	intel_pstate=	[X86]
			disable
			  Do not enable intel_pstate as the default
			  scaling driver for the supported processors
			passive
			  Use intel_pstate as a scaling driver, but configure it
			  to work with generic cpufreq governors (instead of
			  enabling its internal governor).  This mode cannot be
			  used along with the hardware-managed P-states (HWP)
			  feature.
			force
			  Enable intel_pstate on systems that prohibit it by default
			  in favor of acpi-cpufreq. Forcing the intel_pstate driver
			  instead of acpi-cpufreq may disable platform features, such
			  as thermal controls and power capping, that rely on ACPI
			  P-States information being indicated to OSPM and therefore
			  should be used with caution. This option does not work with
			  processors that aren't supported by the intel_pstate driver
			  or on platforms that use pcc-cpufreq instead of acpi-cpufreq.
			no_hwp
			  Do not enable hardware P state control (HWP)
			  if available.
			hwp_only
			  Only load intel_pstate on systems which support
			  hardware P state control (HWP) if available.
			support_acpi_ppc
			  Enforce ACPI _PPC performance limits. If the Fixed ACPI
			  Description Table, specifies preferred power management
			  profile as "Enterprise Server" or "Performance Server",
			  then this feature is turned on by default.
			per_cpu_perf_limits
			  Allow per-logical-CPU P-State performance control limits using
			  cpufreq sysfs interface

	intremap=	[X86-64, Intel-IOMMU]
			on	enable Interrupt Remapping (default)
			off	disable Interrupt Remapping
			nosid	disable Source ID checking
			no_x2apic_optout
				BIOS x2APIC opt-out request will be ignored
			nopost	disable Interrupt Posting

	iomem=		Disable strict checking of access to MMIO memory
		strict	regions from userspace.
		relaxed

	iommu=		[X86]
		off
		force
		noforce
		biomerge
		panic
		nopanic
		merge
		nomerge
		soft
		pt		[X86]
		nopt		[X86]
		nobypass	[PPC/POWERNV]
			Disable IOMMU bypass, using IOMMU for PCI devices.

	iommu.strict=	[ARM64] Configure TLB invalidation behaviour
			Format: { "0" | "1" }
			0 - Lazy mode.
			  Request that DMA unmap operations use deferred
			  invalidation of hardware TLBs, for increased
			  throughput at the cost of reduced device isolation.
			  Will fall back to strict mode if not supported by
			  the relevant IOMMU driver.
			1 - Strict mode (default).
			  DMA unmap operations invalidate IOMMU hardware TLBs
			  synchronously.

	iommu.passthrough=
			[ARM64, X86] Configure DMA to bypass the IOMMU by default.
			Format: { "0" | "1" }
			0 - Use IOMMU translation for DMA.
			1 - Bypass the IOMMU for DMA.
			unset - Use value of CONFIG_IOMMU_DEFAULT_PASSTHROUGH.

	io7=		[HW] IO7 for Marvel-based Alpha systems
			See comment before marvel_specify_io7 in
			arch/alpha/kernel/core_marvel.c.

	io_delay=	[X86] I/O delay method
		0x80
			Standard port 0x80 based delay
		0xed
			Alternate port 0xed based delay (needed on some systems)
		udelay
			Simple two microseconds delay
		none
			No delay

	ip=		[IP_PNP]
			See Documentation/admin-guide/nfs/nfsroot.rst.

	ipcmni_extend	[KNL] Extend the maximum number of unique System V
			IPC identifiers from 32,768 to 16,777,216.

	irqaffinity=	[SMP] Set the default irq affinity mask
			The argument is a cpu list, as described above.

	irqchip.gicv2_force_probe=
			[ARM, ARM64]
			Format: <bool>
			Force the kernel to look for the second 4kB page
			of a GICv2 controller even if the memory range
			exposed by the device tree is too small.

	irqchip.gicv3_nolpi=
			[ARM, ARM64]
			Force the kernel to ignore the availability of
			LPIs (and by consequence ITSs). Intended for system
			that use the kernel as a bootloader, and thus want
			to let secondary kernels in charge of setting up
			LPIs.

	irqchip.gicv3_pseudo_nmi= [ARM64]
			Enables support for pseudo-NMIs in the kernel. This
			requires the kernel to be built with
			CONFIG_ARM64_PSEUDO_NMI.

	irqfixup	[HW]
			When an interrupt is not handled search all handlers
			for it. Intended to get systems with badly broken
			firmware running.

	irqpoll		[HW]
			When an interrupt is not handled search all handlers
			for it. Also check all handlers each timer
			interrupt. Intended to get systems with badly broken
			firmware running.

	isapnp=		[ISAPNP]
			Format: <RDP>,<reset>,<pci_scan>,<verbosity>

	isolcpus=	[KNL,SMP,ISOL] Isolate a given set of CPUs from disturbance.
			[Deprecated - use cpusets instead]
			Format: [flag-list,]<cpu-list>

			Specify one or more CPUs to isolate from disturbances
			specified in the flag list (default: domain):

			nohz
			  Disable the tick when a single task runs.

			  A residual 1Hz tick is offloaded to workqueues, which you
			  need to affine to housekeeping through the global
			  workqueue's affinity configured via the
			  /sys/devices/virtual/workqueue/cpumask sysfs file, or
			  by using the 'domain' flag described below.

			  NOTE: by default the global workqueue runs on all CPUs,
			  so to protect individual CPUs the 'cpumask' file has to
			  be configured manually after bootup.

			domain
			  Isolate from the general SMP balancing and scheduling
			  algorithms. Note that performing domain isolation this way
			  is irreversible: it's not possible to bring back a CPU to
			  the domains once isolated through isolcpus. It's strongly
			  advised to use cpusets instead to disable scheduler load
			  balancing through the "cpuset.sched_load_balance" file.
			  It offers a much more flexible interface where CPUs can
			  move in and out of an isolated set anytime.

			  You can move a process onto or off an "isolated" CPU via
			  the CPU affinity syscalls or cpuset.
			  <cpu number> begins at 0 and the maximum value is
			  "number of CPUs in system - 1".

			managed_irq

			  Isolate from being targeted by managed interrupts
			  which have an interrupt mask containing isolated
			  CPUs. The affinity of managed interrupts is
			  handled by the kernel and cannot be changed via
			  the /proc/irq/* interfaces.

			  This isolation is best effort and only effective
			  if the automatically assigned interrupt mask of a
			  device queue contains isolated and housekeeping
			  CPUs. If housekeeping CPUs are online then such
			  interrupts are directed to the housekeeping CPU
			  so that IO submitted on the housekeeping CPU
			  cannot disturb the isolated CPU.

			  If a queue's affinity mask contains only isolated
			  CPUs then this parameter has no effect on the
			  interrupt routing decision, though interrupts are
			  only delivered when tasks running on those
			  isolated CPUs submit IO. IO submitted on
			  housekeeping CPUs has no influence on those
			  queues.

			The format of <cpu-list> is described above.

	iucv=		[HW,NET]

	ivrs_ioapic	[HW,X86-64]
			Provide an override to the IOAPIC-ID<->DEVICE-ID
			mapping provided in the IVRS ACPI table. For
			example, to map IOAPIC-ID decimal 10 to
			PCI device 00:14.0 write the parameter as:
				ivrs_ioapic[10]=00:14.0

	ivrs_hpet	[HW,X86-64]
			Provide an override to the HPET-ID<->DEVICE-ID
			mapping provided in the IVRS ACPI table. For
			example, to map HPET-ID decimal 0 to
			PCI device 00:14.0 write the parameter as:
				ivrs_hpet[0]=00:14.0

	ivrs_acpihid	[HW,X86-64]
			Provide an override to the ACPI-HID:UID<->DEVICE-ID
			mapping provided in the IVRS ACPI table. For
			example, to map UART-HID:UID AMD0020:0 to
			PCI device 00:14.5 write the parameter as:
				ivrs_acpihid[00:14.5]=AMD0020:0

	js=		[HW,JOY] Analog joystick
			See Documentation/input/joydev/joystick.rst.

	nokaslr		[KNL]
			When CONFIG_RANDOMIZE_BASE is set, this disables
			kernel and module base offset ASLR (Address Space
			Layout Randomization).

	kasan_multi_shot
			[KNL] Enforce KASAN (Kernel Address Sanitizer) to print
			report on every invalid memory access. Without this
			parameter KASAN will print report only for the first
			invalid access.

	keepinitrd	[HW,ARM]

	kernelcore=	[KNL,X86,IA-64,PPC]
			Format: nn[KMGTPE] | nn% | "mirror"
			This parameter specifies the amount of memory usable by
			the kernel for non-movable allocations.  The requested
			amount is spread evenly throughout all nodes in the
			system as ZONE_NORMAL.  The remaining memory is used for
			movable memory in its own zone, ZONE_MOVABLE.  In the
			event, a node is too small to have both ZONE_NORMAL and
			ZONE_MOVABLE, kernelcore memory will take priority and
			other nodes will have a larger ZONE_MOVABLE.

			ZONE_MOVABLE is used for the allocation of pages that
			may be reclaimed or moved by the page migration
			subsystem.  Note that allocations like PTEs-from-HighMem
			still use the HighMem zone if it exists, and the Normal
			zone if it does not.

			It is possible to specify the exact amount of memory in
			the form of "nn[KMGTPE]", a percentage of total system
			memory in the form of "nn%", or "mirror".  If "mirror"
			option is specified, mirrored (reliable) memory is used
			for non-movable allocations and remaining memory is used
			for Movable pages.  "nn[KMGTPE]", "nn%", and "mirror"
			are exclusive, so you cannot specify multiple forms.

	kgdbdbgp=	[KGDB,HW] kgdb over EHCI usb debug port.
			Format: <Controller#>[,poll interval]
			The controller # is the number of the ehci usb debug
			port as it is probed via PCI.  The poll interval is
			optional and is the number seconds in between
			each poll cycle to the debug port in case you need
			the functionality for interrupting the kernel with
			gdb or control-c on the dbgp connection.  When
			not using this parameter you use sysrq-g to break into
			the kernel debugger.

	kgdboc=		[KGDB,HW] kgdb over consoles.
			Requires a tty driver that supports console polling,
			or a supported polling keyboard driver (non-usb).
			 Serial only format: <serial_device>[,baud]
			 keyboard only format: kbd
			 keyboard and serial format: kbd,<serial_device>[,baud]
			Optional Kernel mode setting:
			 kms, kbd format: kms,kbd
			 kms, kbd and serial format: kms,kbd,<ser_dev>[,baud]

	kgdboc_earlycon=	[KGDB,HW]
			If the boot console provides the ability to read
			characters and can work in polling mode, you can use
			this parameter to tell kgdb to use it as a backend
			until the normal console is registered. Intended to
			be used together with the kgdboc parameter which
			specifies the normal console to transition to.

			The name of the early console should be specified
			as the value of this parameter. Note that the name of
			the early console might be different than the tty
			name passed to kgdboc. It's OK to leave the value
			blank and the first boot console that implements
			read() will be picked.

	kgdbwait	[KGDB] Stop kernel execution and enter the
			kernel debugger at the earliest opportunity.

	kmac=		[MIPS] Korina ethernet MAC address.
			Configure the RouterBoard 532 series on-chip
			Ethernet adapter MAC address.

	kmemleak=	[KNL] Boot-time kmemleak enable/disable
			Valid arguments: on, off
			Default: on
			Built with CONFIG_DEBUG_KMEMLEAK_DEFAULT_OFF=y,
			the default is off.

	kprobe_event=[probe-list]
			[FTRACE] Add kprobe events and enable at boot time.
			The probe-list is a semicolon delimited list of probe
			definitions. Each definition is same as kprobe_events
			interface, but the parameters are comma delimited.
			For example, to add a kprobe event on vfs_read with
			arg1 and arg2, add to the command line;

			      kprobe_event=p,vfs_read,$arg1,$arg2

			See also Documentation/trace/kprobetrace.rst "Kernel
			Boot Parameter" section.

	kpti=		[ARM64] Control page table isolation of user
			and kernel address spaces.
			Default: enabled on cores which need mitigation.
			0: force disabled
			1: force enabled

	kvm.ignore_msrs=[KVM] Ignore guest accesses to unhandled MSRs.
			Default is 0 (don't ignore, but inject #GP)

	kvm.enable_vmware_backdoor=[KVM] Support VMware backdoor PV interface.
				   Default is false (don't support).

	kvm.mmu_audit=	[KVM] This is a R/W parameter which allows audit
			KVM MMU at runtime.
			Default is 0 (off)

	kvm.nx_huge_pages=
			[KVM] Controls the software workaround for the
			X86_BUG_ITLB_MULTIHIT bug.
			force	: Always deploy workaround.
			off	: Never deploy workaround.
			auto    : Deploy workaround based on the presence of
				  X86_BUG_ITLB_MULTIHIT.

			Default is 'auto'.

			If the software workaround is enabled for the host,
			guests do need not to enable it for nested guests.

	kvm.nx_huge_pages_recovery_ratio=
			[KVM] Controls how many 4KiB pages are periodically zapped
			back to huge pages.  0 disables the recovery, otherwise if
			the value is N KVM will zap 1/Nth of the 4KiB pages every
			minute.  The default is 60.

	kvm-amd.nested=	[KVM,AMD] Allow nested virtualization in KVM/SVM.
			Default is 1 (enabled)

	kvm-amd.npt=	[KVM,AMD] Disable nested paging (virtualized MMU)
			for all guests.
			Default is 1 (enabled) if in 64-bit or 32-bit PAE mode.

	kvm-arm.mode=
			[KVM,ARM] Select one of KVM/arm64's modes of operation.

			nvhe: Standard nVHE-based mode, without support for
			      protected guests.

			protected: nVHE-based mode with support for guests whose
				   state is kept private from the host.
				   Not valid if the kernel is running in EL2.

			Defaults to VHE/nVHE based on hardware support and
			the value of CONFIG_ARM64_VHE.

	kvm-arm.vgic_v3_group0_trap=
			[KVM,ARM] Trap guest accesses to GICv3 group-0
			system registers

	kvm-arm.vgic_v3_group1_trap=
			[KVM,ARM] Trap guest accesses to GICv3 group-1
			system registers

	kvm-arm.vgic_v3_common_trap=
			[KVM,ARM] Trap guest accesses to GICv3 common
			system registers

	kvm-arm.vgic_v4_enable=
			[KVM,ARM] Allow use of GICv4 for direct injection of
			LPIs.

	kvm_cma_resv_ratio=n [PPC]
			Reserves given percentage from system memory area for
			contiguous memory allocation for KVM hash pagetable
			allocation.
			By default it reserves 5% of total system memory.
			Format: <integer>
			Default: 5

	kvm-intel.ept=	[KVM,Intel] Disable extended page tables
			(virtualized MMU) support on capable Intel chips.
			Default is 1 (enabled)

	kvm-intel.emulate_invalid_guest_state=
			[KVM,Intel] Enable emulation of invalid guest states
			Default is 0 (disabled)

	kvm-intel.flexpriority=
			[KVM,Intel] Disable FlexPriority feature (TPR shadow).
			Default is 1 (enabled)

	kvm-intel.nested=
			[KVM,Intel] Enable VMX nesting (nVMX).
			Default is 0 (disabled)

	kvm-intel.unrestricted_guest=
			[KVM,Intel] Disable unrestricted guest feature
			(virtualized real and unpaged mode) on capable
			Intel chips. Default is 1 (enabled)

	kvm-intel.vmentry_l1d_flush=[KVM,Intel] Mitigation for L1 Terminal Fault
			CVE-2018-3620.

			Valid arguments: never, cond, always

			always: L1D cache flush on every VMENTER.
			cond:	Flush L1D on VMENTER only when the code between
				VMEXIT and VMENTER can leak host memory.
			never:	Disables the mitigation

			Default is cond (do L1 cache flush in specific instances)

	kvm-intel.vpid=	[KVM,Intel] Disable Virtual Processor Identification
			feature (tagged TLBs) on capable Intel chips.
			Default is 1 (enabled)

	l1tf=           [X86] Control mitigation of the L1TF vulnerability on
			      affected CPUs

			The kernel PTE inversion protection is unconditionally
			enabled and cannot be disabled.

			full
				Provides all available mitigations for the
				L1TF vulnerability. Disables SMT and
				enables all mitigations in the
				hypervisors, i.e. unconditional L1D flush.

				SMT control and L1D flush control via the
				sysfs interface is still possible after
				boot.  Hypervisors will issue a warning
				when the first VM is started in a
				potentially insecure configuration,
				i.e. SMT enabled or L1D flush disabled.

			full,force
				Same as 'full', but disables SMT and L1D
				flush runtime control. Implies the
				'nosmt=force' command line option.
				(i.e. sysfs control of SMT is disabled.)

			flush
				Leaves SMT enabled and enables the default
				hypervisor mitigation, i.e. conditional
				L1D flush.

				SMT control and L1D flush control via the
				sysfs interface is still possible after
				boot.  Hypervisors will issue a warning
				when the first VM is started in a
				potentially insecure configuration,
				i.e. SMT enabled or L1D flush disabled.

			flush,nosmt

				Disables SMT and enables the default
				hypervisor mitigation.

				SMT control and L1D flush control via the
				sysfs interface is still possible after
				boot.  Hypervisors will issue a warning
				when the first VM is started in a
				potentially insecure configuration,
				i.e. SMT enabled or L1D flush disabled.

			flush,nowarn
				Same as 'flush', but hypervisors will not
				warn when a VM is started in a potentially
				insecure configuration.

			off
				Disables hypervisor mitigations and doesn't
				emit any warnings.
				It also drops the swap size and available
				RAM limit restriction on both hypervisor and
				bare metal.

			Default is 'flush'.

			For details see: Documentation/admin-guide/hw-vuln/l1tf.rst

	l2cr=		[PPC]

	l3cr=		[PPC]

	lapic		[X86-32,APIC] Enable the local APIC even if BIOS
			disabled it.

	lapic=		[X86,APIC] Do not use TSC deadline
			value for LAPIC timer one-shot implementation. Default
			back to the programmable timer unit in the LAPIC.
			Format: notscdeadline

	lapic_timer_c2_ok	[X86,APIC] trust the local apic timer
			in C2 power state.

	libata.dma=	[LIBATA] DMA control
			libata.dma=0	  Disable all PATA and SATA DMA
			libata.dma=1	  PATA and SATA Disk DMA only
			libata.dma=2	  ATAPI (CDROM) DMA only
			libata.dma=4	  Compact Flash DMA only
			Combinations also work, so libata.dma=3 enables DMA
			for disks and CDROMs, but not CFs.

	libata.ignore_hpa=	[LIBATA] Ignore HPA limit
			libata.ignore_hpa=0	  keep BIOS limits (default)
			libata.ignore_hpa=1	  ignore limits, using full disk

	libata.noacpi	[LIBATA] Disables use of ACPI in libata suspend/resume
			when set.
			Format: <int>

	libata.force=	[LIBATA] Force configurations.  The format is comma
			separated list of "[ID:]VAL" where ID is
			PORT[.DEVICE].  PORT and DEVICE are decimal numbers
			matching port, link or device.  Basically, it matches
			the ATA ID string printed on console by libata.  If
			the whole ID part is omitted, the last PORT and DEVICE
			values are used.  If ID hasn't been specified yet, the
			configuration applies to all ports, links and devices.

			If only DEVICE is omitted, the parameter applies to
			the port and all links and devices behind it.  DEVICE
			number of 0 either selects the first device or the
			first fan-out link behind PMP device.  It does not
			select the host link.  DEVICE number of 15 selects the
			host link and device attached to it.

			The VAL specifies the configuration to force.  As long
			as there's no ambiguity shortcut notation is allowed.
			For example, both 1.5 and 1.5G would work for 1.5Gbps.
			The following configurations can be forced.

			* Cable type: 40c, 80c, short40c, unk, ign or sata.
			  Any ID with matching PORT is used.

			* SATA link speed limit: 1.5Gbps or 3.0Gbps.

			* Transfer mode: pio[0-7], mwdma[0-4] and udma[0-7].
			  udma[/][16,25,33,44,66,100,133] notation is also
			  allowed.

			* [no]ncq: Turn on or off NCQ.

			* [no]ncqtrim: Turn off queued DSM TRIM.

			* nohrst, nosrst, norst: suppress hard, soft
			  and both resets.

			* rstonce: only attempt one reset during
			  hot-unplug link recovery

			* dump_id: dump IDENTIFY data.

			* atapi_dmadir: Enable ATAPI DMADIR bridge support

			* disable: Disable this device.

			If there are multiple matching configurations changing
			the same attribute, the last one is used.

	memblock=debug	[KNL] Enable memblock debug messages.

	load_ramdisk=	[RAM] [Deprecated]

	lockd.nlm_grace_period=P  [NFS] Assign grace period.
			Format: <integer>

	lockd.nlm_tcpport=N	[NFS] Assign TCP port.
			Format: <integer>

	lockd.nlm_timeout=T	[NFS] Assign timeout value.
			Format: <integer>

	lockd.nlm_udpport=M	[NFS] Assign UDP port.
			Format: <integer>

	lockdown=	[SECURITY]
			{ integrity | confidentiality }
			Enable the kernel lockdown feature. If set to
			integrity, kernel features that allow userland to
			modify the running kernel are disabled. If set to
			confidentiality, kernel features that allow userland
			to extract confidential information from the kernel
			are also disabled.

	locktorture.nreaders_stress= [KNL]
			Set the number of locking read-acquisition kthreads.
			Defaults to being automatically set based on the
			number of online CPUs.

	locktorture.nwriters_stress= [KNL]
			Set the number of locking write-acquisition kthreads.

	locktorture.onoff_holdoff= [KNL]
			Set time (s) after boot for CPU-hotplug testing.

	locktorture.onoff_interval= [KNL]
			Set time (s) between CPU-hotplug operations, or
			zero to disable CPU-hotplug testing.

	locktorture.shuffle_interval= [KNL]
			Set task-shuffle interval (jiffies).  Shuffling
			tasks allows some CPUs to go into dyntick-idle
			mode during the locktorture test.

	locktorture.shutdown_secs= [KNL]
			Set time (s) after boot system shutdown.  This
			is useful for hands-off automated testing.

	locktorture.stat_interval= [KNL]
			Time (s) between statistics printk()s.

	locktorture.stutter= [KNL]
			Time (s) to stutter testing, for example,
			specifying five seconds causes the test to run for
			five seconds, wait for five seconds, and so on.
			This tests the locking primitive's ability to
			transition abruptly to and from idle.

	locktorture.torture_type= [KNL]
			Specify the locking implementation to test.

	locktorture.verbose= [KNL]
			Enable additional printk() statements.

	logibm.irq=	[HW,MOUSE] Logitech Bus Mouse Driver
			Format: <irq>

	loglevel=	All Kernel Messages with a loglevel smaller than the
			console loglevel will be printed to the console. It can
			also be changed with klogd or other programs. The
			loglevels are defined as follows:

			0 (KERN_EMERG)		system is unusable
			1 (KERN_ALERT)		action must be taken immediately
			2 (KERN_CRIT)		critical conditions
			3 (KERN_ERR)		error conditions
			4 (KERN_WARNING)	warning conditions
			5 (KERN_NOTICE)		normal but significant condition
			6 (KERN_INFO)		informational
			7 (KERN_DEBUG)		debug-level messages

	log_buf_len=n[KMG]	Sets the size of the printk ring buffer,
			in bytes.  n must be a power of two and greater
			than the minimal size. The minimal size is defined
			by LOG_BUF_SHIFT kernel config parameter. There is
			also CONFIG_LOG_CPU_MAX_BUF_SHIFT config parameter
			that allows to increase the default size depending on
			the number of CPUs. See init/Kconfig for more details.

	logo.nologo	[FB] Disables display of the built-in Linux logo.
			This may be used to provide more screen space for
			kernel log messages and is useful when debugging
			kernel boot problems.

	lp=0		[LP]	Specify parallel ports to use, e.g,
	lp=port[,port...]	lp=none,parport0 (lp0 not configured, lp1 uses
	lp=reset		first parallel port). 'lp=0' disables the
	lp=auto			printer driver. 'lp=reset' (which can be
				specified in addition to the ports) causes
				attached printers to be reset. Using
				lp=port1,port2,... specifies the parallel ports
				to associate lp devices with, starting with
				lp0. A port specification may be 'none' to skip
				that lp device, or a parport name such as
				'parport0'. Specifying 'lp=auto' instead of a
				port specification list means that device IDs
				from each port should be examined, to see if
				an IEEE 1284-compliant printer is attached; if
				so, the driver will manage that printer.
				See also header of drivers/char/lp.c.

	lpj=n		[KNL]
			Sets loops_per_jiffy to given constant, thus avoiding
			time-consuming boot-time autodetection (up to 250 ms per
			CPU). 0 enables autodetection (default). To determine
			the correct value for your kernel, boot with normal
			autodetection and see what value is printed. Note that
			on SMP systems the preset will be applied to all CPUs,
			which is likely to cause problems if your CPUs need
			significantly divergent settings. An incorrect value
			will cause delays in the kernel to be wrong, leading to
			unpredictable I/O errors and other breakage. Although
			unlikely, in the extreme case this might damage your
			hardware.

	ltpc=		[NET]
			Format: <io>,<irq>,<dma>

	lsm.debug	[SECURITY] Enable LSM initialization debugging output.

	lsm=lsm1,...,lsmN
			[SECURITY] Choose order of LSM initialization. This
			overrides CONFIG_LSM, and the "security=" parameter.

	machvec=	[IA-64] Force the use of a particular machine-vector
			(machvec) in a generic kernel.
			Example: machvec=hpzx1

	machtype=	[Loongson] Share the same kernel image file between
			different yeeloong laptops.
			Example: machtype=lemote-yeeloong-2f-7inch

	max_addr=nn[KMG]	[KNL,BOOT,ia64] All physical memory greater
			than or equal to this physical address is ignored.

	maxcpus=	[SMP] Maximum number of processors that	an SMP kernel
			will bring up during bootup.  maxcpus=n : n >= 0 limits
			the kernel to bring up 'n' processors. Surely after
			bootup you can bring up the other plugged cpu by executing
			"echo 1 > /sys/devices/system/cpu/cpuX/online". So maxcpus
			only takes effect during system bootup.
			While n=0 is a special case, it is equivalent to "nosmp",
			which also disables the IO APIC.

	max_loop=	[LOOP] The number of loop block devices that get
	(loop.max_loop)	unconditionally pre-created at init time. The default
			number is configured by BLK_DEV_LOOP_MIN_COUNT. Instead
			of statically allocating a predefined number, loop
			devices can be requested on-demand with the
			/dev/loop-control interface.

	mce		[X86-32] Machine Check Exception

	mce=option	[X86-64] See Documentation/x86/x86_64/boot-options.rst

	md=		[HW] RAID subsystems devices and level
			See Documentation/admin-guide/md.rst.

	mdacon=		[MDA]
			Format: <first>,<last>
			Specifies range of consoles to be captured by the MDA.

	mds=		[X86,INTEL]
			Control mitigation for the Micro-architectural Data
			Sampling (MDS) vulnerability.

			Certain CPUs are vulnerable to an exploit against CPU
			internal buffers which can forward information to a
			disclosure gadget under certain conditions.

			In vulnerable processors, the speculatively
			forwarded data can be used in a cache side channel
			attack, to access data to which the attacker does
			not have direct access.

			This parameter controls the MDS mitigation. The
			options are:

			full       - Enable MDS mitigation on vulnerable CPUs
			full,nosmt - Enable MDS mitigation and disable
				     SMT on vulnerable CPUs
			off        - Unconditionally disable MDS mitigation

			On TAA-affected machines, mds=off can be prevented by
			an active TAA mitigation as both vulnerabilities are
			mitigated with the same mechanism so in order to disable
			this mitigation, you need to specify tsx_async_abort=off
			too.

			Not specifying this option is equivalent to
			mds=full.

			For details see: Documentation/admin-guide/hw-vuln/mds.rst

	mem=nn[KMG]	[KNL,BOOT] Force usage of a specific amount of memory
			Amount of memory to be used in cases as follows:

			1 for test;
			2 when the kernel is not able to see the whole system memory;
			3 memory that lies after 'mem=' boundary is excluded from
			 the hypervisor, then assigned to KVM guests.

			[X86] Work as limiting max address. Use together
			with memmap= to avoid physical address space collisions.
			Without memmap= PCI devices could be placed at addresses
			belonging to unused RAM.

			Note that this only takes effects during boot time since
			in above case 3, memory may need be hot added after boot
			if system memory of hypervisor is not sufficient.

	mem=nopentium	[BUGS=X86-32] Disable usage of 4MB pages for kernel
			memory.

	memchunk=nn[KMG]
			[KNL,SH] Allow user to override the default size for
			per-device physically contiguous DMA buffers.

	memhp_default_state=online/offline
			[KNL] Set the initial state for the memory hotplug
			onlining policy. If not specified, the default value is
			set according to the
			CONFIG_MEMORY_HOTPLUG_DEFAULT_ONLINE kernel config
			option.
			See Documentation/admin-guide/mm/memory-hotplug.rst.

	memmap=exactmap	[KNL,X86] Enable setting of an exact
			E820 memory map, as specified by the user.
			Such memmap=exactmap lines can be constructed based on
			BIOS output or other requirements. See the memmap=nn@ss
			option description.

	memmap=nn[KMG]@ss[KMG]
			[KNL] Force usage of a specific region of memory.
			Region of memory to be used is from ss to ss+nn.
			If @ss[KMG] is omitted, it is equivalent to mem=nn[KMG],
			which limits max address to nn[KMG].
			Multiple different regions can be specified,
			comma delimited.
			Example:
				memmap=100M@2G,100M#3G,1G!1024G

	memmap=nn[KMG]#ss[KMG]
			[KNL,ACPI] Mark specific memory as ACPI data.
			Region of memory to be marked is from ss to ss+nn.

	memmap=nn[KMG]$ss[KMG]
			[KNL,ACPI] Mark specific memory as reserved.
			Region of memory to be reserved is from ss to ss+nn.
			Example: Exclude memory from 0x18690000-0x1869ffff
			         memmap=64K$0x18690000
			         or
			         memmap=0x10000$0x18690000
			Some bootloaders may need an escape character before '$',
			like Grub2, otherwise '$' and the following number
			will be eaten.

	memmap=nn[KMG]!ss[KMG]
			[KNL,X86] Mark specific memory as protected.
			Region of memory to be used, from ss to ss+nn.
			The memory region may be marked as e820 type 12 (0xc)
			and is NVDIMM or ADR memory.

	memmap=<size>%<offset>-<oldtype>+<newtype>
			[KNL,ACPI] Convert memory within the specified region
			from <oldtype> to <newtype>. If "-<oldtype>" is left
			out, the whole region will be marked as <newtype>,
			even if previously unavailable. If "+<newtype>" is left
			out, matching memory will be removed. Types are
			specified as e820 types, e.g., 1 = RAM, 2 = reserved,
			3 = ACPI, 12 = PRAM.

	memory_corruption_check=0/1 [X86]
			Some BIOSes seem to corrupt the first 64k of
			memory when doing things like suspend/resume.
			Setting this option will scan the memory
			looking for corruption.  Enabling this will
			both detect corruption and prevent the kernel
			from using the memory being corrupted.
			However, its intended as a diagnostic tool; if
			repeatable BIOS-originated corruption always
			affects the same memory, you can use memmap=
			to prevent the kernel from using that memory.

	memory_corruption_check_size=size [X86]
			By default it checks for corruption in the low
			64k, making this memory unavailable for normal
			use.  Use this parameter to scan for
			corruption in more or less memory.

	memory_corruption_check_period=seconds [X86]
			By default it checks for corruption every 60
			seconds.  Use this parameter to check at some
			other rate.  0 disables periodic checking.

	memtest=	[KNL,X86,ARM,PPC] Enable memtest
			Format: <integer>
			default : 0 <disable>
			Specifies the number of memtest passes to be
			performed. Each pass selects another test
			pattern from a given set of patterns. Memtest
			fills the memory with this pattern, validates
			memory contents and reserves bad memory
			regions that are detected.

	mem_encrypt=	[X86-64] AMD Secure Memory Encryption (SME) control
			Valid arguments: on, off
			Default (depends on kernel configuration option):
			  on  (CONFIG_AMD_MEM_ENCRYPT_ACTIVE_BY_DEFAULT=y)
			  off (CONFIG_AMD_MEM_ENCRYPT_ACTIVE_BY_DEFAULT=n)
			mem_encrypt=on:		Activate SME
			mem_encrypt=off:	Do not activate SME

			Refer to Documentation/virt/kvm/amd-memory-encryption.rst
			for details on when memory encryption can be activated.

	mem_sleep_default=	[SUSPEND] Default system suspend mode:
			s2idle  - Suspend-To-Idle
			shallow - Power-On Suspend or equivalent (if supported)
			deep    - Suspend-To-RAM or equivalent (if supported)
			See Documentation/admin-guide/pm/sleep-states.rst.

	meye.*=		[HW] Set MotionEye Camera parameters
			See Documentation/admin-guide/media/meye.rst.

	mfgpt_irq=	[IA-32] Specify the IRQ to use for the
			Multi-Function General Purpose Timers on AMD Geode
			platforms.

	mfgptfix	[X86-32] Fix MFGPT timers on AMD Geode platforms when
			the BIOS has incorrectly applied a workaround. TinyBIOS
			version 0.98 is known to be affected, 0.99 fixes the
			problem by letting the user disable the workaround.

	mga=		[HW,DRM]

	min_addr=nn[KMG]	[KNL,BOOT,ia64] All physical memory below this
			physical address is ignored.

	mini2440=	[ARM,HW,KNL]
			Format:[0..2][b][c][t]
			Default: "0tb"
			MINI2440 configuration specification:
			0 - The attached screen is the 3.5" TFT
			1 - The attached screen is the 7" TFT
			2 - The VGA Shield is attached (1024x768)
			Leaving out the screen size parameter will not load
			the TFT driver, and the framebuffer will be left
			unconfigured.
			b - Enable backlight. The TFT backlight pin will be
			linked to the kernel VESA blanking code and a GPIO
			LED. This parameter is not necessary when using the
			VGA shield.
			c - Enable the s3c camera interface.
			t - Reserved for enabling touchscreen support. The
			touchscreen support is not enabled in the mainstream
			kernel as of 2.6.30, a preliminary port can be found
			in the "bleeding edge" mini2440 support kernel at
			https://repo.or.cz/w/linux-2.6/mini2440.git

	mitigations=
			[X86,PPC,S390,ARM64] Control optional mitigations for
			CPU vulnerabilities.  This is a set of curated,
			arch-independent options, each of which is an
			aggregation of existing arch-specific options.

			off
				Disable all optional CPU mitigations.  This
				improves system performance, but it may also
				expose users to several CPU vulnerabilities.
				Equivalent to: nopti [X86,PPC]
					       kpti=0 [ARM64]
					       nospectre_v1 [X86,PPC]
					       nobp=0 [S390]
					       nospectre_v2 [X86,PPC,S390,ARM64]
					       spectre_v2_user=off [X86]
					       spec_store_bypass_disable=off [X86,PPC]
					       ssbd=force-off [ARM64]
					       l1tf=off [X86]
					       mds=off [X86]
					       tsx_async_abort=off [X86]
					       kvm.nx_huge_pages=off [X86]
					       no_entry_flush [PPC]
					       no_uaccess_flush [PPC]

				Exceptions:
					       This does not have any effect on
					       kvm.nx_huge_pages when
					       kvm.nx_huge_pages=force.

			auto (default)
				Mitigate all CPU vulnerabilities, but leave SMT
				enabled, even if it's vulnerable.  This is for
				users who don't want to be surprised by SMT
				getting disabled across kernel upgrades, or who
				have other ways of avoiding SMT-based attacks.
				Equivalent to: (default behavior)

			auto,nosmt
				Mitigate all CPU vulnerabilities, disabling SMT
				if needed.  This is for users who always want to
				be fully mitigated, even if it means losing SMT.
				Equivalent to: l1tf=flush,nosmt [X86]
					       mds=full,nosmt [X86]
					       tsx_async_abort=full,nosmt [X86]

	mminit_loglevel=
			[KNL] When CONFIG_DEBUG_MEMORY_INIT is set, this
			parameter allows control of the logging verbosity for
			the additional memory initialisation checks. A value
			of 0 disables mminit logging and a level of 4 will
			log everything. Information is printed at KERN_DEBUG
			so loglevel=8 may also need to be specified.

	module.sig_enforce
			[KNL] When CONFIG_MODULE_SIG is set, this means that
			modules without (valid) signatures will fail to load.
			Note that if CONFIG_MODULE_SIG_FORCE is set, that
			is always true, so this option does nothing.

	module_blacklist=  [KNL] Do not load a comma-separated list of
			modules.  Useful for debugging problem modules.

	mousedev.tap_time=
			[MOUSE] Maximum time between finger touching and
			leaving touchpad surface for touch to be considered
			a tap and be reported as a left button click (for
			touchpads working in absolute mode only).
			Format: <msecs>
	mousedev.xres=	[MOUSE] Horizontal screen resolution, used for devices
			reporting absolute coordinates, such as tablets
	mousedev.yres=	[MOUSE] Vertical screen resolution, used for devices
			reporting absolute coordinates, such as tablets

	movablecore=	[KNL,X86,IA-64,PPC]
			Format: nn[KMGTPE] | nn%
			This parameter is the complement to kernelcore=, it
			specifies the amount of memory used for migratable
			allocations.  If both kernelcore and movablecore is
			specified, then kernelcore will be at *least* the
			specified value but may be more.  If movablecore on its
			own is specified, the administrator must be careful
			that the amount of memory usable for all allocations
			is not too small.

	movable_node	[KNL] Boot-time switch to make hotplugable memory
			NUMA nodes to be movable. This means that the memory
			of such nodes will be usable only for movable
			allocations which rules out almost all kernel
			allocations. Use with caution!

	MTD_Partition=	[MTD]
			Format: <name>,<region-number>,<size>,<offset>

	MTD_Region=	[MTD] Format:
			<name>,<region-number>[,<base>,<size>,<buswidth>,<altbuswidth>]

	mtdparts=	[MTD]
			See drivers/mtd/parsers/cmdlinepart.c

	multitce=off	[PPC]  This parameter disables the use of the pSeries
			firmware feature for updating multiple TCE entries
			at a time.

	kswapd_per_node=
			kswapd_per_node allows you to control the number of kswapd threads
			running on the system. This provides the ability to devote additional
			CPU resources toward proactive page replacement with the goal of
			reducing direct reclaims. When direct reclaims are prevented, the CPU
			consumed by them is prevented as well. Depending on the workload, the
			result can cause aggregate CPU usage on the system to go up, down or
			stay the same.

			More aggressive page replacement can reduce direct reclaims which
			cause latency for tasks and decrease throughput when doing filesystem
			IO through the pagecache. Direct reclaims are recorded using the
			allocstall counter in /proc/vmstat.

			The range of acceptible values are 1-16. Always start with lower
			values in the 2-6 range. Higher values should be justified with
			testing. If direct reclaims occur in spite of high values, the cost
			of direct reclaims (in latency) that occur can be higher due to
			increased lock contention.

	onenand.bdry=	[HW,MTD] Flex-OneNAND Boundary Configuration

			Format: [die0_boundary][,die0_lock][,die1_boundary][,die1_lock]

			boundary - index of last SLC block on Flex-OneNAND.
				   The remaining blocks are configured as MLC blocks.
			lock	 - Configure if Flex-OneNAND boundary should be locked.
				   Once locked, the boundary cannot be changed.
				   1 indicates lock status, 0 indicates unlock status.

	mtdset=		[ARM]
			ARM/S3C2412 JIVE boot control

			See arch/arm/mach-s3c2412/mach-jive.c

	mtouchusb.raw_coordinates=
			[HW] Make the MicroTouch USB driver use raw coordinates
			('y', default) or cooked coordinates ('n')

	mtrr_chunk_size=nn[KMG] [X86]
			used for mtrr cleanup. It is largest continuous chunk
			that could hold holes aka. UC entries.

	mtrr_gran_size=nn[KMG] [X86]
			Used for mtrr cleanup. It is granularity of mtrr block.
			Default is 1.
			Large value could prevent small alignment from
			using up MTRRs.

	mtrr_spare_reg_nr=n [X86]
			Format: <integer>
			Range: 0,7 : spare reg number
			Default : 1
			Used for mtrr cleanup. It is spare mtrr entries number.
			Set to 2 or more if your graphical card needs more.

	n2=		[NET] SDL Inc. RISCom/N2 synchronous serial card

	netdev=		[NET] Network devices parameters
			Format: <irq>,<io>,<mem_start>,<mem_end>,<name>
			Note that mem_start is often overloaded to mean
			something different and driver-specific.
			This usage is only documented in each driver source
			file if at all.

	nf_conntrack.acct=
			[NETFILTER] Enable connection tracking flow accounting
			0 to disable accounting
			1 to enable accounting
			Default value is 0.

	nfsaddrs=	[NFS] Deprecated.  Use ip= instead.
			See Documentation/admin-guide/nfs/nfsroot.rst.

	nfsroot=	[NFS] nfs root filesystem for disk-less boxes.
			See Documentation/admin-guide/nfs/nfsroot.rst.

	nfsrootdebug	[NFS] enable nfsroot debugging messages.
			See Documentation/admin-guide/nfs/nfsroot.rst.

	nfs.callback_nr_threads=
			[NFSv4] set the total number of threads that the
			NFS client will assign to service NFSv4 callback
			requests.

	nfs.callback_tcpport=
			[NFS] set the TCP port on which the NFSv4 callback
			channel should listen.

	nfs.cache_getent=
			[NFS] sets the pathname to the program which is used
			to update the NFS client cache entries.

	nfs.cache_getent_timeout=
			[NFS] sets the timeout after which an attempt to
			update a cache entry is deemed to have failed.

	nfs.idmap_cache_timeout=
			[NFS] set the maximum lifetime for idmapper cache
			entries.

	nfs.enable_ino64=
			[NFS] enable 64-bit inode numbers.
			If zero, the NFS client will fake up a 32-bit inode
			number for the readdir() and stat() syscalls instead
			of returning the full 64-bit number.
			The default is to return 64-bit inode numbers.

	nfs.max_session_cb_slots=
			[NFSv4.1] Sets the maximum number of session
			slots the client will assign to the callback
			channel. This determines the maximum number of
			callbacks the client will process in parallel for
			a particular server.

	nfs.max_session_slots=
			[NFSv4.1] Sets the maximum number of session slots
			the client will attempt to negotiate with the server.
			This limits the number of simultaneous RPC requests
			that the client can send to the NFSv4.1 server.
			Note that there is little point in setting this
			value higher than the max_tcp_slot_table_limit.

	nfs.nfs4_disable_idmapping=
			[NFSv4] When set to the default of '1', this option
			ensures that both the RPC level authentication
			scheme and the NFS level operations agree to use
			numeric uids/gids if the mount is using the
			'sec=sys' security flavour. In effect it is
			disabling idmapping, which can make migration from
			legacy NFSv2/v3 systems to NFSv4 easier.
			Servers that do not support this mode of operation
			will be autodetected by the client, and it will fall
			back to using the idmapper.
			To turn off this behaviour, set the value to '0'.
	nfs.nfs4_unique_id=
			[NFS4] Specify an additional fixed unique ident-
			ification string that NFSv4 clients can insert into
			their nfs_client_id4 string.  This is typically a
			UUID that is generated at system install time.

	nfs.send_implementation_id =
			[NFSv4.1] Send client implementation identification
			information in exchange_id requests.
			If zero, no implementation identification information
			will be sent.
			The default is to send the implementation identification
			information.

	nfs.recover_lost_locks =
			[NFSv4] Attempt to recover locks that were lost due
			to a lease timeout on the server. Please note that
			doing this risks data corruption, since there are
			no guarantees that the file will remain unchanged
			after the locks are lost.
			If you want to enable the kernel legacy behaviour of
			attempting to recover these locks, then set this
			parameter to '1'.
			The default parameter value of '0' causes the kernel
			not to attempt recovery of lost locks.

	nfs4.layoutstats_timer =
			[NFSv4.2] Change the rate at which the kernel sends
			layoutstats to the pNFS metadata server.

			Setting this to value to 0 causes the kernel to use
			whatever value is the default set by the layout
			driver. A non-zero value sets the minimum interval
			in seconds between layoutstats transmissions.

	nfsd.nfs4_disable_idmapping=
			[NFSv4] When set to the default of '1', the NFSv4
			server will return only numeric uids and gids to
			clients using auth_sys, and will accept numeric uids
			and gids from such clients.  This is intended to ease
			migration from NFSv2/v3.

	nmi_backtrace.backtrace_idle [KNL]
			Dump stacks even of idle CPUs in response to an
			NMI stack-backtrace request.

	nmi_debug=	[KNL,SH] Specify one or more actions to take
			when a NMI is triggered.
			Format: [state][,regs][,debounce][,die]

	nmi_watchdog=	[KNL,BUGS=X86] Debugging features for SMP kernels
			Format: [panic,][nopanic,][num]
			Valid num: 0 or 1
			0 - turn hardlockup detector in nmi_watchdog off
			1 - turn hardlockup detector in nmi_watchdog on
			When panic is specified, panic when an NMI watchdog
			timeout occurs (or 'nopanic' to not panic on an NMI
			watchdog, if CONFIG_BOOTPARAM_HARDLOCKUP_PANIC is set)
			To disable both hard and soft lockup detectors,
			please see 'nowatchdog'.
			This is useful when you use a panic=... timeout and
			need the box quickly up again.

			These settings can be accessed at runtime via
			the nmi_watchdog and hardlockup_panic sysctls.

	netpoll.carrier_timeout=
			[NET] Specifies amount of time (in seconds) that
			netpoll should wait for a carrier. By default netpoll
			waits 4 seconds.

	no387		[BUGS=X86-32] Tells the kernel to use the 387 maths
			emulation library even if a 387 maths coprocessor
			is present.

	no5lvl		[X86-64] Disable 5-level paging mode. Forces
			kernel to use 4-level paging instead.

	nofsgsbase	[X86] Disables FSGSBASE instructions.

	no_console_suspend
			[HW] Never suspend the console
			Disable suspending of consoles during suspend and
			hibernate operations.  Once disabled, debugging
			messages can reach various consoles while the rest
			of the system is being put to sleep (ie, while
			debugging driver suspend/resume hooks).  This may
			not work reliably with all consoles, but is known
			to work with serial and VGA consoles.
			To facilitate more flexible debugging, we also add
			console_suspend, a printk module parameter to control
			it. Users could use console_suspend (usually
			/sys/module/printk/parameters/console_suspend) to
			turn on/off it dynamically.

	novmcoredd	[KNL,KDUMP]
			Disable device dump. Device dump allows drivers to
			append dump data to vmcore so you can collect driver
			specified debug info.  Drivers can append the data
			without any limit and this data is stored in memory,
			so this may cause significant memory stress.  Disabling
			device dump can help save memory but the driver debug
			data will be no longer available.  This parameter
			is only available when CONFIG_PROC_VMCORE_DEVICE_DUMP
			is set.

	noaliencache	[MM, NUMA, SLAB] Disables the allocation of alien
			caches in the slab allocator.  Saves per-node memory,
			but will impact performance.

	noalign		[KNL,ARM]

	noaltinstr	[S390] Disables alternative instructions patching
			(CPU alternatives feature).

	noapic		[SMP,APIC] Tells the kernel to not make use of any
			IOAPICs that may be present in the system.

	noautogroup	Disable scheduler automatic task group creation.

	nobats		[PPC] Do not use BATs for mapping kernel lowmem
			on "Classic" PPC cores.

	nocache		[ARM]

	noclflush	[BUGS=X86] Don't use the CLFLUSH instruction

	nodelayacct	[KNL] Disable per-task delay accounting

	nodsp		[SH] Disable hardware DSP at boot time.

	noefi		Disable EFI runtime services support.

	no_entry_flush  [PPC] Don't flush the L1-D cache when entering the kernel.

	noexec		[IA-64]

	noexec		[X86]
			On X86-32 available only on PAE configured kernels.
			noexec=on: enable non-executable mappings (default)
			noexec=off: disable non-executable mappings

	nosmap		[X86,PPC]
			Disable SMAP (Supervisor Mode Access Prevention)
			even if it is supported by processor.

	nosmep		[X86,PPC]
			Disable SMEP (Supervisor Mode Execution Prevention)
			even if it is supported by processor.

	noexec32	[X86-64]
			This affects only 32-bit executables.
			noexec32=on: enable non-executable mappings (default)
				read doesn't imply executable mappings
			noexec32=off: disable non-executable mappings
				read implies executable mappings

	nofpu		[MIPS,SH] Disable hardware FPU at boot time.

	nofxsr		[BUGS=X86-32] Disables x86 floating point extended
			register save and restore. The kernel will only save
			legacy floating-point registers on task switch.

	nohugeiomap	[KNL,X86,PPC,ARM64] Disable kernel huge I/O mappings.

	nosmt		[KNL,S390] Disable symmetric multithreading (SMT).
			Equivalent to smt=1.

			[KNL,X86] Disable symmetric multithreading (SMT).
			nosmt=force: Force disable SMT, cannot be undone
				     via the sysfs control file.

	nospectre_v1	[X86,PPC] Disable mitigations for Spectre Variant 1
			(bounds check bypass). With this option data leaks are
			possible in the system.

	nospectre_v2	[X86,PPC_FSL_BOOK3E,ARM64] Disable all mitigations for
			the Spectre variant 2 (indirect branch prediction)
			vulnerability. System may allow data leaks with this
			option.

	nospec_store_bypass_disable
			[HW] Disable all mitigations for the Speculative Store Bypass vulnerability

	no_uaccess_flush
	                [PPC] Don't flush the L1-D cache after accessing user data.

	noxsave		[BUGS=X86] Disables x86 extended register state save
			and restore using xsave. The kernel will fallback to
			enabling legacy floating-point and sse state.

	noxsaveopt	[X86] Disables xsaveopt used in saving x86 extended
			register states. The kernel will fall back to use
			xsave to save the states. By using this parameter,
			performance of saving the states is degraded because
			xsave doesn't support modified optimization while
			xsaveopt supports it on xsaveopt enabled systems.

	noxsaves	[X86] Disables xsaves and xrstors used in saving and
			restoring x86 extended register state in compacted
			form of xsave area. The kernel will fall back to use
			xsaveopt and xrstor to save and restore the states
			in standard form of xsave area. By using this
			parameter, xsave area per process might occupy more
			memory on xsaves enabled systems.

	nohlt		[BUGS=ARM,SH] Tells the kernel that the sleep(SH) or
			wfi(ARM) instruction doesn't work correctly and not to
			use it. This is also useful when using JTAG debugger.

	no_file_caps	Tells the kernel not to honor file capabilities.  The
			only way then for a file to be executed with privilege
			is to be setuid root or executed by root.

	nohalt		[IA-64] Tells the kernel not to use the power saving
			function PAL_HALT_LIGHT when idle. This increases
			power-consumption. On the positive side, it reduces
			interrupt wake-up latency, which may improve performance
			in certain environments such as networked servers or
			real-time systems.

	no_hash_pointers
			Force pointers printed to the console or buffers to be
			unhashed.  By default, when a pointer is printed via %p
			format string, that pointer is "hashed", i.e. obscured
			by hashing the pointer value.  This is a security feature
			that hides actual kernel addresses from unprivileged
			users, but it also makes debugging the kernel more
			difficult since unequal pointers can no longer be
			compared.  However, if this command-line option is
			specified, then all normal pointers will have their true
			value printed.  Pointers printed via %pK may still be
			hashed.  This option should only be specified when
			debugging the kernel.  Please do not use on production
			kernels.

	nohibernate	[HIBERNATION] Disable hibernation and resume.

	nohz=		[KNL] Boottime enable/disable dynamic ticks
			Valid arguments: on, off
			Default: on

	nohz_full=	[KNL,BOOT,SMP,ISOL]
			The argument is a cpu list, as described above.
			In kernels built with CONFIG_NO_HZ_FULL=y, set
			the specified list of CPUs whose tick will be stopped
			whenever possible. The boot CPU will be forced outside
			the range to maintain the timekeeping.  Any CPUs
			in this list will have their RCU callbacks offloaded,
			just as if they had also been called out in the
			rcu_nocbs= boot parameter.

	noiotrap	[SH] Disables trapped I/O port accesses.

	noirqdebug	[X86-32] Disables the code which attempts to detect and
			disable unhandled interrupt sources.

	no_timer_check	[X86,APIC] Disables the code which tests for
			broken timer IRQ sources.

	noisapnp	[ISAPNP] Disables ISA PnP code.

	noinitrd	[RAM] Tells the kernel not to load any configured
			initial RAM disk.

	nointremap	[X86-64, Intel-IOMMU] Do not enable interrupt
			remapping.
			[Deprecated - use intremap=off]

	nointroute	[IA-64]

	noinvpcid	[X86] Disable the INVPCID cpu feature.

	nojitter	[IA-64] Disables jitter checking for ITC timers.

	no-kvmclock	[X86,KVM] Disable paravirtualized KVM clock driver

	no-kvmapf	[X86,KVM] Disable paravirtualized asynchronous page
			fault handling.

	no-vmw-sched-clock
			[X86,PV_OPS] Disable paravirtualized VMware scheduler
			clock and use the default one.

	no-steal-acc	[X86,PV_OPS,ARM64] Disable paravirtualized steal time
			accounting. steal time is computed, but won't
			influence scheduler behaviour

	nolapic		[X86-32,APIC] Do not enable or use the local APIC.

	nolapic_timer	[X86-32,APIC] Do not use the local APIC timer.

	noltlbs		[PPC] Do not use large page/tlb entries for kernel
			lowmem mapping on PPC40x and PPC8xx

	nomca		[IA-64] Disable machine check abort handling

	nomce		[X86-32] Disable Machine Check Exception

	nomfgpt		[X86-32] Disable Multi-Function General Purpose
			Timer usage (for AMD Geode machines).

	nonmi_ipi	[X86] Disable using NMI IPIs during panic/reboot to
			shutdown the other cpus.  Instead use the REBOOT_VECTOR
			irq.

	nomodule	Disable module load

	nopat		[X86] Disable PAT (page attribute table extension of
			pagetables) support.

	nopcid		[X86-64] Disable the PCID cpu feature.

	norandmaps	Don't use address space randomization.  Equivalent to
			echo 0 > /proc/sys/kernel/randomize_va_space

	noreplace-smp	[X86-32,SMP] Don't replace SMP instructions
			with UP alternatives

	nordrand	[X86] Disable kernel use of the RDRAND and
			RDSEED instructions even if they are supported
			by the processor.  RDRAND and RDSEED are still
			available to user space applications.

	noresume	[SWSUSP] Disables resume and restores original swap
			space.

	no-scroll	[VGA] Disables scrollback.
			This is required for the Braillex ib80-piezo Braille
			reader made by F.H. Papenmeier (Germany).

	nosbagart	[IA-64]

	nosep		[BUGS=X86-32] Disables x86 SYSENTER/SYSEXIT support.

	nosmp		[SMP] Tells an SMP kernel to act as a UP kernel,
			and disable the IO APIC.  legacy for "maxcpus=0".

	nosoftlockup	[KNL] Disable the soft-lockup detector.

	nosync		[HW,M68K] Disables sync negotiation for all devices.

	nowatchdog	[KNL] Disable both lockup detectors, i.e.
			soft-lockup and NMI watchdog (hard-lockup).

	nowb		[ARM]

	nox2apic	[X86-64,APIC] Do not enable x2APIC mode.

	cpu0_hotplug	[X86] Turn on CPU0 hotplug feature when
			CONFIG_BOOTPARAM_HOTPLUG_CPU0 is off.
			Some features depend on CPU0. Known dependencies are:
			1. Resume from suspend/hibernate depends on CPU0.
			Suspend/hibernate will fail if CPU0 is offline and you
			need to online CPU0 before suspend/hibernate.
			2. PIC interrupts also depend on CPU0. CPU0 can't be
			removed if a PIC interrupt is detected.
			It's said poweroff/reboot may depend on CPU0 on some
			machines although I haven't seen such issues so far
			after CPU0 is offline on a few tested machines.
			If the dependencies are under your control, you can
			turn on cpu0_hotplug.

	nps_mtm_hs_ctr=	[KNL,ARC]
			This parameter sets the maximum duration, in
			cycles, each HW thread of the CTOP can run
			without interruptions, before HW switches it.
			The actual maximum duration is 16 times this
			parameter's value.
			Format: integer between 1 and 255
			Default: 255

	nptcg=		[IA-64] Override max number of concurrent global TLB
			purges which is reported from either PAL_VM_SUMMARY or
			SAL PALO.

	nr_cpus=	[SMP] Maximum number of processors that	an SMP kernel
			could support.  nr_cpus=n : n >= 1 limits the kernel to
			support 'n' processors. It could be larger than the
			number of already plugged CPU during bootup, later in
			runtime you can physically add extra cpu until it reaches
			n. So during boot up some boot time memory for per-cpu
			variables need be pre-allocated for later physical cpu
			hot plugging.

	nr_uarts=	[SERIAL] maximum number of UARTs to be registered.

	numa_balancing=	[KNL,X86] Enable or disable automatic NUMA balancing.
			Allowed values are enable and disable

	numa_zonelist_order= [KNL, BOOT] Select zonelist order for NUMA.
			'node', 'default' can be specified
			This can be set from sysctl after boot.
			See Documentation/admin-guide/sysctl/vm.rst for details.

	ohci1394_dma=early	[HW] enable debugging via the ohci1394 driver.
			See Documentation/core-api/debugging-via-ohci1394.rst for more
			info.

	olpc_ec_timeout= [OLPC] ms delay when issuing EC commands
			Rather than timing out after 20 ms if an EC
			command is not properly ACKed, override the length
			of the timeout.  We have interrupts disabled while
			waiting for the ACK, so if this is set too high
			interrupts *may* be lost!

	omap_mux=	[OMAP] Override bootloader pin multiplexing.
			Format: <mux_mode0.mode_name=value>...
			For example, to override I2C bus2:
			omap_mux=i2c2_scl.i2c2_scl=0x100,i2c2_sda.i2c2_sda=0x100

	oprofile.timer=	[HW]
			Use timer interrupt instead of performance counters

	oprofile.cpu_type=	Force an oprofile cpu type
			This might be useful if you have an older oprofile
			userland or if you want common events.
			Format: { arch_perfmon }
			arch_perfmon: [X86] Force use of architectural
				perfmon on Intel CPUs instead of the
				CPU specific event set.
			timer: [X86] Force use of architectural NMI
				timer mode (see also oprofile.timer
				for generic hr timer mode)

	oops=panic	Always panic on oopses. Default is to just kill the
			process, but there is a small probability of
			deadlocking the machine.
			This will also cause panics on machine check exceptions.
			Useful together with panic=30 to trigger a reboot.

	page_alloc.shuffle=
			[KNL] Boolean flag to control whether the page allocator
			should randomize its free lists. The randomization may
			be automatically enabled if the kernel detects it is
			running on a platform with a direct-mapped memory-side
			cache, and this parameter can be used to
			override/disable that behavior. The state of the flag
			can be read from sysfs at:
			/sys/module/page_alloc/parameters/shuffle.

	page_owner=	[KNL] Boot-time page_owner enabling option.
			Storage of the information about who allocated
			each page is disabled in default. With this switch,
			we can turn it on.
			on: enable the feature

	page_poison=	[KNL] Boot-time parameter changing the state of
			poisoning on the buddy allocator, available with
			CONFIG_PAGE_POISONING=y.
			off: turn off poisoning (default)
			on: turn on poisoning

	panic=		[KNL] Kernel behaviour on panic: delay <timeout>
			timeout > 0: seconds before rebooting
			timeout = 0: wait forever
			timeout < 0: reboot immediately
			Format: <timeout>

	panic_print=	Bitmask for printing system info when panic happens.
			User can chose combination of the following bits:
			bit 0: print all tasks info
			bit 1: print system memory info
			bit 2: print timer info
			bit 3: print locks info if CONFIG_LOCKDEP is on
			bit 4: print ftrace buffer
			bit 5: print all printk messages in buffer

	panic_on_taint=	Bitmask for conditionally calling panic() in add_taint()
			Format: <hex>[,nousertaint]
			Hexadecimal bitmask representing the set of TAINT flags
			that will cause the kernel to panic when add_taint() is
			called with any of the flags in this set.
			The optional switch "nousertaint" can be utilized to
			prevent userspace forced crashes by writing to sysctl
			/proc/sys/kernel/tainted any flagset matching with the
			bitmask set on panic_on_taint.
			See Documentation/admin-guide/tainted-kernels.rst for
			extra details on the taint flags that users can pick
			to compose the bitmask to assign to panic_on_taint.

	panic_on_warn	panic() instead of WARN().  Useful to cause kdump
			on a WARN().

	pelt=		[KNL] Boot-time parameter changing the PELT half life in ms
			Format: <int>
			32: Set the half life to 32ms
			8: Set the half life to 8ms
			default: 32

	crash_kexec_post_notifiers
			Run kdump after running panic-notifiers and dumping
			kmsg. This only for the users who doubt kdump always
			succeeds in any situation.
			Note that this also increases risks of kdump failure,
			because some panic notifiers can make the crashed
			kernel more unstable.

	parkbd.port=	[HW] Parallel port number the keyboard adapter is
			connected to, default is 0.
			Format: <parport#>
	parkbd.mode=	[HW] Parallel port keyboard adapter mode of operation,
			0 for XT, 1 for AT (default is AT).
			Format: <mode>

	parport=	[HW,PPT] Specify parallel ports. 0 disables.
			Format: { 0 | auto | 0xBBB[,IRQ[,DMA]] }
			Use 'auto' to force the driver to use any
			IRQ/DMA settings detected (the default is to
			ignore detected IRQ/DMA settings because of
			possible conflicts). You can specify the base
			address, IRQ, and DMA settings; IRQ and DMA
			should be numbers, or 'auto' (for using detected
			settings on that particular port), or 'nofifo'
			(to avoid using a FIFO even if it is detected).
			Parallel ports are assigned in the order they
			are specified on the command line, starting
			with parport0.

	parport_init_mode=	[HW,PPT]
			Configure VIA parallel port to operate in
			a specific mode. This is necessary on Pegasos
			computer where firmware has no options for setting
			up parallel port mode and sets it to spp.
			Currently this function knows 686a and 8231 chips.
			Format: [spp|ps2|epp|ecp|ecpepp]

	pause_on_oops=
			Halt all CPUs after the first oops has been printed for
			the specified number of seconds.  This is to be used if
			your oopses keep scrolling off the screen.

	pcbit=		[HW,ISDN]

	pcd.		[PARIDE]
			See header of drivers/block/paride/pcd.c.
			See also Documentation/admin-guide/blockdev/paride.rst.

	pci=option[,option...]	[PCI] various PCI subsystem options.

				Some options herein operate on a specific device
				or a set of devices (<pci_dev>). These are
				specified in one of the following formats:

				[<domain>:]<bus>:<dev>.<func>[/<dev>.<func>]*
				pci:<vendor>:<device>[:<subvendor>:<subdevice>]

				Note: the first format specifies a PCI
				bus/device/function address which may change
				if new hardware is inserted, if motherboard
				firmware changes, or due to changes caused
				by other kernel parameters. If the
				domain is left unspecified, it is
				taken to be zero. Optionally, a path
				to a device through multiple device/function
				addresses can be specified after the base
				address (this is more robust against
				renumbering issues).  The second format
				selects devices using IDs from the
				configuration space which may match multiple
				devices in the system.

		earlydump	dump PCI config space before the kernel
				changes anything
		off		[X86] don't probe for the PCI bus
		bios		[X86-32] force use of PCI BIOS, don't access
				the hardware directly. Use this if your machine
				has a non-standard PCI host bridge.
		nobios		[X86-32] disallow use of PCI BIOS, only direct
				hardware access methods are allowed. Use this
				if you experience crashes upon bootup and you
				suspect they are caused by the BIOS.
		conf1		[X86] Force use of PCI Configuration Access
				Mechanism 1 (config address in IO port 0xCF8,
				data in IO port 0xCFC, both 32-bit).
		conf2		[X86] Force use of PCI Configuration Access
				Mechanism 2 (IO port 0xCF8 is an 8-bit port for
				the function, IO port 0xCFA, also 8-bit, sets
				bus number. The config space is then accessed
				through ports 0xC000-0xCFFF).
				See http://wiki.osdev.org/PCI for more info
				on the configuration access mechanisms.
		noaer		[PCIE] If the PCIEAER kernel config parameter is
				enabled, this kernel boot option can be used to
				disable the use of PCIE advanced error reporting.
		nodomains	[PCI] Disable support for multiple PCI
				root domains (aka PCI segments, in ACPI-speak).
		nommconf	[X86] Disable use of MMCONFIG for PCI
				Configuration
		check_enable_amd_mmconf [X86] check for and enable
				properly configured MMIO access to PCI
				config space on AMD family 10h CPU
		nomsi		[MSI] If the PCI_MSI kernel config parameter is
				enabled, this kernel boot option can be used to
				disable the use of MSI interrupts system-wide.
		noioapicquirk	[APIC] Disable all boot interrupt quirks.
				Safety option to keep boot IRQs enabled. This
				should never be necessary.
		ioapicreroute	[APIC] Enable rerouting of boot IRQs to the
				primary IO-APIC for bridges that cannot disable
				boot IRQs. This fixes a source of spurious IRQs
				when the system masks IRQs.
		noioapicreroute	[APIC] Disable workaround that uses the
				boot IRQ equivalent of an IRQ that connects to
				a chipset where boot IRQs cannot be disabled.
				The opposite of ioapicreroute.
		biosirq		[X86-32] Use PCI BIOS calls to get the interrupt
				routing table. These calls are known to be buggy
				on several machines and they hang the machine
				when used, but on other computers it's the only
				way to get the interrupt routing table. Try
				this option if the kernel is unable to allocate
				IRQs or discover secondary PCI buses on your
				motherboard.
		rom		[X86] Assign address space to expansion ROMs.
				Use with caution as certain devices share
				address decoders between ROMs and other
				resources.
		norom		[X86] Do not assign address space to
				expansion ROMs that do not already have
				BIOS assigned address ranges.
		nobar		[X86] Do not assign address space to the
				BARs that weren't assigned by the BIOS.
		irqmask=0xMMMM	[X86] Set a bit mask of IRQs allowed to be
				assigned automatically to PCI devices. You can
				make the kernel exclude IRQs of your ISA cards
				this way.
		pirqaddr=0xAAAAA	[X86] Specify the physical address
				of the PIRQ table (normally generated
				by the BIOS) if it is outside the
				F0000h-100000h range.
		lastbus=N	[X86] Scan all buses thru bus #N. Can be
				useful if the kernel is unable to find your
				secondary buses and you want to tell it
				explicitly which ones they are.
		assign-busses	[X86] Always assign all PCI bus
				numbers ourselves, overriding
				whatever the firmware may have done.
		usepirqmask	[X86] Honor the possible IRQ mask stored
				in the BIOS $PIR table. This is needed on
				some systems with broken BIOSes, notably
				some HP Pavilion N5400 and Omnibook XE3
				notebooks. This will have no effect if ACPI
				IRQ routing is enabled.
		noacpi		[X86] Do not use ACPI for IRQ routing
				or for PCI scanning.
		use_crs		[X86] Use PCI host bridge window information
				from ACPI.  On BIOSes from 2008 or later, this
				is enabled by default.  If you need to use this,
				please report a bug.
		nocrs		[X86] Ignore PCI host bridge windows from ACPI.
				If you need to use this, please report a bug.
		routeirq	Do IRQ routing for all PCI devices.
				This is normally done in pci_enable_device(),
				so this option is a temporary workaround
				for broken drivers that don't call it.
		skip_isa_align	[X86] do not align io start addr, so can
				handle more pci cards
		noearly		[X86] Don't do any early type 1 scanning.
				This might help on some broken boards which
				machine check when some devices' config space
				is read. But various workarounds are disabled
				and some IOMMU drivers will not work.
		bfsort		Sort PCI devices into breadth-first order.
				This sorting is done to get a device
				order compatible with older (<= 2.4) kernels.
		nobfsort	Don't sort PCI devices into breadth-first order.
		pcie_bus_tune_off	Disable PCIe MPS (Max Payload Size)
				tuning and use the BIOS-configured MPS defaults.
		pcie_bus_safe	Set every device's MPS to the largest value
				supported by all devices below the root complex.
		pcie_bus_perf	Set device MPS to the largest allowable MPS
				based on its parent bus. Also set MRRS (Max
				Read Request Size) to the largest supported
				value (no larger than the MPS that the device
				or bus can support) for best performance.
		pcie_bus_peer2peer	Set every device's MPS to 128B, which
				every device is guaranteed to support. This
				configuration allows peer-to-peer DMA between
				any pair of devices, possibly at the cost of
				reduced performance.  This also guarantees
				that hot-added devices will work.
		cbiosize=nn[KMG]	The fixed amount of bus space which is
				reserved for the CardBus bridge's IO window.
				The default value is 256 bytes.
		cbmemsize=nn[KMG]	The fixed amount of bus space which is
				reserved for the CardBus bridge's memory
				window. The default value is 64 megabytes.
		resource_alignment=
				Format:
				[<order of align>@]<pci_dev>[; ...]
				Specifies alignment and device to reassign
				aligned memory resources. How to
				specify the device is described above.
				If <order of align> is not specified,
				PAGE_SIZE is used as alignment.
				A PCI-PCI bridge can be specified if resource
				windows need to be expanded.
				To specify the alignment for several
				instances of a device, the PCI vendor,
				device, subvendor, and subdevice may be
				specified, e.g., 12@pci:8086:9c22:103c:198f
				for 4096-byte alignment.
		ecrc=		Enable/disable PCIe ECRC (transaction layer
				end-to-end CRC checking).
				bios: Use BIOS/firmware settings. This is the
				the default.
				off: Turn ECRC off
				on: Turn ECRC on.
		hpiosize=nn[KMG]	The fixed amount of bus space which is
				reserved for hotplug bridge's IO window.
				Default size is 256 bytes.
		hpmmiosize=nn[KMG]	The fixed amount of bus space which is
				reserved for hotplug bridge's MMIO window.
				Default size is 2 megabytes.
		hpmmioprefsize=nn[KMG]	The fixed amount of bus space which is
				reserved for hotplug bridge's MMIO_PREF window.
				Default size is 2 megabytes.
		hpmemsize=nn[KMG]	The fixed amount of bus space which is
				reserved for hotplug bridge's MMIO and
				MMIO_PREF window.
				Default size is 2 megabytes.
		hpbussize=nn	The minimum amount of additional bus numbers
				reserved for buses below a hotplug bridge.
				Default is 1.
		realloc=	Enable/disable reallocating PCI bridge resources
				if allocations done by BIOS are too small to
				accommodate resources required by all child
				devices.
				off: Turn realloc off
				on: Turn realloc on
		realloc		same as realloc=on
		noari		do not use PCIe ARI.
		noats		[PCIE, Intel-IOMMU, AMD-IOMMU]
				do not use PCIe ATS (and IOMMU device IOTLB).
		pcie_scan_all	Scan all possible PCIe devices.  Otherwise we
				only look for one device below a PCIe downstream
				port.
		big_root_window	Try to add a big 64bit memory window to the PCIe
				root complex on AMD CPUs. Some GFX hardware
				can resize a BAR to allow access to all VRAM.
				Adding the window is slightly risky (it may
				conflict with unreported devices), so this
				taints the kernel.
		disable_acs_redir=<pci_dev>[; ...]
				Specify one or more PCI devices (in the format
				specified above) separated by semicolons.
				Each device specified will have the PCI ACS
				redirect capabilities forced off which will
				allow P2P traffic between devices through
				bridges without forcing it upstream. Note:
				this removes isolation between devices and
				may put more devices in an IOMMU group.
		force_floating	[S390] Force usage of floating interrupts.
		nomio		[S390] Do not use MIO instructions.
		norid		[S390] ignore the RID field and force use of
				one PCI domain per PCI function

	pcie_aspm=	[PCIE] Forcibly enable or disable PCIe Active State Power
			Management.
		off	Disable ASPM.
		force	Enable ASPM even on devices that claim not to support it.
			WARNING: Forcing ASPM on may cause system lockups.

	pcie_ports=	[PCIE] PCIe port services handling:
		native	Use native PCIe services (PME, AER, DPC, PCIe hotplug)
			even if the platform doesn't give the OS permission to
			use them.  This may cause conflicts if the platform
			also tries to use these services.
		dpc-native	Use native PCIe service for DPC only.  May
				cause conflicts if firmware uses AER or DPC.
		compat	Disable native PCIe services (PME, AER, DPC, PCIe
			hotplug).

	pcie_port_pm=	[PCIE] PCIe port power management handling:
		off	Disable power management of all PCIe ports
		force	Forcibly enable power management of all PCIe ports

	pcie_pme=	[PCIE,PM] Native PCIe PME signaling options:
		nomsi	Do not use MSI for native PCIe PME signaling (this makes
			all PCIe root ports use INTx for all services).

	pcmv=		[HW,PCMCIA] BadgePAD 4

	pd_ignore_unused
			[PM]
			Keep all power-domains already enabled by bootloader on,
			even if no driver has claimed them. This is useful
			for debug and development, but should not be
			needed on a platform with proper driver support.

	pd.		[PARIDE]
			See Documentation/admin-guide/blockdev/paride.rst.

	pdcchassis=	[PARISC,HW] Disable/Enable PDC Chassis Status codes at
			boot time.
			Format: { 0 | 1 }
			See arch/parisc/kernel/pdc_chassis.c

	percpu_alloc=	Select which percpu first chunk allocator to use.
			Currently supported values are "embed" and "page".
			Archs may support subset or none of the	selections.
			See comments in mm/percpu.c for details on each
			allocator.  This parameter is primarily	for debugging
			and performance comparison.

	pf.		[PARIDE]
			See Documentation/admin-guide/blockdev/paride.rst.

	pg.		[PARIDE]
			See Documentation/admin-guide/blockdev/paride.rst.

	pirq=		[SMP,APIC] Manual mp-table setup
			See Documentation/x86/i386/IO-APIC.rst.

	plip=		[PPT,NET] Parallel port network link
			Format: { parport<nr> | timid | 0 }
			See also Documentation/admin-guide/parport.rst.

	pmtmr=		[X86] Manual setup of pmtmr I/O Port.
			Override pmtimer IOPort with a hex value.
			e.g. pmtmr=0x508

	pm_debug_messages	[SUSPEND,KNL]
			Enable suspend/resume debug messages during boot up.

	pnp.debug=1	[PNP]
			Enable PNP debug messages (depends on the
			CONFIG_PNP_DEBUG_MESSAGES option).  Change at run-time
			via /sys/module/pnp/parameters/debug.  We always show
			current resource usage; turning this on also shows
			possible settings and some assignment information.

	pnpacpi=	[ACPI]
			{ off }

	pnpbios=	[ISAPNP]
			{ on | off | curr | res | no-curr | no-res }

	pnp_reserve_irq=
			[ISAPNP] Exclude IRQs for the autoconfiguration

	pnp_reserve_dma=
			[ISAPNP] Exclude DMAs for the autoconfiguration

	pnp_reserve_io=	[ISAPNP] Exclude I/O ports for the autoconfiguration
			Ranges are in pairs (I/O port base and size).

	pnp_reserve_mem=
			[ISAPNP] Exclude memory regions for the
			autoconfiguration.
			Ranges are in pairs (memory base and size).

	ports=		[IP_VS_FTP] IPVS ftp helper module
			Default is 21.
			Up to 8 (IP_VS_APP_MAX_PORTS) ports
			may be specified.
			Format: <port>,<port>....

	powersave=off	[PPC] This option disables power saving features.
			It specifically disables cpuidle and sets the
			platform machine description specific power_save
			function to NULL. On Idle the CPU just reduces
			execution priority.

	ppc_strict_facility_enable
			[PPC] This option catches any kernel floating point,
			Altivec, VSX and SPE outside of regions specifically
			allowed (eg kernel_enable_fpu()/kernel_disable_fpu()).
			There is some performance impact when enabling this.

	ppc_tm=		[PPC]
			Format: {"off"}
			Disable Hardware Transactional Memory

	print-fatal-signals=
			[KNL] debug: print fatal signals

			If enabled, warn about various signal handling
			related application anomalies: too many signals,
			too many POSIX.1 timers, fatal signals causing a
			coredump - etc.

			If you hit the warning due to signal overflow,
			you might want to try "ulimit -i unlimited".

			default: off.

	printk.always_kmsg_dump=
			Trigger kmsg_dump for cases other than kernel oops or
			panics
			Format: <bool>  (1/Y/y=enable, 0/N/n=disable)
			default: disabled

	printk.devkmsg={on,off,ratelimit}
			Control writing to /dev/kmsg.
			on - unlimited logging to /dev/kmsg from userspace
			off - logging to /dev/kmsg disabled
			ratelimit - ratelimit the logging
			Default: ratelimit

	printk.time=	Show timing data prefixed to each printk message line
			Format: <bool>  (1/Y/y=enable, 0/N/n=disable)

	processor.max_cstate=	[HW,ACPI]
			Limit processor to maximum C-state
			max_cstate=9 overrides any DMI blacklist limit.

	processor.nocst	[HW,ACPI]
			Ignore the _CST method to determine C-states,
			instead using the legacy FADT method

	profile=	[KNL] Enable kernel profiling via /proc/profile
			Format: [<profiletype>,]<number>
			Param: <profiletype>: "schedule", "sleep", or "kvm"
				[defaults to kernel profiling]
			Param: "schedule" - profile schedule points.
			Param: "sleep" - profile D-state sleeping (millisecs).
				Requires CONFIG_SCHEDSTATS
			Param: "kvm" - profile VM exits.
			Param: <number> - step/bucket size as a power of 2 for
				statistical time based profiling.

	prompt_ramdisk=	[RAM] [Deprecated]

	prot_virt=	[S390] enable hosting protected virtual machines
			isolated from the hypervisor (if hardware supports
			that).
			Format: <bool>

	psi=		[KNL] Enable or disable pressure stall information
			tracking.
			Format: <bool>

	psmouse.proto=	[HW,MOUSE] Highest PS2 mouse protocol extension to
			probe for; one of (bare|imps|exps|lifebook|any).
	psmouse.rate=	[HW,MOUSE] Set desired mouse report rate, in reports
			per second.
	psmouse.resetafter=	[HW,MOUSE]
			Try to reset the device after so many bad packets
			(0 = never).
	psmouse.resolution=
			[HW,MOUSE] Set desired mouse resolution, in dpi.
	psmouse.smartscroll=
			[HW,MOUSE] Controls Logitech smartscroll autorepeat.
			0 = disabled, 1 = enabled (default).

	pstore.backend=	Specify the name of the pstore backend to use

	pt.		[PARIDE]
			See Documentation/admin-guide/blockdev/paride.rst.

	pti=		[X86-64] Control Page Table Isolation of user and
			kernel address spaces.  Disabling this feature
			removes hardening, but improves performance of
			system calls and interrupts.

			on   - unconditionally enable
			off  - unconditionally disable
			auto - kernel detects whether your CPU model is
			       vulnerable to issues that PTI mitigates

			Not specifying this option is equivalent to pti=auto.

	nopti		[X86-64]
			Equivalent to pti=off

	pty.legacy_count=
			[KNL] Number of legacy pty's. Overwrites compiled-in
			default number.

	quiet		[KNL] Disable most log messages

	r128=		[HW,DRM]

	raid=		[HW,RAID]
			See Documentation/admin-guide/md.rst.

	ramdisk_size=	[RAM] Sizes of RAM disks in kilobytes
			See Documentation/admin-guide/blockdev/ramdisk.rst.

	ramdisk_start=	[RAM] RAM disk image start address

	random.trust_cpu={on,off}
			[KNL] Enable or disable trusting the use of the
			CPU's random number generator (if available) to
			fully seed the kernel's CRNG. Default is controlled
			by CONFIG_RANDOM_TRUST_CPU.

	ras=option[,option,...]	[KNL] RAS-specific options

		cec_disable	[X86]
				Disable the Correctable Errors Collector,
				see CONFIG_RAS_CEC help text.

	rcu_nocbs=	[KNL]
			The argument is a cpu list, as described above,
			except that the string "all" can be used to
			specify every CPU on the system.

			In kernels built with CONFIG_RCU_NOCB_CPU=y, set
			the specified list of CPUs to be no-callback CPUs.
			Invocation of these CPUs' RCU callbacks will be
			offloaded to "rcuox/N" kthreads created for that
			purpose, where "x" is "p" for RCU-preempt, and
			"s" for RCU-sched, and "N" is the CPU number.
			This reduces OS jitter on the offloaded CPUs,
			which can be useful for HPC and real-time
			workloads.  It can also improve energy efficiency
			for asymmetric multiprocessors.

	rcu_nocb_poll	[KNL]
			Rather than requiring that offloaded CPUs
			(specified by rcu_nocbs= above) explicitly
			awaken the corresponding "rcuoN" kthreads,
			make these kthreads poll for callbacks.
			This improves the real-time response for the
			offloaded CPUs by relieving them of the need to
			wake up the corresponding kthread, but degrades
			energy efficiency by requiring that the kthreads
			periodically wake up to do the polling.

	rcutree.blimit=	[KNL]
			Set maximum number of finished RCU callbacks to
			process in one batch.

	rcutree.dump_tree=	[KNL]
			Dump the structure of the rcu_node combining tree
			out at early boot.  This is used for diagnostic
			purposes, to verify correct tree setup.

	rcutree.gp_cleanup_delay=	[KNL]
			Set the number of jiffies to delay each step of
			RCU grace-period cleanup.

	rcutree.gp_init_delay=	[KNL]
			Set the number of jiffies to delay each step of
			RCU grace-period initialization.

	rcutree.gp_preinit_delay=	[KNL]
			Set the number of jiffies to delay each step of
			RCU grace-period pre-initialization, that is,
			the propagation of recent CPU-hotplug changes up
			the rcu_node combining tree.

	rcutree.use_softirq=	[KNL]
			If set to zero, move all RCU_SOFTIRQ processing to
			per-CPU rcuc kthreads.  Defaults to a non-zero
			value, meaning that RCU_SOFTIRQ is used by default.
			Specify rcutree.use_softirq=0 to use rcuc kthreads.

	rcutree.rcu_fanout_exact= [KNL]
			Disable autobalancing of the rcu_node combining
			tree.  This is used by rcutorture, and might
			possibly be useful for architectures having high
			cache-to-cache transfer latencies.

	rcutree.rcu_fanout_leaf= [KNL]
			Change the number of CPUs assigned to each
			leaf rcu_node structure.  Useful for very
			large systems, which will choose the value 64,
			and for NUMA systems with large remote-access
			latencies, which will choose a value aligned
			with the appropriate hardware boundaries.

	rcutree.rcu_min_cached_objs= [KNL]
			Minimum number of objects which are cached and
			maintained per one CPU. Object size is equal
			to PAGE_SIZE. The cache allows to reduce the
			pressure to page allocator, also it makes the
			whole algorithm to behave better in low memory
			condition.

	rcutree.jiffies_till_first_fqs= [KNL]
			Set delay from grace-period initialization to
			first attempt to force quiescent states.
			Units are jiffies, minimum value is zero,
			and maximum value is HZ.

	rcutree.jiffies_till_next_fqs= [KNL]
			Set delay between subsequent attempts to force
			quiescent states.  Units are jiffies, minimum
			value is one, and maximum value is HZ.

	rcutree.jiffies_till_sched_qs= [KNL]
			Set required age in jiffies for a
			given grace period before RCU starts
			soliciting quiescent-state help from
			rcu_note_context_switch() and cond_resched().
			If not specified, the kernel will calculate
			a value based on the most recent settings
			of rcutree.jiffies_till_first_fqs
			and rcutree.jiffies_till_next_fqs.
			This calculated value may be viewed in
			rcutree.jiffies_to_sched_qs.  Any attempt to set
			rcutree.jiffies_to_sched_qs will be cheerfully
			overwritten.

	rcutree.kthread_prio= 	 [KNL,BOOT]
			Set the SCHED_FIFO priority of the RCU per-CPU
			kthreads (rcuc/N). This value is also used for
			the priority of the RCU boost threads (rcub/N)
			and for the RCU grace-period kthreads (rcu_bh,
			rcu_preempt, and rcu_sched). If RCU_BOOST is
			set, valid values are 1-99 and the default is 1
			(the least-favored priority).  Otherwise, when
			RCU_BOOST is not set, valid values are 0-99 and
			the default is zero (non-realtime operation).

	rcutree.rcu_nocb_gp_stride= [KNL]
			Set the number of NOCB callback kthreads in
			each group, which defaults to the square root
			of the number of CPUs.	Larger numbers reduce
			the wakeup overhead on the global grace-period
			kthread, but increases that same overhead on
			each group's NOCB grace-period kthread.

	rcutree.qhimark= [KNL]
			Set threshold of queued RCU callbacks beyond which
			batch limiting is disabled.

	rcutree.qlowmark= [KNL]
			Set threshold of queued RCU callbacks below which
			batch limiting is re-enabled.

	rcutree.qovld= [KNL]
			Set threshold of queued RCU callbacks beyond which
			RCU's force-quiescent-state scan will aggressively
			enlist help from cond_resched() and sched IPIs to
			help CPUs more quickly reach quiescent states.
			Set to less than zero to make this be set based
			on rcutree.qhimark at boot time and to zero to
			disable more aggressive help enlistment.

	rcutree.rcu_idle_gp_delay= [KNL]
			Set wakeup interval for idle CPUs that have
			RCU callbacks (RCU_FAST_NO_HZ=y).

	rcutree.rcu_idle_lazy_gp_delay= [KNL]
			Set wakeup interval for idle CPUs that have
			only "lazy" RCU callbacks (RCU_FAST_NO_HZ=y).
			Lazy RCU callbacks are those which RCU can
			prove do nothing more than free memory.

	rcutree.rcu_kick_kthreads= [KNL]
			Cause the grace-period kthread to get an extra
			wake_up() if it sleeps three times longer than
			it should at force-quiescent-state time.
			This wake_up() will be accompanied by a
			WARN_ONCE() splat and an ftrace_dump().

	rcutree.rcu_unlock_delay= [KNL]
			In CONFIG_RCU_STRICT_GRACE_PERIOD=y kernels,
			this specifies an rcu_read_unlock()-time delay
			in microseconds.  This defaults to zero.
			Larger delays increase the probability of
			catching RCU pointer leaks, that is, buggy use
			of RCU-protected pointers after the relevant
			rcu_read_unlock() has completed.

	rcutree.sysrq_rcu= [KNL]
			Commandeer a sysrq key to dump out Tree RCU's
			rcu_node tree with an eye towards determining
			why a new grace period has not yet started.

	rcuscale.gp_async= [KNL]
			Measure performance of asynchronous
			grace-period primitives such as call_rcu().

	rcuscale.gp_async_max= [KNL]
			Specify the maximum number of outstanding
			callbacks per writer thread.  When a writer
			thread exceeds this limit, it invokes the
			corresponding flavor of rcu_barrier() to allow
			previously posted callbacks to drain.

	rcuscale.gp_exp= [KNL]
			Measure performance of expedited synchronous
			grace-period primitives.

	rcuscale.holdoff= [KNL]
			Set test-start holdoff period.  The purpose of
			this parameter is to delay the start of the
			test until boot completes in order to avoid
			interference.

	rcuscale.kfree_rcu_test= [KNL]
			Set to measure performance of kfree_rcu() flooding.

	rcuscale.kfree_nthreads= [KNL]
			The number of threads running loops of kfree_rcu().

	rcuscale.kfree_alloc_num= [KNL]
			Number of allocations and frees done in an iteration.

	rcuscale.kfree_loops= [KNL]
			Number of loops doing rcuscale.kfree_alloc_num number
			of allocations and frees.

	rcuscale.nreaders= [KNL]
			Set number of RCU readers.  The value -1 selects
			N, where N is the number of CPUs.  A value
			"n" less than -1 selects N-n+1, where N is again
			the number of CPUs.  For example, -2 selects N
			(the number of CPUs), -3 selects N+1, and so on.
			A value of "n" less than or equal to -N selects
			a single reader.

	rcuscale.nwriters= [KNL]
			Set number of RCU writers.  The values operate
			the same as for rcuscale.nreaders.
			N, where N is the number of CPUs

	rcuscale.perf_type= [KNL]
			Specify the RCU implementation to test.

	rcuscale.shutdown= [KNL]
			Shut the system down after performance tests
			complete.  This is useful for hands-off automated
			testing.

	rcuscale.verbose= [KNL]
			Enable additional printk() statements.

	rcuscale.writer_holdoff= [KNL]
			Write-side holdoff between grace periods,
			in microseconds.  The default of zero says
			no holdoff.

	rcutorture.fqs_duration= [KNL]
			Set duration of force_quiescent_state bursts
			in microseconds.

	rcutorture.fqs_holdoff= [KNL]
			Set holdoff time within force_quiescent_state bursts
			in microseconds.

	rcutorture.fqs_stutter= [KNL]
			Set wait time between force_quiescent_state bursts
			in seconds.

	rcutorture.fwd_progress= [KNL]
			Enable RCU grace-period forward-progress testing
			for the types of RCU supporting this notion.

	rcutorture.fwd_progress_div= [KNL]
			Specify the fraction of a CPU-stall-warning
			period to do tight-loop forward-progress testing.

	rcutorture.fwd_progress_holdoff= [KNL]
			Number of seconds to wait between successive
			forward-progress tests.

	rcutorture.fwd_progress_need_resched= [KNL]
			Enclose cond_resched() calls within checks for
			need_resched() during tight-loop forward-progress
			testing.

	rcutorture.gp_cond= [KNL]
			Use conditional/asynchronous update-side
			primitives, if available.

	rcutorture.gp_exp= [KNL]
			Use expedited update-side primitives, if available.

	rcutorture.gp_normal= [KNL]
			Use normal (non-expedited) asynchronous
			update-side primitives, if available.

	rcutorture.gp_sync= [KNL]
			Use normal (non-expedited) synchronous
			update-side primitives, if available.  If all
			of rcutorture.gp_cond=, rcutorture.gp_exp=,
			rcutorture.gp_normal=, and rcutorture.gp_sync=
			are zero, rcutorture acts as if is interpreted
			they are all non-zero.

	rcutorture.irqreader= [KNL]
			Run RCU readers from irq handlers, or, more
			accurately, from a timer handler.  Not all RCU
			flavors take kindly to this sort of thing.

	rcutorture.leakpointer= [KNL]
			Leak an RCU-protected pointer out of the reader.
			This can of course result in splats, and is
			intended to test the ability of things like
			CONFIG_RCU_STRICT_GRACE_PERIOD=y to detect
			such leaks.

	rcutorture.n_barrier_cbs= [KNL]
			Set callbacks/threads for rcu_barrier() testing.

	rcutorture.nfakewriters= [KNL]
			Set number of concurrent RCU writers.  These just
			stress RCU, they don't participate in the actual
			test, hence the "fake".

	rcutorture.nreaders= [KNL]
			Set number of RCU readers.  The value -1 selects
			N-1, where N is the number of CPUs.  A value
			"n" less than -1 selects N-n-2, where N is again
			the number of CPUs.  For example, -2 selects N
			(the number of CPUs), -3 selects N+1, and so on.

	rcutorture.object_debug= [KNL]
			Enable debug-object double-call_rcu() testing.

	rcutorture.onoff_holdoff= [KNL]
			Set time (s) after boot for CPU-hotplug testing.

	rcutorture.onoff_interval= [KNL]
			Set time (jiffies) between CPU-hotplug operations,
			or zero to disable CPU-hotplug testing.

	rcutorture.read_exit= [KNL]
			Set the number of read-then-exit kthreads used
			to test the interaction of RCU updaters and
			task-exit processing.

	rcutorture.read_exit_burst= [KNL]
			The number of times in a given read-then-exit
			episode that a set of read-then-exit kthreads
			is spawned.

	rcutorture.read_exit_delay= [KNL]
			The delay, in seconds, between successive
			read-then-exit testing episodes.

	rcutorture.shuffle_interval= [KNL]
			Set task-shuffle interval (s).  Shuffling tasks
			allows some CPUs to go into dyntick-idle mode
			during the rcutorture test.

	rcutorture.shutdown_secs= [KNL]
			Set time (s) after boot system shutdown.  This
			is useful for hands-off automated testing.

	rcutorture.stall_cpu= [KNL]
			Duration of CPU stall (s) to test RCU CPU stall
			warnings, zero to disable.

	rcutorture.stall_cpu_block= [KNL]
			Sleep while stalling if set.  This will result
			in warnings from preemptible RCU in addition
			to any other stall-related activity.

	rcutorture.stall_cpu_holdoff= [KNL]
			Time to wait (s) after boot before inducing stall.

	rcutorture.stall_cpu_irqsoff= [KNL]
			Disable interrupts while stalling if set.

	rcutorture.stall_gp_kthread= [KNL]
			Duration (s) of forced sleep within RCU
			grace-period kthread to test RCU CPU stall
			warnings, zero to disable.  If both stall_cpu
			and stall_gp_kthread are specified, the
			kthread is starved first, then the CPU.

	rcutorture.stat_interval= [KNL]
			Time (s) between statistics printk()s.

	rcutorture.stutter= [KNL]
			Time (s) to stutter testing, for example, specifying
			five seconds causes the test to run for five seconds,
			wait for five seconds, and so on.  This tests RCU's
			ability to transition abruptly to and from idle.

	rcutorture.test_boost= [KNL]
			Test RCU priority boosting?  0=no, 1=maybe, 2=yes.
			"Maybe" means test if the RCU implementation
			under test support RCU priority boosting.

	rcutorture.test_boost_duration= [KNL]
			Duration (s) of each individual boost test.

	rcutorture.test_boost_interval= [KNL]
			Interval (s) between each boost test.

	rcutorture.test_no_idle_hz= [KNL]
			Test RCU's dyntick-idle handling.  See also the
			rcutorture.shuffle_interval parameter.

	rcutorture.torture_type= [KNL]
			Specify the RCU implementation to test.

	rcutorture.verbose= [KNL]
			Enable additional printk() statements.

	rcupdate.rcu_cpu_stall_ftrace_dump= [KNL]
			Dump ftrace buffer after reporting RCU CPU
			stall warning.

	rcupdate.rcu_cpu_stall_suppress= [KNL]
			Suppress RCU CPU stall warning messages.

	rcupdate.rcu_cpu_stall_suppress_at_boot= [KNL]
			Suppress RCU CPU stall warning messages and
			rcutorture writer stall warnings that occur
			during early boot, that is, during the time
			before the init task is spawned.

	rcupdate.rcu_cpu_stall_timeout= [KNL]
			Set timeout for RCU CPU stall warning messages.

	rcupdate.rcu_expedited= [KNL]
			Use expedited grace-period primitives, for
			example, synchronize_rcu_expedited() instead
			of synchronize_rcu().  This reduces latency,
			but can increase CPU utilization, degrade
			real-time latency, and degrade energy efficiency.
			No effect on CONFIG_TINY_RCU kernels.

	rcupdate.rcu_normal= [KNL]
			Use only normal grace-period primitives,
			for example, synchronize_rcu() instead of
			synchronize_rcu_expedited().  This improves
			real-time latency, CPU utilization, and
			energy efficiency, but can expose users to
			increased grace-period latency.  This parameter
			overrides rcupdate.rcu_expedited.  No effect on
			CONFIG_TINY_RCU kernels.

	rcupdate.rcu_normal_after_boot= [KNL]
			Once boot has completed (that is, after
			rcu_end_inkernel_boot() has been invoked), use
			only normal grace-period primitives.  No effect
			on CONFIG_TINY_RCU kernels.

	rcupdate.rcu_task_ipi_delay= [KNL]
			Set time in jiffies during which RCU tasks will
			avoid sending IPIs, starting with the beginning
			of a given grace period.  Setting a large
			number avoids disturbing real-time workloads,
			but lengthens grace periods.

	rcupdate.rcu_task_stall_timeout= [KNL]
			Set timeout in jiffies for RCU task stall warning
			messages.  Disable with a value less than or equal
			to zero.

	rcupdate.rcu_self_test= [KNL]
			Run the RCU early boot self tests

	rdinit=		[KNL]
			Format: <full_path>
			Run specified binary instead of /init from the ramdisk,
			used for early userspace startup. See initrd.

	rdrand=		[X86]
			force - Override the decision by the kernel to hide the
				advertisement of RDRAND support (this affects
				certain AMD processors because of buggy BIOS
				support, specifically around the suspend/resume
				path).

	rdt=		[HW,X86,RDT]
			Turn on/off individual RDT features. List is:
			cmt, mbmtotal, mbmlocal, l3cat, l3cdp, l2cat, l2cdp,
			mba.
			E.g. to turn on cmt and turn off mba use:
				rdt=cmt,!mba

	reboot=		[KNL]
			Format (x86 or x86_64):
				[w[arm] | c[old] | h[ard] | s[oft] | g[pio]] \
				[[,]s[mp]#### \
				[[,]b[ios] | a[cpi] | k[bd] | t[riple] | e[fi] | p[ci]] \
				[[,]f[orce]
			Where reboot_mode is one of warm (soft) or cold (hard) or gpio
					(prefix with 'panic_' to set mode for panic
					reboot only),
			      reboot_type is one of bios, acpi, kbd, triple, efi, or pci,
			      reboot_force is either force or not specified,
			      reboot_cpu is s[mp]#### with #### being the processor
					to be used for rebooting.

	refscale.holdoff= [KNL]
			Set test-start holdoff period.  The purpose of
			this parameter is to delay the start of the
			test until boot completes in order to avoid
			interference.

	refscale.loops= [KNL]
			Set the number of loops over the synchronization
			primitive under test.  Increasing this number
			reduces noise due to loop start/end overhead,
			but the default has already reduced the per-pass
			noise to a handful of picoseconds on ca. 2020
			x86 laptops.

	refscale.nreaders= [KNL]
			Set number of readers.  The default value of -1
			selects N, where N is roughly 75% of the number
			of CPUs.  A value of zero is an interesting choice.

	refscale.nruns= [KNL]
			Set number of runs, each of which is dumped onto
			the console log.

	refscale.readdelay= [KNL]
			Set the read-side critical-section duration,
			measured in microseconds.

	refscale.scale_type= [KNL]
			Specify the read-protection implementation to test.

	refscale.shutdown= [KNL]
			Shut down the system at the end of the performance
			test.  This defaults to 1 (shut it down) when
			refscale is built into the kernel and to 0 (leave
			it running) when refscale is built as a module.

	refscale.verbose= [KNL]
			Enable additional printk() statements.

	relax_domain_level=
			[KNL, SMP] Set scheduler's default relax_domain_level.
			See Documentation/admin-guide/cgroup-v1/cpusets.rst.

	reserve=	[KNL,BUGS] Force kernel to ignore I/O ports or memory
			Format: <base1>,<size1>[,<base2>,<size2>,...]
			Reserve I/O ports or memory so the kernel won't use
			them.  If <base> is less than 0x10000, the region
			is assumed to be I/O ports; otherwise it is memory.

	reservetop=	[X86-32]
			Format: nn[KMG]
			Reserves a hole at the top of the kernel virtual
			address space.

	reservelow=	[X86]
			Format: nn[K]
			Set the amount of memory to reserve for BIOS at
			the bottom of the address space.

	reset_devices	[KNL] Force drivers to reset the underlying device
			during initialization.

	resume=		[SWSUSP]
			Specify the partition device for software suspend
			Format:
			{/dev/<dev> | PARTUUID=<uuid> | <int>:<int> | <hex>}

	resume_offset=	[SWSUSP]
			Specify the offset from the beginning of the partition
			given by "resume=" at which the swap header is located,
			in <PAGE_SIZE> units (needed only for swap files).
			See  Documentation/power/swsusp-and-swap-files.rst

	resumedelay=	[HIBERNATION] Delay (in seconds) to pause before attempting to
			read the resume files

	resumewait	[HIBERNATION] Wait (indefinitely) for resume device to show up.
			Useful for devices that are detected asynchronously
			(e.g. USB and MMC devices).

	hibernate=	[HIBERNATION]
		noresume	Don't check if there's a hibernation image
				present during boot.
		nocompress	Don't compress/decompress hibernation images.
		no		Disable hibernation and resume.
		protect_image	Turn on image protection during restoration
				(that will set all pages holding image data
				during restoration read-only).

	reap_mem_when_killed_by=
			The name of a process, the kill signal from which to a process
			make its memory reaped with oom reaper.

	retain_initrd	[RAM] Keep initrd memory after extraction

	rfkill.default_state=
		0	"airplane mode".  All wifi, bluetooth, wimax, gps, fm,
			etc. communication is blocked by default.
		1	Unblocked.

	rfkill.master_switch_mode=
		0	The "airplane mode" button does nothing.
		1	The "airplane mode" button toggles between everything
			blocked and the previous configuration.
		2	The "airplane mode" button toggles between everything
			blocked and everything unblocked.

	rhash_entries=	[KNL,NET]
			Set number of hash buckets for route cache

	ring3mwait=disable
			[KNL] Disable ring 3 MONITOR/MWAIT feature on supported
			CPUs.

	ro		[KNL] Mount root device read-only on boot

	rodata=		[KNL]
		on	Mark read-only kernel memory as read-only (default).
		off	Leave read-only kernel memory writable for debugging.

	rockchip.usb_uart
			Enable the uart passthrough on the designated usb port
			on Rockchip SoCs. When active, the signals of the
			debug-uart get routed to the D+ and D- pins of the usb
			port and the regular usb controller gets disabled.

	root=		[KNL] Root filesystem
			See name_to_dev_t comment in init/do_mounts.c.

	rootdelay=	[KNL] Delay (in seconds) to pause before attempting to
			mount the root filesystem

	rootflags=	[KNL] Set root filesystem mount option string

	rootfstype=	[KNL] Set root filesystem type

	rootwait	[KNL] Wait (indefinitely) for root device to show up.
			Useful for devices that are detected asynchronously
			(e.g. USB and MMC devices).

	rproc_mem=nn[KMG][@address]
			[KNL,ARM,CMA] Remoteproc physical memory block.
			Memory area to be used by remote processor image,
			managed by CMA.

	rw		[KNL] Mount root device read-write on boot

	S		[KNL] Run init in single mode

	s390_iommu=	[HW,S390]
			Set s390 IOTLB flushing mode
		strict
			With strict flushing every unmap operation will result in
			an IOTLB flush. Default is lazy flushing before reuse,
			which is faster.

	sa1100ir	[NET]
			See drivers/net/irda/sa1100_ir.c.

	sbni=		[NET] Granch SBNI12 leased line adapter

	sched_debug	[KNL] Enables verbose scheduler debug messages.

	schedstats=	[KNL,X86] Enable or disable scheduled statistics.
			Allowed values are enable and disable. This feature
			incurs a small amount of overhead in the scheduler
			but is useful for debugging and performance tuning.

	sched_thermal_decay_shift=
			[KNL, SMP] Set a decay shift for scheduler thermal
			pressure signal. Thermal pressure signal follows the
			default decay period of other scheduler pelt
			signals(usually 32 ms but configurable). Setting
			sched_thermal_decay_shift will left shift the decay
			period for the thermal pressure signal by the shift
			value.
			i.e. with the default pelt decay period of 32 ms
			sched_thermal_decay_shift   thermal pressure decay pr
				1			64 ms
				2			128 ms
			and so on.
			Format: integer between 0 and 10
			Default is 0.

	scftorture.holdoff= [KNL]
			Number of seconds to hold off before starting
			test.  Defaults to zero for module insertion and
			to 10 seconds for built-in smp_call_function()
			tests.

	scftorture.longwait= [KNL]
			Request ridiculously long waits randomly selected
			up to the chosen limit in seconds.  Zero (the
			default) disables this feature.  Please note
			that requesting even small non-zero numbers of
			seconds can result in RCU CPU stall warnings,
			softlockup complaints, and so on.

	scftorture.nthreads= [KNL]
			Number of kthreads to spawn to invoke the
			smp_call_function() family of functions.
			The default of -1 specifies a number of kthreads
			equal to the number of CPUs.

	scftorture.onoff_holdoff= [KNL]
			Number seconds to wait after the start of the
			test before initiating CPU-hotplug operations.

	scftorture.onoff_interval= [KNL]
			Number seconds to wait between successive
			CPU-hotplug operations.  Specifying zero (which
			is the default) disables CPU-hotplug operations.

	scftorture.shutdown_secs= [KNL]
			The number of seconds following the start of the
			test after which to shut down the system.  The
			default of zero avoids shutting down the system.
			Non-zero values are useful for automated tests.

	scftorture.stat_interval= [KNL]
			The number of seconds between outputting the
			current test statistics to the console.  A value
			of zero disables statistics output.

	scftorture.stutter_cpus= [KNL]
			The number of jiffies to wait between each change
			to the set of CPUs under test.

	scftorture.use_cpus_read_lock= [KNL]
			Use use_cpus_read_lock() instead of the default
			preempt_disable() to disable CPU hotplug
			while invoking one of the smp_call_function*()
			functions.

	scftorture.verbose= [KNL]
			Enable additional printk() statements.

	scftorture.weight_single= [KNL]
			The probability weighting to use for the
			smp_call_function_single() function with a zero
			"wait" parameter.  A value of -1 selects the
			default if all other weights are -1.  However,
			if at least one weight has some other value, a
			value of -1 will instead select a weight of zero.

	scftorture.weight_single_wait= [KNL]
			The probability weighting to use for the
			smp_call_function_single() function with a
			non-zero "wait" parameter.  See weight_single.

	scftorture.weight_many= [KNL]
			The probability weighting to use for the
			smp_call_function_many() function with a zero
			"wait" parameter.  See weight_single.
			Note well that setting a high probability for
			this weighting can place serious IPI load
			on the system.

	scftorture.weight_many_wait= [KNL]
			The probability weighting to use for the
			smp_call_function_many() function with a
			non-zero "wait" parameter.  See weight_single
			and weight_many.

	scftorture.weight_all= [KNL]
			The probability weighting to use for the
			smp_call_function_all() function with a zero
			"wait" parameter.  See weight_single and
			weight_many.

	scftorture.weight_all_wait= [KNL]
			The probability weighting to use for the
			smp_call_function_all() function with a
			non-zero "wait" parameter.  See weight_single
			and weight_many.

	skew_tick=	[KNL] Offset the periodic timer tick per cpu to mitigate
			xtime_lock contention on larger systems, and/or RCU lock
			contention on all systems with CONFIG_MAXSMP set.
			Format: { "0" | "1" }
			0 -- disable. (may be 1 via CONFIG_CMDLINE="skew_tick=1"
			1 -- enable.
			Note: increases power consumption, thus should only be
			enabled if running jitter sensitive (HPC/RT) workloads.

	security=	[SECURITY] Choose a legacy "major" security module to
			enable at boot. This has been deprecated by the
			"lsm=" parameter.

	selinux=	[SELINUX] Disable or enable SELinux at boot time.
			Format: { "0" | "1" }
			See security/selinux/Kconfig help text.
			0 -- disable.
			1 -- enable.
			Default value is 1.

	apparmor=	[APPARMOR] Disable or enable AppArmor at boot time
			Format: { "0" | "1" }
			See security/apparmor/Kconfig help text
			0 -- disable.
			1 -- enable.
			Default value is set via kernel config option.

	serialnumber	[BUGS=X86-32]

	shapers=	[NET]
			Maximal number of shapers.

	simeth=		[IA-64]
	simscsi=

	slram=		[HW,MTD]

	slab_nomerge	[MM]
			Disable merging of slabs with similar size. May be
			necessary if there is some reason to distinguish
			allocs to different slabs, especially in hardened
			environments where the risk of heap overflows and
			layout control by attackers can usually be
			frustrated by disabling merging. This will reduce
			most of the exposure of a heap attack to a single
			cache (risks via metadata attacks are mostly
			unchanged). Debug options disable merging on their
			own.
			For more information see Documentation/vm/slub.rst.

	slab_max_order=	[MM, SLAB]
			Determines the maximum allowed order for slabs.
			A high setting may cause OOMs due to memory
			fragmentation.  Defaults to 1 for systems with
			more than 32MB of RAM, 0 otherwise.

	slub_debug[=options[,slabs][;[options[,slabs]]...]	[MM, SLUB]
			Enabling slub_debug allows one to determine the
			culprit if slab objects become corrupted. Enabling
			slub_debug can create guard zones around objects and
			may poison objects when not in use. Also tracks the
			last alloc / free. For more information see
			Documentation/vm/slub.rst.

	slub_memcg_sysfs=	[MM, SLUB]
			Determines whether to enable sysfs directories for
			memory cgroup sub-caches. 1 to enable, 0 to disable.
			The default is determined by CONFIG_SLUB_MEMCG_SYSFS_ON.
			Enabling this can lead to a very high number of	debug
			directories and files being created under
			/sys/kernel/slub.

	slub_max_order= [MM, SLUB]
			Determines the maximum allowed order for slabs.
			A high setting may cause OOMs due to memory
			fragmentation. For more information see
			Documentation/vm/slub.rst.

	slub_min_objects=	[MM, SLUB]
			The minimum number of objects per slab. SLUB will
			increase the slab order up to slub_max_order to
			generate a sufficiently large slab able to contain
			the number of objects indicated. The higher the number
			of objects the smaller the overhead of tracking slabs
			and the less frequently locks need to be acquired.
			For more information see Documentation/vm/slub.rst.

	slub_min_order=	[MM, SLUB]
			Determines the minimum page order for slabs. Must be
			lower than slub_max_order.
			For more information see Documentation/vm/slub.rst.

	slub_nomerge	[MM, SLUB]
			Same with slab_nomerge. This is supported for legacy.
			See slab_nomerge for more information.

	smart2=		[HW]
			Format: <io1>[,<io2>[,...,<io8>]]

	smsc-ircc2.nopnp	[HW] Don't use PNP to discover SMC devices
	smsc-ircc2.ircc_cfg=	[HW] Device configuration I/O port
	smsc-ircc2.ircc_sir=	[HW] SIR base I/O port
	smsc-ircc2.ircc_fir=	[HW] FIR base I/O port
	smsc-ircc2.ircc_irq=	[HW] IRQ line
	smsc-ircc2.ircc_dma=	[HW] DMA channel
	smsc-ircc2.ircc_transceiver= [HW] Transceiver type:
				0: Toshiba Satellite 1800 (GP data pin select)
				1: Fast pin select (default)
				2: ATC IRMode

	smt		[KNL,S390] Set the maximum number of threads (logical
			CPUs) to use per physical CPU on systems capable of
			symmetric multithreading (SMT). Will be capped to the
			actual hardware limit.
			Format: <integer>
			Default: -1 (no limit)

	softlockup_panic=
			[KNL] Should the soft-lockup detector generate panics.
			Format: 0 | 1

			A value of 1 instructs the soft-lockup detector
			to panic the machine when a soft-lockup occurs. It is
			also controlled by the kernel.softlockup_panic sysctl
			and CONFIG_BOOTPARAM_SOFTLOCKUP_PANIC, which is the
			respective build-time switch to that functionality.

	softlockup_all_cpu_backtrace=
			[KNL] Should the soft-lockup detector generate
			backtraces on all cpus.
			Format: 0 | 1

	sonypi.*=	[HW] Sony Programmable I/O Control Device driver
			See Documentation/admin-guide/laptops/sonypi.rst

	spectre_v2=	[X86] Control mitigation of Spectre variant 2
			(indirect branch speculation) vulnerability.
			The default operation protects the kernel from
			user space attacks.

			on   - unconditionally enable, implies
			       spectre_v2_user=on
			off  - unconditionally disable, implies
			       spectre_v2_user=off
			auto - kernel detects whether your CPU model is
			       vulnerable

			Selecting 'on' will, and 'auto' may, choose a
			mitigation method at run time according to the
			CPU, the available microcode, the setting of the
			CONFIG_RETPOLINE configuration option, and the
			compiler with which the kernel was built.

			Selecting 'on' will also enable the mitigation
			against user space to user space task attacks.

			Selecting 'off' will disable both the kernel and
			the user space protections.

			Specific mitigations can also be selected manually:

			retpoline	  - replace indirect branches
			retpoline,generic - google's original retpoline
			retpoline,amd     - AMD-specific minimal thunk

			Not specifying this option is equivalent to
			spectre_v2=auto.

	spectre_v2_user=
			[X86] Control mitigation of Spectre variant 2
		        (indirect branch speculation) vulnerability between
		        user space tasks

			on	- Unconditionally enable mitigations. Is
				  enforced by spectre_v2=on

			off     - Unconditionally disable mitigations. Is
				  enforced by spectre_v2=off

			prctl   - Indirect branch speculation is enabled,
				  but mitigation can be enabled via prctl
				  per thread.  The mitigation control state
				  is inherited on fork.

			prctl,ibpb
				- Like "prctl" above, but only STIBP is
				  controlled per thread. IBPB is issued
				  always when switching between different user
				  space processes.

			seccomp
				- Same as "prctl" above, but all seccomp
				  threads will enable the mitigation unless
				  they explicitly opt out.

			seccomp,ibpb
				- Like "seccomp" above, but only STIBP is
				  controlled per thread. IBPB is issued
				  always when switching between different
				  user space processes.

			auto    - Kernel selects the mitigation depending on
				  the available CPU features and vulnerability.

			Default mitigation:
			If CONFIG_SECCOMP=y then "seccomp", otherwise "prctl"

			Not specifying this option is equivalent to
			spectre_v2_user=auto.

	spec_store_bypass_disable=
			[HW] Control Speculative Store Bypass (SSB) Disable mitigation
			(Speculative Store Bypass vulnerability)

			Certain CPUs are vulnerable to an exploit against a
			a common industry wide performance optimization known
			as "Speculative Store Bypass" in which recent stores
			to the same memory location may not be observed by
			later loads during speculative execution. The idea
			is that such stores are unlikely and that they can
			be detected prior to instruction retirement at the
			end of a particular speculation execution window.

			In vulnerable processors, the speculatively forwarded
			store can be used in a cache side channel attack, for
			example to read memory to which the attacker does not
			directly have access (e.g. inside sandboxed code).

			This parameter controls whether the Speculative Store
			Bypass optimization is used.

			On x86 the options are:

			on      - Unconditionally disable Speculative Store Bypass
			off     - Unconditionally enable Speculative Store Bypass
			auto    - Kernel detects whether the CPU model contains an
				  implementation of Speculative Store Bypass and
				  picks the most appropriate mitigation. If the
				  CPU is not vulnerable, "off" is selected. If the
				  CPU is vulnerable the default mitigation is
				  architecture and Kconfig dependent. See below.
			prctl   - Control Speculative Store Bypass per thread
				  via prctl. Speculative Store Bypass is enabled
				  for a process by default. The state of the control
				  is inherited on fork.
			seccomp - Same as "prctl" above, but all seccomp threads
				  will disable SSB unless they explicitly opt out.

			Default mitigations:
			X86:	If CONFIG_SECCOMP=y "seccomp", otherwise "prctl"

			On powerpc the options are:

			on,auto - On Power8 and Power9 insert a store-forwarding
				  barrier on kernel entry and exit. On Power7
				  perform a software flush on kernel entry and
				  exit.
			off	- No action.

			Not specifying this option is equivalent to
			spec_store_bypass_disable=auto.

	spia_io_base=	[HW,MTD]
	spia_fio_base=
	spia_pedr=
	spia_peddr=

	split_lock_detect=
			[X86] Enable split lock detection

			When enabled (and if hardware support is present), atomic
			instructions that access data across cache line
			boundaries will result in an alignment check exception.

			off	- not enabled

			warn	- the kernel will emit rate limited warnings
				  about applications triggering the #AC
				  exception. This mode is the default on CPUs
				  that supports split lock detection.

			fatal	- the kernel will send SIGBUS to applications
				  that trigger the #AC exception.

			If an #AC exception is hit in the kernel or in
			firmware (i.e. not while executing in user mode)
			the kernel will oops in either "warn" or "fatal"
			mode.

	srbds=		[X86,INTEL]
			Control the Special Register Buffer Data Sampling
			(SRBDS) mitigation.

			Certain CPUs are vulnerable to an MDS-like
			exploit which can leak bits from the random
			number generator.

			By default, this issue is mitigated by
			microcode.  However, the microcode fix can cause
			the RDRAND and RDSEED instructions to become
			much slower.  Among other effects, this will
			result in reduced throughput from /dev/urandom.

			The microcode mitigation can be disabled with
			the following option:

			off:    Disable mitigation and remove
				performance impact to RDRAND and RDSEED

	srcutree.counter_wrap_check [KNL]
			Specifies how frequently to check for
			grace-period sequence counter wrap for the
			srcu_data structure's ->srcu_gp_seq_needed field.
			The greater the number of bits set in this kernel
			parameter, the less frequently counter wrap will
			be checked for.  Note that the bottom two bits
			are ignored.

	srcutree.exp_holdoff [KNL]
			Specifies how many nanoseconds must elapse
			since the end of the last SRCU grace period for
			a given srcu_struct until the next normal SRCU
			grace period will be considered for automatic
			expediting.  Set to zero to disable automatic
			expediting.

	ssbd=		[ARM64,HW]
			Speculative Store Bypass Disable control

			On CPUs that are vulnerable to the Speculative
			Store Bypass vulnerability and offer a
			firmware based mitigation, this parameter
			indicates how the mitigation should be used:

			force-on:  Unconditionally enable mitigation for
				   for both kernel and userspace
			force-off: Unconditionally disable mitigation for
				   for both kernel and userspace
			kernel:    Always enable mitigation in the
				   kernel, and offer a prctl interface
				   to allow userspace to register its
				   interest in being mitigated too.

	stack_guard_gap=	[MM]
			override the default stack gap protection. The value
			is in page units and it defines how many pages prior
			to (for stacks growing down) resp. after (for stacks
			growing up) the main stack are reserved for no other
			mapping. Default value is 256 pages.

	stack_depot_disable= [KNL]
			Setting this to true through kernel command line will
			disable the stack depot thereby saving the static memory
			consumed by the stack hash table. By default this is set
			to false.

	stacktrace	[FTRACE]
			Enabled the stack tracer on boot up.

	stacktrace_filter=[function-list]
			[FTRACE] Limit the functions that the stack tracer
			will trace at boot up. function-list is a comma separated
			list of functions. This list can be changed at run
			time by the stack_trace_filter file in the debugfs
			tracing directory. Note, this enables stack tracing
			and the stacktrace above is not needed.

	sti=		[PARISC,HW]
			Format: <num>
			Set the STI (builtin display/keyboard on the HP-PARISC
			machines) console (graphic card) which should be used
			as the initial boot-console.
			See also comment in drivers/video/console/sticore.c.

	sti_font=	[HW]
			See comment in drivers/video/console/sticore.c.

	stifb=		[HW]
			Format: bpp:<bpp1>[:<bpp2>[:<bpp3>...]]

	sunrpc.min_resvport=
	sunrpc.max_resvport=
			[NFS,SUNRPC]
			SunRPC servers often require that client requests
			originate from a privileged port (i.e. a port in the
			range 0 < portnr < 1024).
			An administrator who wishes to reserve some of these
			ports for other uses may adjust the range that the
			kernel's sunrpc client considers to be privileged
			using these two parameters to set the minimum and
			maximum port values.

	sunrpc.svc_rpc_per_connection_limit=
			[NFS,SUNRPC]
			Limit the number of requests that the server will
			process in parallel from a single connection.
			The default value is 0 (no limit).

	sunrpc.pool_mode=
			[NFS]
			Control how the NFS server code allocates CPUs to
			service thread pools.  Depending on how many NICs
			you have and where their interrupts are bound, this
			option will affect which CPUs will do NFS serving.
			Note: this parameter cannot be changed while the
			NFS server is running.

			auto	    the server chooses an appropriate mode
				    automatically using heuristics
			global	    a single global pool contains all CPUs
			percpu	    one pool for each CPU
			pernode	    one pool for each NUMA node (equivalent
				    to global on non-NUMA machines)

	sunrpc.tcp_slot_table_entries=
	sunrpc.udp_slot_table_entries=
			[NFS,SUNRPC]
			Sets the upper limit on the number of simultaneous
			RPC calls that can be sent from the client to a
			server. Increasing these values may allow you to
			improve throughput, but will also increase the
			amount of memory reserved for use by the client.

	suspend.pm_test_delay=
			[SUSPEND]
			Sets the number of seconds to remain in a suspend test
			mode before resuming the system (see
			/sys/power/pm_test). Only available when CONFIG_PM_DEBUG
			is set. Default value is 5.

	svm=		[PPC]
			Format: { on | off | y | n | 1 | 0 }
			This parameter controls use of the Protected
			Execution Facility on pSeries.

	swapaccount=[0|1]
			[KNL] Enable accounting of swap in memory resource
			controller if no parameter or 1 is given or disable
			it if 0 is given (See Documentation/admin-guide/cgroup-v1/memory.rst)

	swiotlb=	[ARM,IA-64,PPC,MIPS,X86]
			Format: { <int> | force | noforce }
			<int> -- Number of I/O TLB slabs
			force -- force using of bounce buffers even if they
			         wouldn't be automatically used by the kernel
			noforce -- Never use bounce buffers (for debugging)

	switches=	[HW,M68k]

	sysctl.*=	[KNL]
			Set a sysctl parameter, right before loading the init
			process, as if the value was written to the respective
			/proc/sys/... file. Both '.' and '/' are recognized as
			separators. Unrecognized parameters and invalid values
			are reported in the kernel log. Sysctls registered
			later by a loaded module cannot be set this way.
			Example: sysctl.vm.swappiness=40

	sysfs.deprecated=0|1 [KNL]
			Enable/disable old style sysfs layout for old udev
			on older distributions. When this option is enabled
			very new udev will not work anymore. When this option
			is disabled (or CONFIG_SYSFS_DEPRECATED not compiled)
			in older udev will not work anymore.
			Default depends on CONFIG_SYSFS_DEPRECATED_V2 set in
			the kernel configuration.

	sysrq_always_enabled
			[KNL]
			Ignore sysrq setting - this boot parameter will
			neutralize any effect of /proc/sys/kernel/sysrq.
			Useful for debugging.

	tcpmhash_entries= [KNL,NET]
			Set the number of tcp_metrics_hash slots.
			Default value is 8192 or 16384 depending on total
			ram pages. This is used to specify the TCP metrics
			cache size. See Documentation/networking/ip-sysctl.rst
			"tcp_no_metrics_save" section for more details.

	tdfx=		[HW,DRM]

	test_suspend=	[SUSPEND][,N]
			Specify "mem" (for Suspend-to-RAM) or "standby" (for
			standby suspend) or "freeze" (for suspend type freeze)
			as the system sleep state during system startup with
			the optional capability to repeat N number of times.
			The system is woken from this state using a
			wakeup-capable RTC alarm.

	thash_entries=	[KNL,NET]
			Set number of hash buckets for TCP connection

	thermal.act=	[HW,ACPI]
			-1: disable all active trip points in all thermal zones
			<degrees C>: override all lowest active trip points

	thermal.crt=	[HW,ACPI]
			-1: disable all critical trip points in all thermal zones
			<degrees C>: override all critical trip points

	thermal.nocrt=	[HW,ACPI]
			Set to disable actions on ACPI thermal zone
			critical and hot trip points.

	thermal.off=	[HW,ACPI]
			1: disable ACPI thermal control

	thermal.psv=	[HW,ACPI]
			-1: disable all passive trip points
			<degrees C>: override all passive trip points to this
			value

	thermal.tzp=	[HW,ACPI]
			Specify global default ACPI thermal zone polling rate
			<deci-seconds>: poll all this frequency
			0: no polling (default)

	threadirqs	[KNL]
			Force threading of all interrupt handlers except those
			marked explicitly IRQF_NO_THREAD.

	topology=	[S390]
			Format: {off | on}
			Specify if the kernel should make use of the cpu
			topology information if the hardware supports this.
			The scheduler will make use of this information and
			e.g. base its process migration decisions on it.
			Default is on.

	topology_updates= [KNL, PPC, NUMA]
			Format: {off}
			Specify if the kernel should ignore (off)
			topology updates sent by the hypervisor to this
			LPAR.

	torture.disable_onoff_at_boot= [KNL]
			Prevent the CPU-hotplug component of torturing
			until after init has spawned.

	torture.ftrace_dump_at_shutdown= [KNL]
			Dump the ftrace buffer at torture-test shutdown,
			even if there were no errors.  This can be a
			very costly operation when many torture tests
			are running concurrently, especially on systems
			with rotating-rust storage.

	tp720=		[HW,PS2]

	tpm_suspend_pcr=[HW,TPM]
			Format: integer pcr id
			Specify that at suspend time, the tpm driver
			should extend the specified pcr with zeros,
			as a workaround for some chips which fail to
			flush the last written pcr on TPM_SaveState.
			This will guarantee that all the other pcrs
			are saved.

	trace_buf_size=nn[KMG]
			[FTRACE] will set tracing buffer size on each cpu.

	trace_event=[event-list]
			[FTRACE] Set and start specified trace events in order
			to facilitate early boot debugging. The event-list is a
			comma separated list of trace events to enable. See
			also Documentation/trace/events.rst

	trace_options=[option-list]
			[FTRACE] Enable or disable tracer options at boot.
			The option-list is a comma delimited list of options
			that can be enabled or disabled just as if you were
			to echo the option name into

			    /sys/kernel/debug/tracing/trace_options

			For example, to enable stacktrace option (to dump the
			stack trace of each event), add to the command line:

			      trace_options=stacktrace

			See also Documentation/trace/ftrace.rst "trace options"
			section.

	tp_printk[FTRACE]
			Have the tracepoints sent to printk as well as the
			tracing ring buffer. This is useful for early boot up
			where the system hangs or reboots and does not give the
			option for reading the tracing buffer or performing a
			ftrace_dump_on_oops.

			To turn off having tracepoints sent to printk,
			 echo 0 > /proc/sys/kernel/tracepoint_printk
			Note, echoing 1 into this file without the
			tracepoint_printk kernel cmdline option has no effect.

			** CAUTION **

			Having tracepoints sent to printk() and activating high
			frequency tracepoints such as irq or sched, can cause
			the system to live lock.

	traceoff_on_warning
			[FTRACE] enable this option to disable tracing when a
			warning is hit. This turns off "tracing_on". Tracing can
			be enabled again by echoing '1' into the "tracing_on"
			file located in /sys/kernel/debug/tracing/

			This option is useful, as it disables the trace before
			the WARNING dump is called, which prevents the trace to
			be filled with content caused by the warning output.

			This option can also be set at run time via the sysctl
			option:  kernel/traceoff_on_warning

	transparent_hugepage=
			[KNL]
			Format: [always|madvise|never]
			Can be used to control the default behavior of the system
			with respect to transparent hugepages.
			See Documentation/admin-guide/mm/transhuge.rst
			for more details.

	tsc=		Disable clocksource stability checks for TSC.
			Format: <string>
			[x86] reliable: mark tsc clocksource as reliable, this
			disables clocksource verification at runtime, as well
			as the stability checks done at bootup.	Used to enable
			high-resolution timer mode on older hardware, and in
			virtualized environment.
			[x86] noirqtime: Do not use TSC to do irq accounting.
			Used to run time disable IRQ_TIME_ACCOUNTING on any
			platforms where RDTSC is slow and this accounting
			can add overhead.
			[x86] unstable: mark the TSC clocksource as unstable, this
			marks the TSC unconditionally unstable at bootup and
			avoids any further wobbles once the TSC watchdog notices.
			[x86] nowatchdog: disable clocksource watchdog. Used
			in situations with strict latency requirements (where
			interruptions from clocksource watchdog are not
			acceptable).

	tsc_early_khz=  [X86] Skip early TSC calibration and use the given
			value instead. Useful when the early TSC frequency discovery
			procedure is not reliable, such as on overclocked systems
			with CPUID.16h support and partial CPUID.15h support.
			Format: <unsigned int>

	tsx=		[X86] Control Transactional Synchronization
			Extensions (TSX) feature in Intel processors that
			support TSX control.

			This parameter controls the TSX feature. The options are:

			on	- Enable TSX on the system. Although there are
				mitigations for all known security vulnerabilities,
				TSX has been known to be an accelerator for
				several previous speculation-related CVEs, and
				so there may be unknown	security risks associated
				with leaving it enabled.

			off	- Disable TSX on the system. (Note that this
				option takes effect only on newer CPUs which are
				not vulnerable to MDS, i.e., have
				MSR_IA32_ARCH_CAPABILITIES.MDS_NO=1 and which get
				the new IA32_TSX_CTRL MSR through a microcode
				update. This new MSR allows for the reliable
				deactivation of the TSX functionality.)

			auto	- Disable TSX if X86_BUG_TAA is present,
				  otherwise enable TSX on the system.

			Not specifying this option is equivalent to tsx=off.

			See Documentation/admin-guide/hw-vuln/tsx_async_abort.rst
			for more details.

	tsx_async_abort= [X86,INTEL] Control mitigation for the TSX Async
			Abort (TAA) vulnerability.

			Similar to Micro-architectural Data Sampling (MDS)
			certain CPUs that support Transactional
			Synchronization Extensions (TSX) are vulnerable to an
			exploit against CPU internal buffers which can forward
			information to a disclosure gadget under certain
			conditions.

			In vulnerable processors, the speculatively forwarded
			data can be used in a cache side channel attack, to
			access data to which the attacker does not have direct
			access.

			This parameter controls the TAA mitigation.  The
			options are:

			full       - Enable TAA mitigation on vulnerable CPUs
				     if TSX is enabled.

			full,nosmt - Enable TAA mitigation and disable SMT on
				     vulnerable CPUs. If TSX is disabled, SMT
				     is not disabled because CPU is not
				     vulnerable to cross-thread TAA attacks.
			off        - Unconditionally disable TAA mitigation

			On MDS-affected machines, tsx_async_abort=off can be
			prevented by an active MDS mitigation as both vulnerabilities
			are mitigated with the same mechanism so in order to disable
			this mitigation, you need to specify mds=off too.

			Not specifying this option is equivalent to
			tsx_async_abort=full.  On CPUs which are MDS affected
			and deploy MDS mitigation, TAA mitigation is not
			required and doesn't provide any additional
			mitigation.

			For details see:
			Documentation/admin-guide/hw-vuln/tsx_async_abort.rst

	turbografx.map[2|3]=	[HW,JOY]
			TurboGraFX parallel port interface
			Format:
			<port#>,<js1>,<js2>,<js3>,<js4>,<js5>,<js6>,<js7>
			See also Documentation/input/devices/joystick-parport.rst

	udbg-immortal	[PPC] When debugging early kernel crashes that
			happen after console_init() and before a proper
			console driver takes over, this boot options might
			help "seeing" what's going on.

	uhash_entries=	[KNL,NET]
			Set number of hash buckets for UDP/UDP-Lite connections

	uhci-hcd.ignore_oc=
			[USB] Ignore overcurrent events (default N).
			Some badly-designed motherboards generate lots of
			bogus events, for ports that aren't wired to
			anything.  Set this parameter to avoid log spamming.
			Note that genuine overcurrent events won't be
			reported either.

	unknown_nmi_panic
			[X86] Cause panic on unknown NMI.

	usbcore.authorized_default=
			[USB] Default USB device authorization:
			(default -1 = authorized except for wireless USB,
			0 = not authorized, 1 = authorized, 2 = authorized
			if device connected to internal port)

	usbcore.autosuspend=
			[USB] The autosuspend time delay (in seconds) used
			for newly-detected USB devices (default 2).  This
			is the time required before an idle device will be
			autosuspended.  Devices for which the delay is set
			to a negative value won't be autosuspended at all.

	usbcore.usbfs_snoop=
			[USB] Set to log all usbfs traffic (default 0 = off).

	usbcore.usbfs_snoop_max=
			[USB] Maximum number of bytes to snoop in each URB
			(default = 65536).

	usbcore.blinkenlights=
			[USB] Set to cycle leds on hubs (default 0 = off).

	usbcore.old_scheme_first=
			[USB] Start with the old device initialization
			scheme (default 0 = off).

	usbcore.usbfs_memory_mb=
			[USB] Memory limit (in MB) for buffers allocated by
			usbfs (default = 16, 0 = max = 2047).

	usbcore.use_both_schemes=
			[USB] Try the other device initialization scheme
			if the first one fails (default 1 = enabled).

	usbcore.initial_descriptor_timeout=
			[USB] Specifies timeout for the initial 64-byte
			USB_REQ_GET_DESCRIPTOR request in milliseconds
			(default 5000 = 5.0 seconds).

	usbcore.nousb	[USB] Disable the USB subsystem

	usbcore.quirks=
			[USB] A list of quirk entries to augment the built-in
			usb core quirk list. List entries are separated by
			commas. Each entry has the form
			VendorID:ProductID:Flags. The IDs are 4-digit hex
			numbers and Flags is a set of letters. Each letter
			will change the built-in quirk; setting it if it is
			clear and clearing it if it is set. The letters have
			the following meanings:
				a = USB_QUIRK_STRING_FETCH_255 (string
					descriptors must not be fetched using
					a 255-byte read);
				b = USB_QUIRK_RESET_RESUME (device can't resume
					correctly so reset it instead);
				c = USB_QUIRK_NO_SET_INTF (device can't handle
					Set-Interface requests);
				d = USB_QUIRK_CONFIG_INTF_STRINGS (device can't
					handle its Configuration or Interface
					strings);
				e = USB_QUIRK_RESET (device can't be reset
					(e.g morph devices), don't use reset);
				f = USB_QUIRK_HONOR_BNUMINTERFACES (device has
					more interface descriptions than the
					bNumInterfaces count, and can't handle
					talking to these interfaces);
				g = USB_QUIRK_DELAY_INIT (device needs a pause
					during initialization, after we read
					the device descriptor);
				h = USB_QUIRK_LINEAR_UFRAME_INTR_BINTERVAL (For
					high speed and super speed interrupt
					endpoints, the USB 2.0 and USB 3.0 spec
					require the interval in microframes (1
					microframe = 125 microseconds) to be
					calculated as interval = 2 ^
					(bInterval-1).
					Devices with this quirk report their
					bInterval as the result of this
					calculation instead of the exponent
					variable used in the calculation);
				i = USB_QUIRK_DEVICE_QUALIFIER (device can't
					handle device_qualifier descriptor
					requests);
				j = USB_QUIRK_IGNORE_REMOTE_WAKEUP (device
					generates spurious wakeup, ignore
					remote wakeup capability);
				k = USB_QUIRK_NO_LPM (device can't handle Link
					Power Management);
				l = USB_QUIRK_LINEAR_FRAME_INTR_BINTERVAL
					(Device reports its bInterval as linear
					frames instead of the USB 2.0
					calculation);
				m = USB_QUIRK_DISCONNECT_SUSPEND (Device needs
					to be disconnected before suspend to
					prevent spurious wakeup);
				n = USB_QUIRK_DELAY_CTRL_MSG (Device needs a
					pause after every control message);
				o = USB_QUIRK_HUB_SLOW_RESET (Hub needs extra
					delay after resetting its port);
			Example: quirks=0781:5580:bk,0a5c:5834:gij

	usbhid.mousepoll=
			[USBHID] The interval which mice are to be polled at.

	usbhid.jspoll=
			[USBHID] The interval which joysticks are to be polled at.

	usbhid.kbpoll=
			[USBHID] The interval which keyboards are to be polled at.

	usb-storage.delay_use=
			[UMS] The delay in seconds before a new device is
			scanned for Logical Units (default 1).

	usb-storage.quirks=
			[UMS] A list of quirks entries to supplement or
			override the built-in unusual_devs list.  List
			entries are separated by commas.  Each entry has
			the form VID:PID:Flags where VID and PID are Vendor
			and Product ID values (4-digit hex numbers) and
			Flags is a set of characters, each corresponding
			to a common usb-storage quirk flag as follows:
				a = SANE_SENSE (collect more than 18 bytes
					of sense data, not on uas);
				b = BAD_SENSE (don't collect more than 18
					bytes of sense data, not on uas);
				c = FIX_CAPACITY (decrease the reported
					device capacity by one sector);
				d = NO_READ_DISC_INFO (don't use
					READ_DISC_INFO command, not on uas);
				e = NO_READ_CAPACITY_16 (don't use
					READ_CAPACITY_16 command);
				f = NO_REPORT_OPCODES (don't use report opcodes
					command, uas only);
				g = MAX_SECTORS_240 (don't transfer more than
					240 sectors at a time, uas only);
				h = CAPACITY_HEURISTICS (decrease the
					reported device capacity by one
					sector if the number is odd);
				i = IGNORE_DEVICE (don't bind to this
					device);
				j = NO_REPORT_LUNS (don't use report luns
					command, uas only);
				k = NO_SAME (do not use WRITE_SAME, uas only)
				l = NOT_LOCKABLE (don't try to lock and
					unlock ejectable media, not on uas);
				m = MAX_SECTORS_64 (don't transfer more
					than 64 sectors = 32 KB at a time,
					not on uas);
				n = INITIAL_READ10 (force a retry of the
					initial READ(10) command, not on uas);
				o = CAPACITY_OK (accept the capacity
					reported by the device, not on uas);
				p = WRITE_CACHE (the device cache is ON
					by default, not on uas);
				r = IGNORE_RESIDUE (the device reports
					bogus residue values, not on uas);
				s = SINGLE_LUN (the device has only one
					Logical Unit);
				t = NO_ATA_1X (don't allow ATA(12) and ATA(16)
					commands, uas only);
				u = IGNORE_UAS (don't bind to the uas driver);
				w = NO_WP_DETECT (don't test whether the
					medium is write-protected).
				y = ALWAYS_SYNC (issue a SYNCHRONIZE_CACHE
					even if the device claims no cache,
					not on uas)
			Example: quirks=0419:aaf5:rl,0421:0433:rc

	user_debug=	[KNL,ARM]
			Format: <int>
			See arch/arm/Kconfig.debug help text.
				 1 - undefined instruction events
				 2 - system calls
				 4 - invalid data aborts
				 8 - SIGSEGV faults
				16 - SIGBUS faults
			Example: user_debug=31

	userpte=
			[X86] Flags controlling user PTE allocations.

				nohigh = do not allocate PTE pages in
					HIGHMEM regardless of setting
					of CONFIG_HIGHPTE.

	vdso=		[X86,SH]
			On X86_32, this is an alias for vdso32=.  Otherwise:

			vdso=1: enable VDSO (the default)
			vdso=0: disable VDSO mapping

	vdso32=		[X86] Control the 32-bit vDSO
			vdso32=1: enable 32-bit VDSO
			vdso32=0 or vdso32=2: disable 32-bit VDSO

			See the help text for CONFIG_COMPAT_VDSO for more
			details.  If CONFIG_COMPAT_VDSO is set, the default is
			vdso32=0; otherwise, the default is vdso32=1.

			For compatibility with older kernels, vdso32=2 is an
			alias for vdso32=0.

			Try vdso32=0 if you encounter an error that says:
			dl_main: Assertion `(void *) ph->p_vaddr == _rtld_local._dl_sysinfo_dso' failed!

	vector=		[IA-64,SMP]
			vector=percpu: enable percpu vector domain

	video=		[FB] Frame buffer configuration
			See Documentation/fb/modedb.rst.

	video.brightness_switch_enabled= [0,1]
			If set to 1, on receiving an ACPI notify event
			generated by hotkey, video driver will adjust brightness
			level and then send out the event to user space through
			the allocated input device; If set to 0, video driver
			will only send out the event without touching backlight
			brightness level.
			default: 1

	virtio_mmio.device=
			[VMMIO] Memory mapped virtio (platform) device.

				<size>@<baseaddr>:<irq>[:<id>]
			where:
				<size>     := size (can use standard suffixes
						like K, M and G)
				<baseaddr> := physical base address
				<irq>      := interrupt number (as passed to
						request_irq())
				<id>       := (optional) platform device id
			example:
				virtio_mmio.device=1K@0x100b0000:48:7

			Can be used multiple times for multiple devices.

	vga=		[BOOT,X86-32] Select a particular video mode
			See Documentation/x86/boot.rst and
			Documentation/admin-guide/svga.rst.
			Use vga=ask for menu.
			This is actually a boot loader parameter; the value is
			passed to the kernel using a special protocol.

	vm_debug[=options]	[KNL] Available with CONFIG_DEBUG_VM=y.
			May slow down system boot speed, especially when
			enabled on systems with a large amount of memory.
			All options are enabled by default, and this
			interface is meant to allow for selectively
			enabling or disabling specific virtual memory
			debugging features.

			Available options are:
			  P	Enable page structure init time poisoning
			  -	Disable all of the above options

	vmalloc=nn[KMG]	[KNL,BOOT] Forces the vmalloc area to have an exact
			size of <nn>. This can be used to increase the
			minimum size (128MB on x86). It can also be used to
			decrease the size and leave more room for directly
			mapped kernel RAM.

	vmcp_cma=nn[MG]	[KNL,S390]
			Sets the memory size reserved for contiguous memory
			allocations for the vmcp device driver.

	vmhalt=		[KNL,S390] Perform z/VM CP command after system halt.
			Format: <command>

	vmpanic=	[KNL,S390] Perform z/VM CP command after kernel panic.
			Format: <command>

	vmpoff=		[KNL,S390] Perform z/VM CP command after power off.
			Format: <command>

	vsyscall=	[X86-64]
			Controls the behavior of vsyscalls (i.e. calls to
			fixed addresses of 0xffffffffff600x00 from legacy
			code).  Most statically-linked binaries and older
			versions of glibc use these calls.  Because these
			functions are at fixed addresses, they make nice
			targets for exploits that can control RIP.

			emulate     [default] Vsyscalls turn into traps and are
			            emulated reasonably safely.  The vsyscall
				    page is readable.

			xonly       Vsyscalls turn into traps and are
			            emulated reasonably safely.  The vsyscall
				    page is not readable.

			none        Vsyscalls don't work at all.  This makes
			            them quite hard to use for exploits but
			            might break your system.

	vt.color=	[VT] Default text color.
			Format: 0xYX, X = foreground, Y = background.
			Default: 0x07 = light gray on black.

	vt.cur_default=	[VT] Default cursor shape.
			Format: 0xCCBBAA, where AA, BB, and CC are the same as
			the parameters of the <Esc>[?A;B;Cc escape sequence;
			see VGA-softcursor.txt. Default: 2 = underline.

	vt.default_blu=	[VT]
			Format: <blue0>,<blue1>,<blue2>,...,<blue15>
			Change the default blue palette of the console.
			This is a 16-member array composed of values
			ranging from 0-255.

	vt.default_grn=	[VT]
			Format: <green0>,<green1>,<green2>,...,<green15>
			Change the default green palette of the console.
			This is a 16-member array composed of values
			ranging from 0-255.

	vt.default_red=	[VT]
			Format: <red0>,<red1>,<red2>,...,<red15>
			Change the default red palette of the console.
			This is a 16-member array composed of values
			ranging from 0-255.

	vt.default_utf8=
			[VT]
			Format=<0|1>
			Set system-wide default UTF-8 mode for all tty's.
			Default is 1, i.e. UTF-8 mode is enabled for all
			newly opened terminals.

	vt.global_cursor_default=
			[VT]
			Format=<-1|0|1>
			Set system-wide default for whether a cursor
			is shown on new VTs. Default is -1,
			i.e. cursors will be created by default unless
			overridden by individual drivers. 0 will hide
			cursors, 1 will display them.

	vt.italic=	[VT] Default color for italic text; 0-15.
			Default: 2 = green.

	vt.underline=	[VT] Default color for underlined text; 0-15.
			Default: 3 = cyan.

	watchdog timers	[HW,WDT] For information on watchdog timers,
			see Documentation/watchdog/watchdog-parameters.rst
			or other driver-specific files in the
			Documentation/watchdog/ directory.

	watchdog_thresh=
			[KNL]
			Set the hard lockup detector stall duration
			threshold in seconds. The soft lockup detector
			threshold is set to twice the value. A value of 0
			disables both lockup detectors. Default is 10
			seconds.

	workqueue.watchdog_thresh=
			If CONFIG_WQ_WATCHDOG is configured, workqueue can
			warn stall conditions and dump internal state to
			help debugging.  0 disables workqueue stall
			detection; otherwise, it's the stall threshold
			duration in seconds.  The default value is 30 and
			it can be updated at runtime by writing to the
			corresponding sysfs file.

	workqueue.disable_numa
			By default, all work items queued to unbound
			workqueues are affine to the NUMA nodes they're
			issued on, which results in better behavior in
			general.  If NUMA affinity needs to be disabled for
			whatever reason, this option can be used.  Note
			that this also can be controlled per-workqueue for
			workqueues visible under /sys/bus/workqueue/.

	workqueue.power_efficient
			Per-cpu workqueues are generally preferred because
			they show better performance thanks to cache
			locality; unfortunately, per-cpu workqueues tend to
			be more power hungry than unbound workqueues.

			Enabling this makes the per-cpu workqueues which
			were observed to contribute significantly to power
			consumption unbound, leading to measurably lower
			power usage at the cost of small performance
			overhead.

			The default value of this parameter is determined by
			the config option CONFIG_WQ_POWER_EFFICIENT_DEFAULT.

	workqueue.debug_force_rr_cpu
			Workqueue used to implicitly guarantee that work
			items queued without explicit CPU specified are put
			on the local CPU.  This guarantee is no longer true
			and while local CPU is still preferred work items
			may be put on foreign CPUs.  This debug option
			forces round-robin CPU selection to flush out
			usages which depend on the now broken guarantee.
			When enabled, memory and cache locality will be
			impacted.

	x2apic_phys	[X86-64,APIC] Use x2apic physical mode instead of
			default x2apic cluster mode on platforms
			supporting x2apic.

	x86_intel_mid_timer= [X86-32,APBT]
			Choose timer option for x86 Intel MID platform.
			Two valid options are apbt timer only and lapic timer
			plus one apbt timer for broadcast timer.
			x86_intel_mid_timer=apbt_only | lapic_and_apbt

	xen_512gb_limit		[KNL,X86-64,XEN]
			Restricts the kernel running paravirtualized under Xen
			to use only up to 512 GB of RAM. The reason to do so is
			crash analysis tools and Xen tools for doing domain
			save/restore/migration must be enabled to handle larger
			domains.

	xen_emul_unplug=		[HW,X86,XEN]
			Unplug Xen emulated devices
			Format: [unplug0,][unplug1]
			ide-disks -- unplug primary master IDE devices
			aux-ide-disks -- unplug non-primary-master IDE devices
			nics -- unplug network devices
			all -- unplug all emulated devices (NICs and IDE disks)
			unnecessary -- unplugging emulated devices is
				unnecessary even if the host did not respond to
				the unplug protocol
			never -- do not unplug even if version check succeeds

	xen_legacy_crash	[X86,XEN]
			Crash from Xen panic notifier, without executing late
			panic() code such as dumping handler.

	xen_nopvspin	[X86,XEN]
			Disables the qspinlock slowpath using Xen PV optimizations.
			This parameter is obsoleted by "nopvspin" parameter, which
			has equivalent effect for XEN platform.

	xen_nopv	[X86]
			Disables the PV optimizations forcing the HVM guest to
			run as generic HVM guest with no PV drivers.
			This option is obsoleted by the "nopv" option, which
			has equivalent effect for XEN platform.

	xen_no_vector_callback
			[KNL,X86,XEN] Disable the vector callback for Xen
			event channel interrupts.

	xen_scrub_pages=	[XEN]
			Boolean option to control scrubbing pages before giving them back
			to Xen, for use by other domains. Can be also changed at runtime
			with /sys/devices/system/xen_memory/xen_memory0/scrub_pages.
			Default value controlled with CONFIG_XEN_SCRUB_PAGES_DEFAULT.

	xen_timer_slop=	[X86-64,XEN]
			Set the timer slop (in nanoseconds) for the virtual Xen
			timers (default is 100000). This adjusts the minimum
			delta of virtualized Xen timers, where lower values
			improve timer resolution at the expense of processing
			more timer interrupts.

	xen.event_eoi_delay=	[XEN]
			How long to delay EOI handling in case of event
			storms (jiffies). Default is 10.

	xen.event_loop_timeout=	[XEN]
			After which time (jiffies) the event handling loop
			should start to delay EOI handling. Default is 2.

	xen.fifo_events=	[XEN]
			Boolean parameter to disable using fifo event handling
			even if available. Normally fifo event handling is
			preferred over the 2-level event handling, as it is
			fairer and the number of possible event channels is
			much higher. Default is on (use fifo events).

	nopv=		[X86,XEN,KVM,HYPER_V,VMWARE]
			Disables the PV optimizations forcing the guest to run
			as generic guest with no PV drivers. Currently support
			XEN HVM, KVM, HYPER_V and VMWARE guest.

	nopvspin	[X86,XEN,KVM]
			Disables the qspinlock slow path using PV optimizations
			which allow the hypervisor to 'idle' the guest on lock
			contention.

	xirc2ps_cs=	[NET,PCMCIA]
			Format:
			<irq>,<irq_mask>,<io>,<full_duplex>,<do_sound>,<lockup_hack>[,<irq2>[,<irq3>[,<irq4>]]]

	xive=		[PPC]
			By default on POWER9 and above, the kernel will
			natively use the XIVE interrupt controller. This option
			allows the fallback firmware mode to be used:

			off       Fallback to firmware control of XIVE interrupt
				  controller on both pseries and powernv
				  platforms. Only useful on POWER9 and above.

	xhci-hcd.quirks		[USB,KNL]
			A hex value specifying bitmask with supplemental xhci
			host controller quirks. Meaning of each bit can be
			consulted in header drivers/usb/host/xhci.h.

	xmon		[PPC]
			Format: { early | on | rw | ro | off }
			Controls if xmon debugger is enabled. Default is off.
			Passing only "xmon" is equivalent to "xmon=early".
			early	Call xmon as early as possible on boot; xmon
				debugger is called from setup_arch().
			on	xmon debugger hooks will be installed so xmon
				is only called on a kernel crash. Default mode,
				i.e. either "ro" or "rw" mode, is controlled
				with CONFIG_XMON_DEFAULT_RO_MODE.
			rw	xmon debugger hooks will be installed so xmon
				is called only on a kernel crash, mode is write,
				meaning SPR registers, memory and, other data
				can be written using xmon commands.
			ro 	same as "rw" option above but SPR registers,
				memory, and other data can't be written using
				xmon commands.
			off	xmon is disabled.<|MERGE_RESOLUTION|>--- conflicted
+++ resolved
@@ -289,15 +289,12 @@
 			do not want to use tracing_snapshot_alloc() as it needs
 			to be done where GFP_KERNEL allocations are allowed.
 
-<<<<<<< HEAD
-=======
 	allow_file_spec_access
 			Allow speculative faults on file backed pages.
 			Speculative faults are enabled only for those vm_ops
 			that implement and return true for allow_speculation
 			callback.
 
->>>>>>> 1b7d3daf
 	allow_mismatched_32bit_el0 [ARM64]
 			Allow execve() of 32-bit applications and setting of the
 			PER_LINUX32 personality on systems where only a strict
@@ -4686,10 +4683,6 @@
 				(that will set all pages holding image data
 				during restoration read-only).
 
-	reap_mem_when_killed_by=
-			The name of a process, the kill signal from which to a process
-			make its memory reaped with oom reaper.
-
 	retain_initrd	[RAM] Keep initrd memory after extraction
 
 	rfkill.default_state=
