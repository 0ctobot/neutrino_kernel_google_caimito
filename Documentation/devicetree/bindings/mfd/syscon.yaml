# SPDX-License-Identifier: GPL-2.0
%YAML 1.2
---
$id: http://devicetree.org/schemas/mfd/syscon.yaml#
$schema: http://devicetree.org/meta-schemas/core.yaml#

title: System Controller Registers R/W Device Tree Bindings

description: |
  System controller node represents a register region containing a set
  of miscellaneous registers. The registers are not cohesive enough to
  represent as any specific type of device. The typical use-case is
  for some other node's driver, or platform-specific code, to acquire
  a reference to the syscon node (e.g. by phandle, node path, or
  search using a specific compatible value), interrogate the node (or
  associated OS driver) to determine the location of the registers,
  and access the registers directly.

maintainers:
  - Lee Jones <lee.jones@linaro.org>

select:
  properties:
    compatible:
      contains:
        enum:
          - syscon

  required:
    - compatible

properties:
  compatible:
    anyOf:
      - items:
          - enum:
              - allwinner,sun8i-a83t-system-controller
              - allwinner,sun8i-h3-system-controller
              - allwinner,sun8i-v3s-system-controller
              - allwinner,sun50i-a64-system-controller
              - brcm,cru-clkset
<<<<<<< HEAD
=======
              - freecom,fsg-cs2-system-controller
>>>>>>> 754e0b0e
              - hisilicon,dsa-subctrl
              - hisilicon,hi6220-sramctrl
              - hisilicon,pcie-sas-subctrl
              - hisilicon,peri-subctrl
              - microchip,sparx5-cpu-syscon
              - mstar,msc313-pmsleep
              - rockchip,px30-qos
              - rockchip,rk3036-qos
              - rockchip,rk3066-qos
              - rockchip,rk3228-qos
              - rockchip,rk3288-qos
              - rockchip,rk3368-qos
              - rockchip,rk3399-qos
              - rockchip,rk3568-qos
              - samsung,exynos3-sysreg
              - samsung,exynos4-sysreg
              - samsung,exynos5-sysreg
              - samsung,exynos5433-sysreg
<<<<<<< HEAD
=======
              - samsung,exynos850-sysreg
>>>>>>> 754e0b0e
              - samsung,exynosautov9-sysreg

          - const: syscon

      - contains:
          const: syscon
        minItems: 2
        maxItems: 4  # Should be enough

  reg:
    maxItems: 1

  reg-io-width:
    description: |
      The size (in bytes) of the IO accesses that should be performed
      on the device.
    $ref: /schemas/types.yaml#/definitions/uint32
    enum: [1, 2, 4, 8]

  hwlocks:
    maxItems: 1
    description:
      Reference to a phandle of a hardware spinlock provider node.

required:
  - compatible
  - reg

additionalProperties: true

examples:
  - |
    syscon: syscon@1c00000 {
        compatible = "allwinner,sun8i-h3-system-controller", "syscon";
        reg = <0x01c00000 0x1000>;
    };

  - |
    gpr: iomuxc-gpr@20e0000 {
        compatible = "fsl,imx6q-iomuxc-gpr", "syscon";
        reg = <0x020e0000 0x38>;
        hwlocks = <&hwlock1 1>;
    };

...<|MERGE_RESOLUTION|>--- conflicted
+++ resolved
@@ -39,10 +39,7 @@
               - allwinner,sun8i-v3s-system-controller
               - allwinner,sun50i-a64-system-controller
               - brcm,cru-clkset
-<<<<<<< HEAD
-=======
               - freecom,fsg-cs2-system-controller
->>>>>>> 754e0b0e
               - hisilicon,dsa-subctrl
               - hisilicon,hi6220-sramctrl
               - hisilicon,pcie-sas-subctrl
@@ -61,10 +58,7 @@
               - samsung,exynos4-sysreg
               - samsung,exynos5-sysreg
               - samsung,exynos5433-sysreg
-<<<<<<< HEAD
-=======
               - samsung,exynos850-sysreg
->>>>>>> 754e0b0e
               - samsung,exynosautov9-sysreg
 
           - const: syscon
