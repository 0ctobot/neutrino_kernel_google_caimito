/*
 * P9221 Wireless Charger Driver
 *
 * Copyright 2017-2022 Google LLC
 *
 */

#include <linux/device.h>
#include <linux/crc8.h>
#include <linux/pm.h>
#include <linux/gpio.h>
#include <linux/interrupt.h>
#include <linux/i2c.h>
#include <linux/module.h>
#include <linux/slab.h>
#include <linux/pm_runtime.h>
#include <linux/of.h>
#include <linux/of_gpio.h>
#include <linux/gpio/driver.h>
#include <linux/kernel.h>
#include <linux/delay.h>
#include <linux/alarmtimer.h>
#include "p9221_charger.h"
#include "p9221-dt-bindings.h"
#include "google_dc_pps.h"
#include "google_bms.h"
#include <linux/debugfs.h>

#define P9221R5_OVER_CHECK_NUM		3
#define MFG_CHK_COUNT_MAX		30
#define OVC_LIMIT			1
#define OVC_THRESHOLD			1400000
#define OVC_BACKOFF_LIMIT		900000
#define OVC_BACKOFF_AMOUNT		100000

#define WLC_ALIGNMENT_MAX		100
#define WLC_CURRENT_FILTER_LENGTH	10
#define WLC_ALIGN_DEFAULT_SCALAR	4
#define WLC_ALIGN_IRQ_THRESHOLD		10
#define WLC_ALIGN_DEFAULT_HYSTERESIS	5000
#define WLC_ALIGN_CURRENT_THRESHOLD	450
#define WLC_ALIGN_DEFAULT_SCALAR_LOW_CURRENT	    200
#define WLC_ALIGN_DEFAULT_SCALAR_HIGH_CURRENT	    118
#define WLC_ALIGN_DEFAULT_OFFSET_LOW_CURRENT	    125000
#define WLC_ALIGN_DEFAULT_OFFSET_HIGH_CURRENT	    139000
#define HPP_FOD_VOUT_THRESHOLD_UV	17500000
#define WLC_ALIGN_LOWER_LIMIT		(0)
#define WLC_ALIGN_UPPER_LIMIT		(90)

#define WLC_HPP_SOC_LIMIT	80
#define PROP_MODE_PWR_DEFAULT	30

#define RTX_BEN_DISABLED	0
#define RTX_BEN_ON		1
#define RTX_BEN_ENABLED		2
#define RTX_BOOST_ENABLED	9

#define REENABLE_RTX_DELAY	3000
#define P9XXX_CHK_RP_DELAY_MS	200

#define P9XXX_VOUT_5480MV	5480
#define P9XXX_VOUT_5000MV	5000
#define P9XXX_VOUT_10000MV	10000
#define P9XXX_FOD_CHK_DELAY_MS	2000

#define P9XXX_SET_RF_DELAY_MS	330

enum wlc_align_codes {
	WLC_ALIGN_CHECKING = 0,
	WLC_ALIGN_MOVE,
	WLC_ALIGN_CENTERED,
	WLC_ALIGN_ERROR,
};

enum wlc_chg_mode {
	WLC_BPP = 0,
	WLC_EPP,
	WLC_GPP,
	WLC_EPP_COMP,
	WLC_EPP_IOP,
	WLC_HPP,
	WLC_HPP_HV,
};

#define BCL_WLC 	"BCL_WLC"
#define BCL_DEV_VOTER 	"BCL_DEV_VOTER"
#define BCL_WLC_VOTE	0

enum wlc_bcl_rtx_mode {
       WLC_ENABLED_TX,
       WLC_DISABLED_TX,
};


#define P9221_CRC8_POLYNOMIAL		0x07	/* (x^8) + x^2 + x + 1 */
DECLARE_CRC8_TABLE(p9221_crc8_table);

static void p9221_icl_ramp_reset(struct p9221_charger_data *charger);
static void p9221_icl_ramp_start(struct p9221_charger_data *charger);
static void p9221_charge_stats_init(struct p9221_charge_stats *chg_data);
static void p9221_dump_charge_stats(struct p9221_charger_data *charger);
static bool p9221_check_feature(struct p9221_charger_data *charger, u64 ft);
static const char *p9221_get_tx_id_str(struct p9221_charger_data *charger);
static int p9221_set_bpp_vout(struct p9221_charger_data *charger);
static int p9221_set_hpp_dc_icl(struct p9221_charger_data *charger, bool enable);
static void p9221_ll_bpp_cep(struct p9221_charger_data *charger, int capacity);
static int p9221_ll_check_id(struct p9221_charger_data *charger);
static int p9221_has_dc_in(struct p9221_charger_data *charger);
static bool p9xxx_find_votable(struct p9221_charger_data *charger);
static void p9221_init_align(struct p9221_charger_data *charger);
static int p9221_dream_defend_check_id(struct p9221_charger_data *charger);
static bool p9xxx_rtx_gpio_is_state(struct p9221_charger_data *charger, enum p9xxx_rtx_gpio_state state);

static char *align_status_str[] = {
	"...", "M2C", "OK", "-1"
};

static size_t p9221_hex_str(u8 *data, size_t len, char *buf, size_t max_buf,
			    bool msbfirst)
{
	int i;
	int blen = 0;
	u8 val;

	for (i = 0; i < len; i++) {
		if (msbfirst)
			val = data[len - 1 - i];
		else
			val = data[i];
		blen += scnprintf(buf + (i * 3), max_buf - (i * 3),
				  "%02x ", val);
	}
	return blen;
}

static int p9221_reg_read_n(struct p9221_charger_data *charger, u16 reg,
			    void *buf, size_t n)
{
	int ret;
	struct i2c_msg msg[2];
	u8 wbuf[2];

	msg[0].addr = charger->client->addr;
	msg[0].flags = charger->client->flags & I2C_M_TEN;
	msg[0].len = 2;
	msg[0].buf = wbuf;

	wbuf[0] = (reg & 0xFF00) >> 8;
	wbuf[1] = (reg & 0xFF);

	msg[1].addr = charger->client->addr;
	msg[1].flags = I2C_M_RD;
	msg[1].len = n;
	msg[1].buf = buf;

	mutex_lock(&charger->io_lock);
	ret = i2c_transfer(charger->client->adapter, msg, 2);
	mutex_unlock(&charger->io_lock);

	if (ret < 0) {
		/*
		 * Treat -ENOTCONN as -ENODEV to suppress the get/set
		 * prop warnings.
		 */
		int nret = (ret == -ENOTCONN) ? -ENODEV : ret;

		dev_err(&charger->client->dev,
			"i2c read error, reg:%x, ret:%d (%d)\n",
			reg, ret, nret);
		return nret;
	}

	if (charger->enable_i2c_debug) {
		const int buf_size = I2C_LOG_NUM * 3 + 1;
		int i, len = n;

		if (!charger->i2c_rxdebug_buf)
			charger->i2c_rxdebug_buf = kmalloc(buf_size, GFP_KERNEL);

		for (i = 0; len > 0; i++) {
			const int count = len > I2C_LOG_NUM ? I2C_LOG_NUM : len;
			const int offset = i * I2C_LOG_NUM;

			p9221_hex_str((u8 *)buf + offset, count,
				      charger->i2c_rxdebug_buf, buf_size, 0);
			dev_info(&charger->client->dev,
				 "i2c read %d bytes from reg %04x, offset: %04x: %s\n",
				 count, reg, offset, charger->i2c_rxdebug_buf);
			len -= I2C_LOG_NUM;
		}
	}

	return (ret == 2) ? 0 : -EIO;
}

static int p9221_reg_read_16(struct p9221_charger_data *charger, u16 reg,
			     u16 *val)
{
	u8 buf[2];
	int ret;

	ret = p9221_reg_read_n(charger, reg, buf, 2);
	if (ret == 0)
		*val = (buf[1] << 8) | buf[0];
	return ret;
}

static int p9221_reg_read_8(struct p9221_charger_data *charger,
			    u16 reg, u8 *val)
{
	return p9221_reg_read_n(charger, reg, val, 1);
}

static int p9221_reg_write_n(struct p9221_charger_data *charger, u16 reg,
			     const void *buf, size_t n)
{
	int ret;
	u8 *data;
	int datalen = 2 + n;

	data = kmalloc(datalen, GFP_KERNEL);
	if (!data)
		return -ENOMEM;

	data[0] = reg >> 8;
	data[1] = reg & 0xFF;
	memcpy(&data[2], buf, n);

	mutex_lock(&charger->io_lock);
	ret = i2c_master_send(charger->client, data, datalen);
	mutex_unlock(&charger->io_lock);
	kfree(data);

	if (ret < datalen) {
		/*
		 * Treat -ENOTCONN as -ENODEV to suppress the get/set
		 * prop warnings.
		 */
		int nret = (ret == -ENOTCONN) ? -ENODEV : -EIO;

		dev_err(&charger->client->dev,
			"%s: i2c write error, reg: 0x%x, n: %zd ret: %d (%d)\n",
			__func__, reg, n, ret, nret);
		return nret;
	}

	if (charger->enable_i2c_debug) {
		const int buf_size = I2C_LOG_NUM * 3 + 1;
		int i, len = n;

		if (!charger->i2c_txdebug_buf)
			charger->i2c_txdebug_buf = kmalloc(buf_size, GFP_KERNEL);

		for (i = 0; len > 0; i++) {
			const int count = len > I2C_LOG_NUM ? I2C_LOG_NUM : len;
			const int offset = i * I2C_LOG_NUM;

			p9221_hex_str((u8 *)buf + offset, count,
				      charger->i2c_txdebug_buf, buf_size, 0);
			dev_info(&charger->client->dev,
				 "i2c write %d bytes to reg %04x, offset: %04x: %s\n",
				 count, reg, offset, charger->i2c_txdebug_buf);
			len -= I2C_LOG_NUM;
		}
	}

	return 0;
}

static int p9221_reg_write_16(struct p9221_charger_data *charger, u16 reg,
			      u16 val)
{
	return p9221_reg_write_n(charger, reg, &val, 2);
}

static int p9221_reg_write_8(struct p9221_charger_data *charger, u16 reg,
			     u8 val)
{
	return p9221_reg_write_n(charger, reg, &val, 1);
}

static bool p9221_is_hpp(struct p9221_charger_data *charger)
{
	int ret;
	uint8_t reg = 0;

	ret = charger->chip_get_sys_mode(charger, &reg);

	return ((ret == 0) && (reg == P9XXX_SYS_OP_MODE_PROPRIETARY));
}

static bool p9221_check_wpc_rev13(struct p9221_charger_data *charger)
{
	int ret;
	u8 val8;

	ret = p9221_reg_read_8(charger, P9412_WPC_SPEC_REV_REG, &val8);
	if (ret < 0)
		return false;

	if (val8 == P9XXX_WPC_REV_13) {
		logbuffer_log(charger->log, "WPC rev is %#02x", val8);
		return true;
	}

	if (charger->is_mfg_google || charger->mfg == WLC_MFG_108_FOR_GOOGLE)
		return true;

	return false;
}

bool p9221_is_epp(struct p9221_charger_data *charger)
{
	int ret;
	u32 vout_mv;
	u32 vout_uv;
	uint8_t reg;

	if (!charger->online)
		return false;
	if (charger->fake_force_epp > 0)
		return true;
	if (charger->force_bpp)
		return false;

	/*
	 *  NOTE: mfg may be zero due to race condition during bringup. will
	 *  check once more if mfg == 0.
	 */
	if (charger->mfg == 0) {
		ret = p9xxx_chip_get_tx_mfg_code(charger, &charger->mfg);
		if (ret < 0)
			dev_err(&charger->client->dev,
				"cannot read MFG_CODE (%d)\n", ret);
	}

	charger->is_mfg_google = charger->mfg == WLC_MFG_GOOGLE;

	ret = charger->chip_get_sys_mode(charger, &reg);
	if (ret == 0)
		return ((reg == P9XXX_SYS_OP_MODE_WPC_EXTD) ||
			(reg == P9XXX_SYS_OP_MODE_PROPRIETARY));

	dev_err(&charger->client->dev, "Could not read mode: %d\n",
		ret);

	/* Check based on power supply voltage */
	ret = charger->chip_get_vout(charger, &vout_mv);
	if (ret) {
		dev_err(&charger->client->dev, "Could read VOUT_ADC, %d\n",
			ret);
		goto out;
	}
	vout_uv = P9221_MA_TO_UA(vout_mv);

	dev_info(&charger->client->dev, "Voltage is %duV\n", vout_uv);
	if (vout_uv > P9221_EPP_THRESHOLD_UV)
		return true;

out:
	/* Default to BPP otherwise */
	return false;
}

bool p9xxx_is_capdiv_en(struct p9221_charger_data *charger)
{
	int ret;
	u8 cdmode;

	/* 9530 doesn't require capdiv mode */
	if (charger->chip_id == RA9530_CHIP_ID)
		return true;

	if (charger->chip_id != P9412_CHIP_ID)
		return false;

	ret = charger->reg_read_8(charger, P9412_CDMODE_STS_REG, &cdmode);
	if ((ret == 0) && (cdmode & CDMODE_CAP_DIV_MODE))
		return true;

	return false;
}
static int p9xxx_check_iop_fod_by_mfg(struct p9221_charger_data *charger)
{
	int i;

	for (i = 0; i < charger->pdata->fod_iop_mfg_num; i++) {
		if (charger->mfg == charger->pdata->fod_iop_mfg[i]) {
			dev_info(&charger->client->dev, "mfg is 0x%04x == 0x%04x\n",
				charger->mfg, charger->pdata->fod_iop_mfg[i]);
			return WLC_EPP_IOP;
		}
	}

	return WLC_EPP;
}

static int p9221_check_fod_by_fsw(struct p9221_charger_data *charger)
{
	const int freq_high_thres = charger->pdata->fod_fsw_high;
	const int freq_low_thres = charger->pdata->fod_fsw_low;
	u32 vout_mv = 0, freq_khz = 0;
	int ret;

	ret = charger->chip_get_vout_max(charger, &vout_mv);
	if (ret == 0 && vout_mv == P9XXX_VOUT_5000MV)
		return WLC_BPP;

	if (!charger->is_mfg_google || freq_high_thres < 0 || freq_low_thres < 0)
		return WLC_EPP;

	ret = charger->chip_get_op_freq(charger, &freq_khz);
	if (ret != 0)
		return WLC_EPP;
	if (freq_khz < freq_low_thres ||
	    (charger->fod_mode == WLC_EPP_COMP && freq_khz < freq_high_thres))
		return WLC_EPP_COMP;

	return WLC_EPP;
}

static void p9221_write_fod(struct p9221_charger_data *charger)
{
	int mode = WLC_BPP;
	u8 *fod = NULL;
	int fod_count = charger->pdata->fod_num;
	int ret;
	int retries = 3;
	int vout_mv;
	static char *wlc_mode[] = { "BPP", "EPP", "GPP", "EPP_COMP", "EPP_IOP",
				    "HPP_0", "HPP_1", "HPP_2", "HPP_3",
				    "HPP_4", "HPP_5", "HPP_6", "HPP_7" };

	mutex_lock(&charger->fod_lock);

	if (charger->fod_cnt)
		goto done;

	if (charger->no_fod)
		goto no_fod;

	if (!charger->pdata->fod_num &&
            !charger->pdata->fod_epp_num &&
            !charger->pdata->fod_hpp_num)
		goto no_fod;

	/* Default to BPP FOD */
	if (charger->pdata->fod_num)
		fod = charger->pdata->fod;

	ret = charger->chip_get_vout_max(charger, &vout_mv);
	if (p9221_is_epp(charger) && charger->pdata->fod_epp_num && vout_mv > 5500) {
		mode = WLC_EPP;
		if (charger->pdata->fod_fsw)
			mode = p9221_check_fod_by_fsw(charger);
		if (charger->pdata->fod_iop_mfg_num > 0)
			mode = p9xxx_check_iop_fod_by_mfg(charger);
		if (charger->pdata->fod_gpp_num > 0 && charger->mfg == WLC_MFG_GOOGLE)
			mode = WLC_GPP;
		if (mode == WLC_EPP) {
			fod = charger->pdata->fod_epp;
			fod_count = charger->pdata->fod_epp_num;
		} else if (mode == WLC_EPP_COMP) {
			fod = charger->pdata->fod_epp_comp;
			fod_count = charger->pdata->fod_epp_comp_num;
		} else if (mode == WLC_EPP_IOP) {
			fod = charger->pdata->fod_epp_iop;
			fod_count = charger->pdata->fod_epp_iop_num;
		} else if (mode == WLC_GPP) {
			/*
			 * Prevent chip damage during jiggling test, set frequency limit
			 * (0: Disable frequency limit function)
			 */
			p9xxx_chip_set_freq_limit(charger, charger->pdata->lowest_fsw_khz);
			fod = charger->pdata->fod_gpp;
			fod_count = charger->pdata->fod_gpp_num;
		}
	}

	if (p9xxx_is_capdiv_en(charger) && charger->pdata->nb_hpp_fod_vol > 0) {
		fod = charger->pdata->hpp_fods[charger->hpp_fod_level].fod;
		fod_count = charger->pdata->hpp_fods[charger->hpp_fod_level].num;
		mode = WLC_HPP + charger->hpp_fod_level;
	}

	if (mode == charger->fod_mode)
		goto done;

	charger->fod_mode = mode;

	if (!fod)
		goto no_fod;

	while (retries) {
		char s[P9221R5_NUM_FOD * 3 + 1];
		u8 fod_read[P9221R5_NUM_FOD];

		dev_info(&charger->client->dev,
			 "Writing %s FOD (n=%d reg=%02x try=%d)\n",
			 wlc_mode[mode], fod_count,
			 charger->reg_set_fod_addr, retries);

		ret = p9xxx_chip_set_fod_reg(charger, fod, fod_count);
		if (ret) {
			dev_err(&charger->client->dev,
				"Could not write FOD: %d\n", ret);
			goto unlock;
		}

		/* Verify the FOD has been written properly */
		ret = p9xxx_chip_get_fod_reg(charger, fod_read, fod_count);
		if (ret) {
			dev_err(&charger->client->dev,
				"Could not read back FOD: %d\n", ret);
			goto unlock;
		}

		if (memcmp(fod, fod_read, fod_count) == 0)
			goto done;

		p9221_hex_str(fod_read, fod_count, s, sizeof(s), 0);
		dev_err(&charger->client->dev,
			"FOD verify error, read: %s\n", s);

		retries--;
		msleep(100);
	}

no_fod:
	dev_warn(&charger->client->dev, "FOD not set! bpp:%d epp:%d hpp:%d hpp_hv:%d r:%d\n",
		 charger->pdata->fod_num, charger->pdata->fod_epp_num,
		 charger->pdata->fod_hpp_num, charger->pdata->fod_hpp_hv_num, retries);
done:
	if (charger->pdata->fod_fsw)
		mod_delayed_work(system_wq, &charger->chk_fod_work,
				 msecs_to_jiffies(P9XXX_FOD_CHK_DELAY_MS));
unlock:
	mutex_unlock(&charger->fod_lock);
}

#define CC_DATA_LOCK_MS		250

static int p9221_send_data(struct p9221_charger_data *charger)
{
	int ret;
	ktime_t now = get_boot_msec();

	if (charger->cc_data_lock.cc_use &&
	    charger->cc_data_lock.cc_rcv_at != 0 &&
	    (now - charger->cc_data_lock.cc_rcv_at > CC_DATA_LOCK_MS))
		charger->cc_data_lock.cc_use = false;

	if (charger->cc_data_lock.cc_use)
		return -EBUSY;

	if (charger->tx_busy)
		return -EBUSY;

	charger->tx_busy = true;

	mutex_lock(&charger->cmd_lock);

	ret = charger->chip_set_data_buf(charger, charger->tx_buf, charger->tx_len);
	if (ret) {
		dev_err(&charger->client->dev, "Failed to load tx %d\n", ret);
		goto error;
	}

	ret = charger->chip_set_cc_send_size(charger, charger->tx_len);
	if (ret) {
		dev_err(&charger->client->dev, "Failed to load txsz %d\n", ret);
		goto error;
	}

	ret = charger->chip_set_cmd(charger, charger->set_cmd_ccactivate_bit);
	if (ret)
		goto error;

	mutex_unlock(&charger->cmd_lock);
	return ret;

error:
	mutex_unlock(&charger->cmd_lock);
	charger->tx_busy = false;
	return ret;
}

static int p9221_send_ccreset(struct p9221_charger_data *charger);

/* call with lock on mutex_lock(&charger->stats_lock) */
static int p9221_send_csp(struct p9221_charger_data *charger, u8 stat)
{
	int ret = 0;
	const bool no_csp = charger->ben_state &&
			    charger->ints.pppsent_bit &&
			    charger->com_busy;

	if (no_csp) {
		charger->last_capacity = -1;
		if (charger->com_busy >= COM_BUSY_MAX) {
			if (p9221_send_ccreset(charger) == 0)
				charger->com_busy = 0;
		} else {
			charger->com_busy += 1;
		}
		logbuffer_log(charger->rtx_log,
			     "com_busy=%d, did not send csp",
			     charger->com_busy);
		return ret;
	}

	mutex_lock(&charger->cmd_lock);

	if (charger->ben_state) {
		ret = charger->chip_send_csp_in_txmode(charger, stat);
		if (ret == 0)
			charger->com_busy += 1;
	}

	if (charger->online) {
		int wcin;
		const bool ext_bit = p9221_is_epp(charger) &&
				     charger->ints.extended_mode_bit &&
				     !charger->extended_int_recv;

		wcin = p9221_has_dc_in(charger);
		if (wcin <= 0 || ext_bit || !charger->chip_is_calibrated(charger)) {
			charger->last_capacity = -1;
			dev_dbg(&charger->client->dev,
				"skip to send CSP=%d wcin=%d extended_int_recv=%d\n",
				stat, wcin, charger->extended_int_recv);
			goto exit;
		}
		ret = p9221_reg_write_8(charger, charger->reg_csp_addr, stat);
		if (ret == 0)
			ret = charger->chip_set_cmd(charger, P9221R5_COM_SENDCSP);
		if (ret < 0)
			dev_info(&charger->client->dev, "Send CSP status=%d (%d)\n",
				 stat, ret);
	}
exit:
	mutex_unlock(&charger->cmd_lock);
	return ret;
}

u8 p9221_crc8(u8 *pdata, size_t nbytes, u8 crc)
{
	return crc8(p9221_crc8_table, pdata, nbytes, crc);
}

static bool p9221_is_online(const struct p9221_charger_data *charger)
{
	return charger->online || charger->ben_state;
}

static int p9221_ready_to_read(struct p9221_charger_data *charger)
{
	pm_runtime_get_sync(charger->dev);
	if (!charger->resume_complete) {
		pm_runtime_put_sync(charger->dev);
		return -EAGAIN;
	}
	pm_runtime_put_sync(charger->dev);

	if (!p9221_is_online(charger))
		return -ENODEV;

	return 0;
}

static int set_renego_state(struct p9221_charger_data *charger, enum p9xxx_renego_state state)
{
	mutex_lock(&charger->renego_lock);
	if (state == P9XXX_AVAILABLE ||
	    charger->renego_state == P9XXX_AVAILABLE) {
		charger->renego_state = state;
		mutex_unlock(&charger->renego_lock);
		return 0;
	}
	mutex_unlock(&charger->renego_lock);

	dev_warn(&charger->client->dev, "Not allowed due to renego_state=%d\n", charger->renego_state);
	return -EAGAIN;
}

static int p9221_send_ccreset(struct p9221_charger_data *charger)
{
	set_renego_state(charger, P9XXX_AVAILABLE);
	return charger->chip_send_ccreset(charger);
}


static void p9221_abort_transfers(struct p9221_charger_data *charger)
{
	/* Abort all transfers */
	cancel_delayed_work(&charger->tx_work);
	charger->tx_busy = false;
	charger->tx_done = true;
	charger->rx_done = true;
	charger->rx_len = 0;
	set_renego_state(charger, P9XXX_AVAILABLE);
	sysfs_notify(&charger->dev->kobj, NULL, "txbusy");
	sysfs_notify(&charger->dev->kobj, NULL, "txdone");
	sysfs_notify(&charger->dev->kobj, NULL, "rxdone");
}

#define FORCE_FULL_SOC 98
static void p9xxx_ll_adjust_soc(struct p9221_charger_data *charger, int soc)
{
	if (!charger->point_full_ui_soc_votable) {
		charger->point_full_ui_soc_votable = gvotable_election_get_handle(VOTABLE_CHARGING_UISOC);
		if (!charger->point_full_ui_soc_votable) {
			dev_err(&charger->client->dev, "Could not get votable: CHARGING_UISOC\n");
			return;
		}
	}

	gvotable_cast_long_vote(charger->point_full_ui_soc_votable, LL_BPP_CEP_VOTER,
				FORCE_FULL_SOC, charger->ll_bpp_cep == 1 && soc >= FORCE_FULL_SOC);
}

/*
 * Put the default ICL back to BPP, reset OCP voter, reset ALIGN voter
 * @pre charger && charger->dc_icl_votable && charger->client->dev
 * gvotable_cast_int_vote can handle NULL votable, so don't need check
 */
static void p9221_vote_defaults(struct p9221_charger_data *charger)
{
	int ret, ocp_icl;

	p9xxx_ll_adjust_soc(charger, FORCE_FULL_SOC);

	if (!charger->dc_icl_votable) {
		dev_err(&charger->client->dev,
			"Could not vote DC_ICL - no votable\n");
		return;
	}

	ret = gvotable_cast_long_vote(charger->dc_icl_votable, P9221_WLC_VOTER,
				      P9221_DC_ICL_BPP_UA, true);
	if (ret)
		dev_err(&charger->client->dev,
			"Could not vote DC_ICL %d\n", ret);

	ocp_icl = (charger->dc_icl_epp > 0) ?
		   charger->dc_icl_epp : P9221_DC_ICL_EPP_UA;

	ret = gvotable_cast_int_vote(charger->dc_icl_votable,
				     P9221_OCP_VOTER, ocp_icl, true);
	if (ret)
		dev_err(&charger->client->dev,
			"Could not reset OCP DC_ICL voter %d\n", ret);

	/* TODO: convert all to gvotable_recast_ballot() */
	gvotable_cast_int_vote(charger->dc_icl_votable,
			       P9382A_RTX_VOTER, 0, false);
	gvotable_cast_int_vote(charger->dc_icl_votable,
			       DCIN_AICL_VOTER, 0, false);
	gvotable_cast_int_vote(charger->dc_icl_votable,
			       HPP_DC_ICL_VOTER, 0, false);
	gvotable_cast_int_vote(charger->dc_icl_votable,
			       DD_VOTER, 0, false);
	gvotable_recast_ballot(charger->dc_icl_votable,
			       LL_BPP_CEP_VOTER, false);

	p9221_set_auth_dc_icl(charger, false);
	gvotable_cast_int_vote(charger->dc_icl_votable,
			       P9221_RAMP_VOTER, 0, false);
	gvotable_cast_int_vote(charger->dc_icl_votable,
			       P9221_HPP_VOTER, 0, false);
	gvotable_cast_int_vote(charger->hda_tz_votable,
			       P9221_WLC_VOTER, 0, false);
	gvotable_cast_int_vote(charger->hda_tz_votable,
			       P9221_ALIGN_VOTER, 0, false);
	gvotable_cast_int_vote(charger->dc_avail_votable,
			       DD_VOTER, 0, false);
	gvotable_cast_int_vote(charger->hda_tz_votable,
			       P9221_WLC_VOTER, 0, false);
}

static int p9221_set_switch_reg(struct p9221_charger_data *charger, bool enable)
{
	u8 swreg;
	int ret = p9221_reg_read_8(charger, P9412_V5P0AP_SWITCH_REG, &swreg);
	if (ret < 0) {
		dev_warn(&charger->client->dev,
			 "Failed to read swreg (%d)\n", ret);
		return ret;
	}
	if (enable)
		swreg |= V5P0AP_SWITCH_EN;
	else
		swreg &= ~V5P0AP_SWITCH_EN;
	return p9221_reg_write_8(charger, P9412_V5P0AP_SWITCH_REG, swreg);
}

#define EPP_MODE_REQ_VOUT		12000
#define WLC_VOUT_RAMP_DOWN_MV		15300
#define WLC_VOUT_CFG_STEP		40		/* b/194346461 ramp down VOUT */
#define WLC_VOUT_MARGIN_MV		100
static int p9xxx_set_bypass_mode(struct p9221_charger_data *charger)
{
	const int req_pwr_mv = charger->de_epp_neg_pwr > 0 ?
			       charger->de_epp_neg_pwr : charger->pdata->epp_neg_pwr;
	const int req_pwr = req_pwr_mv * 2 / 1000;
	const int vout_target = WLC_VOUT_RAMP_DOWN_MV;
	int i, count, ret;
	u8 cdmode, currpwr;
	u32 vout_mv = 0, vout_now;

	if (!charger->online)
		return 0;
	if (charger->chip_id == P9412_CHIP_ID) {
		/* Check it's in Cap Div mode */
		ret = charger->reg_read_8(charger, P9412_CDMODE_STS_REG, &cdmode);
		if (ret || (cdmode & CDMODE_BYPASS_MODE))
			return ret;
		dev_info(&charger->client->dev, "cdmode_reg=%02x\n", cdmode);

		usleep_range(500 * USEC_PER_MSEC, 510 * USEC_PER_MSEC);
	}
	/* Ramp down WLC Vout to 15.3V */
	while (true) {
		ret = charger->chip_get_vout(charger, &vout_now);
		if (ret < 0 || vout_now == 0) {
			dev_err(&charger->client->dev, "%s: invalid vout %d\n", __func__, ret);
			return ret;
		}

		if (!vout_mv)
			vout_mv = vout_now;
		if (vout_mv < vout_target) {
			if (vout_now < vout_target + WLC_VOUT_MARGIN_MV) {
				dev_info(&charger->client->dev,
					 "%s: underflow vout=%d (target=%d)\n",
					 __func__, vout_now, vout_target);
				break;
			}
			dev_dbg(&charger->client->dev, "%s: vout_now=%d, (target=%d)\n",
				__func__, vout_now, vout_target);
			usleep_range(250 * USEC_PER_MSEC, 260 * USEC_PER_MSEC);
			continue;
		}

		vout_mv -= WLC_VOUT_CFG_STEP;

		ret = charger->chip_set_vout_max(charger, vout_mv);
		if (ret < 0) {
			dev_err(&charger->client->dev, "%s: cannot set vout %d\n", __func__, ret);
			return ret;
		} else {
			dev_info(&charger->client->dev, "%s: vout set to %d\n", __func__, vout_mv);
			usleep_range(250 * USEC_PER_MSEC, 260 * USEC_PER_MSEC);
		}
	}

	if (!charger->online)
		return 0;

	usleep_range(500 * USEC_PER_MSEC, 510 * USEC_PER_MSEC);
	for (count = 0; count < 3; count++) {
		/* Change the Requested Power to 15W */
		ret = charger->reg_write_8(charger, P9412_PROP_REQ_PWR_REG, req_pwr);
		if (ret == 0)
			ret = charger->chip_set_cmd(charger, PROP_REQ_PWR_CMD);
		if (ret)
			dev_warn(&charger->client->dev,
				 "Fail to request Tx power(%d)\n", ret);

		/* total 5 seconds wait and early exit when WLC offline */
		for (i = 0; i < 50; i += 1) {
			usleep_range(100 * USEC_PER_MSEC, 120 * USEC_PER_MSEC);
			if (!charger->online) {
				dev_err(&charger->client->dev, "%s: WLC offline\n", __func__);
				return -ENODEV;
			}
		}

		/* Check PropCurrPwr and P9412 Vout */
		vout_mv = 0;
		currpwr = 0;
		ret = charger->chip_get_vout(charger, &vout_mv);
		ret |= charger->reg_read_8(charger, P9412_PROP_CURR_PWR_REG, &currpwr);
		dev_info(&charger->client->dev, "count=%d, currpwr=%02x, vout_mv=%u\n",
			 count, currpwr, vout_mv);
		if (ret == 0 && currpwr == req_pwr && vout_mv < EPP_MODE_REQ_VOUT)
			break;
	}

	if (count == 3) {
		dev_err(&charger->client->dev, "%s: timeout for exit from high power mode\n", __func__);
		return -ETIMEDOUT;
	}

	if (charger->chip_id == P9412_CHIP_ID) {
		/* Request Bypass mode */
		ret = charger->chip_capdiv_en(charger, CDMODE_BYPASS_MODE);
		if (ret) {
			u8 mode_sts = 0, err_sts = 0;
			int rc;

			rc = charger->reg_read_8(charger, P9412_PROP_MODE_STATUS_REG, &mode_sts);
			rc |= charger->reg_read_8(charger, P9412_PROP_MODE_ERR_STS_REG, &err_sts);
			dev_err(&charger->client->dev,
				"Fail to change to bypass mode(%d), rc=%d sts=%02x, err=%02x\n",
				ret, rc, mode_sts, err_sts);
		}
	}

	return ret;
}

static int p9221_reset_wlc_dc(struct p9221_charger_data *charger)
{
	const int dc_sw_gpio = charger->pdata->dc_switch_gpio;
	const int extben_gpio = charger->pdata->ext_ben_gpio;
	int ret;

	if (!charger->pdata->has_wlc_dc)
		return -EOPNOTSUPP;

	dev_dbg(&charger->client->dev, "%s\n start", __func__);
	charger->wlc_dc_enabled = false;

	usleep_range(500 * USEC_PER_MSEC, 510 * USEC_PER_MSEC);
	p9xxx_gpio_set_value(charger, dc_sw_gpio, 0);
	p9xxx_gpio_set_value(charger, extben_gpio, 0);

	p9221_set_switch_reg(charger, false);

	ret = p9221_set_hpp_dc_icl(charger, false);
	if (ret < 0)
		dev_warn(&charger->client->dev, "Cannot disable HPP_ICL (%d)\n", ret);

	gvotable_cast_int_vote(charger->dc_icl_votable, P9221_HPP_VOTER, 0, false);

	if (charger->chg_mode_votable) {
		gvotable_cast_long_vote(charger->chg_mode_votable,
					P9221_WLC_VOTER,
					0, false);
		charger->chg_mode_off = false;
	}

	ret = p9xxx_set_bypass_mode(charger);
	if (ret) {
		/*
		 * going to go offline and reset the state when
		 * 1. fail to change to bypass mode
		 * 2. WLC offline(normal)
		 * 3. MW wcin is 0 but WLC chip Vout > 0
		 */
		gvotable_cast_bool_vote(charger->wlc_disable_votable,
					P9221_HPP_VOTER, true);
		usleep_range(200 * USEC_PER_MSEC, 220 * USEC_PER_MSEC);
		gvotable_cast_bool_vote(charger->wlc_disable_votable,
					P9221_HPP_VOTER, false);
	} else {
		charger->prop_mode_en = false;
		charger->negotiation_complete = false;
		p9221_write_fod(charger);
	}
	if (charger->pdata->gpp_cmfet > 0) {
		charger->chip_set_cmfet(charger);
	} else {
		ret = p9xxx_chip_set_cmfet_reg(charger, charger->wlc_default_comcap);
		if (ret < 0 && ret != -ENOTSUPP)
			dev_warn(&charger->client->dev, "Fail to set comm cap(%d)\n", ret);
	}

	if (charger->alignment == -1)
		p9221_init_align(charger);

	return ret;
}

#define CHARGE_15W_VOUT_UV	12000000
#define CHARGE_15W_ILIM_UA	1270000

/* call holding mutex_lock(&charger->auth_lock); */
static int feature_set_dc_icl(struct p9221_charger_data *charger, u32 ilim_ua)
{
	/*
	 * TODO: use p9221_icl_ramp_start(charger) for ilim_ua.
	 * Need to make sure that charger->pdata->icl_ramp_delay_ms is set.
	 */
	charger->icl_ramp_alt_ua = ilim_ua > 0 ? ilim_ua : 0;
	p9221_set_auth_dc_icl(charger, false);
	p9221_icl_ramp_reset(charger);

	dev_info(&charger->client->dev, "ICL ramp set alarm %dms, %dua, ramp=%d\n",
		 charger->pdata->icl_ramp_delay_ms, charger->icl_ramp_alt_ua,
		 charger->icl_ramp);

	/* can I just shorcut the 0? */
	alarm_start_relative(&charger->icl_ramp_alarm,
			     ms_to_ktime(charger->pdata->icl_ramp_delay_ms));
	return 0;
}

/* call with mutex_lock(&charger->feat_lock); */
static int feature_15w_enable(struct p9221_charger_data *charger, bool enable)
{
	struct p9221_charger_feature *chg_fts = &charger->chg_features;
	int ret = 0;

	pr_debug("%s: enable=%d chip_id=%x\n", __func__, enable,
		 charger->pdata->chip_id);

	/* wc_vol =12V & wc_cur = 1.27A */
	if (enable && !(chg_fts->session_features & WLCF_CHARGE_15W)) {
		const u32 vout_mv = P9221_UV_TO_MV(CHARGE_15W_VOUT_UV);

		if (charger->pdata->chip_id != P9412_CHIP_ID)
			return -ENOTSUPP;

		/* TODO: feature_set_dc_icl() needs mutex_lock(&charger->auth_lock); */
		ret = charger->chip_set_vout_max(charger, vout_mv);
		if (ret == 0)
			ret = feature_set_dc_icl(charger, CHARGE_15W_ILIM_UA);
		if (ret == 0)
			ret = gvotable_cast_long_vote(charger->dc_icl_votable,
						      P9221_OCP_VOTER,
						      CHARGE_15W_ILIM_UA,
						      true);
		/* TODO: feature_set_dc_icl() needs mutex_unlock(&charger->auth_lock); */
	} else if (!enable && (chg_fts->session_features & WLCF_CHARGE_15W)) {
		const u32 vout_mv = P9221_UV_TO_MV(P9221_EPP_THRESHOLD_UV);
		const int ocp_icl = (charger->dc_icl_epp > 0) ?
				    charger->dc_icl_epp : P9221_DC_ICL_EPP_UA;
		int rc1, rc2, rc3;

		/* WLCF_CHARGE_15W is not not set on !P9412_CHIP_ID */

		/* offline might have reset this already */
		rc1 = gvotable_cast_long_vote(charger->dc_icl_votable,
					      P9221_OCP_VOTER, ocp_icl,
					      true);
		if (rc1 < 0)
			dev_err(&charger->client->dev, "15W: cannot reset ocp_icl (%d)", rc1);
		/* reset ramp */
		rc2 = feature_set_dc_icl(charger, -1);
		if (rc2 < 0)
			dev_err(&charger->client->dev, "15W: cannot reset ramp (%d)", rc2);
		/* reset VOUT will fail if online */
		rc3 = charger->chip_set_vout_max(charger, vout_mv);
		if (rc3 < 0)
			dev_dbg(&charger->client->dev, "15W: cannot reset vout (%d)", rc3);

		ret = rc1 < 0 || rc2 < 0 ? -EIO : 0;
	}

	return ret;
}

static int feature_gpp_15w_enable(struct p9221_charger_data *charger, bool enable)
{
	const int curr_icl = gvotable_get_int_vote(charger->dc_icl_votable, P9221_WLC_VOTER);
	const int icl = enable ? charger->pdata->gpp_icl : P9XXX_DC_ICL_EPP_1000;
	int ret = -EOPNOTSUPP;
	u8 val;

	if (curr_icl == icl)
		return 0;

	mutex_lock(&charger->auth_lock);

	if (!p9221_is_epp(charger))
		goto error_exit;
	if (charger->last_capacity > WLC_HPP_SOC_LIMIT && enable)
		goto error_exit;

	ret = charger->reg_read_8(charger, P9221R5_EPP_TX_GUARANTEED_POWER_REG, &val);
	if (ret) {
		dev_warn(&charger->client->dev, "Can't get guar_pwr\n");
		goto error_exit;
	} else if (val <= P9XXX_TX_GUAR_PWR_12W) {
		dev_dbg(&charger->client->dev, "15W: Tx guar_pwr=%dW too low\n", val / 2);
		ret = -EOPNOTSUPP;
		goto error_exit;
	}

	if (!charger->dc_icl_votable) {
		dev_warn(&charger->client->dev, "15W: Could not find DC_ICL votable\n");
		ret = -EIO;
		goto error_exit;
	}

	dev_dbg(&charger->client->dev, "%s: Voting ICL %duA\n", __func__, icl);
	ret = gvotable_cast_long_vote(charger->dc_icl_votable,
				      P9221_OCP_VOTER,
				      icl,
				      true);
	ret |= gvotable_cast_long_vote(charger->dc_icl_votable,
				      P9221_WLC_VOTER,
				      icl,
				      true);
	if (ret < 0)
		dev_err(&charger->client->dev, "15W: cannot set icl (%d)\n", ret);

error_exit:
	if (enable)
		p9221_set_auth_dc_icl(charger, false);
	mutex_unlock(&charger->auth_lock);

	return ret;
}

#define FEAT_SESSION_SUPPORTED \
	(WLCF_DREAM_DEFEND | WLCF_DREAM_ALIGN | WLCF_FAST_CHARGE | WLCF_CHARGE_15W)

/* handle the session properties here */
static int feature_update_session(struct p9221_charger_data *charger, u64 ft)
{
	struct p9221_charger_feature *chg_fts = &charger->chg_features;
	u64 session_features;
	int ret = 0;

	mutex_lock(&chg_fts->feat_lock);
	session_features = chg_fts->session_features;

	pr_debug("%s: ft=%llx", __func__, ft);

	/* change the valid (and add code if needed) */
	if (ft & ~FEAT_SESSION_SUPPORTED)
		dev_warn(charger->dev, "unsupported features ft=%llx\n", ft);

	if (ft & WLCF_DREAM_DEFEND)
		chg_fts->session_features |= WLCF_DREAM_DEFEND;
	else
		chg_fts->session_features &= ~WLCF_DREAM_DEFEND;

	if (ft & WLCF_DREAM_ALIGN) {
		chg_fts->session_features |= WLCF_DREAM_ALIGN;
	} else if (chg_fts->session_features & WLCF_DREAM_ALIGN) {
		/* TODO: kill aligmnent aid? */
		chg_fts->session_features &= ~WLCF_DREAM_ALIGN;
	}

	if (charger->pdata->gpp_enhanced)
		ret = feature_gpp_15w_enable(charger, ft & WLCF_FAST_CHARGE);
	if (ret < 0) {
		const bool enable = (ft & WLCF_FAST_CHARGE) != 0;

		dev_warn(&charger->client->dev, "error on feat GPP 15W ena=%d ret=%d\n",
			 enable, ret);
	} else if (ft & WLCF_FAST_CHARGE) {
		chg_fts->session_features |= WLCF_FAST_CHARGE;
	} else if (chg_fts->session_features & WLCF_FAST_CHARGE) {
		if (charger->online)
			dev_warn(&charger->client->dev,
				 "Cannot disable FAST_CHARGE while online\n");

		/*
		 * WLCF_FAST_CHARGE enables HPP when supported.
		 * TODO: gracefully degrade to 15W otherwise.
		 */
		chg_fts->session_features &= ~WLCF_FAST_CHARGE;
	}

	/* this might fail in interesting ways */
	ret = feature_15w_enable(charger, ft & WLCF_CHARGE_15W);
	if (ret < 0) {
		const bool enable = (ft & WLCF_CHARGE_15W) != 0;

		dev_warn(&charger->client->dev, "error on feat 15W ena=%d ret=%d\n",
			 enable, ret);

		/*
		 * -EINVAL, -ENOTSUPP or an I/O error.
		 * TODO report the failure in the session_features
		 */
	} else if (ft & WLCF_CHARGE_15W) {
		chg_fts->session_features |= WLCF_CHARGE_15W;
	} else {
		chg_fts->session_features &= ~WLCF_CHARGE_15W;
		charger->icl_ramp_alt_ua = 0; /* TODO cleanup the interface */
	}

	/* warn when a feature doesn't have a rule and align session_features */
	if (session_features != ft)
		logbuffer_log(charger->log, "session features %llx->%llx [%llx]",
			      session_features, ft, chg_fts->session_features);
	chg_fts->session_features = ft;

	mutex_unlock(&chg_fts->feat_lock);
	return 0;
}

static void p9221_set_offline(struct p9221_charger_data *charger)
{
	if (charger->fod_cnt == 0) {
		/* already change to BPP or not doing power_mitigation */
		cancel_delayed_work(&charger->power_mitigation_work);
		charger->trigger_power_mitigation = false;
		charger->wait_for_online = false;
	} else {
		charger->wait_for_online = true;
		schedule_delayed_work(&charger->power_mitigation_work,
				      msecs_to_jiffies(
					  P9221_POWER_MITIGATE_DELAY_MS));
	}

	dev_info(&charger->client->dev, "Set offline\n");

	mutex_lock(&charger->stats_lock);
	charger->online = false;
	charger->online_at = 0;
	charger->check_rp = RP_NOTSET;
	charger->cc_vout_ready = false;
	cancel_delayed_work(&charger->charge_stats_hda_work);
	p9221_dump_charge_stats(charger);
	mutex_unlock(&charger->stats_lock);

	mutex_lock(&charger->auth_lock);
	charger->set_auth_icl = false;
	mutex_unlock(&charger->auth_lock);

	charger->sw_ramp_done = false;
	charger->force_bpp = false;
	charger->chg_on_rtx = false;
	if (!charger->wait_for_online)
		p9221_reset_wlc_dc(charger);
	charger->prop_mode_en = false;
	charger->negotiation_complete = false;
	charger->hpp_hv = false;
	charger->fod_mode = -1;
	charger->extended_int_recv = false;
	set_renego_state(charger, P9XXX_AVAILABLE);

	/* Reset PP buf so we can get a new serial number next time around */
	charger->pp_buf_valid = false;
	memset(charger->pp_buf, 0, sizeof(charger->pp_buf));
	charger->rtx_csp = 0;

	p9221_abort_transfers(charger);
	cancel_delayed_work(&charger->dcin_work);

	/* Reset alignment value when charger goes offline */
	cancel_delayed_work(&charger->align_work);
	charger->align = WLC_ALIGN_ERROR;
	charger->align_count = 0;
	charger->alignment = -1;
	charger->alignment_capable = ALIGN_MFG_FAILED;
	charger->mfg = 0;
	charger->tx_id = 0;
	schedule_work(&charger->uevent_work);

	p9221_icl_ramp_reset(charger);
	del_timer(&charger->vrect_timer);

	/* clear all session features */
	if (!charger->wait_for_online) {
		charger->ll_bpp_cep = -EINVAL;
		feature_update_session(charger, WLCF_DISABLE_ALL_FEATURE);
	}

	p9221_vote_defaults(charger);
	if (charger->enabled)
		mod_delayed_work(system_wq, &charger->dcin_pon_work,
				 msecs_to_jiffies(P9221_DCIN_PON_DELAY_MS));

	logbuffer_log(charger->log, "offline\n");
}

static void p9221_tx_work(struct work_struct *work)
{
	struct p9221_charger_data *charger = container_of(work,
			struct p9221_charger_data, tx_work.work);

	dev_info(&charger->client->dev, "timeout waiting for tx complete\n");

	set_renego_state(charger, P9XXX_AVAILABLE);
	charger->tx_busy = false;
	charger->tx_done = true;
	sysfs_notify(&charger->dev->kobj, NULL, "txbusy");
	sysfs_notify(&charger->dev->kobj, NULL, "txdone");
}

static void p9221_vrect_timer_handler(struct timer_list *t)
{
	struct p9221_charger_data *charger = from_timer(charger,
							t, vrect_timer);

	if (charger->align == WLC_ALIGN_CHECKING) {
		charger->align = WLC_ALIGN_MOVE;
		logbuffer_log(charger->log, "align: state: %s",
			      align_status_str[charger->align]);
		schedule_work(&charger->uevent_work);
	}
	dev_info(&charger->client->dev,
		 "timeout waiting for VRECT, online=%d\n", charger->online);
	logbuffer_log(charger->log,
		"vrect: timeout online=%d", charger->online);

	mod_timer(&charger->align_timer,
		  jiffies + msecs_to_jiffies(P9221_ALIGN_TIMEOUT_MS));

	pm_relax(charger->dev);
}

static void p9221_align_timer_handler(struct timer_list *t)
{
	struct p9221_charger_data *charger = from_timer(charger,
							t, align_timer);

	charger->align = WLC_ALIGN_ERROR;
	logbuffer_log(charger->log, "align: timeout no IRQ");
	schedule_work(&charger->uevent_work);
}

#ifdef CONFIG_DC_RESET
/*
 * Offline disables ->qien_gpio: this worker re-enable it P9221_DCIN_TIMEOUT_MS
 * ms later to make sure that the WLC IC goes through a full reset.
 */
static void p9221_dcin_pon_work(struct work_struct *work)
{
	int ret;
	union power_supply_propval prop;
	struct p9221_charger_data *charger = container_of(work,
			struct p9221_charger_data, dcin_pon_work.work);

	if (!charger->dc_psy)
		return;

	ret = power_supply_get_property(charger->dc_psy,
					POWER_SUPPLY_PROP_DC_RESET, &prop);
	if (ret < 0) {
		dev_err(&charger->client->dev,
			"unable to get DC_RESET, ret=%d\n", ret);
		return;
	}

	if (prop.intval != 0) {
		/* Signal DC_RESET when vout keeps on 1. */
		ret = power_supply_set_property(charger->dc_psy,
						POWER_SUPPLY_PROP_DC_RESET,
						&prop);
		if (ret < 0)
			dev_err(&charger->client->dev,
				"unable to set DC_RESET, ret=%d", ret);

		schedule_delayed_work(&charger->dcin_pon_work,
			msecs_to_jiffies(P9221_DCIN_TIMEOUT_MS));
	}
}
#else
static void p9221_dcin_pon_work(struct work_struct *work)
{

}
#endif

static void p9221_dcin_work(struct work_struct *work)
{
	int res;
	u16 status_reg = 0;
	struct p9221_charger_data *charger = container_of(work,
			struct p9221_charger_data, dcin_work.work);

	res = p9221_reg_read_16(charger, P9221_STATUS_REG, &status_reg);

	if (res == 0 && charger->dcin_waitcnt) {
		charger->dcin_waitcnt--;
		schedule_delayed_work(&charger->dcin_work,
				      msecs_to_jiffies(P9221_DCIN_TIMEOUT_MS));
		logbuffer_log(charger->log, "dc_in: check online=%d status=%04x",
			      charger->online, status_reg);
		return;
	}

	if (res == 0)
		logbuffer_log(charger->log, "dc_in: timeout online=%d status=%04x",
			      charger->online, status_reg);
	else
		logbuffer_log(charger->log, "dc_in: timeout online=%d res=%d",
			      charger->online, res);

	dev_info(&charger->client->dev, "timeout waiting for dc-in, online=%d\n",
		 charger->online);

	if (charger->online)
		p9221_set_offline(charger);

	power_supply_changed(charger->wc_psy);
	pm_relax(charger->dev);
}

static void force_set_fod(struct p9221_charger_data *charger)
{
	u8 fod[P9221R5_NUM_FOD] = { 0 };
	int ret;

	mutex_lock(&charger->fod_lock);

	if (p9221_is_hpp(charger)) {
		dev_info(&charger->client->dev,
			"power_mitigate: send EOP for revert to BPP\n");
		ret = charger->chip_send_eop(charger, P9221_EOP_REVERT_TO_BPP);
	} else {
		dev_info(&charger->client->dev, "power_mitigate: write 0 to fod\n");
		ret = p9xxx_chip_set_fod_reg(charger, fod, P9221R5_NUM_FOD);
	}
	if (ret)
		dev_err(&charger->client->dev,
			"power_mitigate: failed, ret=%d\n", ret);

	mutex_unlock(&charger->fod_lock);
}

static void p9221_power_mitigation_work(struct work_struct *work)
{
	struct p9221_charger_data *charger = container_of(work,
			struct p9221_charger_data, power_mitigation_work.work);
	int ret = 0;

	charger->wait_for_online = false;

	if (!p9221_is_online(charger)) {
		dev_info(&charger->client->dev, "power_mitigate: offline\n");
		charger->fod_cnt = 0;
		charger->trigger_power_mitigation = false;
		charger->ll_bpp_cep = -EINVAL;
		feature_update_session(charger, WLCF_DISABLE_ALL_FEATURE);
		power_supply_changed(charger->wc_psy);
		return;
	}

	if (!p9221_is_epp(charger)) {
		/* only for LL */
		if (charger->trigger_power_mitigation && charger->ll_bpp_cep == 1) {
			if (!charger->pdata->ll_vout_not_set) {
				dev_info(&charger->client->dev,
				      "power_mitigate: change Vout to %d mV and disable CMFET\n",
				      P9XXX_VOUT_5480MV);
				ret = charger->chip_set_vout_max(charger, P9XXX_VOUT_5480MV);
				if (ret < 0)
					dev_err(&charger->client->dev,
						"Fail to configure Vout to %d mV\n",
						P9XXX_VOUT_5480MV);
			}
			ret = p9xxx_chip_set_cmfet_reg(charger, charger->wlc_dd_comcap);
			if (ret < 0 && ret != -ENOTSUPP)
				dev_err(&charger->client->dev, "Fail to configure LL\n");
			p9221_ll_bpp_cep(charger, charger->last_capacity);
		}
		charger->fod_cnt = 0;
		dev_info(&charger->client->dev, "power_mitigate: already BPP\n");
		return;
	}

	/*
	 * Align supported only for mfg=0x72.
	 * NOTE: need to have this check for compat mode.
	 */
	if (charger->mfg != WLC_MFG_GOOGLE ||
	    !p9221_check_feature(charger, WLCF_DREAM_DEFEND)) {
		const char *txid = p9221_get_tx_id_str(charger);

		dev_info(&charger->client->dev,
			 "power_mitigate: not DD mfg=%x, id=%s\n",
			 charger->mfg, txid ? txid : "<>");
		return;
	}

	if (charger->fod_cnt < P9221_FOD_MAX_TIMES) {
		force_set_fod(charger);
		charger->fod_cnt++;
		dev_info(&charger->client->dev,
			 "power_mitigate: send FOD, cnt=%d\n",
			 charger->fod_cnt);
	} else {
		dev_info(&charger->client->dev,
			 "power_mitigate: power mitigation fail!\n");
		charger->fod_cnt = 0;
	}
}

static void p9221_init_align(struct p9221_charger_data *charger)
{
	const bool disabled = charger->prop_mode_en || charger->pdata->disable_align;

	/* Reset values used for alignment */
	charger->alignment_last = -1;
	charger->current_filtered = 0;
	charger->current_sample_cnt = 0;
	charger->mfg_check_count = 0;
	/* Disable misaligned message in high power mode, b/159066422 */
	if (!charger->online || disabled) {
		charger->align = WLC_ALIGN_CENTERED;
		return;
	}
	schedule_delayed_work(&charger->align_work,
			      msecs_to_jiffies(P9221_ALIGN_DELAY_MS));
}

static void p9xxx_align_check(struct p9221_charger_data *charger)
{
	const int align_delta = charger->align_delta != 0 ?
			charger->align_delta : charger->pdata->align_delta;
	int res, wlc_freq_threshold;
	u32 wlc_freq, current_scaling = 0, current_temp;

	current_temp = (charger->current_filtered > 100) ? (charger->current_filtered - 100) : 0;
	if (charger->current_filtered <= charger->pdata->alignment_current_threshold) {
		current_scaling =
			charger->pdata->alignment_scalar_low_current *
			current_temp / 10;
		wlc_freq_threshold =
			charger->pdata->alignment_offset_low_current +
			current_scaling;
	} else {
		current_scaling =
			charger->pdata->alignment_scalar_high_current *
			current_temp / 10;
		wlc_freq_threshold =
			charger->pdata->alignment_offset_high_current -
			current_scaling;
	}
	wlc_freq_threshold += align_delta;

	res = charger->chip_get_op_freq(charger, &wlc_freq);
	if (res != 0) {
		logbuffer_log(charger->log, "align: failed to read op_freq");
		return;
	}
	wlc_freq = P9221_KHZ_TO_HZ(wlc_freq);

	if (wlc_freq < wlc_freq_threshold)
		charger->alignment = 0;
	else
		charger->alignment = 100;

	if (charger->alignment != charger->alignment_last) {
		logbuffer_log(charger->log,
			      "align: freq_thres=%d, alignment=%i. op_freq=%u. current_avg=%u",
			      wlc_freq_threshold,
			      charger->alignment, wlc_freq,
			      charger->current_filtered);
		charger->alignment_last = charger->alignment;
		schedule_work(&charger->uevent_work);
	}
}

static void p9221_align_check(struct p9221_charger_data *charger,
			      u32 current_scaling)
{
	int res, align_buckets, i, wlc_freq_threshold, wlc_adj_freq;
	u32 wlc_freq;

	res = charger->chip_get_op_freq(charger, &wlc_freq);
	if (res != 0) {
		logbuffer_log(charger->log, "align: failed to read op_freq");
		return;
	}
	wlc_freq = P9221_KHZ_TO_HZ(wlc_freq);

	align_buckets = charger->pdata->nb_alignment_freq - 1;

	charger->alignment = -1;
	wlc_adj_freq = wlc_freq + current_scaling;

	if (wlc_adj_freq < charger->pdata->alignment_freq[0]) {
		logbuffer_log(charger->log, "align: freq below range");
		return;
	}

	for (i = 0; i < align_buckets; i += 1) {
		if ((wlc_adj_freq > charger->pdata->alignment_freq[i]) &&
		    (wlc_adj_freq <= charger->pdata->alignment_freq[i + 1])) {
			charger->alignment = (WLC_ALIGNMENT_MAX * i) /
					     (align_buckets - 1);
			break;
		}
	}

	if (i >= align_buckets) {
		logbuffer_log(charger->log, "align: freq above range");
		return;
	}

	if (charger->alignment == charger->alignment_last)
		return;

	/*
	 *  Frequency needs to be higher than frequency + hysteresis before
	 *  increasing alignment score.
	 */
	wlc_freq_threshold = charger->pdata->alignment_freq[i] +
			     charger->pdata->alignment_hysteresis;

	if ((charger->alignment < charger->alignment_last) ||
	    (wlc_adj_freq >= wlc_freq_threshold)) {
		logbuffer_log(charger->log,
			      "align: alignment=%i. op_freq=%u. current_avg=%u",
			      charger->alignment, wlc_freq,
			      charger->current_filtered);
		charger->alignment_last = charger->alignment;
		schedule_work(&charger->uevent_work);
	}
}

static void p9221_align_work(struct work_struct *work)
{
	int res;
	u16 current_filter_sample;
	u32 current_now;
	u32 current_scaling = 0;

	struct p9221_charger_data *charger = container_of(work,
			struct p9221_charger_data, align_work.work);

	if ((charger->chip_id == P9221_CHIP_ID) &&
	    (charger->pdata->alignment_freq == NULL))
		return;

	/* reset the alignment value */
	charger->alignment = -1;

	/* b/159066422 Disable misaligned message in high power mode */
	if (!charger->online || charger->prop_mode_en == true) {
		charger->align = WLC_ALIGN_CENTERED;
		schedule_work(&charger->uevent_work);
		return;
	}

	/* take the align_ws, must be released */
	__pm_stay_awake(charger->align_ws);

	if (charger->alignment_capable == ALIGN_MFG_CHECKING) {
		charger->mfg_check_count += 1;

		res = p9xxx_chip_get_tx_mfg_code(charger, &charger->mfg);
		if (res < 0) {
			dev_err(&charger->client->dev,
				"cannot read MFG_CODE (%d)\n", res);
			goto align_again;
		}

		/* No mfg update. Will check again on next schedule */
		if (charger->mfg == 0)
			goto align_again;

		if ((charger->mfg != WLC_MFG_GOOGLE) ||
		    !p9221_is_epp(charger)) {
			logbuffer_log(charger->log,
				      "align: not align capable mfg: 0x%x",
				      charger->mfg);
			charger->alignment_capable = ALIGN_MFG_FAILED;
			goto align_end;
		}
		charger->alignment_capable = ALIGN_MFG_PASSED;
	}

	/* move to ALIGN_MFG_CHECKING or cache the value */
	if (!p9221_check_feature(charger, WLCF_DREAM_ALIGN))
		goto align_again;

	if (charger->pdata->alignment_scalar != 0) {
		res = charger->chip_get_iout(charger, &current_now);
		if (res != 0) {
			logbuffer_log(charger->log, "align: failed to read IOUT");
			current_now = 0;
		}

		current_filter_sample =
			charger->current_filtered / WLC_CURRENT_FILTER_LENGTH;

		if (charger->current_sample_cnt < WLC_CURRENT_FILTER_LENGTH)
			charger->current_sample_cnt++;
		else
			charger->current_filtered -= current_filter_sample;

		charger->current_filtered += (current_now / WLC_CURRENT_FILTER_LENGTH);
		if (charger->log_current_filtered)
			dev_info(&charger->client->dev, "current = %umA, avg_current = %umA\n",
				 current_now, charger->current_filtered);

		current_scaling = charger->pdata->alignment_scalar * charger->current_filtered;
	}

	if (charger->chip_id == P9221_CHIP_ID)
		p9221_align_check(charger, current_scaling);
	else
		p9xxx_align_check(charger);

	if (!charger->hda_tz_votable)
		charger->hda_tz_votable = gvotable_election_get_handle(VOTABLE_HDA_TZ);

	if (charger->hda_tz_votable) {
		const bool align_ok = charger->alignment < WLC_ALIGN_LOWER_LIMIT
				      || charger->alignment > WLC_ALIGN_UPPER_LIMIT;

		gvotable_cast_int_vote(charger->hda_tz_votable, P9221_ALIGN_VOTER,
			HDA_TZ_WLC_NOT_ALIGN, !align_ok);
	}

align_again:
	/*
	 *  NOTE: mfg may be zero due to race condition during boot. If the
	 *  mfg check continues to fail then mfg is not correct and we do not
	 *  reschedule align_work. Always reschedule if alignment_capable is 1.
	 *  Check 10 times if alignment_capble is still 0.
	 */

	if ((charger->mfg_check_count < MFG_CHK_COUNT_MAX) ||
	    (charger->alignment_capable == ALIGN_MFG_PASSED)) {

		/* release the align_ws before return*/
		__pm_relax(charger->align_ws);

		schedule_delayed_work(&charger->align_work,
				      msecs_to_jiffies(P9221_ALIGN_DELAY_MS));

		return;
	}

align_end:

	/* release the align_ws */
	__pm_relax(charger->align_ws);

	dev_info(&charger->client->dev, "align_work ended(mfg_check_count=%d)\n",
		 charger->mfg_check_count);
}

static const char *p9221_get_tx_id_str(struct p9221_charger_data *charger)
{
	int ret;

	if (!p9221_is_online(charger))
		return NULL;

	pm_runtime_get_sync(charger->dev);
	if (!charger->resume_complete) {
		pm_runtime_put_sync(charger->dev);
		return NULL;
	}
	pm_runtime_put_sync(charger->dev);

	if (p9221_is_epp(charger)) {
		ret = p9xxx_chip_get_tx_id(charger, &charger->tx_id);
		if (ret && ret != -ENOTSUPP)
			dev_err(&charger->client->dev,
				"Failed to read txid %d\n", ret);
	} else {
		/*
		 * If pp_buf_valid is true, we have received a serial
		 * number from the Tx, copy it to tx_id. (pp_buf_valid
		 * is left true here until we go offline as we may
		 * read this multiple times.)
		 */
		if (charger->pp_buf_valid &&
		    sizeof(charger->tx_id) <= P9221R5_MAX_PP_BUF_SIZE)
			memcpy(&charger->tx_id, &charger->pp_buf[1],
			       sizeof(charger->tx_id));
	}
	scnprintf(charger->tx_id_str, sizeof(charger->tx_id_str),
		  "%08x", charger->tx_id);
	return charger->tx_id_str;
}

/* call holding mutex_lock(&chg_fts->feat_lock); */
static int feature_cache_lookup_by_id(struct p9221_charger_feature *chg_fts, u64 id)
{
	/* FIXME: lookup */
	struct p9221_charger_feature_entry *entry = &chg_fts->entries[0];
	int idx;

	for (idx = 0; idx < chg_fts->num_entries; idx++) {
		if (entry->quickid == id)
			break;

		entry++;
	}

	if (chg_fts->num_entries > 0 && idx < chg_fts->num_entries)
		return idx;
	else
		return -1;
}

/* call holding mutex_lock(&chg_fts->feat_lock); */
static void feature_update_cache(struct p9221_charger_feature *chg_fts,
				 u64 id, u64 ft)
{
	struct p9221_charger_feature_entry *entry = &chg_fts->entries[0];
	struct p9221_charger_feature_entry *oldest_entry;
	u32 oldest;
	int idx;

	chg_fts->age++;

	oldest = 0;
	oldest_entry = entry;

	/* TODO: reimplemente in terms of feature_cache_lookup_by_id() */
	for (idx = 0; idx < chg_fts->num_entries; idx++) {
		u32 age = chg_fts->age - entry->last_use;

		if (entry->quickid == id)
			goto store;

		if (age > oldest) {
			oldest_entry = entry;
			oldest = age;
		}
		entry++;
	}

	/* Not found, space still left, entry points to free spot. */
	if (idx < P9XXX_CHARGER_FEATURE_CACHE_SIZE)
		chg_fts->num_entries++;
	else
		entry = oldest_entry;

store:
	pr_debug("%s: tx_id=%llx, ft=%llx\n", __func__, id, ft);

	entry->quickid = id;
	entry->features = ft;
	entry->last_use = chg_fts->age;
	if (entry->features == 0)
		entry->last_use = 0;
}

static bool feature_cache_update_entry(struct p9221_charger_feature *chg_fts,
				       u64 id, u64 mask, u64 ft)
{
	struct p9221_charger_feature_entry *entry = &chg_fts->entries[0];
	bool updated = false;
	int index;

	mutex_lock(&chg_fts->feat_lock);

	index = feature_cache_lookup_by_id(chg_fts, id);
	if (index < 0) {
		/* add the new tx_id with ft to the feature cache */
		feature_update_cache(chg_fts, id, ft);
		updated = true;
		goto done_unlock;
	}

	pr_debug("%s: tx_id=%llx, mask=%llx ft=%llx\n", __func__, id, mask, ft);

	/* update the features using mask and ft */
	entry = &chg_fts->entries[index];
	if ((entry->features & mask) != ft) {
		entry->features |= (mask & ft);
		updated = true;
	}

	/* return true when features for id were actually updated  */
done_unlock:
	mutex_unlock(&chg_fts->feat_lock);
	return updated;
}

/* call holding mutex_lock(&chg_fts->feat_lock); */
static bool feature_cache_lookup_entry(struct p9221_charger_feature *chg_fts,
				       u64 id, u64 mask, u64 ft)
{
	struct p9221_charger_feature_entry *entry = &chg_fts->entries[0];
	int index;

	/* lookup id, true if found and feature&mask matches. */
	index = feature_cache_lookup_by_id(chg_fts, id);
	if (index >= 0) {
		entry = &chg_fts->entries[index];
		if ((entry->features & mask) == ft)
			return true;
	}

	return false;
}

/* call holding mutex_lock(&chg_fts->feat_lock); */
static bool feature_is_enabled(struct p9221_charger_feature *chg_fts,
			       u64 id, u64 ft)
{
	bool enabled = false;

	mutex_lock(&chg_fts->feat_lock);

	if (id)
		enabled = feature_cache_lookup_entry(chg_fts, id, ft, ft);
	if (!enabled)
		enabled = (chg_fts->session_features & ft) != 0;

	mutex_unlock(&chg_fts->feat_lock);

	return enabled;
}

static bool p9221_check_feature(struct p9221_charger_data *charger, u64 ft)
{
	struct p9221_charger_feature *chg_fts = &charger->chg_features;
	const bool feat_compat_mode = charger->pdata->feat_compat_mode;
	bool supported = false;
	u32 tx_id = 0;
	u8 val;

	/*  txid is available sometime after placing the device on the charger */
	if (p9221_get_tx_id_str(charger) != NULL)
		tx_id = charger->tx_id;

	/* tx_ix = 0 will check only the session features */
	supported = feature_is_enabled(chg_fts, tx_id, ft);
	if (supported)
		return true;

	if (!supported && !feat_compat_mode)
		return false;

	/* compat mode until the features API is usedm check txid */
	val = (tx_id & TXID_TYPE_MASK) >> TXID_TYPE_SHIFT;
	if (val == TXID_DD_TYPE || val == TXID_DD_TYPE2)
		supported = true;

	/* NOTE: some features need to be tied to mfgid */
	if (supported && charger->pdata->feat_compat_mode) {
		bool updated;

		updated = feature_cache_update_entry(chg_fts, tx_id, ft, ft);
		if (updated)
			pr_debug("%s: tx_id=%x, ft=%llx supported=%d\n", __func__,
				  tx_id, ft, supported);
	}

	return supported;
}


static int p9382_get_ptmc_id_str(char *buffer, int len,
				 struct p9221_charger_data *charger)
{
	int ret;
	uint16_t ptmc_id;

	if (!p9221_is_online(charger))
		return -ENODEV;

	pm_runtime_get_sync(charger->dev);
	if (!charger->resume_complete) {
		pm_runtime_put_sync(charger->dev);
		return -EAGAIN;
	}
	pm_runtime_put_sync(charger->dev);

	ret = p9xxx_chip_get_tx_mfg_code(charger, &ptmc_id);
	if (ret) {
		dev_err(&charger->client->dev,
			"Failed to read device prmc %d\n", ret);
		return ret;
	}

	return scnprintf(buffer, len, "%04x", ptmc_id);
}

/*
 * DC_SUSPEND is used to prevent inflow from wireless charging. When present
 * will return 1 if the user has disabled the source (override online).
 */
static int p9221_get_psy_online(struct p9221_charger_data *charger)
{
	int suspend = -EINVAL;

	if (!charger->dc_suspend_votable)
		charger->dc_suspend_votable =
			gvotable_election_get_handle("DC_SUSPEND");
	if (charger->dc_suspend_votable)
		suspend = gvotable_get_current_int_vote(
				charger->dc_suspend_votable);

	/* TODO: not sure if this needs to be reported */
	if (suspend < 0)
		return suspend;
	if (suspend || !charger->online || !charger->enabled)
		return 0;

	return charger->wlc_dc_enabled ? PPS_PSY_PROG_ONLINE : 1;
}

static int p9221_has_dc_in(struct p9221_charger_data *charger)
{
	union power_supply_propval prop;
	int ret;

	if (!charger->dc_psy)
		charger->dc_psy = power_supply_get_by_name("dc");
	if (!charger->dc_psy)
		return -EINVAL;

	ret = power_supply_get_property(charger->dc_psy,
					POWER_SUPPLY_PROP_PRESENT, &prop);
	if (ret < 0) {
		dev_err(&charger->client->dev,
			"Error getting charging status: %d\n", ret);
		return -EINVAL;
	}

	return prop.intval != 0;
}

static void p9221_charge_stats_init(struct p9221_charge_stats *chg_data)
{
	memset(chg_data, 0, sizeof(struct p9221_charge_stats));
	chg_data->cur_soc = -1;
}

static int p9221_stats_init_capabilities(struct p9221_charger_data *charger)
{
	struct p9221_charge_stats *chg_data = &charger->chg_data;
	const u8 ac_ver = 0;
	const u8 flags = 0;
	u8 sys_mode = 0;
	u16 ptmc_id = 0;
	int ret = 0;

	ret = p9xxx_chip_get_tx_mfg_code(charger, &ptmc_id);
	ret |= charger->chip_get_sys_mode(charger, &sys_mode);

	chg_data->adapter_capabilities[0] = flags << 8 | ac_ver;
	chg_data->adapter_capabilities[1] = ptmc_id;

	chg_data->receiver_state[0] = sys_mode;

	return ret ? -EIO : 0;
}

static int p9221_stats_update_state(struct p9221_charger_data *charger)
{
	struct p9221_charge_stats *chg_data = &charger->chg_data;
	u8 flags = 0;

	flags |= charger->prop_mode_en << 0;
	flags |= charger->is_mfg_google << 1;
	flags |= charger->wlc_dc_enabled << 2;

	chg_data->adapter_capabilities[0] |= flags << 8;

	return 0;
}

static void p9221_update_head_stats(struct p9221_charger_data *charger)
{
	u32 vout_mv, iout_ma;
	u32 wlc_freq = 0;
	u8 sys_mode;
	int ret;

	ret = charger->chip_get_sys_mode(charger, &sys_mode);
	if (ret != 0)
		return;

	charger->chg_data.adapter_type = sys_mode;

	ret = charger->chip_get_op_freq(charger, &wlc_freq);
	if (ret != 0)
		wlc_freq = -1;

	charger->chg_data.of_freq = wlc_freq;

	if (charger->wlc_dc_enabled) {
		ret = charger->chip_get_rx_ilim(charger, &iout_ma);
		if (ret)
			iout_ma = 0;
	} else if (!charger->dc_icl_votable) {
		iout_ma = 0;
	} else {
		int iout_ua;

		/* the unit charger->dc_icl_votable is uA, need to change to mA */
		iout_ua =
			gvotable_get_current_int_vote(charger->dc_icl_votable);
		if (iout_ua < 0)
			iout_ma = 0;
		else
			iout_ma = iout_ua / 1000;
	}
	charger->chg_data.cur_conf = iout_ma;

	if (charger->wlc_dc_enabled) {
		vout_mv = charger->pdata->max_vout_mv;
	} else if (p9221_ready_to_read(charger) < 0) {
		vout_mv = 0;
	} else {
		ret = charger->chip_get_vout_max(charger, &vout_mv);
		if (ret)
			vout_mv = 0;
	}
	charger->chg_data.volt_conf = vout_mv;
}

static void p9221_update_soc_stats(struct p9221_charger_data *charger,
				   int cur_soc)
{
	const ktime_t now = get_boot_sec();
	struct p9221_soc_data *soc_data;
	u32 vrect_mv, iout_ma, cur_pout;
	int ret, temp, interval_time = 0;
	u32 wlc_freq = 0;
	u8 sys_mode;

	ret = charger->chip_get_sys_mode(charger, &sys_mode);
	if (ret != 0)
		return;

	ret = charger->chip_get_op_freq(charger, &wlc_freq);
	if (ret != 0)
		wlc_freq = -1;

	ret = charger->chip_get_die_temp(charger, &temp);
	if (ret == 0)
		temp = P9221_MILLIC_TO_DECIC(temp);
	else
		temp = -1;

	ret = charger->chip_get_vrect(charger, &vrect_mv);
	if (ret != 0)
		vrect_mv = 0;

	ret = charger->chip_get_iout(charger, &iout_ma);
	if (ret != 0)
		iout_ma = 0;

	soc_data = &charger->chg_data.soc_data[cur_soc];

	soc_data->vrect = vrect_mv;
	soc_data->iout = iout_ma;
	soc_data->sys_mode = sys_mode;
	soc_data->die_temp = temp;
	soc_data->of_freq = wlc_freq;
	soc_data->alignment = charger->alignment;

	cur_pout = vrect_mv * iout_ma;
	if ((soc_data->pout_min == 0) || (soc_data->pout_min > cur_pout))
		soc_data->pout_min = cur_pout;
	if ((soc_data->pout_max == 0) || (soc_data->pout_max < cur_pout))
		soc_data->pout_max = cur_pout;

	if (soc_data->last_update != 0)
		interval_time = now - soc_data->last_update;

	soc_data->elapsed_time += interval_time;
	soc_data->pout_sum += cur_pout * interval_time;
	soc_data->last_update = now;
}

static void p9221_check_adapter_type(struct p9221_charger_data *charger)
{
	/*  txid is available sometime after placing the device on the charger */
	if (p9221_get_tx_id_str(charger) != NULL) {
		u8 id_type = (charger->tx_id & TXID_TYPE_MASK) >> TXID_TYPE_SHIFT;

		if (id_type != charger->chg_data.adapter_type)
			pr_info("%s: tx_id=%08x, adapter_type=%x->%x\n", __func__,
				 charger->tx_id, charger->chg_data.adapter_type,
				 id_type);

		charger->chg_data.adapter_type = id_type;
	}
}

static int p9221_chg_data_head_dump(char *buff, int max_size,
				    const struct p9221_charge_stats *chg_data)
{
	return scnprintf(buff, max_size, "A:%d,%d,%d,%d,%d",
			 chg_data->adapter_type, chg_data->cur_soc,
			 chg_data->volt_conf, chg_data->cur_conf,
			 chg_data->of_freq);
}

static int p9221_adapter_capabilities_dump(char *buff, int max_size,
					   const struct p9221_charge_stats *chg_data)
{
	return scnprintf(buff, max_size, "D:%x,%x,%x,%x,%x, %x,%x",
			 chg_data->adapter_capabilities[0],
			 chg_data->adapter_capabilities[1],
			 chg_data->adapter_capabilities[2],
			 chg_data->adapter_capabilities[3],
			 chg_data->adapter_capabilities[4],
			 chg_data->receiver_state[0],
			 chg_data->receiver_state[1]);
}

static int p9221_soc_data_dump(char *buff, int max_size,
			       const struct p9221_charge_stats *chg_data,
			       int index)
{
	return scnprintf(buff, max_size, "%d:%d, %d,%ld,%d, %d,%d, %d,%d,%d,%d",
			 index,
			 chg_data->soc_data[index].elapsed_time,
			 chg_data->soc_data[index].pout_min / 100000,
			 chg_data->soc_data[index].pout_sum /
			 chg_data->soc_data[index].elapsed_time/ 100000,
			 chg_data->soc_data[index].pout_max / 100000,
			 chg_data->soc_data[index].of_freq,
			 chg_data->soc_data[index].alignment,
			 chg_data->soc_data[index].vrect,
			 chg_data->soc_data[index].iout,
			 chg_data->soc_data[index].die_temp,
			 chg_data->soc_data[index].sys_mode);
}

/* needs mutex_lock(&charger->stats_lock); */
static void p9221_dump_charge_stats(struct p9221_charger_data *charger)
{
	char buff[128];
	int i = 0;

	if (charger->chg_data.cur_soc < 0)
		return;

	/* Dump the head */
	p9221_chg_data_head_dump(buff, sizeof(buff), &charger->chg_data);
	logbuffer_log(charger->log, "%s", buff);

	/* Dump the adapter capabilities */
	p9221_adapter_capabilities_dump(buff, sizeof(buff), &charger->chg_data);
	logbuffer_log(charger->log, "%s", buff);


	for (i = 0; i < WLC_SOC_STATS_LEN; i++) {
		if (charger->chg_data.soc_data[i].elapsed_time == 0)
			continue;
		p9221_soc_data_dump(buff, sizeof(buff), &charger->chg_data, i);
		logbuffer_log(charger->log, "%s", buff);
	}
}

static int p9221_get_property(struct power_supply *psy,
			      enum power_supply_property prop,
			      union power_supply_propval *val)
{
	struct p9221_charger_data *charger = power_supply_get_drvdata(psy);
	int rc, ret = 0;
	u32 temp;

	switch (prop) {
	/* check for field */
	case POWER_SUPPLY_PROP_PRESENT:
		val->intval = p9221_has_dc_in(charger);
		if (val->intval < 0)
			val->intval = 0;
		break;
	case POWER_SUPPLY_PROP_ONLINE:
		if (charger->wait_for_online) {
			val->intval = 1;
			break;
		}

		val->intval = p9221_get_psy_online(charger);
		/* thermal throttled + PDET detected + not in RTX mode */
		if (val->intval)
			break;
		val->intval = charger->online_spoof && charger->ben_state == 0;
		break;
	case POWER_SUPPLY_PROP_SERIAL_NUMBER:
		/* val->strval == NULL means NODATA */
		val->strval = p9221_get_tx_id_str(charger);
		break;
	case POWER_SUPPLY_PROP_CAPACITY:
		/* Zero may be returned on transition to wireless "online", as
		 * last_capacity is reset to -1 until capacity is re-written
		 * from userspace, leading to a new csp packet being sent.
		 *
		 * b/80435107 for additional context
		 */
		if (charger->last_capacity > 0)
			val->intval = charger->last_capacity;
		else
			val->intval = 0;
		break;
	case POWER_SUPPLY_PROP_CURRENT_MAX:
		if (charger->wlc_dc_enabled) {
			rc = charger->chip_get_rx_ilim(charger, &temp);
			if (rc == 0)
				charger->wlc_dc_current_now = temp * 1000; /* mA to uA */

			val->intval = rc ? : charger->wlc_dc_current_now;
		} else {
			if (!charger->dc_icl_votable) {
				val->intval = -EAGAIN;
				break;
			}
			val->intval = gvotable_get_current_int_vote(
						charger->dc_icl_votable);
		}
		break;
#ifdef CONFIG_QC_COMPAT
	case POWER_SUPPLY_PROP_AICL_DELAY:
		val->intval = charger->aicl_delay_ms;
		break;
	case POWER_SUPPLY_PROP_AICL_ICL:
		val->intval = charger->aicl_icl_ua;
		break;
#endif
	case POWER_SUPPLY_PROP_CURRENT_NOW:
		rc = p9221_ready_to_read(charger);
		if (rc < 0) {
			val->intval = 0;
		} else {
			rc = charger->chip_get_iout(charger, &temp);
			if (charger->wlc_dc_enabled && (rc == 0))
				charger->wlc_dc_current_now = temp * 1000; /* mA to uA */

			val->intval = rc ? : temp * 1000; /* mA to uA */
		}
		break;

	case POWER_SUPPLY_PROP_VOLTAGE_NOW:
		rc = p9221_ready_to_read(charger);
		if (rc < 0) {
			val->intval = 0;
		} else if (charger->wlc_dc_enabled) {
			rc = charger->chip_get_vout(charger, &temp);
			if (rc == 0)
				charger->wlc_dc_voltage_now = temp * 1000; /* mV to uV */
		} else {
			rc = charger->chip_get_vout(charger, &temp);
		}

		val->intval = rc ? : temp * 1000; /* mV to uV */
		break;
	case POWER_SUPPLY_PROP_VOLTAGE_MAX:
		if (charger->wlc_dc_enabled) {
			val->intval = charger->pdata->max_vout_mv * 1000; /* mV to uV */
		} else {
			rc = p9221_ready_to_read(charger);
			if (rc < 0) {
				val->intval = 0;
			} else {
				u32 mv;

				rc = charger->chip_get_vout_max(charger, &mv);
				if (rc)
					val->intval = rc;
				else
					val->intval = mv * 1000; /* mv to uV */
			}
		}
		break;

	case POWER_SUPPLY_PROP_VOLTAGE_MIN:
		val->intval = 5000000; // TODO: fix it
		break;
	case POWER_SUPPLY_PROP_TEMP:
		rc = p9221_ready_to_read(charger);
		if (!rc) {
			rc = charger->chip_get_die_temp(charger, &val->intval);
			if (!rc)
				val->intval = P9221_MILLIC_TO_DECIC(val->intval);
		}

		if (rc)
			val->intval = rc;
		break;
	case GBMS_PROP_WLC_OP_FREQ:
		rc = p9221_ready_to_read(charger);
		if (!rc) {
			rc = charger->chip_get_op_freq(charger, &temp);
			if (!rc)
				val->intval = P9221_KHZ_TO_HZ(temp);
		}
		if (rc)
			val->intval = 0;
		break;
	case GBMS_PROP_WLC_VRECT:
		rc = p9221_ready_to_read(charger);
		if (!rc) {
			rc = charger->chip_get_vrect(charger, &temp);
			if (!rc)
				val->intval = P9221_MV_TO_UV(temp);
		}
		if (rc)
			val->intval = 0;
		break;
	case GBMS_PROP_WLC_VCPOUT:
		rc = p9221_ready_to_read(charger);
		if (!rc) {
			rc = charger->chip_get_vcpout(charger, &temp);
			if (!rc)
				val->intval = P9221_MV_TO_UV(temp);
		}
		if (rc)
			val->intval = 0;
		break;

	default:
		ret = -EINVAL;
		break;
	}

	if (ret)
		dev_dbg(&charger->client->dev,
			"Couldn't get prop %d, ret=%d\n", prop, ret);
	return ret;
}

#define P9221_CHARGE_STATS_DELAY_SEC 10
static void p9221_charge_stats_hda_work(struct work_struct *work)
{
	struct p9221_charger_data *charger = container_of(work,
			struct p9221_charger_data, charge_stats_hda_work.work);
	struct p9221_charge_stats *chg_data = &charger->chg_data;
	const ktime_t now = get_boot_sec();
	const ktime_t start_time = chg_data->start_time;
	const ktime_t elap = now - chg_data->start_time;
	int tz_vote = HDA_TZ_WLC_NONE;

	mutex_lock(&charger->stats_lock);

	if (charger->online == 0 || charger->last_capacity < 0 || charger->last_capacity > 100)
		goto unlock_done;

	/* Charge_stats buffer is Empty */
	if (chg_data->cur_soc < 0) {
		/* update the head */
		chg_data->cur_soc = charger->last_capacity;
		chg_data->last_soc = charger->last_capacity;
		p9221_update_head_stats(charger);
		chg_data->start_time = get_boot_sec();
	} else if (start_time && elap > P9221_CHARGE_STATS_DELAY_SEC) {
		/*
		 * Voltage, Current and sys_mode are not correct
		 * on wlc start. Debounce by 10 seconds.
		 */
		p9221_update_head_stats(charger);
		p9221_stats_init_capabilities(charger);
		chg_data->start_time = 0;
	}

	p9221_check_adapter_type(charger);
	p9221_stats_update_state(charger);

	if (!charger->hda_tz_votable)
		charger->hda_tz_votable = gvotable_election_get_handle(VOTABLE_HDA_TZ);

	if (charger->chg_data.adapter_type == TXID_DD_TYPE)
		tz_vote = HDA_TZ_WLC_EPP_1P;

	if (charger->hda_tz_votable && ((charger->chg_data.adapter_type == TXID_DD_TYPE)
	    || (charger->chg_data.adapter_type == TXID_DD_TYPE2)))
		gvotable_cast_int_vote(charger->hda_tz_votable, P9221_WLC_VOTER,
					tz_vote, tz_vote);

	/* SOC changed, store data to the last one. */
	if (chg_data->last_soc != charger->last_capacity)
		p9221_update_soc_stats(charger, chg_data->last_soc);
	/* update currect_soc data */
	p9221_update_soc_stats(charger, charger->last_capacity);

	chg_data->last_soc = charger->last_capacity;

	schedule_delayed_work(&charger->charge_stats_hda_work,
			      msecs_to_jiffies(P9221_CHARGE_STATS_TIMEOUT_MS));

unlock_done:
	mutex_unlock(&charger->stats_lock);
}

static bool feature_check_fast_charge(struct p9221_charger_data *charger)
{
	struct p9221_charger_feature *chg_fts = &charger->chg_features;
	bool enabled;

	/* ignore the feature in compatibility until the first vote */
	if (charger->pdata->feat_compat_mode) {
		pr_debug("%s: COMPAT FAST_CHARGE ENABLED\n", __func__);
		return true;
	}

	enabled = feature_is_enabled(chg_fts, 0, WLCF_FAST_CHARGE);
	if (enabled)
		pr_debug("%s: feature enabled=%d\n", __func__, enabled);

	return enabled;
}

static int p9221_set_hpp_dc_icl(struct p9221_charger_data *charger, bool enable)
{
	int ret;

	if (!charger->dc_icl_votable)
		return 0;

	if (charger->pdata->has_sw_ramp && enable) {
		dev_dbg(&charger->client->dev, "%s: voter=%s, icl=%d\n",
			__func__, HPP_DC_ICL_VOTER, P9221_DC_ICL_HPP_UA);
		ret = p9xxx_sw_ramp_icl(charger, P9221_DC_ICL_HPP_UA);
		if (ret == 0)
			ret = gvotable_cast_long_vote(charger->dc_icl_votable,
						      HPP_DC_ICL_VOTER,
						      P9221_DC_ICL_HPP_UA,
						      enable);
		if (ret == 0)
			ret = gvotable_cast_int_vote(charger->dc_icl_votable,
						     P9221_RAMP_VOTER, 0, false);
		return ret;
	}

	return gvotable_cast_long_vote(charger->dc_icl_votable,
				       HPP_DC_ICL_VOTER,
				       enable ? P9221_DC_ICL_HPP_UA : 0,
				       enable);
}

/*
 * Auth delay must be there for EPP until the timeout since we don't know
 * if the TX supports WPC1.3 Auth until the timeout expires (or until
 * set features tell us the auth limit is not needed anymore)
 * hold mutex_lock(&charger->auth_lock);
 */
int p9221_set_auth_dc_icl(struct p9221_charger_data *charger, bool enable)
{
	int ret = 0, icl_ua;

	icl_ua = enable ? P9221_AUTH_DC_ICL_UA_500 : 0;

	if (!charger->dc_icl_votable) {
		charger->dc_icl_votable = gvotable_election_get_handle("DC_ICL");
		if (!charger->dc_icl_votable) {
			dev_err(&charger->client->dev,
				"Could not get votable: DC_ICL\n");
			goto exit;
		}
	}

	if (enable && !charger->auth_delay) {
		dev_info(&charger->client->dev, "Enable Auth ICL (%d)\n", ret);
		charger->auth_delay = true;
	} else if (!enable && charger->auth_delay) {
		dev_info(&charger->client->dev, "Disable Auth ICL (%d)\n", ret);
		charger->auth_delay = false;
		cancel_delayed_work(&charger->auth_dc_icl_work);
		alarm_try_to_cancel(&charger->auth_dc_icl_alarm);
	}

	if (enable)
		ret = p9xxx_sw_ramp_icl(charger, icl_ua);

	if (ret == 0)
		ret = gvotable_cast_int_vote(charger->dc_icl_votable, AUTH_DC_ICL_VOTER,
					     icl_ua, enable);
	if (ret == 0)
		ret = gvotable_cast_int_vote(charger->dc_icl_votable,
					     P9221_RAMP_VOTER, 0, false);
	if (ret < 0)
		goto exit;

	if (!charger->csi_status_votable)
		charger->csi_status_votable =
				gvotable_election_get_handle(VOTABLE_CSI_STATUS);
	if (charger->csi_status_votable)
		gvotable_cast_long_vote(charger->csi_status_votable,
					"CSI_STATUS_ADA_AUTH",
					CSI_STATUS_Adapter_Auth,
					charger->auth_delay);

exit:
	return ret;
}

static int p9xxx_check_alignment(struct p9221_charger_data *charger)
{
	int ret = 0;

	if (charger->pdata->needs_align_check == 0)
		return ret;

	if (charger->alignment == 100) {
		dev_dbg(&charger->client->dev, "Alignment check OK\n");
	} else if (charger->alignment == -1 && charger->mfg_check_count < MFG_CHK_COUNT_MAX) {
		ret = -EAGAIN;
		dev_dbg(&charger->client->dev, "Alignment checking\n");
	} else {
		ret = -EOPNOTSUPP;
		dev_err(&charger->client->dev, "Misalignment!\n");
	}

	return ret;
}

/* < 0 error, 0 = no changes, > 1 changed */
static int p9221_set_psy_online(struct p9221_charger_data *charger, int online)
{
	const bool wlc_dc_enabled = charger->wlc_dc_enabled;
	const bool enabled = charger->enabled;
	int ret;

	if (online < 0 || online > PPS_PSY_PROG_ONLINE)
		return -EINVAL;

	pr_info("%s: online=%d, enabled=%d wlc_dc_enabled=%d prop_mode_en=%d\n",
		__func__, online, enabled, wlc_dc_enabled,
		charger->prop_mode_en);
	/* online = 2 enable LL, return < 0 if NOT on LL */
	if (online == PPS_PSY_PROG_ONLINE) {
		const int extben_gpio = charger->pdata->ext_ben_gpio;
		bool feat_enable;
		u8 val8;

		if (!enabled) {
			dev_warn(&charger->client->dev,
				 "Cannot send PROG with enable=%d, wlc_dc_enabled=%d\n",
				 enabled, wlc_dc_enabled);
			if (wlc_dc_enabled)
				p9221_reset_wlc_dc(charger);
			return -EINVAL;
		}

		/* Ping? */
		if (wlc_dc_enabled) {
			/* TODO: disable fast charge if enabled */
			feat_enable = feature_check_fast_charge(charger);
			if (feat_enable == 0)
				pr_debug("%s: FAST_CHARGE disabled\n", __func__);

			return 0;
		}

		/* not there, must return not supp */
		if (!charger->pdata->has_wlc_dc || !p9221_is_online(charger)
		    || !p9221_is_epp(charger))
			return -EOPNOTSUPP;

		/* prevent 3p charger for compat mode */
		if (charger->mfg == 0) {
			dev_warn(&charger->client->dev, "mfg not ready for HPP\n");
			return -EAGAIN;
		}

		if (!charger->is_mfg_google) {
			dev_warn(&charger->client->dev, "HPP not allowed, mfg: 0x%x\n", charger->mfg);
			return -EOPNOTSUPP;
		}

		if (charger->last_capacity > WLC_HPP_SOC_LIMIT)
			return -EOPNOTSUPP;
		if (charger->last_capacity < 0) {
			schedule_delayed_work(&charger->soc_work, 0);
			dev_dbg(&charger->client->dev, "retry, last_capacity=%d\n",
				charger->last_capacity);
			return -EAGAIN;
		}

		/* need to check calibration is done before re-negotiate */
		if (!charger->chip_is_calibrated(charger)) {
			dev_warn(&charger->client->dev, "Calibrating\n");
			return -EAGAIN;
		}

		ret = charger->reg_read_8(charger, P9221R5_EPP_TX_GUARANTEED_POWER_REG, &val8);
		if (ret < 0)
			return -EINVAL;
		if (val8 < P9XXX_TX_GUAR_PWR_15W) {
			dev_warn(&charger->client->dev, "Tx guar_pwr=%dW\n", val8 / 2);
			p9221_set_auth_dc_icl(charger, false);
			return -EOPNOTSUPP;
		}

		/* will return -EAGAIN until the feature is supported */
		mutex_lock(&charger->auth_lock);

		feat_enable = feature_check_fast_charge(charger);
		if (feat_enable) {
			pr_debug("%s: Feature check OK\n", __func__);
		} else if (charger->auth_delay || !charger->set_auth_icl) {
			mutex_unlock(&charger->auth_lock);
			dev_info(&charger->client->dev, "Auth delay\n");
			return -EAGAIN;
		} else {
			dev_warn(&charger->client->dev, "Feature check failed\n");
			p9221_set_auth_dc_icl(charger, false);
			mutex_unlock(&charger->auth_lock);
			return -EOPNOTSUPP;
		}

		mutex_unlock(&charger->auth_lock);

		/* Check alignment before enabling proprietary mode */
		ret = p9xxx_check_alignment(charger);
		if (ret < 0) {
			p9221_set_auth_dc_icl(charger, false);
			return ret;
		}

		/*
		 * AUTH is passed, remove the DC_ICL limit and set ICL for
		 * prepare HPP mode
		 */
		ret = p9221_set_hpp_dc_icl(charger, true);
		ret |= p9221_set_auth_dc_icl(charger, false);
		if (ret < 0)
			dev_warn(&charger->client->dev, "Cannot enable HPP_ICL (%d)\n", ret);
		mdelay(10);

		/*
		 * run ->chip_prop_mode_en() if proprietary mode or cap divider
		 * mode isn't enabled (i.e. with p9412_prop_mode_enable())
		 */
		if (!(charger->prop_mode_en && p9xxx_is_capdiv_en(charger))) {
			const u32 req_pwr = charger->de_hpp_neg_pwr > 0 ?
					    charger->de_hpp_neg_pwr : charger->pdata->hpp_neg_pwr;
			ret = set_renego_state(charger, P9XXX_ENABLE_PROPMODE);
			if (ret == -EAGAIN) {
				dev_dbg(&charger->client->dev, "Set renego state retry\n");
				return ret;
			}
			ret = charger->chip_prop_mode_en(charger, req_pwr);
			if (ret == -EAGAIN) {
				dev_warn(&charger->client->dev, "PROP Mode retry\n");
				return ret;
			}
			set_renego_state(charger, P9XXX_AVAILABLE);
		}

		if (!(charger->prop_mode_en && p9xxx_is_capdiv_en(charger))) {
			ret = p9221_reset_wlc_dc(charger);
			if (ret < 0)
				dev_warn(&charger->client->dev,
					 "Cannot change to bypass mode (%d)\n", ret);
			ret = p9221_set_hpp_dc_icl(charger, false);
			if (ret < 0)
				dev_warn(&charger->client->dev,
					 "Cannot disable HPP_ICL (%d)\n", ret);
			ret = gvotable_cast_int_vote(charger->dc_icl_votable,
					P9221_HPP_VOTER, 0, false);
			if (ret < 0)
				dev_warn(&charger->client->dev,
					 "Cannot disable HPP_VOTER (%d)\n", ret);

			dev_dbg(&charger->client->dev, "%s: HPP not supported\n", __func__);
			return -EOPNOTSUPP;
		}

		p9221_write_fod(charger);

		charger->wlc_dc_enabled = true;
		if (extben_gpio)
			p9xxx_gpio_set_value(charger, extben_gpio, 1);

		p9221_set_switch_reg(charger, true);

		ret = p9xxx_chip_set_cmfet_reg(charger, charger->wlc_dc_comcap);
		if (ret < 0 && ret != -ENOTSUPP)
			dev_warn(&charger->client->dev, "Fail to set comm cap(%d)\n", ret);

		return 1;
	} else if (wlc_dc_enabled) {
		/* TODO: thermals might come in and disable with 0 */
		p9221_reset_wlc_dc(charger);
	}

	/*
	 * Asserting the enable line will automatically take bring
	 * us online if we are in field.  De-asserting the enable
	 * line will automatically take us offline if we are in field.
	 * This is due to the fact that DC in will change state
	 * appropriately when we change the state of this line.
	 */
	charger->enabled = !!online;

	ret = p9221_set_hpp_dc_icl(charger, false);
	if (ret < 0)
		dev_warn(&charger->client->dev, "Cannot disable HPP_ICL (%d)\n", ret);

	gvotable_cast_int_vote(charger->dc_icl_votable,
				P9221_HPP_VOTER, 0, false);

	dev_warn(&charger->client->dev, "Set enable %d, wlc_dc_enabled:%d->%d\n",
		charger->enabled, wlc_dc_enabled, charger->wlc_dc_enabled);

	gvotable_cast_bool_vote(charger->wlc_disable_votable,
				P9221_WLC_VOTER, !charger->enabled);

	return 1;
}

/* 400 seconds debounce for auth per WPC spec */
#define DREAM_DEBOUNCE_TIME_S 400

/* trigger DD */
static void p9221_dream_defend(struct p9221_charger_data *charger)
{
	struct gvotable_election *csi_type_votable = charger->csi_type_votable;
	const ktime_t now = get_boot_sec();
	bool is_ac = false;
	u32 threshold;
	int ret;

	if (!charger->trigger_dd)
		charger->trigger_dd = DREAM_DEBOUNCE_TIME_S;

	/* debounce for auth TODO: use charger->auth_delay */
	if (now - charger->online_at < charger->trigger_dd) {
		pr_debug("%s: now=%lld, online_at=%lld delta=%lld\n", __func__,
			 now, charger->online_at, now - charger->online_at);
		return;
	}

	if (!charger->dc_avail_votable)
		charger->dc_avail_votable = gvotable_election_get_handle(VOTABLE_DC_AVAIL);
	if (!csi_type_votable)
		charger->csi_type_votable = gvotable_election_get_handle(VOTABLE_CSI_TYPE);
	if (csi_type_votable)
		is_ac = gvotable_get_current_int_vote(csi_type_votable) == CSI_TYPE_Adaptive;

	/* extended trigger soc for TTF calculations to ensure enough time for AC */
	if (!is_ac)
		charger->pdata->power_mitigate_ac_threshold = 0;
	else if (charger->pdata->power_mitigate_ac_threshold == 0)
		charger->pdata->power_mitigate_ac_threshold = charger->last_capacity + 1;

	if (charger->mitigate_threshold > 0)
		threshold = charger->mitigate_threshold;
	else if (charger->pdata->power_mitigate_threshold > 0 &&
		 charger->pdata->power_mitigate_ac_threshold > 0)
		threshold = charger->pdata->power_mitigate_ac_threshold;
	else
		threshold = charger->pdata->power_mitigate_threshold;

	pr_debug("dream_defend soc:%d threshold:%d\n", charger->last_capacity, threshold);

	if (!threshold)
		return;

	if (charger->last_capacity > threshold &&
		!charger->trigger_power_mitigation) {
		if (charger->dc_avail_votable)
			gvotable_cast_int_vote(charger->dc_avail_votable, DD_VOTER, 0, true);
		if (charger->prop_mode_en)
			return;
		/*
		 * Check Tx type here as tx_id may not be ready at start
		 * and mfg code cannot be read after LL changing to BPP mode
		 */
		charger->ll_bpp_cep = p9221_dream_defend_check_id(charger);
		/* trigger_power_mitigation is the same as dream defend */
		charger->trigger_power_mitigation = true;
		ret = delayed_work_pending(&charger->power_mitigation_work);
		if (!ret)
			schedule_delayed_work(&charger->power_mitigation_work,
			    msecs_to_jiffies(P9221_POWER_MITIGATE_DELAY_MS));
	}

}

static void p9221_ll_check_chg_term(struct p9221_charger_data *charger, int capacity)
{
	int ll_icl_ua;

	ll_icl_ua = gvotable_get_int_vote(charger->dc_icl_votable, LL_BPP_CEP_VOTER);

	if (capacity < 97) {
		if (ll_icl_ua == P9221_LL_BPP_CHG_TERM_UA)
			dev_info(&charger->client->dev, "power_mitigate: remove LL_BPP_CEP_VOTER(capacity=%d)\n",
				 capacity);
		gvotable_cast_int_vote(charger->dc_icl_votable, LL_BPP_CEP_VOTER, 0, false);
	} else if (capacity == 101) {
		/* when gdf==100, it's chg_term and vote 200mA */
		if (ll_icl_ua != P9221_LL_BPP_CHG_TERM_UA)
			dev_info(&charger->client->dev, "power_mitigate: LL_BPP vote DC_ICL=%duA(capacity=%d)\n",
				 P9221_LL_BPP_CHG_TERM_UA, capacity);
		gvotable_cast_int_vote(charger->dc_icl_votable, LL_BPP_CEP_VOTER,
				       P9221_LL_BPP_CHG_TERM_UA, true);
	}
}

/* improve LL BPP CEP_timeout */
static void p9221_ll_bpp_cep(struct p9221_charger_data *charger, int capacity)
{
	int icl_ua = 0;

	if (capacity > 94)
		icl_ua = 750000;
	if (capacity > 96)
		icl_ua = 600000;
	if (capacity > 98)
		icl_ua = 300000;

	if (capacity >= FORCE_FULL_SOC)
		p9xxx_ll_adjust_soc(charger, capacity);

	gvotable_cast_int_vote(charger->dc_icl_votable,
			       DD_VOTER, icl_ua, icl_ua > 0);

	p9221_ll_check_chg_term(charger, capacity);

	if (icl_ua > 0)
		dev_dbg(&charger->client->dev,
			"power_mitigate: DD vote ICL = %duA\n",
			gvotable_get_int_vote(charger->dc_icl_votable, DD_VOTER));
}
static int p9221_dream_defend_check_id(struct p9221_charger_data *charger)
{
	uint16_t ptmc_id = charger->mfg;
	int ret;
	u8 val;

	if (ptmc_id == 0) {
		ret = p9xxx_chip_get_tx_mfg_code(charger, &ptmc_id);
		if (ret < 0 || ptmc_id == 0) {
			pr_debug("%s: cannot get mfg code ptmc_id=%x (%d)\n",
				 __func__, ptmc_id, ret);
			return -EAGAIN;
		}
	}

	if (ptmc_id != WLC_MFG_GOOGLE) {
		pr_debug("%s: ptmc_id=%x\n", __func__, ptmc_id);
		return 0;
	}

	/* NOTE: will keep the alternate limit and keep checking on 3rd party */
	if (p9221_get_tx_id_str(charger) == NULL) {
		pr_debug("%s: retry %x\n", __func__, charger->tx_id);
		return -EAGAIN;
	}

	pr_debug("%s: tx_id=%08x\n", __func__, charger->tx_id);

	val = (charger->tx_id & TXID_TYPE_MASK) >> TXID_TYPE_SHIFT;
	if (charger->pdata->bpp_cep_on_dl)
		return (val == TXID_DD_TYPE || val == TXID_DD_TYPE2);

	return val == TXID_DD_TYPE2;
}

/*
 * identify TXID_DD_TYPE2 checking PTCPM and ID
 * return -EAGAIN until the id is available, 0 on non match
 */
static int p9221_ll_check_id(struct p9221_charger_data *charger)
{
	uint16_t ptmc_id = charger->mfg;
	int ret;

	/*
	 * TODO: this returns 0 on 3rd party. Solve by debounce changes of
	 * last_capacity for some time after online and/or adding a robust
	 * way to detect if the device is actuall on a pad that needs the
	 * WAR and behaviors controlled by this check.
	 */
	if (ptmc_id == 0) {
		ret = p9xxx_chip_get_tx_mfg_code(charger, &ptmc_id);
		if (ret < 0 || ptmc_id == 0) {
			pr_debug("%s: cannot get mfg code ptmc_id=%x (%d)\n",
				 __func__, ptmc_id, ret);
			return -EAGAIN;
		}
	}

	if (ptmc_id != WLC_MFG_GOOGLE) {
		pr_debug("%s: ptmc_id=%x\n", __func__, ptmc_id);
		return 0;
	}

	/* NOTE: will keep the alternate limit and keep checking on 3rd party */
	if (p9221_get_tx_id_str(charger) == NULL) {
		pr_debug("%s: retry %x\n", __func__, charger->tx_id);
		return -EAGAIN;
	}

	/* optional check for P9221R5_EPP_TX_GUARANTEED_POWER_REG == 0x1e */

	pr_debug("%s: tx_ix=%08x\n", __func__, charger->tx_id);
	return ((charger->tx_id & TXID_TYPE_MASK) >> TXID_TYPE_SHIFT) == TXID_DD_TYPE2;
}

static void p9221_set_capacity(struct p9221_charger_data *charger, int capacity)
{
	int ret, capacity_raw = capacity;

	mutex_lock(&charger->stats_lock);

	if (charger->last_capacity == capacity &&
		(capacity != 100 || !p9221_is_epp(charger)))
		goto unlock_done;

	charger->last_capacity = (capacity <= 100) ? capacity : 100;

	if (!p9221_is_online(charger))
		goto unlock_done;

	ret = p9221_send_csp(charger, charger->last_capacity);
	if (ret)
		dev_err(&charger->client->dev, "Could not send csp: %d\n", ret);

	/* p9221_is_online() is true when the device in TX mode. */
	if (charger->online && charger->last_capacity >= 0 && charger->last_capacity <= 100)
		mod_delayed_work(system_wq, &charger->charge_stats_hda_work, 0);

	if (charger->pdata->gpp_enhanced && charger->last_capacity > WLC_HPP_SOC_LIMIT)
		feature_gpp_15w_enable(charger, false);

	if (charger->online && p9221_is_epp(charger))
		p9221_dream_defend(charger);

	/* CEP LL workaround tp improve comms */
	if (charger->ll_bpp_cep == 1 && !p9221_is_epp(charger))
		p9221_ll_bpp_cep(charger, capacity_raw);

unlock_done:
	mutex_unlock(&charger->stats_lock);
}

static int p9221_capacity_raw(struct p9221_charger_data *charger)
{
	union power_supply_propval prop;
	int ret;

	ret = power_supply_get_property(charger->batt_psy, GBMS_PROP_CAPACITY_RAW, &prop);
	if (ret == 0)
		ret = qnum_toint(qnum_from_q8_8(prop.intval));

	return ret;
}

static int check_hpp_fod_level(struct p9221_charger_data *charger,
			       int dc_voltage)
{
	const int hpp_fod_buckets = charger->pdata->nb_hpp_fod_vol;
	int i, hysteresis;

	for (i = 0; i < hpp_fod_buckets; i += 1) {
		if (i == charger->hpp_fod_level)
			hysteresis = 100000;
		else if (i == charger->hpp_fod_level - 1)
			hysteresis = -100000;
		else
			hysteresis = 0;

		if (dc_voltage < charger->pdata->hpp_fod_vol[i] + hysteresis)
			return i;
	}
	return 0;
}

static int p9221_set_property(struct power_supply *psy,
			      enum power_supply_property prop,
			      const union power_supply_propval *val)
{
	struct p9221_charger_data *charger = power_supply_get_drvdata(psy);
	bool changed = false;
	int rc, ret = 0;

	switch (prop) {
	case POWER_SUPPLY_PROP_ONLINE:
		rc = p9221_set_psy_online(charger, val->intval);
		if (rc < 0) {
			ret = rc;
			break;
		}
		changed = !!rc;
		break;
	case POWER_SUPPLY_PROP_CAPACITY: {
		int capacity = val->intval;

		/* TODO: ignore the direct calls when fuel-gauge is defined */
		if (charger->batt_psy && (capacity != 101)) {
			rc = p9221_capacity_raw(charger);
			if (rc >= 0 && capacity != rc) {
				pr_debug("%s: orig=%d new=%d\n", __func__,
					 val->intval, rc);
				capacity = rc;
			}
		}

		p9221_set_capacity(charger, capacity);
		break;
	}
	case POWER_SUPPLY_PROP_CURRENT_MAX:
		if (val->intval < 0) {
			ret = -EINVAL;
			break;
		}

		if (!charger->dc_icl_votable) {
			ret = -EAGAIN;
			break;
		}

		ret = gvotable_cast_int_vote(charger->dc_icl_votable,
					     P9221_USER_VOTER,
					     val->intval, true);
		changed = true;
		break;
	case POWER_SUPPLY_PROP_VOLTAGE_MAX:
		ret = charger->chip_set_vout_max(charger, P9221_UV_TO_MV(val->intval));
		/* this is extra, please verify */
		if (ret == 0)
			changed = true;
		break;

	/* route to p9412 if for wlc_dc */
	case POWER_SUPPLY_PROP_CURRENT_NOW:
		if (!charger->wlc_dc_enabled) {
			dev_dbg(&charger->client->dev,
				"Not WLC-DC, not allow to set dc current\n");
			ret = -EINVAL;
			break;
		}
		/* uA */
		charger->wlc_dc_current_now = val->intval;
		ret = charger->chip_set_rx_ilim(charger, P9221_UA_TO_MA(charger->wlc_dc_current_now));
		break;
	case POWER_SUPPLY_PROP_VOLTAGE_NOW:
		if (!charger->wlc_dc_enabled) {
			charger->hpp_fod_level = 0;
			dev_dbg(&charger->client->dev,
				"Not WLC-DC, not allow to set Vout\n");
			ret = -EINVAL;
			break;
		}
		/* uV */
		charger->wlc_dc_voltage_now = val->intval;
		ret = charger->chip_set_vout_max(charger,
						 P9221_UV_TO_MV(charger->wlc_dc_voltage_now));
		if (ret < 0)
			break;
		charger->hpp_fod_level = check_hpp_fod_level(charger, charger->wlc_dc_voltage_now);
		p9221_write_fod(charger);
		break;

	default:
		return -EINVAL;
	}

	if (ret)
		dev_dbg(&charger->client->dev,
			"Couldn't set prop %d, ret=%d\n", prop, ret);

	if (changed)
		power_supply_changed(psy);

	return ret;
}

static int p9221_prop_is_writeable(struct power_supply *psy,
				   enum power_supply_property prop)
{
	int writeable = 0;

	switch (prop) {
	case POWER_SUPPLY_PROP_CURRENT_MAX:
	case POWER_SUPPLY_PROP_VOLTAGE_MAX:
	case POWER_SUPPLY_PROP_CAPACITY:
	case POWER_SUPPLY_PROP_ONLINE:
	case POWER_SUPPLY_PROP_CURRENT_NOW:
	case POWER_SUPPLY_PROP_VOLTAGE_NOW:
		writeable = 1;
		break;
	default:
		break;
	}

	return writeable;
}

static int p9221_notifier_cb(struct notifier_block *nb, unsigned long event,
			     void *data)
{
	struct power_supply *psy = data;
	struct p9221_charger_data *charger =
		container_of(nb, struct p9221_charger_data, nb);
	const char *batt_name = IS_ERR_OR_NULL(charger->batt_psy) || !charger->batt_psy->desc ?
				NULL : charger->batt_psy->desc->name;

	if (charger->ben_state)
		goto out;

	if (event != PSY_EVENT_PROP_CHANGED)
		goto out;

	if (strcmp(psy->desc->name, "dc") == 0) {
		charger->dc_psy = psy;
		charger->check_dc = true;
	} else if (strcmp(psy->desc->name, "dc-mains") == 0) {
		charger->check_dc = true;
	} else if (batt_name && strcmp(psy->desc->name, batt_name) == 0) {
		schedule_delayed_work(&charger->soc_work, 0);
	}

	if (!charger->check_dc)
		goto out;

	pm_stay_awake(charger->dev);

	if (!schedule_delayed_work(&charger->notifier_work,
				   msecs_to_jiffies(P9221_NOTIFIER_DELAY_MS)))
		pm_relax(charger->dev);

out:
	return NOTIFY_OK;
}

static int p9221_clear_interrupts(struct p9221_charger_data *charger, u16 mask)
{
	int ret;

	mutex_lock(&charger->cmd_lock);

	ret = p9221_reg_write_16(charger, P9221R5_INT_CLEAR_REG, mask);
	if (ret) {
		dev_err(&charger->client->dev,
			"Failed to clear INT reg: %d\n", ret);
		goto out;
	}

	ret = charger->chip_set_cmd(charger, P9221_COM_CLEAR_INT_MASK);
	if (ret) {
		dev_err(&charger->client->dev,
			"Failed to reset INT: %d\n", ret);
	}
out:
	mutex_unlock(&charger->cmd_lock);
	return ret;
}

/*
 * Enable interrupts on the P9221, note we don't really need to disable
 * interrupts since when the device goes out of field, the P9221 is reset.
 */
static int p9221_enable_interrupts(struct p9221_charger_data *charger)
{
	u16 mask;
	int ret;

	dev_dbg(&charger->client->dev, "Enable interrupts\n");

	if (charger->ben_state) {
		/* enable necessary INT for RTx mode */
		mask = charger->ints.stat_rtx_mask;
	} else {
		mask = charger->ints.stat_limit_mask | charger->ints.stat_cc_mask |
		       charger->ints.vrecton_bit | charger->ints.prop_mode_mask |
		       charger->ints.extended_mode_bit;

		if (charger->pdata->needs_dcin_reset ==
						P9221_WC_DC_RESET_VOUTCHANGED)
			mask |= charger->ints.vout_changed_bit;
		if (charger->pdata->needs_dcin_reset ==
						P9221_WC_DC_RESET_MODECHANGED)
			mask |= charger->ints.mode_changed_bit;
	}
	ret = p9221_clear_interrupts(charger, mask);
	if (ret)
		dev_err(&charger->client->dev,
			"Could not clear interrupts: %d\n", ret);

	ret = p9221_reg_write_16(charger, P9221_INT_ENABLE_REG, mask);
	if (ret)
		dev_err(&charger->client->dev,
			"Could not enable interrupts: %d\n", ret);

	return ret;
}

int p9xxx_sw_ramp_icl(struct p9221_charger_data *charger, const int icl_target)
{
	int step, icl_now;

	if (!charger->pdata->has_sw_ramp)
		return 0;

	icl_now = gvotable_get_current_int_vote(charger->dc_icl_votable);

	dev_dbg(&charger->client->dev, "%s: Set ICL %d->%d ==========\n", __func__, icl_now, icl_target);

	step = (icl_target > icl_now) ? P9XXX_SW_RAMP_ICL_STEP_UA : -P9XXX_SW_RAMP_ICL_STEP_UA;

	while (icl_now != icl_target && charger->online) {
		dev_dbg(&charger->client->dev, "%s: step=%d, get_current_vote=%d\n",
			 __func__,step, gvotable_get_current_int_vote(charger->dc_icl_votable));

		if (abs(icl_target - icl_now) <= P9XXX_SW_RAMP_ICL_STEP_UA)
			icl_now = icl_target;
		else
			icl_now += step;

		dev_dbg(&charger->client->dev, "%s: Voting ICL %duA (t=%d)\n", __func__, icl_now, icl_target);

		gvotable_cast_int_vote(charger->dc_icl_votable, P9221_RAMP_VOTER, icl_now, true);
		usleep_range(100 * USEC_PER_MSEC, 120 * USEC_PER_MSEC);
	}

	if (!charger->online)
		return -ENODEV;

	dev_dbg(&charger->client->dev, "%s: P9221_RAMP_VOTER=%d, get_current_int_vote=%d ==========\n",
                 __func__,
		 gvotable_get_int_vote(charger->dc_icl_votable, P9221_RAMP_VOTER),
		 gvotable_get_current_int_vote(charger->dc_icl_votable));

	return 0;
}

static int p9221_set_dc_icl(struct p9221_charger_data *charger)
{
	int icl, ret;

	if (!charger->dc_icl_votable) {
		charger->dc_icl_votable =
			gvotable_election_get_handle("DC_ICL");
		if (!charger->dc_icl_votable) {
			dev_err(&charger->client->dev,
				"Could not get votable: DC_ICL\n");
			return -ENODEV;
		}
	}

	if (!p9221_is_epp(charger) && charger->last_capacity == 100 && charger->ll_bpp_cep < 0) {
		dev_info(&charger->client->dev, "vote ICL as %d for BPP mode(capacity=%d)\n",
			 P9221_LL_BPP_CHG_TERM_UA, charger->last_capacity);
		gvotable_cast_int_vote(charger->dc_icl_votable, LL_BPP_CEP_VOTER,
				       P9221_LL_BPP_CHG_TERM_UA, true);
	}

	/* Default to BPP ICL */
	icl = charger->chip_set_bpp_icl(charger);

	if (charger->chg_on_rtx)
		icl = P9221_DC_ICL_RTX_UA;

	if (charger->icl_ramp)
		icl = charger->icl_ramp_ua;

	/* forced limit */
	if (charger->dc_icl_bpp)
		icl = charger->dc_icl_bpp;

	if (p9221_is_epp(charger))
		icl = charger->dc_icl_epp_neg;

	if (p9221_is_epp(charger) && charger->dc_icl_epp)
		icl = charger->dc_icl_epp;

 	if (charger->icl_ramp && charger->icl_ramp_alt_ua)
		icl = charger->icl_ramp_alt_ua;

	dev_info(&charger->client->dev, "Voting ICL %duA ramp=%d, alt_ramp=%d\n",
		icl, charger->icl_ramp, charger->icl_ramp_alt_ua);

	if (charger->pdata->has_sw_ramp && !charger->icl_ramp) {
		dev_dbg(&charger->client->dev, "%s: voter=%s\n", __func__, P9221_WLC_VOTER);
		ret = p9xxx_sw_ramp_icl(charger, icl);
		if (ret < 0)
			gvotable_cast_int_vote(charger->dc_icl_votable,
					       P9221_RAMP_VOTER, 0, false);
	}

	if (charger->icl_ramp)
		gvotable_cast_int_vote(charger->dc_icl_votable,
				       DCIN_AICL_VOTER, icl, true);

	ret = gvotable_cast_int_vote(charger->dc_icl_votable,
				     P9221_WLC_VOTER, icl, true);
	if (ret)
		dev_err(&charger->client->dev,
			"Could not vote DC_ICL %d\n", ret);

	if (charger->pdata->has_sw_ramp && !charger->icl_ramp)
		gvotable_cast_int_vote(charger->dc_icl_votable, P9221_RAMP_VOTER, 0, false);

	if (p9221_is_epp(charger)) {
		if (!charger->hda_tz_votable)
			charger->hda_tz_votable = gvotable_election_get_handle(VOTABLE_HDA_TZ);
		if (charger->hda_tz_votable)
			gvotable_cast_int_vote(charger->hda_tz_votable, P9221_WLC_VOTER,
				HDA_TZ_WLC_EPP_3P, true);
	}

	/* Increase the IOUT limit */
	charger->chip_set_rx_ilim(charger, P9221_UA_TO_MA(charger->wlc_ocp));
	logbuffer_log(charger->log, "set current limit to %dUA", charger->wlc_ocp);
	if (ret)
		dev_err(&charger->client->dev,
			"Could not set rx_iout limit reg: %d\n", ret);

	return ret;
}

static enum alarmtimer_restart p9221_auth_dc_icl_alarm_cb(struct alarm *alarm,
							  ktime_t now)
{
	struct p9221_charger_data *charger =
			container_of(alarm, struct p9221_charger_data,
				     auth_dc_icl_alarm);

	/* Alarm is in atomic context, schedule work to complete the task */
	dev_info(&charger->client->dev, "Auth timeout, reset DC_ICL\n");
	schedule_delayed_work(&charger->auth_dc_icl_work, msecs_to_jiffies(100));
	return ALARMTIMER_NORESTART;
}

/*
 * only for Qi 1.3 EPP Tx,
 * < 0 error, 0 no support, != support
 */
static int p9221_check_qi1_3_auth(struct p9221_charger_data *chgr)
{
	u8 temp = 0;
	int ret;

	ret = p9221_reg_read_8(chgr, P9221R5_EPP_TX_CAPABILITY_FLAGS_REG, &temp);
	pr_debug("%s: caps=%x (%d)\n", __func__, temp, ret);
	if (ret < 0)
		return -EIO;

	return !!(temp & P9221R5_EPP_TX_CAPABILITY_FLAGS_AR);
}

static void p9221_auth_dc_icl_work(struct work_struct *work)
{
	struct p9221_charger_data *charger = container_of(work,
			struct p9221_charger_data, auth_dc_icl_work.work);
	const ktime_t elap = get_boot_sec() - charger->online_at;
	int auth_check = 0;

	mutex_lock(&charger->auth_lock);

	if (elap >= WLCDC_DEBOUNCE_TIME_S)
		p9221_set_auth_dc_icl(charger, false);

	/* done already */
	if (!charger->auth_delay || !p9221_is_online(charger))
		goto exit_done;

	/*
	 * check_id for Qi 1.2.4 EPP Tx and check Qi1.3 EPP Tx until the id is
	 * available (i.e. return different from -EGAIN)
	 */
	if (p9221_is_epp(charger)) {
		auth_check = p9221_ll_check_id(charger);
		if (auth_check == -EAGAIN)
			auth_check = p9221_check_qi1_3_auth(charger);
	}

	pr_debug("%s: online_at=%lld elap=%lld timeout=%d auth_check=%d\n",
		__func__, charger->online_at, elap, WLCDC_AUTH_CHECK_S,
		auth_check);

	/* b/202213483 retry for WLCDC_AUTH_CHECK_S */
	if (auth_check <= 0 && elap < WLCDC_AUTH_CHECK_S)
		auth_check = -EAGAIN;

	/* p9221_auth_dc_icl_alarm_cb() will reschedule at timeout */
	if (auth_check == 0) {
		p9221_set_auth_dc_icl(charger, false);

		/* TODO: use a different wakesource? */
		pm_relax(charger->dev);
	} else if (auth_check < 0) {
		schedule_delayed_work(&charger->auth_dc_icl_work,
				      msecs_to_jiffies(WLCDC_AUTH_CHECK_INTERVAL_MS));
	} else {
		dev_info(&charger->client->dev,
			 "Auth limit online_at=%lld, will timeout in %llds\n",
			 charger->online_at, WLCDC_DEBOUNCE_TIME_S - elap);
	}

exit_done:
	mutex_unlock(&charger->auth_lock);
}

bool is_ping_freq_fixed_at(struct p9221_charger_data *charger, u32 khz)
{
	int ret;
	u32 val;

	ret = charger->chip_get_ping_freq(charger, &val);

	if (ret < 0)
		return false;

	if ((val > khz + 2) || (val < khz - 2))
		return false;

	dev_info(&charger->client->dev, "Fixed ping freq = %dkhz\n", val);

	return true;
}

static enum alarmtimer_restart p9221_icl_ramp_alarm_cb(struct alarm *alarm,
						       ktime_t now)
{
	struct p9221_charger_data *charger =
			container_of(alarm, struct p9221_charger_data,
				     icl_ramp_alarm);

	/* should not schedule icl_ramp_work if charge on rtx phone */
	if (charger->chg_on_rtx)
		return ALARMTIMER_NORESTART;

	dev_info(&charger->client->dev, "ICL ramp alarm, ramp=%d\n",
		 charger->icl_ramp);

	/* Alarm is in atomic context, schedule work to complete the task */
	pm_stay_awake(charger->dev);
	schedule_delayed_work(&charger->icl_ramp_work, msecs_to_jiffies(100));

	return ALARMTIMER_NORESTART;
}

static void p9221_icl_ramp_work(struct work_struct *work)
{
	struct p9221_charger_data *charger = container_of(work,
			struct p9221_charger_data, icl_ramp_work.work);

	pm_runtime_get_sync(charger->dev);
	if (!charger->resume_complete) {
		pm_runtime_put_sync(charger->dev);
		schedule_delayed_work(&charger->icl_ramp_work,
				      msecs_to_jiffies(100));
		dev_dbg(&charger->client->dev, "Ramp reschedule\n");
		return;
	}
	pm_runtime_put_sync(charger->dev);

	dev_info(&charger->client->dev, "ICL ramp work, ramp=%d\n",
		 charger->icl_ramp);

	charger->icl_ramp = true;
	p9221_set_dc_icl(charger);

	pm_relax(charger->dev);
}

static void p9221_icl_ramp_reset(struct p9221_charger_data *charger)
{
	dev_info(&charger->client->dev, "ICL ramp reset, ramp=%d\n",
		 charger->icl_ramp);

	charger->icl_ramp = false;

	if (alarm_try_to_cancel(&charger->icl_ramp_alarm) < 0)
		dev_warn(&charger->client->dev, "Couldn't cancel icl_ramp_alarm\n");
	cancel_delayed_work(&charger->icl_ramp_work);
}

static void p9221_icl_ramp_start(struct p9221_charger_data *charger)
{
	const bool no_ramp = charger->pdata->icl_ramp_delay_ms == -1 ||
			     !charger->icl_ramp_ua;

	/* Only ramp on BPP at this time */
	if (p9221_is_epp(charger) || no_ramp)
		return;

	if (charger->pdata->freq_108_disable_ramp && is_ping_freq_fixed_at(charger, 108))
		return;

	if (charger->pdata->magsafe_optimized && is_ping_freq_fixed_at(charger, 128))
		return;

	p9221_icl_ramp_reset(charger);

	dev_info(&charger->client->dev, "ICL ramp set alarm %dms, %dua, ramp=%d\n",
		 charger->pdata->icl_ramp_delay_ms, charger->icl_ramp_ua,
		 charger->icl_ramp);

	alarm_start_relative(&charger->icl_ramp_alarm,
			     ms_to_ktime(charger->pdata->icl_ramp_delay_ms));
}

static void p9xxx_check_ll_bpp_cep(struct p9221_charger_data *charger)
{
	int ret;
	u32 vout_mv = 0;
	u8 val8 = 0;
	bool is_ll_bpp = true;

	if (charger->ll_bpp_cep >= 0)
		return;

	if (p9221_is_epp(charger))
		is_ll_bpp = false;

	ret = charger->chip_get_vout_max(charger, &vout_mv);
	if (ret < 0 || (!charger->pdata->ll_vout_not_set && (vout_mv != P9XXX_VOUT_5480MV)))
		is_ll_bpp = false;
	ret = p9221_reg_read_8(charger, P9412_CMFET_L_REG, &val8);
	if (ret < 0 || val8 != charger->wlc_dd_comcap)
		is_ll_bpp = false;

	if (is_ll_bpp) {
		charger->ll_bpp_cep = 1;
		dev_info(&charger->client->dev, "ll_bpp_cep = %d\n", charger->ll_bpp_cep);
	} else {
		charger->ll_bpp_cep = 0;
		dev_info(&charger->client->dev,
			 "remove LL_BPP_CEP_VOTER(capacity=%d)\n", charger->last_capacity);
		gvotable_cast_int_vote(charger->dc_icl_votable, LL_BPP_CEP_VOTER, 0, false);
	}
}

static void p9221_set_online(struct p9221_charger_data *charger)
{
	int ret;
	u8 cid = 5;

	dev_info(&charger->client->dev, "Set online\n");

	mutex_lock(&charger->stats_lock);
	charger->online = true;
	charger->tx_busy = false;
	charger->tx_done = true;
	charger->rx_done = false;
	charger->cc_data_lock.cc_use = false;
	charger->cc_data_lock.cc_rcv_at = 0;
	charger->last_capacity = -1;
	charger->online_at = get_boot_sec();
	charger->dcin_waitcnt = P9221_DCIN_WAIT_CNT;

	/* reset data for the new charging entry */

	p9221_charge_stats_init(&charger->chg_data);
	mutex_unlock(&charger->stats_lock);

	if (charger->pdata->hda_tz_wlc) {
		if (!charger->hda_tz_votable)
			charger->hda_tz_votable = gvotable_election_get_handle(VOTABLE_HDA_TZ);
		gvotable_cast_int_vote(charger->hda_tz_votable, P9221_WLC_VOTER,
				HDA_TZ_WLC_ADAPTER, true);
	}

	ret = p9221_reg_read_8(charger, P9221_CUSTOMER_ID_REG, &cid);
	if (ret)
		dev_err(&charger->client->dev, "Could not get ID: %d\n", ret);
	else
		charger->cust_id = cid;

	dev_info(&charger->client->dev, "P9221 cid: %02x\n", charger->cust_id);

	ret = p9221_enable_interrupts(charger);
	if (ret)
		dev_err(&charger->client->dev,
			"Could not enable interrupts: %d\n", ret);

	/* NOTE: depends on _is_epp() which is not valid until DC_IN */
	p9221_write_fod(charger);

	cancel_delayed_work(&charger->dcin_pon_work);

	charger->alignment_capable = ALIGN_MFG_CHECKING;
	charger->align = WLC_ALIGN_CENTERED;
	charger->alignment = -1;
	logbuffer_log(charger->log, "align: state: %s",
		      align_status_str[charger->align]);
	schedule_work(&charger->uevent_work);

	schedule_delayed_work(&charger->charge_stats_hda_work,
			      msecs_to_jiffies(P9221_CHARGE_STATS_TIMEOUT_MS));
}

static int p9221_set_bpp_vout(struct p9221_charger_data *charger)
{
	u32 vout_mv;
	int ret, loops;
	const u32 vout_5000mv = 5000;

	for (loops = 0; loops < 10; loops++) {
		ret = charger->chip_set_vout_max(charger, vout_5000mv);
		if (ret < 0) {
			dev_err(&charger->client->dev,
				"cannot set VOUT (%d)\n", ret);
			return ret;
		}

		ret = charger->chip_get_vout_max(charger, &vout_mv);
		if (ret < 0) {
			dev_err(&charger->client->dev,
				"cannot read VOUT (%d)\n", ret);
			return ret;
		}

		if (vout_mv == vout_5000mv)
			return 0;

		msleep(10);
	}

	return -ETIMEDOUT;
}

/* return <0 on error, 0 on done, 1 on keep trying */
static int p9221_notifier_check_neg_power(struct p9221_charger_data *charger)
{
	u8 np8;
	int ret;
	u16 status_reg;

	ret = p9221_reg_read_8(charger, P9221R5_EPP_CUR_NEGOTIATED_POWER_REG,
			       &np8);
	if (ret < 0) {
		dev_err(&charger->client->dev,
			"cannot read EPP_NEG_POWER (%d)\n", ret);
		return -EIO;
	}

	if (np8 >= P9221_NEG_POWER_10W) {
		u16 mfg;

		ret = p9xxx_chip_get_tx_mfg_code(charger, &mfg);
		if (ret < 0) {
			dev_err(&charger->client->dev,
				"cannot read MFG_CODE (%d)\n", ret);
			return -EIO;
		}


		/* EPP unless dealing with P9221_PTMC_EPP_TX_1912 */
		charger->force_bpp = (mfg == P9221_PTMC_EPP_TX_1912);
		dev_info(&charger->client->dev, "np=%x mfg=%x fb=%d\n",
			 np8, mfg, charger->force_bpp);
		goto done;
	}

	ret = p9221_reg_read_16(charger, P9221_STATUS_REG, &status_reg);
	if (ret) {
		dev_err(&charger->client->dev,
			"failed to read P9221_STATUS_REG reg: %d\n",
			ret);
		return ret;
	}

	/* VOUT for standard BPP comes much earlier that VOUT for EPP */
	if (!(status_reg & charger->ints.vout_changed_bit))
		return 1;

	/* normal BPP TX or EPP at less than 10W */
	charger->force_bpp = true;
	dev_info(&charger->client->dev,
			"np=%x normal BPP or EPP less than 10W (%d)\n",
			np8, ret);

done:
	if (charger->force_bpp) {
		ret = p9221_set_bpp_vout(charger);
		if (ret)
			dev_err(&charger->client->dev,
				"cannot change VOUT (%d)\n", ret);
	}

	return 0;
}

static int p9xxx_set_vout_iop(struct p9221_charger_data *charger)
{
	int ret = 0;
	u32 vout_mv;

	ret = charger->chip_get_vout_max(charger, &vout_mv);
	if (ret < 0)
		goto exit;

	if (charger->pdata->set_iop_vout_bpp > 0 && vout_mv == P9XXX_VOUT_5000MV)
		ret = charger->chip_set_vout_max(charger, charger->pdata->set_iop_vout_bpp);
	else if (charger->pdata->set_iop_vout_epp > 0 && vout_mv == P9XXX_VOUT_10000MV)
		ret = charger->chip_set_vout_max(charger, charger->pdata->set_iop_vout_epp);
exit:
	if (ret < 0)
		dev_dbg(&charger->client->dev, "Fail to change VOUT\n");

	return ret;
}

/* 2 P9221_NOTIFIER_DELAY_MS from VRECTON */
static void p9221_notifier_check_dc(struct p9221_charger_data *charger)
{
	int ret, dc_in;

	if ((charger->chip_id == P9221_CHIP_ID) && charger->check_np) {

		ret = p9221_notifier_check_neg_power(charger);
		if (ret > 0) {
			ret = schedule_delayed_work(&charger->notifier_work,
				msecs_to_jiffies(P9221_CHECK_NP_DELAY_MS));
			if (ret == 0)
				return;

			dev_err(&charger->client->dev,
				"cannot reschedule check_np (%d)\n", ret);
		}

		/* done */
		charger->check_np = false;
	}

	dc_in = p9221_has_dc_in(charger);
	if (dc_in < 0) {
          	dev_info(&charger->client->dev, "reschedule it(%d)\n", dc_in);
		schedule_delayed_work(&charger->notifier_work,
				    msecs_to_jiffies(P9221_DCIN_RETRY_DELAY_MS));
		return;
	}

	dev_info(&charger->client->dev, "dc status is %d\n", dc_in);
	charger->check_dc = false;
	/*
	 * We now have confirmation from DC_IN, kill the timer, charger->online
	 * will be set by this function.
	 */
	cancel_delayed_work(&charger->dcin_work);
	del_timer(&charger->vrect_timer);

	mutex_lock(&charger->irq_det_lock);
	if (charger->online_spoof && dc_in == 1) {
		/* stop spoofing is queued */
		if (!cancel_delayed_work(&charger->stop_online_spoof_work))
			dev_err(&charger->client->dev,
				"Error: no spoof work even though spoof=1 && dc=1\n");
		logbuffer_prlog(charger->log, "dc=1: online_spoof=0");
		disable_irq_wake(charger->pdata->irq_det_int);
		disable_irq(charger->pdata->irq_det_int);
		charger->online_spoof = false;
		gvotable_cast_bool_vote(charger->wlc_spoof_votable, "WLC", false);
	}
	mutex_unlock(&charger->irq_det_lock);

	if (charger->log) {
		u32 vout_uv;
		u32 vout_mv;

		ret = charger->chip_get_vout(charger, &vout_mv);
		if (!ret)
			vout_uv = P9221_MV_TO_UV(vout_mv);

		logbuffer_log(charger->log,
			      "check_dc: online=%d present=%d VOUT=%uuV (%d)",
			      charger->online, dc_in,
			      (ret == 0) ? vout_uv : 0, ret);
	}

	/*
	 * Always write FOD, check dc_icl, send CSP
	 */
	if (dc_in) {
		if (p9221_is_epp(charger)) {
			charger->chip_check_neg_power(charger);
			/*
			 * When WLC online && EPP, adjust minimum on time(MOT) to 40%
			 * for mitigate LC node voltage overshoot
			 */
			ret = p9xxx_chip_set_mot_reg(charger, P9412_MOT_40PCT);
			if (ret < 0 && ret != -ENOTSUPP)
				dev_warn(&charger->client->dev,
					 "Fail to set MOT register(%d)\n", ret);
		}

		if (charger->pdata->has_sw_ramp && !charger->sw_ramp_done) {
			gvotable_cast_int_vote(charger->dc_icl_votable,
					       P9221_RAMP_VOTER,
					       P9XXX_SW_RAMP_ICL_START_UA, true);
			charger->sw_ramp_done = true;
		}
		charger->chip_magsafe_optimized(charger);
		p9221_set_dc_icl(charger);
		p9xxx_set_vout_iop(charger);
		charger->fod_mode = -1;
		p9221_write_fod(charger);
		if (!charger->dc_icl_bpp)
			p9221_icl_ramp_start(charger);
		charger->chip_set_cmfet(charger);

		/* Check if Tx in LL BPP mode */
		p9xxx_check_ll_bpp_cep(charger);

		ret = p9221_reg_read_16(charger, P9221_OTP_FW_MINOR_REV_REG,
					&charger->fw_rev);
		if (ret)
			dev_err(&charger->client->dev,
				"Could not get FW_REV: %d\n", ret);
	}

	/* We may have already gone online during check_det */
	if (charger->online == dc_in)
		goto out;

	if (dc_in)
		p9221_set_online(charger);
	else
		p9221_set_offline(charger);

out:
	dev_info(&charger->client->dev, "trigger wc changed on:%d in:%d\n",
		 charger->online, dc_in);
	power_supply_changed(charger->wc_psy);
}

/* P9221_NOTIFIER_DELAY_MS from VRECTON */
static bool p9221_notifier_check_det(struct p9221_charger_data *charger)
{
	bool relax = true;

	del_timer(&charger->vrect_timer);

	if (charger->online && !charger->ben_state)
		goto done;

	dev_info(&charger->client->dev, "detected wlc, trigger wc changed\n");

	/* b/130637382 workaround for 2622,2225,2574,1912 */
	charger->check_np = true;
	/* will send out a FOD but is_epp() is still invalid */
	p9221_set_online(charger);
	power_supply_changed(charger->wc_psy);

	/* Check dc-in every seconds as long as we are in field. */
	dev_info(&charger->client->dev, "start dc-in timer\n");
	cancel_delayed_work_sync(&charger->dcin_work);
	schedule_delayed_work(&charger->dcin_work,
			      msecs_to_jiffies(P9221_DCIN_TIMEOUT_MS));
	relax = false;

done:
	charger->check_det = false;

	return relax;
}

/* Resonance Frequency: This new value needed for Qi 1.3 */
static void p9xxx_write_resonance_freq(struct p9221_charger_data *charger)
{
	const int rf_value = charger->pdata->rf_value;
	int ret;

	if (rf_value == -1)
		return;

	ret = p9xxx_chip_set_resonance_freq_reg(charger, rf_value);
	if (ret < 0)
		dev_err(&charger->client->dev, "cannot write resonance_freq=%d (%d)\n",
			rf_value, ret);
}

static void p9xxx_write_q_factor(struct p9221_charger_data *charger)
{
	int ret, q_factor;

	if (charger->pdata->q_value == -1 && charger->de_q_value == 0)
		return;

	q_factor = (charger->de_q_value > 0) ?
		   charger->de_q_value : charger->pdata->q_value;

	ret = p9xxx_chip_set_q_factor_reg(charger, q_factor);
	if (ret < 0)
		dev_err(&charger->client->dev,
			"cannot write Q=%d (%d)\n",
			q_factor, ret);
}

static void p9xxx_update_q_factor(struct p9221_charger_data *charger)
{
	int ret, i, q = 0;

	if (charger->pdata->tx_4191q <= 0 &&
	    charger->pdata->tx_1801q <= 0 &&
	    charger->pdata->tx_2356q <= 0)
		return;

	for (i = 0; i < 5; i += 1) {
		ret = p9xxx_chip_get_tx_mfg_code(charger, &charger->mfg);
		if (ret == 0 && charger->mfg != 0)
			break;
		usleep_range(100 * USEC_PER_MSEC, 120 * USEC_PER_MSEC);
	}

	switch (charger->mfg) {
	case P9221_PTMC_EPP_TX_4191:
		q = charger->pdata->tx_4191q;
		break;
	case P9221_PTMC_EPP_TX_1801:
		q = charger->pdata->tx_1801q;
		break;
	case P9221_PTMC_EPP_TX_2356:
		q = charger->pdata->tx_2356q;
		break;
	default:
		return;
	}

	if (q <= 0)
		return;

	ret = p9xxx_chip_set_q_factor_reg(charger, q);
	dev_info(&charger->client->dev, "update Q factor=%d(mfg=%x) ret=%d\n",
		 q, charger->mfg, ret);
}

static void p9221_notifier_work(struct work_struct *work)
{
	struct p9221_charger_data *charger = container_of(work,
			struct p9221_charger_data, notifier_work.work);
	bool relax = true;
	int ret;

	dev_info(&charger->client->dev, "Notifier work: on:%d ben:%d dc:%d np:%d det:%d\n",
		 charger->online,
		 charger->ben_state,
		 charger->check_dc, charger->check_np,
		 charger->check_det);

	if (!charger->votable_init_done) {
		charger->votable_init_done = p9xxx_find_votable(charger);
		if (charger->votable_init_done)
			dev_dbg(&charger->client->dev, "p9xxx_find_votable is done\n");
	}

	charger->send_eop = gvotable_get_int_vote(charger->dc_icl_votable,
						  THERMAL_DAEMON_VOTER) == 0;
	if (charger->send_eop && !charger->online) {
		dev_info(&charger->client->dev, "WLC should be disabled!\n");
		p9221_wlc_disable(charger, 1, P9221_EOP_UNKNOWN);
		goto done_relax;
	}

	/* Calibrate light load */
	if (charger->pdata->light_load)
		p9xxx_chip_set_light_load_reg(charger, P9222_LIGHT_LOAD_VALUE);

	if (charger->pdata->rf_value != -1)
		p9xxx_write_resonance_freq(charger);
	p9xxx_write_q_factor(charger);
	if (charger->pdata->tx_4191q > 0)
		p9xxx_update_q_factor(charger);

	if (charger->pdata->epp_rp_value != -1) {

		ret = charger->chip_renegotiate_pwr(charger);
		if (ret < 0)
			dev_err(&charger->client->dev,
				"cannot renegotiate power=%d (%d)\n",
				 charger->pdata->epp_rp_value, ret);
	}

	if (charger->log) {
		u32 vrect_mv, tx_pwr;
		int rc;

		ret = charger->chip_get_vrect(charger, &vrect_mv);
		rc = charger->chip_get_tx_epp_guarpwr(charger, &tx_pwr);
		logbuffer_log(charger->log,
			      "notifier: on:%d ben:%d dc:%d det:%d VRECT=%uuV TxGuarPwr=%uW (%d)",
			      charger->online,
			      charger->ben_state,
			      charger->check_dc, charger->check_det,
			      (ret == 0) ? P9221_MV_TO_UV(vrect_mv) : 0,
			      (rc == 0) ? tx_pwr / 1000 : 0, ret);
		}

	if (charger->check_det)
		relax = p9221_notifier_check_det(charger);

	if (charger->check_dc)
		p9221_notifier_check_dc(charger);

done_relax:
	if (relax)
		pm_relax(charger->dev);
}

static size_t p9221_add_buffer(char *buf, u32 val, size_t count, int ret,
			       const char *name, char *fmt)
{
	int added = 0;

	added += scnprintf(buf + count, PAGE_SIZE - count, "%s", name);
	count += added;
	if (ret)
		added += scnprintf(buf + count, PAGE_SIZE - count,
				   "err %d\n", ret);
	else
		added += scnprintf(buf + count, PAGE_SIZE - count, fmt, val);

	return added;
}

static ssize_t p9221_add_reg_buffer(struct p9221_charger_data *charger,
				    char *buf, size_t count, u16 reg, int width,
				    bool cooked, const char *name, char *fmt)
{
	u32 val;
	int ret;

	if (width == 16) {
		u16 val16 = 0;

		ret = p9221_reg_read_16(charger, reg, &val16);
		val = val16;
	} else {
		u8 val8 = 0;

		ret = p9221_reg_read_8(charger, reg, &val8);
		val = val8;
	}

	return p9221_add_buffer(buf, val, count, ret, name, fmt);
}

static ssize_t p9221_show_version(struct device *dev,
				  struct device_attribute *attr,
				  char *buf)
{
	struct i2c_client *client = to_i2c_client(dev);
	struct p9221_charger_data *charger = i2c_get_clientdata(client);
	int count = 0;
	int i;
	u8 val8 = 0;

	if (!p9221_is_online(charger))
		return -ENODEV;

	count += p9221_add_reg_buffer(charger, buf, count, P9221_CHIP_ID_REG,
				      16, 0, "chip id    : ", "%04x\n");
	count += p9221_add_reg_buffer(charger, buf, count,
				      P9221_CHIP_REVISION_REG, 8, 0,
				      "chip rev   : ", "%02x\n");
	count += p9221_add_reg_buffer(charger, buf, count,
				      P9221_CUSTOMER_ID_REG, 8, 0,
				      "cust id    : ", "%02x\n");
	count += p9221_add_reg_buffer(charger, buf, count,
				      P9221_OTP_FW_MAJOR_REV_REG, 16, 0,
				      "otp fw maj : ", "%04x\n");
	count += p9221_add_reg_buffer(charger, buf, count,
				      P9221_OTP_FW_MINOR_REV_REG, 16, 0,
				      "otp fw min : ", "%04x\n");

	count += scnprintf(buf + count, PAGE_SIZE - count, "otp fw date: ");
	for (i = 0; i < P9221_OTP_FW_DATE_SIZE; i++) {
		p9221_reg_read_8(charger,
				       P9221_OTP_FW_DATE_REG + i, &val8);
		if (val8)
			count += scnprintf(buf + count, PAGE_SIZE - count,
					   "%c", val8);
	}

	count += scnprintf(buf + count, PAGE_SIZE - count, "\notp fw time: ");
	for (i = 0; i < P9221_OTP_FW_TIME_SIZE; i++) {
		p9221_reg_read_8(charger,
				       P9221_OTP_FW_TIME_REG + i, &val8);
		if (val8)
			count += scnprintf(buf + count, PAGE_SIZE - count,
					   "%c", val8);
	}

	count += p9221_add_reg_buffer(charger, buf, count,
				      P9221_SRAM_FW_MAJOR_REV_REG, 16, 0,
				      "\nram fw maj : ", "%04x\n");
	count += p9221_add_reg_buffer(charger, buf, count,
				      P9221_SRAM_FW_MINOR_REV_REG, 16, 0,
				      "ram fw min : ", "%04x\n");

	count += scnprintf(buf + count, PAGE_SIZE - count, "ram fw date: ");
	for (i = 0; i < P9221_SRAM_FW_DATE_SIZE; i++) {
		p9221_reg_read_8(charger,
				       P9221_SRAM_FW_DATE_REG + i, &val8);
		if (val8)
			count += scnprintf(buf + count, PAGE_SIZE - count,
					   "%c", val8);
	}

	count += scnprintf(buf + count, PAGE_SIZE - count, "\nram fw time: ");
	for (i = 0; i < P9221_SRAM_FW_TIME_SIZE; i++) {
		p9221_reg_read_8(charger,
				       P9221_SRAM_FW_TIME_REG + i, &val8);
		if (val8)
			count += scnprintf(buf + count, PAGE_SIZE - count,
					   "%c", val8);
	}

	count += scnprintf(buf + count, PAGE_SIZE - count, "\n");
	return count;
}

static DEVICE_ATTR(version, 0444, p9221_show_version, NULL);

static ssize_t p9221_show_status(struct device *dev,
				 struct device_attribute *attr,
				 char *buf)
{
	struct i2c_client *client = to_i2c_client(dev);
	struct p9221_charger_data *charger = i2c_get_clientdata(client);
	int count = 0, i;
	int ret;
	u8 tmp[P9221R5_NUM_FOD];
	uint32_t tx_id = 0;
	u32 val32;
	u16 val16;
	u8 val8;

	if (!p9221_is_online(charger))
		return -ENODEV;

	ret = p9221_reg_read_16(charger, P9221_STATUS_REG, &val16);
	count += p9221_add_buffer(buf, val16, count, ret,
				  "status      : ", "%04x\n");

	ret = p9221_reg_read_16(charger, P9221_INT_REG, &val16);
	count += p9221_add_buffer(buf, val16, count, ret,
				  "int         : ", "%04x\n");

	ret = p9221_reg_read_16(charger, P9221_INT_ENABLE_REG, &val16);
	count += p9221_add_buffer(buf, val16, count, ret,
				  "int_enable  : ", "%04x\n");

	ret = charger->chip_get_sys_mode(charger, &val8);
	count += p9221_add_buffer(buf, val8, count, ret,
				  "mode        : ", "%02x\n");

	ret = charger->chip_get_vout(charger, &val32);
	count += p9221_add_buffer(buf, P9221_MV_TO_UV(val32), count, ret,
				  "vout        : ", "%u uV\n");

	ret = charger->chip_get_vrect(charger, &val32);
	count += p9221_add_buffer(buf, P9221_MV_TO_UV(val32), count, ret,
				  "vrect       : ", "%u uV\n");

	ret = charger->chip_get_iout(charger, &val32);
	count += p9221_add_buffer(buf, P9221_MA_TO_UA(val32), count, ret,
				  "iout        : ", "%u uA\n");

	if (charger->ben_state == RTX_BEN_ON)
		ret = charger->chip_get_tx_ilim(charger, &val32);
	else
		ret = charger->chip_get_rx_ilim(charger, &val32);
	count += p9221_add_buffer(buf, P9221_MA_TO_UA(val32), count, ret,
				  "ilim        : ", "%u uA\n");

	ret = charger->chip_get_op_freq(charger, &val32);
	count += p9221_add_buffer(buf, P9221_KHZ_TO_HZ(val32), count, ret,
				  "freq        : ", "%u hz\n");

	if (charger->ben_state == RTX_BEN_ON) {
		ret = charger->chip_get_op_duty(charger, &val32);
		count += p9221_add_buffer(buf, val32, count, ret,
					  "duty        : ", "%u %%\n");
		ret = charger->chip_get_op_bridge(charger, &val8);
		count += p9221_add_buffer(buf, val8, count, ret,
					  "HB/FB(0/1)  : ", "%u\n");
		ret = charger->chip_get_tx_pwr(charger, &val16);
		count += p9221_add_buffer(buf, val16, count, ret,
					  "curr_tx_pwr : ", "%u mW\n");
		ret = charger->chip_get_rx_pwr(charger, &val16);
		count += p9221_add_buffer(buf, val16, count, ret,
					  "curr_rx_pwr : ", "%u mW\n");
	}

	count += scnprintf(buf + count, PAGE_SIZE - count,
			   "tx_busy     : %d\n", charger->tx_busy);
	count += scnprintf(buf + count, PAGE_SIZE - count,
			   "tx_done     : %d\n", charger->tx_done);
	count += scnprintf(buf + count, PAGE_SIZE - count,
			   "rx_done     : %d\n", charger->rx_done);
	count += scnprintf(buf + count, PAGE_SIZE - count,
			   "tx_len      : %d\n", charger->tx_len);
	count += scnprintf(buf + count, PAGE_SIZE - count,
			   "rx_len      : %d\n", charger->rx_len);
	p9xxx_chip_get_tx_id(charger, &tx_id);
	count += scnprintf(buf + count, PAGE_SIZE - count,
			   "tx_id       : %08x (%s)\n", tx_id,
			   p9221_get_tx_id_str(charger));

	ret = charger->chip_get_align_x(charger, &val8);
	count += p9221_add_buffer(buf, val8, count, ret,
				  "align_x     : ", "%u\n");

	ret = charger->chip_get_align_y(charger, &val8);
	count += p9221_add_buffer(buf, val8, count, ret,
				  "align_y     : ", "%u\n");

	/* WLC_DC state */
	if (charger->prop_mode_en) {
		ret = charger->reg_read_8(charger, P9412_PROP_CURR_PWR_REG,
					  &val8);
		count += p9221_add_buffer(buf, val8, count, ret,
					  "curr_pwr_reg: ", "%02x\n");
	}

	/* FOD Register */
	ret = p9xxx_chip_get_fod_reg(charger, tmp, P9221R5_NUM_FOD);
	count += scnprintf(buf + count, PAGE_SIZE - count, "fod         : ");
	if (ret)
		count += scnprintf(buf + count, PAGE_SIZE - count,
				   "err %d\n", ret);
	else {
		count += p9221_hex_str(tmp, P9221R5_NUM_FOD, buf + count, count,
				       false);
		count += scnprintf(buf + count, PAGE_SIZE - count, "\n");
	}

	/* Device tree FOD entries */
	count += scnprintf(buf + count, PAGE_SIZE - count,
			   "dt fod      : (n=%d) ", charger->pdata->fod_num);
	count += p9221_hex_str(charger->pdata->fod, charger->pdata->fod_num,
			       buf + count, PAGE_SIZE - count, false);

	count += scnprintf(buf + count, PAGE_SIZE - count,
			   "\ndt fod-epp  : (n=%d) ",
			   charger->pdata->fod_epp_num);
	count += p9221_hex_str(charger->pdata->fod_epp,
			       charger->pdata->fod_epp_num,
			       buf + count, PAGE_SIZE - count, false);

	for (i = 0; i < charger->pdata->nb_hpp_fod_vol; i++) {
		count += scnprintf(buf + count, PAGE_SIZE - count,
				   "\ndt fod-hpp-%d  : (n=%d) ",
				   i, charger->pdata->hpp_fods[i].num);
		count += p9221_hex_str(charger->pdata->hpp_fods[i].fod,
				       charger->pdata->hpp_fods[i].num,
				       buf + count, PAGE_SIZE - count, false);
	}

	count += scnprintf(buf + count, PAGE_SIZE - count,
			   "\npp buf      : (v=%d) ", charger->pp_buf_valid);
	count += p9221_hex_str(charger->pp_buf, sizeof(charger->pp_buf),
			       buf + count, PAGE_SIZE - count, false);

	count += scnprintf(buf + count, PAGE_SIZE - count, "\n");
	return count;
}

static DEVICE_ATTR(status, 0444, p9221_show_status, NULL);

static ssize_t p9221_show_count(struct device *dev,
				struct device_attribute *attr,
				char *buf)
{
	struct i2c_client *client = to_i2c_client(dev);
	struct p9221_charger_data *charger = i2c_get_clientdata(client);

	return scnprintf(buf, PAGE_SIZE, "%u\n", charger->count);
}

static ssize_t p9221_store_count(struct device *dev,
				 struct device_attribute *attr,
				 const char *buf, size_t count)
{
	struct i2c_client *client = to_i2c_client(dev);
	struct p9221_charger_data *charger = i2c_get_clientdata(client);
	int ret;
	u8 cnt;

	ret = kstrtou8(buf, 0, &cnt);
	if (ret < 0)
		return ret;
	charger->count = cnt;
	return count;
}

static DEVICE_ATTR(count, 0644, p9221_show_count, p9221_store_count);

static ssize_t p9221_show_icl_ramp_delay_ms(struct device *dev,
					    struct device_attribute *attr,
					    char *buf)
{
	struct i2c_client *client = to_i2c_client(dev);
	struct p9221_charger_data *charger = i2c_get_clientdata(client);

	return scnprintf(buf, PAGE_SIZE, "%d\n",
			 charger->pdata->icl_ramp_delay_ms);
}

static ssize_t p9221_store_icl_ramp_delay_ms(struct device *dev,
					     struct device_attribute *attr,
					     const char *buf, size_t count)
{
	struct i2c_client *client = to_i2c_client(dev);
	struct p9221_charger_data *charger = i2c_get_clientdata(client);
	int ret;
	u32 ms;

	ret = kstrtou32(buf, 10, &ms);
	if (ret < 0)
		return ret;
	charger->pdata->icl_ramp_delay_ms = ms;
	return count;
}

static DEVICE_ATTR(icl_ramp_delay_ms, 0644,
		   p9221_show_icl_ramp_delay_ms,
		   p9221_store_icl_ramp_delay_ms);

static ssize_t p9221_show_icl_ramp_ua(struct device *dev,
				      struct device_attribute *attr,
				      char *buf)
{
	struct i2c_client *client = to_i2c_client(dev);
	struct p9221_charger_data *charger = i2c_get_clientdata(client);

	return scnprintf(buf, PAGE_SIZE, "%d\n", charger->icl_ramp_ua);
}

static ssize_t p9221_store_icl_ramp_ua(struct device *dev,
				       struct device_attribute *attr,
				       const char *buf, size_t count)
{
	struct i2c_client *client = to_i2c_client(dev);
	struct p9221_charger_data *charger = i2c_get_clientdata(client);
	int ret;
	u32 ua;

	ret = kstrtou32(buf, 10, &ua);
	if (ret < 0)
		return ret;
	charger->icl_ramp_ua = ua;
	return count;
}

static DEVICE_ATTR(icl_ramp_ua, 0644,
		   p9221_show_icl_ramp_ua, p9221_store_icl_ramp_ua);

static ssize_t p9221_show_addr(struct device *dev,
			       struct device_attribute *attr,
			       char *buf)
{
	struct i2c_client *client = to_i2c_client(dev);
	struct p9221_charger_data *charger = i2c_get_clientdata(client);

	return scnprintf(buf, PAGE_SIZE, "%04x\n", charger->addr);
}

static ssize_t p9221_store_addr(struct device *dev,
				struct device_attribute *attr,
				const char *buf, size_t count)
{
	struct i2c_client *client = to_i2c_client(dev);
	struct p9221_charger_data *charger = i2c_get_clientdata(client);
	int ret;
	u16 addr;

	ret = kstrtou16(buf, 16, &addr);
	if (ret < 0)
		return ret;
	charger->addr = addr;
	return count;
}

static DEVICE_ATTR(addr, 0644, p9221_show_addr, p9221_store_addr);

static ssize_t p9221_show_data(struct device *dev,
			       struct device_attribute *attr,
			       char *buf)
{
	struct i2c_client *client = to_i2c_client(dev);
	struct p9221_charger_data *charger = i2c_get_clientdata(client);
	u8 reg[256];
	int ret;
	int i;
	ssize_t len = 0;

	if (!charger->count || (charger->addr > (0xFFFF - charger->count)))
		return -EINVAL;

	if (!p9221_is_online(charger))
		return -ENODEV;

	ret = p9221_reg_read_n(charger, charger->addr, reg, charger->count);
	if (ret)
		return ret;

	for (i = 0; i < charger->count; i++) {
		len += scnprintf(buf + len, PAGE_SIZE - len, "%02x: %02x\n",
				 charger->addr + i, reg[i]);
	}
	return len;
}

static ssize_t p9221_store_data(struct device *dev,
				struct device_attribute *attr,
				const char *buf, size_t count)
{
	struct i2c_client *client = to_i2c_client(dev);
	struct p9221_charger_data *charger = i2c_get_clientdata(client);
	u8 reg[256];
	int i = 0;
	int ret = 0;
	char *data;
	char *tmp_buf;

	if (!charger->count || (charger->addr > (0xFFFF - charger->count)))
		return -EINVAL;

	if (!p9221_is_online(charger))
		return -ENODEV;

	tmp_buf = kstrdup(buf, GFP_KERNEL);
	data = tmp_buf;
	if (!data)
		return -ENOMEM;

	while (data && i < charger->count) {
		char *d = strsep(&data, " ");

		if (*d) {
			ret = kstrtou8(d, 16, &reg[i]);
			if (ret)
				break;
			i++;
		}
	}
	if ((i != charger->count) || ret) {
		ret = -EINVAL;
		goto out;
	}

	ret = p9221_reg_write_n(charger, charger->addr, reg, charger->count);
	if (ret)
		goto out;
	ret = count;

out:
	kfree(tmp_buf);
	return ret;
}

static DEVICE_ATTR(data, 0644, p9221_show_data, p9221_store_data);

static ssize_t p9221_store_ccreset(struct device *dev,
				   struct device_attribute *attr,
				   const char *buf, size_t count)
{
	struct i2c_client *client = to_i2c_client(dev);
	struct p9221_charger_data *charger = i2c_get_clientdata(client);
	int ret;

	ret = p9221_send_ccreset(charger);
	if (ret)
		return ret;
	return count;
}

static DEVICE_ATTR(ccreset, 0200, NULL, p9221_store_ccreset);

static ssize_t p9221_show_rxdone(struct device *dev,
				 struct device_attribute *attr,
				 char *buf)
{
	struct i2c_client *client = to_i2c_client(dev);
	struct p9221_charger_data *charger = i2c_get_clientdata(client);

	buf[0] = charger->rx_done ? '1' : '0';
	buf[1] = 0;
	return 1;
}

static DEVICE_ATTR(rxdone, 0444, p9221_show_rxdone, NULL);

static ssize_t p9221_show_rxlen(struct device *dev,
				struct device_attribute *attr,
				char *buf)
{
	struct i2c_client *client = to_i2c_client(dev);
	struct p9221_charger_data *charger = i2c_get_clientdata(client);

	return scnprintf(buf, PAGE_SIZE, "%hu\n", charger->rx_len);
}

static DEVICE_ATTR(rxlen, 0444, p9221_show_rxlen, NULL);

static ssize_t p9221_show_txdone(struct device *dev,
				 struct device_attribute *attr,
				 char *buf)
{
	struct i2c_client *client = to_i2c_client(dev);
	struct p9221_charger_data *charger = i2c_get_clientdata(client);

	buf[0] = charger->tx_done ? '1' : '0';
	buf[1] = 0;
	return 1;
}

static DEVICE_ATTR(txdone, 0444, p9221_show_txdone, NULL);

static ssize_t p9221_show_txbusy(struct device *dev,
				 struct device_attribute *attr,
				 char *buf)
{
	struct i2c_client *client = to_i2c_client(dev);
	struct p9221_charger_data *charger = i2c_get_clientdata(client);

	buf[0] = charger->tx_busy ? '1' : '0';
	buf[1] = 0;
	return 1;
}

static DEVICE_ATTR(txbusy, 0444, p9221_show_txbusy, NULL);

static ssize_t p9221_store_txlen(struct device *dev,
				 struct device_attribute *attr,
				 const char *buf, size_t count)
{
	struct i2c_client *client = to_i2c_client(dev);
	struct p9221_charger_data *charger = i2c_get_clientdata(client);
	int ret;
	u16 len;

	ret = kstrtou16(buf, 16, &len);
	if (ret < 0)
		return ret;

	if (!charger->online)
		return -ENODEV;

	/* Don't send bidi data in cases of BPP and NOT dream-defend */
	if (!p9221_is_epp(charger) && !charger->trigger_power_mitigation)
		return -EINVAL;

	if (!charger->chip_is_calibrated(charger)) {
		dev_warn(&charger->client->dev, "Calibrating for tx\n");
		return -EAGAIN;
	}

	charger->tx_len = len;

	ret = set_renego_state(charger, P9XXX_SEND_DATA);
	if (ret != 0)
		return -EBUSY;
	charger->tx_done = false;
	ret = p9221_send_data(charger);
	if (ret) {
		charger->tx_done = true;
		set_renego_state(charger, P9XXX_AVAILABLE);
		return ret;
	}

	cancel_delayed_work_sync(&charger->tx_work);
	schedule_delayed_work(&charger->tx_work,
			      msecs_to_jiffies(P9221_TX_TIMEOUT_MS));

	return count;
}

static DEVICE_ATTR(txlen, 0200, NULL, p9221_store_txlen);

static ssize_t authtype_store(struct device *dev,
			      struct device_attribute *attr,
			      const char *buf, size_t count)
{
	struct i2c_client *client = to_i2c_client(dev);
	struct p9221_charger_data *charger = i2c_get_clientdata(client);
	int ret;
	u16 type;

	ret = kstrtou16(buf, 16, &type);
	if (ret < 0)
		return ret;

	charger->auth_type = type;

	return count;
}

static DEVICE_ATTR_WO(authtype);

static ssize_t p9221_show_force_epp(struct device *dev,
				    struct device_attribute *attr,
				    char *buf)
{
	struct i2c_client *client = to_i2c_client(dev);
	struct p9221_charger_data *charger = i2c_get_clientdata(client);

	buf[0] = charger->fake_force_epp ? '1' : '0';
	buf[1] = 0;
	return 1;
}

static ssize_t p9221_force_epp(struct device *dev,
			      struct device_attribute *attr,
			      const char *buf, size_t count)
{
	struct i2c_client *client = to_i2c_client(dev);
	struct p9221_charger_data *charger = i2c_get_clientdata(client);
	int ret;
	u16 val;

	ret = kstrtou16(buf, 16, &val);
	if (ret < 0)
		return ret;

	charger->fake_force_epp = (val != 0);

	if (charger->pdata->slct_gpio >= 0)
		gpio_set_value_cansleep(charger->pdata->slct_gpio,
			       charger->fake_force_epp ? 1 : 0);
	return count;
}

static DEVICE_ATTR(force_epp, 0600, p9221_show_force_epp, p9221_force_epp);

static ssize_t dc_icl_epp_show(struct device *dev,
			       struct device_attribute *attr,
			       char *buf)
{
	struct i2c_client *client = to_i2c_client(dev);
	struct p9221_charger_data *charger = i2c_get_clientdata(client);

	return scnprintf(buf, PAGE_SIZE, "%d\n", charger->dc_icl_epp);
}

static ssize_t dc_icl_epp_store(struct device *dev,
				struct device_attribute *attr,
				const char *buf, size_t count)
{
	struct i2c_client *client = to_i2c_client(dev);
	struct p9221_charger_data *charger = i2c_get_clientdata(client);
	int ret = 0;
	u32 ua;

	ret = kstrtou32(buf, 10, &ua);
	if (ret < 0)
		return ret;

	charger->dc_icl_epp = ua;

	if (charger->dc_icl_votable && p9221_is_epp(charger))
		gvotable_cast_int_vote(charger->dc_icl_votable, P9221_WLC_VOTER,
				       charger->dc_icl_epp, true);

	return count;
}

static DEVICE_ATTR_RW(dc_icl_epp);

static ssize_t p9221_show_dc_icl_bpp(struct device *dev,
				     struct device_attribute *attr,
				     char *buf)
{
	struct i2c_client *client = to_i2c_client(dev);
	struct p9221_charger_data *charger = i2c_get_clientdata(client);

	return scnprintf(buf, PAGE_SIZE, "%d\n", charger->dc_icl_bpp);
}

static ssize_t p9221_set_dc_icl_bpp(struct device *dev,
				    struct device_attribute *attr,
				    const char *buf, size_t count)
{
	struct i2c_client *client = to_i2c_client(dev);
	struct p9221_charger_data *charger = i2c_get_clientdata(client);
	int ret = 0;
	u32 ua;

	ret = kstrtou32(buf, 10, &ua);
	if (ret < 0)
		return ret;

	charger->dc_icl_bpp = ua;

	if (charger->dc_icl_votable && !p9221_is_epp(charger))
		gvotable_cast_int_vote(charger->dc_icl_votable, P9221_WLC_VOTER,
				       charger->dc_icl_bpp, true);

	return count;
}

static DEVICE_ATTR(dc_icl_bpp, 0644,
		   p9221_show_dc_icl_bpp, p9221_set_dc_icl_bpp);

static ssize_t p9221_show_alignment(struct device *dev,
				    struct device_attribute *attr,
				    char *buf)
{
	struct i2c_client *client = to_i2c_client(dev);
	struct p9221_charger_data *charger = i2c_get_clientdata(client);

	if (charger->alignment == -1)
		p9221_init_align(charger);

	if ((charger->align != WLC_ALIGN_CENTERED) ||
	    (charger->alignment == -1))
		return scnprintf(buf, PAGE_SIZE, "%s\n",
				 align_status_str[charger->align]);
	else
		return scnprintf(buf, PAGE_SIZE, "%d\n", charger->alignment);
}

static DEVICE_ATTR(alignment, 0444, p9221_show_alignment, NULL);

static ssize_t operating_freq_show(struct device *dev,
				   struct device_attribute *attr,
				   char *buf)
{
	struct i2c_client *client = to_i2c_client(dev);
	struct p9221_charger_data *charger = i2c_get_clientdata(client);
	int ret = 0, val = 0;

	ret = p9221_ready_to_read(charger);
	if (!ret) {
		ret = charger->chip_get_op_freq(charger, &val);
		if (!ret)
			val = P9221_KHZ_TO_HZ(val);
	}

	if (ret)
		val = ret;

	return scnprintf(buf, PAGE_SIZE, "%d\n", val);
}

static DEVICE_ATTR_RO(operating_freq);

static ssize_t aicl_delay_ms_show(struct device *dev,
				  struct device_attribute *attr,
				  char *buf)
{
	struct i2c_client *client = to_i2c_client(dev);
	struct p9221_charger_data *charger = i2c_get_clientdata(client);

	return scnprintf(buf, PAGE_SIZE, "%d\n", charger->aicl_delay_ms);
}

static ssize_t aicl_delay_ms_store(struct device *dev,
				   struct device_attribute *attr,
				   const char *buf, size_t count)
{
	struct i2c_client *client = to_i2c_client(dev);
	struct p9221_charger_data *charger = i2c_get_clientdata(client);
	int ret = 0;
	u32 t;

	ret = kstrtou32(buf, 10, &t);
	if (ret < 0)
		return ret;

	charger->aicl_delay_ms = t;

	return count;
}

static DEVICE_ATTR_RW(aicl_delay_ms);

static ssize_t aicl_icl_ua_show(struct device *dev,
				struct device_attribute *attr,
				char *buf)
{
	struct i2c_client *client = to_i2c_client(dev);
	struct p9221_charger_data *charger = i2c_get_clientdata(client);

	return scnprintf(buf, PAGE_SIZE, "%d\n", charger->aicl_icl_ua);
}

static ssize_t aicl_icl_ua_store(struct device *dev,
				 struct device_attribute *attr,
				 const char *buf, size_t count)
{
	struct i2c_client *client = to_i2c_client(dev);
	struct p9221_charger_data *charger = i2c_get_clientdata(client);
	int ret = 0;
	u32 ua;

	ret = kstrtou32(buf, 10, &ua);
	if (ret < 0)
		return ret;

	charger->aicl_icl_ua = ua;

	return count;
}

static DEVICE_ATTR_RW(aicl_icl_ua);

static ssize_t ptmc_id_show(struct device *dev,
			    struct device_attribute *attr,
			    char *buf)
{
	struct i2c_client *client = to_i2c_client(dev);
	struct p9221_charger_data *charger = i2c_get_clientdata(client);

	p9382_get_ptmc_id_str(charger->ptmc_id_str, PAGE_SIZE, charger);
	return scnprintf(buf, PAGE_SIZE, "%s\n", charger->ptmc_id_str);
}

static DEVICE_ATTR_RO(ptmc_id);

static ssize_t features_store(struct device *dev,
                              struct device_attribute *attr,
                              const char *buf, size_t count)
{
	struct i2c_client *client = to_i2c_client(dev);
	struct p9221_charger_data *charger = i2c_get_clientdata(client);
	u64 id, ft;
	int ret;

	ret = sscanf(buf, "%llx:%llx", &id, &ft);
	if (ret != 2)
		return -EINVAL;

	pr_debug("%s: tx_id=%llx, ft=%llx", __func__, id, ft);

	if (id) {
		if (id != 1)
			feature_update_cache(&charger->chg_features, id, ft);
		/*
		 * disable prefill of feature cache on first use of the API,
		 * TODO: possibly clear the cache as well.
		 * NOTE: Protect this with a lock.
		 */
		if (charger->pdata->feat_compat_mode) {
			dev_info(charger->dev, "compat mode off\n");
			charger->pdata->feat_compat_mode = false;
		}
	} else {
		ret = feature_update_session(charger, ft);
		if (ret < 0)
			count = ret;
	}

	return count;
}

static ssize_t features_show(struct device *dev,
			     struct device_attribute *attr,
			     char *buf)
{
	struct i2c_client *client = to_i2c_client(dev);
	struct p9221_charger_data *charger = i2c_get_clientdata(client);
	struct p9221_charger_feature *chg_fts = &charger->chg_features;
	struct p9221_charger_feature_entry *entry = &chg_fts->entries[0];
	u64 session_features = chg_fts->session_features;
	int idx;
	ssize_t len = 0;

	if (!charger->wlc_dc_enabled)
		session_features &= ~WLCF_FAST_CHARGE;

	len += scnprintf(buf + len, PAGE_SIZE - len, "0:%llx\n",
			 session_features);

	for (idx = 0; idx < chg_fts->num_entries; idx++, entry++) {
		if (entry->quickid == 0 || entry->features == 0)
			continue;
		len += scnprintf(buf + len, PAGE_SIZE - len,
				 "%llx:%llx\n",
				 entry->quickid,
				 entry->features);
	}
	return len;
}

static DEVICE_ATTR_RW(features);

static ssize_t mitigate_threshold_show(struct device *dev,
				       struct device_attribute *attr,
				       char *buf)
{
	struct i2c_client *client = to_i2c_client(dev);
	struct p9221_charger_data *charger = i2c_get_clientdata(client);

	return scnprintf(buf, PAGE_SIZE, "%u\n", charger->mitigate_threshold);
}

static ssize_t mitigate_threshold_store(struct device *dev,
					struct device_attribute *attr,
					const char *buf, size_t count)
{
	struct i2c_client *client = to_i2c_client(dev);
	struct p9221_charger_data *charger = i2c_get_clientdata(client);
	int ret;
	u8 threshold;

	ret = kstrtou8(buf, 0, &threshold);
	if (ret < 0)
		return ret;
	charger->mitigate_threshold = threshold;
	return count;
}

static DEVICE_ATTR_RW(mitigate_threshold);

/*
 * b/205193265 AP needs to wait for Cal-mode1 and mode2 to clear (calibration
 * to be complete) before attempting both authentication and re-negotiation.
 * The HAL API calls for authentication can check this node.
 */
static ssize_t wpc_ready_show(struct device *dev,
			    struct device_attribute *attr,
			    char *buf)
{
	struct i2c_client *client = to_i2c_client(dev);
	struct p9221_charger_data *charger = i2c_get_clientdata(client);

	/* Skip it on BPP */
	if (!p9221_is_epp(charger) ||
	    !p9221_check_wpc_rev13(charger) ||
	    (!charger->pdata->has_wlc_dc && !charger->pdata->gpp_enhanced))
		return scnprintf(buf, PAGE_SIZE, "N\n");

	return scnprintf(buf, PAGE_SIZE, "%c\n",
			 charger->chip_is_calibrated(charger) ? 'Y' : 'N');
}

static DEVICE_ATTR_RO(wpc_ready);

/* ------------------------------------------------------------------------ */
static ssize_t rx_lvl_show(struct device *dev,
			   struct device_attribute *attr,
			   char *buf)
{
	struct i2c_client *client = to_i2c_client(dev);
	struct p9221_charger_data *charger = i2c_get_clientdata(client);

	if (!charger->pdata->has_rtx)
		return -ENODEV;

	return scnprintf(buf, PAGE_SIZE, "%d\n", charger->rtx_csp);
}

static DEVICE_ATTR_RO(rx_lvl);

/* requires mutex_unlock(&charger->rtx_lock); */
static enum p9382_rtx_state p9xxx_get_rtx_status(struct p9221_charger_data *charger)
{
	int ext_bst_on = 0, rtx_err = charger->rtx_err;

	if (rtx_err & RTX_OVER_TEMP_BIT)
		return RTX_DISABLED;

	if (!charger->pdata->has_rtx || rtx_err & RTX_CHRG_NOTSUP_BIT)
		return RTX_NOTSUPPORTED;

	/* external boost is on but not for rtx */
	if (charger->pdata->ben_gpio > 0 && !charger->pdata->rtx_wait_ben)
		ext_bst_on = gpio_get_value_cansleep(charger->pdata->ben_gpio);

	if (p9221_is_online(charger))
		return (charger->ben_state || charger->rtx_reset_cnt) ? RTX_ACTIVE : RTX_DISABLED;

	if (!ext_bst_on)
		return RTX_AVAILABLE;

	return RTX_DISABLED;
}

static ssize_t rtx_status_show(struct device *dev,
				     struct device_attribute *attr,
				     char *buf)
{
	struct i2c_client *client = to_i2c_client(dev);
	struct p9221_charger_data *charger = i2c_get_clientdata(client);
	static const char * const rtx_state_text[] = {
		"not support", "available", "active", "disabled" };
	enum p9382_rtx_state rtx_status;

	mutex_lock(&charger->rtx_lock);
	rtx_status = p9xxx_get_rtx_status(charger);
	mutex_unlock(&charger->rtx_lock);

	return scnprintf(buf, PAGE_SIZE, "%s\n",
			 rtx_state_text[rtx_status]);
}

static DEVICE_ATTR_RO(rtx_status);

static ssize_t is_rtx_connected_show(struct device *dev,
				     struct device_attribute *attr,
				     char *buf)
{
	struct i2c_client *client = to_i2c_client(dev);
	struct p9221_charger_data *charger = i2c_get_clientdata(client);
	u16 status_reg = 0;
	bool attached = 0;

	if (!charger->pdata->has_rtx)
		return -ENODEV;

	if (charger->ben_state)
		p9221_reg_read_16(charger, P9221_STATUS_REG, &status_reg);

	attached = status_reg & charger->ints.rx_connected_bit;

	return scnprintf(buf, PAGE_SIZE, "%s\n",
			 attached ? "connected" : "disconnect");
}

static DEVICE_ATTR_RO(is_rtx_connected);

static ssize_t rtx_err_show(struct device *dev,
			    struct device_attribute *attr,
			    char *buf)
{
	struct i2c_client *client = to_i2c_client(dev);
	struct p9221_charger_data *charger = i2c_get_clientdata(client);
	int err = RTX_NO_ERROR, rtx_err = charger->rtx_err;

	if (rtx_err & RTX_BATT_LOW_BIT)
		err = RTX_BATT_LOW;
	else if (rtx_err & RTX_OVER_TEMP_BIT)
		err = RTX_OVER_TEMP;
	else if (rtx_err & RTX_TX_CONFLICT_BIT)
		err = RTX_TX_CONFLICT;
	else if (rtx_err & RTX_HARD_OCP_BIT)
		err = RTX_HARD_OCP;
	else if (rtx_err & RTX_CHRG_NOTSUP_BIT)
		err = RTX_CHRG_NOT_SUP;

	return scnprintf(buf, PAGE_SIZE, "%d\n", err);
}

static DEVICE_ATTR_RO(rtx_err);

static ssize_t ldo_en_show(struct device *dev,
			   struct device_attribute *attr,
			   char *buf)
{
	struct i2c_client *client = to_i2c_client(dev);
	struct p9221_charger_data *charger = i2c_get_clientdata(client);
	int value;

	if (charger->pdata->ldo_en_gpio < 0)
		return -ENODEV;

	value = gpio_get_value_cansleep(charger->pdata->ldo_en_gpio);

	return scnprintf(buf, PAGE_SIZE, "%d\n", value != 0);
}

static ssize_t ldo_en_store(struct device *dev,
			    struct device_attribute *attr,
			    const char *buf, size_t count)
{
	struct i2c_client *client = to_i2c_client(dev);
	struct p9221_charger_data *charger = i2c_get_clientdata(client);

	if (charger->pdata->ldo_en_gpio < 0)
		return -ENODEV;

	gpio_set_value_cansleep(charger->pdata->ldo_en_gpio, buf[0] != '0');

	return count;
}
static DEVICE_ATTR_RW(ldo_en);

static ssize_t qien_show(struct device *dev,
			 struct device_attribute *attr,
			 char *buf)
{
	struct i2c_client *client = to_i2c_client(dev);
	struct p9221_charger_data *charger = i2c_get_clientdata(client);
	int value;

	if (charger->pdata->qien_gpio < 0)
		return -ENODEV;

	value = gpio_get_value_cansleep(charger->pdata->qien_gpio);

	return scnprintf(buf, PAGE_SIZE, "%d\n", value != 0);
}

static ssize_t qien_store(struct device *dev,
			  struct device_attribute *attr,
			  const char *buf, size_t count)
{
	struct i2c_client *client = to_i2c_client(dev);
	struct p9221_charger_data *charger = i2c_get_clientdata(client);

	if (charger->pdata->qien_gpio < 0)
		return -ENODEV;

	gvotable_cast_bool_vote(charger->wlc_disable_votable, "DEBUG_VOTER", buf[0] != '0');

	return count;
}
static DEVICE_ATTR_RW(qien);

static ssize_t qi_vbus_en_show(struct device *dev,
			       struct device_attribute *attr,
			       char *buf)
{
	struct i2c_client *client = to_i2c_client(dev);
	struct p9221_charger_data *charger = i2c_get_clientdata(client);
	int value;

	if (charger->pdata->qi_vbus_en < 0)
		return -ENODEV;

	value = gpio_get_value_cansleep(charger->pdata->qi_vbus_en);

	return scnprintf(buf, PAGE_SIZE, "%d\n", value != 0);
}

static ssize_t qi_vbus_en_store(struct device *dev,
				struct device_attribute *attr,
				const char *buf, size_t count)
{
	struct i2c_client *client = to_i2c_client(dev);
	struct p9221_charger_data *charger = i2c_get_clientdata(client);
	int value;

	if (charger->pdata->qi_vbus_en < 0)
		return -ENODEV;

	value = (buf[0] != '0') ^ charger->pdata->qi_vbus_en_act_low;

	gpio_set_value_cansleep(charger->pdata->qi_vbus_en, value);

	return count;
}
static DEVICE_ATTR_RW(qi_vbus_en);

static ssize_t ext_ben_show(struct device *dev,
			    struct device_attribute *attr,
			    char *buf)
{
	struct i2c_client *client = to_i2c_client(dev);
	struct p9221_charger_data *charger = i2c_get_clientdata(client);
	int value;

	if (charger->pdata->ext_ben_gpio < 0)
		return -ENODEV;

	value = gpio_get_value_cansleep(charger->pdata->ext_ben_gpio);

	return scnprintf(buf, PAGE_SIZE, "%d\n", value != 0);
}

static ssize_t ext_ben_store(struct device *dev,
			     struct device_attribute *attr,
			     const char *buf, size_t count)
{
	struct i2c_client *client = to_i2c_client(dev);
	struct p9221_charger_data *charger = i2c_get_clientdata(client);

	if (charger->pdata->ext_ben_gpio < 0)
		return -ENODEV;

	gpio_set_value_cansleep(charger->pdata->ext_ben_gpio, buf[0] != '0');

	return count;
}
static DEVICE_ATTR_RW(ext_ben);

static ssize_t rtx_sw_show(struct device *dev,
			   struct device_attribute *attr,
			   char *buf)
{
	struct i2c_client *client = to_i2c_client(dev);
	struct p9221_charger_data *charger = i2c_get_clientdata(client);
	int value;

	if (charger->pdata->switch_gpio < 0)
		return -ENODEV;

	value = gpio_get_value_cansleep(charger->pdata->switch_gpio);

	return scnprintf(buf, PAGE_SIZE, "%d\n", value != 0);
}

static ssize_t rtx_sw_store(struct device *dev,
			    struct device_attribute *attr,
			    const char *buf, size_t count)
{
	struct i2c_client *client = to_i2c_client(dev);
	struct p9221_charger_data *charger = i2c_get_clientdata(client);

	if (charger->pdata->switch_gpio < 0)
		return -ENODEV;

	/* TODO: better test on rX mode */
	if (charger->online) {
		dev_err(&charger->client->dev, "invalid rX state");
		return -EINVAL;
	}

	gpio_set_value_cansleep(charger->pdata->switch_gpio, buf[0] != '0');

	return count;
}

static DEVICE_ATTR_RW(rtx_sw);

static ssize_t fw_rev_show(struct device *dev,
			   struct device_attribute *attr, char *buf)
{
	struct i2c_client *client = to_i2c_client(dev);
	struct p9221_charger_data *charger = i2c_get_clientdata(client);

	return scnprintf(buf, PAGE_SIZE, "%04x\n", charger->fw_rev);
}

static DEVICE_ATTR_RO(fw_rev);

static int irq_det_show(void *data, u64 *val)
{
	struct p9221_charger_data *charger = data;

	*val = charger->det_status;
	return 0;
}

DEFINE_SIMPLE_ATTRIBUTE(debug_irq_det_fops, irq_det_show, NULL, "%lld\n");

static ssize_t p9382_show_rtx_boost(struct device *dev,
				    struct device_attribute *attr,
				    char *buf)
{
	struct i2c_client *client = to_i2c_client(dev);
	struct p9221_charger_data *charger = i2c_get_clientdata(client);

	return scnprintf(buf, PAGE_SIZE, "%d\n", charger->ben_state);
}

/* assume that we have 2 GPIO to turn on the boost */
static int p9382_rtx_enable(struct p9221_charger_data *charger, bool enable)
{
	const bool rtx_gpio_retry = p9xxx_rtx_gpio_is_state(charger, RTX_RETRY);
	int ret = 0;
	int val, loops;

	/*
	 * TODO: deprecate the support for rTX on whitefin2 or use a DT entry
	 * to ignore the votable and use ben+switch
	 */
	if (rtx_gpio_retry)
		return 0;

	if (!charger->chg_mode_votable)
		charger->chg_mode_votable =
			gvotable_election_get_handle(GBMS_MODE_VOTABLE);
	if (charger->chg_mode_votable) {
		ret = gvotable_cast_long_vote(charger->chg_mode_votable,
					      P9221_WLC_VOTER,
					      GBMS_CHGR_MODE_WLC_TX, enable);
		if (charger->pdata->ben_gpio > 0) {
			if (enable && charger->pdata->rtx_wait_ben) {
				for (loops = 3 ; loops ; loops--) {
					val = gpio_get_value_cansleep(charger->pdata->ben_gpio);
					if (val != 0)
						break;
					dev_dbg(&charger->client->dev,
						"enable RTx waiting ben_gpio: %d", val);
					msleep(100);
				}
			}
			gpio_set_value_cansleep(charger->pdata->ben_gpio, enable);
		}
		return ret;
	}

	if (charger->pdata->ben_gpio > 0)
		gpio_set_value_cansleep(charger->pdata->ben_gpio, enable);
	if (charger->pdata->switch_gpio > 0)
		gpio_set_value_cansleep(charger->pdata->switch_gpio, enable);

	/* some systems provide additional boost_gpio for charging level */
	if (charger->pdata->boost_gpio > 0)
		gpio_set_value_cansleep(charger->pdata->boost_gpio, enable);

	return (charger->pdata->ben_gpio < 0 &&
		charger->pdata->switch_gpio < 0) ? -ENODEV : 0;
}

static int p9382_ben_cfg(struct p9221_charger_data *charger, int cfg)
{
	const int ben_gpio = charger->pdata->ben_gpio;
	const int switch_gpio = charger->pdata->switch_gpio;

	dev_info(&charger->client->dev, "ben_cfg: %d->%d (ben=%d, switch=%d)",
		 charger->ben_state, cfg, ben_gpio, switch_gpio);

	switch (cfg) {
	case RTX_BEN_DISABLED:
		if (charger->ben_state == RTX_BEN_ON)
			p9382_rtx_enable(charger, false);
		else if (ben_gpio == RTX_BEN_ENABLED)
			gpio_set_value_cansleep(ben_gpio, 0);
		charger->ben_state = cfg;
		break;
	case RTX_BEN_ENABLED:
		charger->ben_state = cfg;
		if (ben_gpio >= 0)
			gpio_set_value_cansleep(ben_gpio, 1);
		break;
	case RTX_BEN_ON:
		charger->ben_state = cfg;
		p9382_rtx_enable(charger, true);
		break;
	case RTX_BOOST_ENABLED:
		charger->ben_state = cfg;
		break;
	default:
		return -EINVAL;
	}

	return 0;
}

static ssize_t p9382_set_rtx_boost(struct device *dev,
				   struct device_attribute *attr,
				   const char *buf, size_t count)
{
	struct i2c_client *client = to_i2c_client(dev);
	struct p9221_charger_data *charger = i2c_get_clientdata(client);
	const int state = buf[0] - '0';
	int ret;

	/* always ok to disable */
	if (state && charger->online && !charger->ben_state) {
		dev_err(&charger->client->dev, "invalid rX state");
		return -ENODEV;
	}

	/* 0 -> BEN_DISABLED, 1 -> BEN_ON */
	ret = p9382_ben_cfg(charger, state);
	if (ret < 0)
		count = ret;

	return count;
}

static DEVICE_ATTR(rtx_boost, 0644, p9382_show_rtx_boost, p9382_set_rtx_boost);

static ssize_t p9221_show_chg_stats(struct device *dev,
				    struct device_attribute *attr,
				    char *buf)
{
	struct i2c_client *client = to_i2c_client(dev);
	struct p9221_charger_data *charger = i2c_get_clientdata(client);
	int i, len = -ENODATA;

	mutex_lock(&charger->stats_lock);

	if (charger->chg_data.cur_soc < 0)
		goto enodata_done;

	len = p9221_chg_data_head_dump(buf, PAGE_SIZE, &charger->chg_data);
	if (len < PAGE_SIZE - 1)
		buf[len++] = '\n';

	len += p9221_adapter_capabilities_dump(&buf[len], PAGE_SIZE - len, &charger->chg_data);
	if (len < PAGE_SIZE - 1)
		buf[len++] = '\n';

	for (i = 0; i < WLC_SOC_STATS_LEN; i++) {
		if (charger->chg_data.soc_data[i].elapsed_time == 0)
			continue;
		len += p9221_soc_data_dump(&buf[len], PAGE_SIZE - len,
					   &charger->chg_data, i);
		if (len < PAGE_SIZE - 1)
			buf[len++] = '\n';
	}

enodata_done:
	mutex_unlock(&charger->stats_lock);
	return len;
}

static ssize_t p9221_ctl_chg_stats(struct device *dev,
                                  struct device_attribute *attr,
                                  const char *buf, size_t count)
{
	struct i2c_client *client = to_i2c_client(dev);
	struct p9221_charger_data *charger = i2c_get_clientdata(client);

	if (count < 1)
		return -ENODATA;

	mutex_lock(&charger->stats_lock);
	switch (buf[0]) {
	case 0:
	case '0':
		p9221_charge_stats_init(&charger->chg_data);
		break;
	}
	mutex_unlock(&charger->stats_lock);

	return count;
}

static DEVICE_ATTR(charge_stats, 0644, p9221_show_chg_stats, p9221_ctl_chg_stats);

static int p9382_disable_dcin_en(struct p9221_charger_data *charger, bool enable)
{
	int ret;

	if (!charger->disable_dcin_en_votable)
		charger->disable_dcin_en_votable =
			gvotable_election_get_handle("DC_SUSPEND");
	if (!charger->disable_dcin_en_votable)
		return 0;

	ret = gvotable_cast_bool_vote(charger->disable_dcin_en_votable,
				      P9221_WLC_VOTER, enable);
	if (ret == 0)
		return 0;

	dev_err(&charger->client->dev, "Could not vote DISABLE_DCIN_EN (%d)\n", ret);
	return ret;
}

static bool p9xxx_rtx_gpio_is_state(struct p9221_charger_data *charger,
				    enum p9xxx_rtx_gpio_state state)
{
	int loops;
	bool ret;

	mutex_lock(&charger->rtx_gpio_lock);

	/* only wait when try to enable */
	if (state != RTX_READY)
		goto unlock;

	for (loops = 10 ; loops ; loops--) {
		if (charger->rtx_gpio_state != RTX_WAIT)
			break;

		mutex_unlock(&charger->rtx_gpio_lock);
		dev_dbg(&charger->client->dev, "RTx wait status\n");
		msleep(100);
		mutex_lock(&charger->rtx_gpio_lock);
	}
unlock:
	ret = charger->rtx_gpio_state == state;
	mutex_unlock(&charger->rtx_gpio_lock);
	return ret;
}

static void p9xxx_rtx_gpio_wait(struct p9221_charger_data *charger)
{
	mutex_lock(&charger->rtx_gpio_lock);

	charger->rtx_gpio_state = RTX_WAIT;
	if (!charger->pdata->has_rtx_gpio)
		charger->rtx_gpio_state = RTX_READY;

	mutex_unlock(&charger->rtx_gpio_lock);
}

static int p9xxx_rtx_mode_en(struct p9221_charger_data *charger, bool enable)
{
	if (!enable)
		return charger->chip_tx_mode_en(charger, false);

	if (p9xxx_rtx_gpio_is_state(charger, RTX_READY))
		return charger->chip_tx_mode_en(charger, true);

	return -ENOTSUPP;
}

/* requires mutex_lock(&charger->rtx_lock) when p9382_set_rtx() called */
static int p9382_set_rtx(struct p9221_charger_data *charger, bool enable)
{
	const bool rtx_gpio_retry = p9xxx_rtx_gpio_is_state(charger, RTX_RETRY);
	int ret = 0, tx_icl = -1;

	if ((enable && charger->ben_state) || (!enable && !charger->ben_state)) {
		logbuffer_prlog(charger->rtx_log, "RTx is %s\n", enable ? "enabled" : "disabled");
		return 0;
	}

	if (enable == 0) {
		if (charger->is_rtx_mode) {
			ret = p9xxx_rtx_mode_en(charger, false);
			charger->is_rtx_mode = false;
		}
		ret = p9382_ben_cfg(charger, RTX_BEN_DISABLED);
		if (ret < 0)
			goto error;

		if (!rtx_gpio_retry)
			ret = p9382_disable_dcin_en(charger, false);

		if (ret)
			dev_err(&charger->client->dev,
				"fail to enable dcin, ret=%d\n", ret);

		logbuffer_log(charger->rtx_log, "disable rtx\n");

		goto done;
	} else {
		logbuffer_log(charger->rtx_log, "enable rtx");
		/* Check if there is any one vote disabled */
		if (charger->tx_icl_votable)
			tx_icl = gvotable_get_current_int_vote(
					charger->tx_icl_votable);
		if (tx_icl == 0) {
			dev_err(&charger->client->dev, "rtx be disabled\n");
			logbuffer_log(charger->rtx_log, "rtx be disabled\n");
			charger->rtx_reset_cnt = 0;
			goto done;
		}

		/*
		 * Check if WLC online
		 * NOTE: when used CHARGER_MODE will also prevent this.
		 */
		if (charger->online) {
			dev_err(&charger->client->dev,
				"rTX is not allowed during WLC\n");
			logbuffer_log(charger->rtx_log,
				      "rTX is not allowed during WLC\n");
			charger->rtx_reset_cnt = 0;
			goto done;
		}

		/*
		 * DCIN_EN votable will not be available on all systems.
		 * if it is there, it is needed.
		 */
		ret = p9382_disable_dcin_en(charger, true);
		if (ret) {
			dev_err(&charger->client->dev, "cannot enable rTX mode %d\n", ret);
			goto error;
		}

		charger->com_busy = 0;
		charger->rtx_csp = 0;
		charger->rtx_err = RTX_NO_ERROR;
		charger->is_rtx_mode = false;
		p9xxx_rtx_gpio_wait(charger);

		ret = p9382_ben_cfg(charger, RTX_BEN_ON);
		if (ret < 0)
			goto error;

		msleep(10);

		ret = p9xxx_rtx_mode_en(charger, true);

		if (ret < 0) {
			dev_err(&charger->client->dev,
				"cannot enter rTX mode (%d)\n", ret);
			logbuffer_log(charger->rtx_log,
				      "cannot enter rTX mode (%d)\n", ret);
			p9382_ben_cfg(charger, RTX_BEN_DISABLED);

			ret = p9382_disable_dcin_en(charger, false);

			charger->is_rtx_mode = false;
			goto error;
		}

		ret = p9221_enable_interrupts(charger);
		if (ret)
			dev_err(&charger->client->dev,
				"Could not enable interrupts: %d\n", ret);

		/* configure TX_ICL */
		if (charger->tx_icl_votable)
			tx_icl = gvotable_get_current_int_vote(
					charger->tx_icl_votable);

		if ((tx_icl > 0) &&
		    (tx_icl != P9221_MA_TO_UA(P9382A_RTX_ICL_MAX_MA))) {
			ret = charger->chip_set_tx_ilim(charger, tx_icl);
			if (ret == 0)
				logbuffer_log(charger->rtx_log,
					      "set Tx current limit: %dmA",
					      tx_icl);
			else
				dev_err(&charger->client->dev,
					"Could not set Tx current limit: %d\n",
					ret);
		}
		goto done;
	}
error:
	if (charger->rtx_reset_cnt > 0) {
		charger->rtx_err |= RTX_HARD_OCP_BIT;
		charger->rtx_reset_cnt = 0;
	}
done:
	if (charger->rtx_reset_cnt == 0)
		schedule_work(&charger->uevent_work);

	if (enable && charger->is_rtx_mode && !charger->rtx_wakelock) {
		pm_stay_awake(charger->dev);
		charger->rtx_wakelock = true;
	} else if (!enable && charger->rtx_wakelock) {
		pm_relax(charger->dev);
		charger->rtx_wakelock = false;
	} else {
		dev_info(&charger->client->dev, "%s RTx(%d), rtx_wakelock=%d\n",
			 enable ? "enable" : "disable",
			 charger->is_rtx_mode, charger->rtx_wakelock);
	}
	dev_dbg(&charger->client->dev, "%s RTx(%d), rtx_wakelock=%d\n",
		enable ? "enable" : "disable", charger->is_rtx_mode, charger->rtx_wakelock);

	return ret;
}

#define P9412_RTX_OCP_THRES_MA		900
static int p9412_check_rtx_ocp(struct p9221_charger_data *chgr)
{
	int ret, cnt, retry, ocp_count = 0, current_now, chk_ms, total_delay;
	u16 status_reg;

	total_delay = chgr->rtx_total_delay > 0 ? chgr->rtx_total_delay : 3000;
	chk_ms = chgr->rtx_ocp_chk_ms > 0 ? chgr->rtx_ocp_chk_ms : 20;
	retry = (total_delay / chk_ms > 0) ? (total_delay / chk_ms) : 1;

	logbuffer_log(chgr->rtx_log, "use rtx_ocp_chk_ms=%d retry=%d", chk_ms, retry);

	for (cnt = 0; cnt < retry; cnt++) {
		if (!chgr->ben_state)
			return -EIO;
		/* check if rx_is_connected: if yes, goto 7V */
		ret = chgr->reg_read_16(chgr, P9221_STATUS_REG, &status_reg);
		if (ret < 0) {
			logbuffer_log(chgr->rtx_log, "ioerr disable RTx(%d)", ret);
			return -EIO;
		}
		if (status_reg & chgr->ints.rx_connected_bit) {
			logbuffer_log(chgr->rtx_log, "rx is connected, goto 7V");
			return 0;
		}
		/* check if (ocp_cnt > 2): if yes, disable rtx */
		ret = chgr->chip_get_iout(chgr, &current_now);
		if (ret == 0 && current_now > P9412_RTX_OCP_THRES_MA) {
			ocp_count++;
			logbuffer_log(chgr->rtx_log, "cnt=%d,current_now=%d,ocp_count=%d",
				      cnt, current_now, ocp_count);
		}
		if (ret < 0) {
			logbuffer_log(chgr->rtx_log, "iout disable RTx(%d)", ret);
			return -EINVAL;
		}
		if (ocp_count > 2 || current_now == 0) {
			logbuffer_log(chgr->rtx_log, "ocp_count=%d current_now=%d disable RTx",
				      ocp_count, current_now);
			return -EINVAL;
		}
		usleep_range(chk_ms * USEC_PER_MSEC, (chk_ms + 2) * USEC_PER_MSEC);
	}

	return 0;
}

/*
 * Check if Tx OCP occurs during ping phase before enabling 7V
 * acquires mutex_lock(&charger->rtx_lock) for calling p9382_set_rtx()
 */
static void p9412_chk_rtx_ocp_work(struct work_struct *work)
{
	struct p9221_charger_data *chgr = container_of(work,
			struct p9221_charger_data, chk_rtx_ocp_work.work);
	int ret;

	mutex_lock(&chgr->rtx_lock);
	if (!chgr->ben_state)
		goto done;

	/* check TX OCP before enable 7V */
	ret = p9412_check_rtx_ocp(chgr);
	if (ret < 0) {
		p9382_set_rtx(chgr, false);
		goto done;
	}

	ret = chgr->reg_write_8(chgr, P9412_APBSTPING_REG, P9412_APBSTPING_7V);
	ret |= chgr->reg_write_8(chgr, P9412_APBSTCONTROL_REG, P9412_APBSTPING_7V);
	if (ret == 0) {
		schedule_delayed_work(&chgr->rtx_work, msecs_to_jiffies(P9382_RTX_TIMEOUT_MS));
	} else {
		logbuffer_log(chgr->rtx_log, "Failed to configure Ext-Boost Vout registers(%d)",
			      ret);
		p9382_set_rtx(chgr, false);
	}
done:
	mutex_unlock(&chgr->rtx_lock);
}

static ssize_t rtx_show(struct device *dev,
			struct device_attribute *attr,
			char *buf)
{
	struct i2c_client *client = to_i2c_client(dev);
	struct p9221_charger_data *charger = i2c_get_clientdata(client);

	return scnprintf(buf, PAGE_SIZE, "%d\n", charger->ben_state);
}

/*
 * write 1 to enable boost & switch, write 0 to 0x34, wait for 0x4c==0x4
 * write 0 to write 0x80 to 0x4E, wait for 0x4c==0, disable boost & switch
 *
 * acquires mutex_lock(&charger->rtx_lock) for calling p9382_set_rtx()
 */
static ssize_t rtx_store(struct device *dev,
		       struct device_attribute *attr,
		       const char *buf, size_t count)
{
	struct i2c_client *client = to_i2c_client(dev);
	struct p9221_charger_data *charger = i2c_get_clientdata(client);
	int ret;
	enum p9382_rtx_state rtx_status;

	if (!charger->bcl_wlc_votable)
		charger->bcl_wlc_votable = gvotable_election_get_handle(BCL_WLC);
	if (!charger->bcl_wlc_votable)
		return -ENOENT;

	if (buf[0] == '0') {
		mutex_lock(&charger->rtx_lock);
		logbuffer_prlog(charger->rtx_log, "battery share off");
		gvotable_cast_vote(charger->bcl_wlc_votable, BCL_DEV_VOTER, (void *)BCL_WLC_VOTE,
				   WLC_DISABLED_TX);
		charger->rtx_reset_cnt = 0;
		ret = p9382_set_rtx(charger, false);
		mutex_unlock(&charger->rtx_lock);
	} else if (buf[0] == '1') {
		mutex_lock(&charger->rtx_lock);
		logbuffer_prlog(charger->rtx_log, "battery share on");
		gvotable_cast_vote(charger->bcl_wlc_votable, BCL_DEV_VOTER, (void *)BCL_WLC_VOTE,
				   WLC_ENABLED_TX);
		charger->rtx_reset_cnt = 0;
		rtx_status = p9xxx_get_rtx_status(charger);
		if (rtx_status == RTX_AVAILABLE)
			ret = p9382_set_rtx(charger, true);
		else if (rtx_status == RTX_ACTIVE)
			ret = 0;
		else
			ret = -ENODEV;
		mutex_unlock(&charger->rtx_lock);
	} else {
		return -EINVAL;
	}

	if (ret == 0)
		return count;
	else
		return ret;
}

static DEVICE_ATTR_RW(rtx);


static ssize_t has_wlc_dc_show(struct device *dev,
			struct device_attribute *attr,
			char *buf)
{
	struct i2c_client *client = to_i2c_client(dev);
	struct p9221_charger_data *charger = i2c_get_clientdata(client);

	return scnprintf(buf, PAGE_SIZE, "%d\n", charger->pdata->has_wlc_dc);
}

/* write 1 to enable boost & switch, write 0 to 0x34, wait for 0x4c==0x4
 * write 0 to write 0x80 to 0x4E, wait for 0x4c==0, disable boost & switch
 */
static ssize_t has_wlc_dc_store(struct device *dev,
		       struct device_attribute *attr,
		       const char *buf, size_t count)
{
	struct i2c_client *client = to_i2c_client(dev);
	struct p9221_charger_data *charger = i2c_get_clientdata(client);

	charger->pdata->has_wlc_dc = buf[0] == '1';
	return count;
}

static DEVICE_ATTR_RW(has_wlc_dc);

static ssize_t gpp_enhanced_show(struct device *dev,
				 struct device_attribute *attr,
				 char *buf)
{
	struct i2c_client *client = to_i2c_client(dev);
	struct p9221_charger_data *charger = i2c_get_clientdata(client);

	return scnprintf(buf, PAGE_SIZE, "%d\n", charger->pdata->gpp_enhanced);
}

/* write 1 to enable GPP15W feature
 * write 0 to disable GPP15W feature and skip Auth DC_ICL
 */
static ssize_t gpp_enhanced_store(struct device *dev,
				  struct device_attribute *attr,
				  const char *buf, size_t count)
{
	struct i2c_client *client = to_i2c_client(dev);
	struct p9221_charger_data *charger = i2c_get_clientdata(client);

	charger->pdata->gpp_enhanced = buf[0] == '1';
	return count;
}

static DEVICE_ATTR_RW(gpp_enhanced);

static ssize_t authstart_show(struct device *dev,
			      struct device_attribute *attr,
			      char *buf)
{
	struct i2c_client *client = to_i2c_client(dev);
	struct p9221_charger_data *charger = i2c_get_clientdata(client);

	return scnprintf(buf, PAGE_SIZE, "%c\n",
			 charger->set_auth_icl ? 'Y' : 'N');
}

static ssize_t authstart_store(struct device *dev,
			       struct device_attribute *attr,
			       const char *buf, size_t count)
{
	struct i2c_client *client = to_i2c_client(dev);
	struct p9221_charger_data *charger = i2c_get_clientdata(client);
	const bool is_enhanced = charger->pdata->has_wlc_dc ||
				 charger->pdata->gpp_enhanced;
	const bool need_auth = charger->is_mfg_google ||
			       charger->mfg == WLC_MFG_108_FOR_GOOGLE;
	const ktime_t timeout = ms_to_ktime(WLCDC_DEBOUNCE_TIME_S * 1000);
	int ret = 0;

	if (buf[0] != '1' || !charger->chip_is_calibrated(charger))
		return -EINVAL;

	mutex_lock(&charger->auth_lock);

	if (charger->set_auth_icl)
		goto unlock;

	charger->set_auth_icl = true;

	if (!need_auth || !is_enhanced)
		goto unlock;

	ret = p9221_set_auth_dc_icl(charger, true);
	if (ret < 0)
		dev_err(&charger->client->dev, "cannot set Auth ICL: %d\n", ret);

	pm_stay_awake(charger->dev);
	alarm_start_relative(&charger->auth_dc_icl_alarm, timeout);
	schedule_delayed_work(&charger->auth_dc_icl_work,
			      msecs_to_jiffies(WLCDC_AUTH_CHECK_INIT_DELAY_MS));

unlock:
	mutex_unlock(&charger->auth_lock);

	return ret == 0 ? count : ret;
}

static DEVICE_ATTR_RW(authstart);

static ssize_t log_current_filtered_show(struct device *dev,
					 struct device_attribute *attr,
					 char *buf)
{
	struct i2c_client *client = to_i2c_client(dev);
	struct p9221_charger_data *charger = i2c_get_clientdata(client);

	return scnprintf(buf, PAGE_SIZE, "%d\n", charger->log_current_filtered);
}

/* write '1' to enable logging */
static ssize_t log_current_filtered_store(struct device *dev,
					  struct device_attribute *attr,
					  const char *buf, size_t count)
{
	struct i2c_client *client = to_i2c_client(dev);
	struct p9221_charger_data *charger = i2c_get_clientdata(client);

	charger->log_current_filtered = buf[0] == '1';
	return count;
}

static DEVICE_ATTR_RW(log_current_filtered);

static ssize_t align_delta_show(struct device *dev,
				struct device_attribute *attr,
				char *buf)
{
	struct i2c_client *client = to_i2c_client(dev);
	struct p9221_charger_data *charger = i2c_get_clientdata(client);

	return scnprintf(buf, PAGE_SIZE, "%d\n", charger->align_delta);
}

static ssize_t align_delta_store(struct device *dev,
				 struct device_attribute *attr,
				 const char *buf, size_t count)
{
	struct i2c_client *client = to_i2c_client(dev);
	struct p9221_charger_data *charger = i2c_get_clientdata(client);
	int ret, delta;

	ret = kstrtoint(buf, 10, &delta);

	if (ret < 0)
		return ret;

	charger->align_delta = delta;

	return count;
}

static DEVICE_ATTR_RW(align_delta);

static struct attribute *rtx_attributes[] = {
	&dev_attr_rtx_sw.attr,
	&dev_attr_rtx_boost.attr,
	&dev_attr_rtx.attr,
	&dev_attr_rtx_status.attr,
	&dev_attr_is_rtx_connected.attr,
	&dev_attr_rx_lvl.attr,
	&dev_attr_rtx_err.attr,
	NULL
};

static const struct attribute_group rtx_attr_group = {
	.attrs		= rtx_attributes,
};

static struct attribute *p9221_attributes[] = {
	&dev_attr_version.attr,
	&dev_attr_status.attr,
	&dev_attr_addr.attr,
	&dev_attr_count.attr,
	&dev_attr_data.attr,
	&dev_attr_ccreset.attr,
	&dev_attr_txbusy.attr,
	&dev_attr_txdone.attr,
	&dev_attr_txlen.attr,
	&dev_attr_rxlen.attr,
	&dev_attr_rxdone.attr,
	&dev_attr_icl_ramp_ua.attr,
	&dev_attr_icl_ramp_delay_ms.attr,
	&dev_attr_force_epp.attr,
	&dev_attr_dc_icl_bpp.attr,
	&dev_attr_dc_icl_epp.attr,
	&dev_attr_alignment.attr,
	&dev_attr_aicl_delay_ms.attr,
	&dev_attr_aicl_icl_ua.attr,
	&dev_attr_operating_freq.attr,
	&dev_attr_ptmc_id.attr,
	&dev_attr_ext_ben.attr,
	&dev_attr_qi_vbus_en.attr,
	&dev_attr_has_wlc_dc.attr,
	&dev_attr_gpp_enhanced.attr,
	&dev_attr_authstart.attr,
	&dev_attr_log_current_filtered.attr,
	&dev_attr_charge_stats.attr,
	&dev_attr_fw_rev.attr,
	&dev_attr_authtype.attr,
	&dev_attr_features.attr,
	&dev_attr_mitigate_threshold.attr,
	&dev_attr_wpc_ready.attr,
	&dev_attr_qien.attr,
	&dev_attr_align_delta.attr,
	&dev_attr_ldo_en.attr,
	NULL
};

static ssize_t p9221_rxdata_read(struct file *filp, struct kobject *kobj,
				 struct bin_attribute *bin_attr,
				 char *buf, loff_t pos, size_t size)
{
	struct p9221_charger_data *charger;
	charger = dev_get_drvdata(container_of(kobj, struct device, kobj));

	memcpy(buf, &charger->rx_buf[pos], size);
	charger->rx_done = false;
	return size;
}

static struct bin_attribute bin_attr_rxdata = {
	.attr = {
		.name = "rxdata",
		.mode = 0400,
	},
	.read = p9221_rxdata_read,
	.size = P9221R5_DATA_RECV_BUF_SIZE,
};

static ssize_t p9221_txdata_read(struct file *filp, struct kobject *kobj,
				 struct bin_attribute *bin_attr,
				 char *buf, loff_t pos, size_t size)
{
	struct p9221_charger_data *charger;
	charger = dev_get_drvdata(container_of(kobj, struct device, kobj));

	memcpy(buf, &charger->tx_buf[pos], size);
	return size;
}

static ssize_t p9221_txdata_write(struct file *filp, struct kobject *kobj,
				  struct bin_attribute *bin_attr,
				  char *buf, loff_t pos, size_t size)
{
	struct p9221_charger_data *charger;
	charger = dev_get_drvdata(container_of(kobj, struct device, kobj));

	memcpy(&charger->tx_buf[pos], buf, size);
	return size;
}

static struct bin_attribute bin_attr_txdata = {
	.attr = {
		.name = "txdata",
		.mode = 0600,
	},
	.read = p9221_txdata_read,
	.write = p9221_txdata_write,
	.size  = P9221R5_DATA_SEND_BUF_SIZE,
};

static struct bin_attribute *p9221_bin_attributes[] = {
	&bin_attr_txdata,
	&bin_attr_rxdata,
	NULL,
};

static const struct attribute_group p9221_attr_group = {
	.attrs		= p9221_attributes,
	.bin_attrs	= p9221_bin_attributes,
};

static void print_current_samples(struct p9221_charger_data *charger,
					u32 *iout_val, int count)
{
	int i;
	char temp[P9221R5_OVER_CHECK_NUM * 9 + 1] = { 0 };

	for (i = 0; i < count ; i++)
		scnprintf(temp + i * 9, sizeof(temp) - i * 9,
			  "%08x ", iout_val[i]);

	dev_info(&charger->client->dev, "OVER IOUT_SAMPLES: %s\n", temp);
}

/*
 * Number of times to poll the status to see if the current limit condition
 * was transient or not.
 */
static void p9221_over_handle(struct p9221_charger_data *charger,
			      u16 irq_src)
{
	u8 reason = 0;
	int i;
	int ret;
	int ovc_count = 0;
	u32 iout_val[P9221R5_OVER_CHECK_NUM] = { 0 };

	dev_err(&charger->client->dev, "Received OVER INT: %02x\n", irq_src);

	if (irq_src & charger->ints.over_volt_bit) {
		reason = P9221_EOP_OVER_VOLT;
		goto send_eop;
	}

	if (irq_src & charger->ints.over_temp_bit) {
		reason = P9221_EOP_OVER_TEMP;
		goto send_eop;
	}

	if ((irq_src & charger->ints.over_uv_bit) && !(irq_src & charger->ints.over_curr_bit))
		return;

	/* Overcurrent, reduce ICL and poll to absorb any transients */

	if (charger->dc_icl_votable) {
		int icl;

		icl = gvotable_get_current_int_vote(charger->dc_icl_votable);
		if (icl < 0) {
			dev_err(&charger->client->dev,
				"Failed to read ICL (%d)\n", icl);
		} else if (icl > OVC_BACKOFF_LIMIT) {
			icl -= OVC_BACKOFF_AMOUNT;

			ret = gvotable_cast_int_vote(charger->dc_icl_votable,
						     P9221_OCP_VOTER,
						     icl, true);
			dev_err(&charger->client->dev,
				"Reduced ICL to %d (%d)\n", icl, ret);
		}
	}

	reason = P9221_EOP_OVER_CURRENT;
	for (i = 0; i < P9221R5_OVER_CHECK_NUM; i++) {
		ret = p9221_clear_interrupts(charger,
					     irq_src & charger->ints.stat_limit_mask);
		msleep(50);
		if (ret)
			continue;

		ret = charger->chip_get_iout(charger, &iout_val[i]);
		if (ret) {
			dev_err(&charger->client->dev,
				"Failed to read iout[%d]: %d\n", i, ret);
			continue;
		} else {
			iout_val[i] = P9221_MA_TO_UA(iout_val[i]);

			if (iout_val[i] > OVC_THRESHOLD)
				ovc_count++;
		}

		ret = p9221_reg_read_16(charger, P9221_STATUS_REG, &irq_src);
		if (ret) {
			dev_err(&charger->client->dev,
				"Failed to read status: %d\n", ret);
			continue;
		}

		if ((irq_src & charger->ints.over_curr_bit) == 0) {
			print_current_samples(charger, iout_val, i + 1);
			dev_info(&charger->client->dev,
				 "OVER condition %04x cleared after %d tries\n",
				 irq_src, i);
			return;
		}

		dev_err(&charger->client->dev,
			"OVER status is still %04x, retry\n", irq_src);
	}

	if (ovc_count < OVC_LIMIT) {
		print_current_samples(charger, iout_val,
				      P9221R5_OVER_CHECK_NUM);
		dev_info(&charger->client->dev,
			 "ovc_threshold=%d, ovc_count=%d, ovc_limit=%d\n",
			 OVC_THRESHOLD, ovc_count, OVC_LIMIT);
		return;
	}

send_eop:
	dev_err(&charger->client->dev,
		"OVER is %04x, sending EOP %d\n", irq_src, reason);

	ret = charger->chip_send_eop(charger, reason);
	if (ret)
		dev_err(&charger->client->dev,
			"Failed to send EOP %d: %d\n", reason, ret);
}

static void p9382_txid_work(struct work_struct *work)
{
	struct p9221_charger_data *charger = container_of(work,
			struct p9221_charger_data, txid_work.work);
	int ret = 0;
	bool attached = 0;
	u16 status_reg;
	const u16 rx_connected_bit = charger->ints.rx_connected_bit;

	/* check rx_is_connected */
	ret = p9221_reg_read_16(charger, P9221_STATUS_REG, &status_reg);
	attached = (ret == 0) ? (status_reg & rx_connected_bit) : 0;
	if (!attached)
		return;

	if (charger->ints.pppsent_bit && charger->com_busy) {
		if (charger->com_busy >= COM_BUSY_MAX) {
			if (p9221_send_ccreset(charger) == 0)
				charger->com_busy = 0;
		} else {
			charger->com_busy += 1;
		}
		schedule_delayed_work(&charger->txid_work,
				      msecs_to_jiffies(TXID_SEND_DELAY_MS));
		logbuffer_log(charger->rtx_log,
			      "com_busy=%d, reschedule txid_work()",
			      charger->com_busy);
		return;
	}

	ret = charger->chip_send_txid(charger);
	if (!ret) {
		p9221_hex_str(&charger->tx_buf[1], FAST_SERIAL_ID_SIZE,
			      charger->fast_id_str,
			      sizeof(charger->fast_id_str), false);
		dev_info(&charger->client->dev, "Fast serial ID send(%s)\n",
			 charger->fast_id_str);
		charger->com_busy += 1;
		if (charger->send_txid_cnt > 0) {
			charger->send_txid_cnt--;
			schedule_delayed_work(&charger->txid_work,
					      msecs_to_jiffies(TXID_SEND_AGAIN_DELAY_MS));
		}
	}
}

/* requires mutex_lock(&charger->rtx_lock); */
static void p9xxx_reset_rtx(struct p9221_charger_data *charger)
{
	const bool rtx_gpio_retry = p9xxx_rtx_gpio_is_state(charger, RTX_RETRY);
	int ext_bst_on = 0;

	if (!rtx_gpio_retry) {
		charger->rtx_reset_cnt += 1;

		if (charger->rtx_reset_cnt >= RTX_RESET_COUNT_MAX) {
			if (charger->rtx_reset_cnt == RTX_RESET_COUNT_MAX)
				charger->rtx_err |= RTX_HARD_OCP_BIT;
			charger->rtx_reset_cnt = 0;
		}
	} else {
		charger->rtx_reset_cnt = 0;
	}
	charger->is_rtx_mode = false;
	p9382_set_rtx(charger, false);

	msleep(REENABLE_RTX_DELAY);

	if (charger->pdata->ben_gpio > 0)
		ext_bst_on = gpio_get_value_cansleep(charger->pdata->ben_gpio);
	if (ext_bst_on && !rtx_gpio_retry)
		return;

	if (charger->rtx_reset_cnt || rtx_gpio_retry) {
		dev_info(&charger->client->dev, "re-enable RTx mode, cnt=%d\n", charger->rtx_reset_cnt);
		logbuffer_log(charger->rtx_log, "re-enable RTx mode, cnt=%d\n", charger->rtx_reset_cnt);
		p9382_set_rtx(charger, true);
		schedule_work(&charger->uevent_work);
	}
}

/*
 * This will be called from interrupt handler
 * acquires mutex_lock(&charger->rtx_lock) for calling p9382_set_rtx()
 */
static void p9xxx_rtx_reset_work(struct work_struct *work)
{
	struct p9221_charger_data *charger = container_of(work,
			struct p9221_charger_data, rtx_reset_work);

	mutex_lock(&charger->rtx_lock);
	/* Skip if RTx is turned off from UI */
	if (!charger->ben_state)
		goto unlock_done;

	p9xxx_reset_rtx(charger);

unlock_done:
	mutex_unlock(&charger->rtx_lock);
}

/*
 * This is monitor system mode when RTx is enabled
 * acquires mutex_lock(&charger->rtx_lock) for calling p9382_set_rtx()
 */
static void p9382_rtx_work(struct work_struct *work)
{
	struct p9221_charger_data *charger = container_of(work,
			struct p9221_charger_data, rtx_work.work);
	const bool rtx_gpio_retry = p9xxx_rtx_gpio_is_state(charger, RTX_RETRY);
	u8 mode_reg = 0;
	int ret = 0;

	mutex_lock(&charger->rtx_lock);
	/* Skip if RTx is turned off from UI */
	if (!charger->ben_state)
		goto unlock_done;

	/* Check if RTx mode is auto turn off */
	ret = charger->chip_get_sys_mode(charger, &mode_reg);
	if (ret == 0 &&
	    mode_reg & P9XXX_SYS_OP_MODE_TX_MODE &&
	    !rtx_gpio_retry)
		goto reschedule;

	dev_info(&charger->client->dev, "is_rtx_on: ben=%d, mode=%02x, ret=%d",
		 charger->ben_state, mode_reg, ret);
	logbuffer_log(charger->rtx_log, "is_rtx_on: ben=%d, mode=%02x, ret=%d",
		      charger->ben_state, mode_reg, ret);

	p9xxx_reset_rtx(charger);

reschedule:
	schedule_delayed_work(&charger->rtx_work,
			      msecs_to_jiffies(P9382_RTX_TIMEOUT_MS));
unlock_done:
	mutex_unlock(&charger->rtx_lock);
}

/* Handler for rtx mode */
static void rtx_irq_handler(struct p9221_charger_data *charger, u16 irq_src)
{
	int ret;
	u8 mode_reg, csp_reg;
	u16 status_reg;
	bool attached = 0;
	const u16 mode_changed_bit = charger->ints.mode_changed_bit;
	const u16 pppsent_bit = charger->ints.pppsent_bit;
	const u16 hard_ocp_bit = charger->ints.hard_ocp_bit;
	const u16 tx_conflict_bit = charger->ints.tx_conflict_bit;
	const u16 rx_connected_bit = charger->ints.rx_connected_bit;
	const u16 csp_bit = charger->ints.csp_bit;
	const u16 ocp_ping_bit = charger->ints.ocp_ping_bit;

	if (irq_src & mode_changed_bit) {
		ret = charger->chip_get_sys_mode(charger, &mode_reg);
		if (ret) {
			dev_err(&charger->client->dev,
				"Failed to read P9221_SYSTEM_MODE_REG: %d\n",
				ret);
			return;
		}
		if (mode_reg == P9XXX_SYS_OP_MODE_TX_MODE) {
			charger->is_rtx_mode = true;
			cancel_delayed_work_sync(&charger->rtx_work);
			if (!charger->pdata->apbst_en || charger->pdata->hw_ocp_det)
				schedule_delayed_work(&charger->rtx_work,
						      msecs_to_jiffies(P9382_RTX_TIMEOUT_MS));
		}
		dev_info(&charger->client->dev,
			 "P9221_SYSTEM_MODE_REG reg: %02x\n",
			 mode_reg);
		logbuffer_log(charger->rtx_log,
			      "SYSTEM_MODE_REG=%02x", mode_reg);
	}

	ret = p9221_reg_read_16(charger, P9221_STATUS_REG, &status_reg);
	if (ret) {
		dev_err(&charger->client->dev,
			"failed to read P9221_STATUS_REG reg: %d\n",
			ret);
		return;
	}

	if (irq_src & pppsent_bit)
		charger->com_busy = 0;

	if (irq_src & (hard_ocp_bit | tx_conflict_bit | ocp_ping_bit)) {
		if (irq_src & hard_ocp_bit)
			charger->rtx_err |= RTX_HARD_OCP_BIT;
		else if (irq_src & tx_conflict_bit)
			charger->rtx_err |= RTX_TX_CONFLICT_BIT;

		logbuffer_prlog(charger->rtx_log, "rtx_err=%d, STATUS_REG=%04x",
				charger->rtx_err, status_reg);

		cancel_delayed_work_sync(&charger->rtx_work);
		if (charger->rtx_err & RTX_HARD_OCP_BIT) {
			charger->rtx_err = RTX_NO_ERROR;
			schedule_work(&charger->rtx_reset_work);
		} else {
			charger->is_rtx_mode = false;
			schedule_work(&charger->rtx_disable_work);
		}
	}

	if (irq_src & rx_connected_bit) {
		attached = status_reg & rx_connected_bit;
		logbuffer_log(charger->rtx_log,
			      "Rx is %s. STATUS_REG=%04x",
			      attached ? "connected" : "disconnect",
			      status_reg);
		schedule_work(&charger->uevent_work);
		if (attached) {
			cancel_delayed_work_sync(&charger->txid_work);
			charger->send_txid_cnt = 2;
			schedule_delayed_work(&charger->txid_work,
					msecs_to_jiffies(TXID_SEND_DELAY_MS));
		} else {
			cancel_delayed_work_sync(&charger->txid_work);
			charger->send_txid_cnt = 0;
			charger->rtx_csp = 0;
			charger->com_busy = 0;
		}
	}

	if (irq_src & csp_bit) {
		ret = p9221_reg_read_8(charger, charger->reg_csp_addr, &csp_reg);
		if (ret) {
			logbuffer_log(charger->rtx_log, "failed to read CSP_REG reg: %d", ret);
		} else {
			charger->rtx_csp = csp_reg;
			schedule_work(&charger->uevent_work);
		}
	}
}


#ifdef CONFIG_DC_RESET
/*
 * DC reset code uses a flag in the charger to initiate a hard reset of the
 * WLC chip after a power loss. This is (was?) needed for p9221 to handle
 * partial and/or rapid entry/exit from the field that could cause firmware
 * to become erratic.
 */
static bool p9221_dc_reset_needed(struct p9221_charger_data *charger,
				  u16 irq_src)
{
	/*
	 * It is suspected that p9221 misses to set the interrupt status
	 * register occasionally. Evaluate spurious interrupt case for
	 * dc reset as well.
	 */
	if (charger->pdata->needs_dcin_reset == P9221_WC_DC_RESET_MODECHANGED &&
	    (irq_src & charger->ints.mode_changed_bit || !irq_src)) {
		u8 mode_reg = 0;
		int res;

		res = charger->chip_get_sys_mode(charger, &mode_reg);
		if (res < 0) {
			dev_err(&charger->client->dev,
				"Failed to read P9221_SYSTEM_MODE_REG: %d\n",
				res);
			/*
			 * p9221_reg_read_n returns ENODEV for ENOTCONN as well.
			 * Signal dc_reset when register read fails with the
			 * above reasons.
			 */
			return res == -ENODEV;
		}

		dev_info(&charger->client->dev,
			 "P9221_SYSTEM_MODE_REG reg: %02x\n", mode_reg);
		return !(mode_reg == P9XXX_SYS_OP_MODE_WPC_EXTD ||
			 mode_reg == P9XXX_SYS_OP_MODE_PROPRIETARY ||
			 mode_reg == P9XXX_SYS_OP_MODE_WPC_BASIC);
	}

	if (charger->pdata->needs_dcin_reset == P9221_WC_DC_RESET_VOUTCHANGED &&
	    irq_src & charger->ints.vout_changed_bit) {
		u16 status_reg = 0;
		int res;

		res = p9221_reg_read_16(charger, P9221_STATUS_REG, &status_reg);
		if (res < 0) {
			dev_err(&charger->client->dev,
				"Failed to read P9221_STATUS_REG: %d\n", res);
			return res == -ENODEV ? true : false;
		}

		dev_info(&charger->client->dev,
			 "P9221_STATUS_REG reg: %04x\n", status_reg);
		return !(status_reg & charger->ints.vout_changed_bit);
	}

	return false;
}

static void p9221_check_dc_reset(struct p9221_charger_data *charger,
				    u16 irq_src)
{
	union power_supply_propval val = {.intval = 1};
	int res;

	if (!p9221_dc_reset_needed(charger, irq_src))
		return;

	if (!charger->dc_psy)
		charger->dc_psy = power_supply_get_by_name("dc");
	if (charger->dc_psy) {
		/* Signal DC_RESET when wireless removal is sensed. */
		res = power_supply_set_property(charger->dc_psy,
					POWER_SUPPLY_PROP_DC_RESET,
					&val);
	} else {
		res = -ENODEV;
	}

	if (res < 0)
		dev_err(&charger->client->dev,
			"unable to set DC_RESET, ret=%d",
			res);
}
#else
static void p9221_check_dc_reset(struct p9221_charger_data *charger,
				 u16 irq_src)
{

}
#endif

static void p9221_handle_pp(struct p9221_charger_data *charger)
{
	u8 tmp;
	u8 buff[sizeof(charger->pp_buf)];
	char bufstr[sizeof(charger->pp_buf) * 3 + 1];
	int msg_len;
	int res;

	res = p9xxx_chip_get_pp_buf(charger, buff, sizeof(buff));
	if (res) {
		dev_err(&charger->client->dev, "Failed to read PP: %d\n", res);
		return;
	}

	/* WPC 1.2.4: 5.2.2.4.1 */
	switch (buff[0]) {
	case 0x00 ... 0x1F:
		msg_len = 1 + (buff[0] - 0) / 32;
		break;
	case 0x20 ... 0x7F:
		msg_len = 2 + (buff[0] - 32) / 16;
		break;
	case 0x80 ... 0xDF:
		msg_len = 8 + (buff[0] - 128) / 8;
		break;
	case 0xE0 ... 0xFF:
		msg_len = 20 + (buff[0] - 224) / 4;
		break;
	}

	/* len is the length of the data + 1 for header. (cksum not supplied) */
	p9221_hex_str(buff, msg_len + 1, bufstr, sizeof(bufstr), false);
	dev_info(&charger->client->dev, "Received PP: %s\n", bufstr);
	logbuffer_log(charger->log, "Received PP: %s", bufstr);

	if ((buff[0] == CHARGE_STATUS_PACKET_HEADER) &&
	    (buff[1] == PP_TYPE_POWER_CONTROL) &&
	    (buff[2] == PP_SUBTYPE_SOC)) {
		u8 crc = p9221_crc8(&buff[1], CHARGE_STATUS_PACKET_SIZE - 1,
				    CRC8_INIT_VALUE);
		if (buff[4] != crc) {
			dev_err(&charger->client->dev, "PP CSP CRC mismatch\n");
			return;
		}
		charger->rtx_csp = buff[3] / 2;
		dev_info(&charger->client->dev, "Received Tx's soc=%d\n",
			 charger->rtx_csp);
		schedule_work(&charger->uevent_work);
		return;
	}

	/*
	 * We only care about 0x4F proprietary packets.  Don't touch pp_buf
	 * if there is no match.
	 */
	if (buff[0] != 0x4f)
		return;
	memcpy(charger->pp_buf, buff, sizeof(charger->pp_buf));
	charger->pp_buf_valid = 1;

	/* Check if charging on a Tx phone */
	tmp = charger->pp_buf[4] & ACCESSORY_TYPE_MASK;
	charger->chg_on_rtx = (tmp == ACCESSORY_TYPE_PHONE);
	dev_info(&charger->client->dev, "chg_on_rtx=%d\n", charger->chg_on_rtx);
	if (charger->chg_on_rtx) {
		gvotable_cast_long_vote(charger->dc_icl_votable,
					P9382A_RTX_VOTER,
					P9221_DC_ICL_RTX_UA, true);
		dev_info(&charger->client->dev, "set ICL to %dmA",
			 P9221_DC_ICL_RTX_UA / 1000);
	}
}

/* Handler for R5 and R7 chips */
static void p9221_irq_handler(struct p9221_charger_data *charger, u16 irq_src)
{
	int res;

	p9221_check_dc_reset(charger, irq_src);

	if (irq_src & charger->ints.cc_vout_bit)
		charger->cc_vout_ready = true;

	if (irq_src & charger->ints.stat_limit_mask)
		p9221_over_handle(charger, irq_src);

	/* Receive complete */
	if (irq_src & charger->ints.cc_data_rcvd_bit) {
		size_t rxlen = 0;

		res = charger->chip_get_cc_recv_size(charger, &rxlen);
		if (res) {
			dev_err(&charger->client->dev,
				"Failed to read len: %d\n", res);
			rxlen = 0;
		}
		if (rxlen) {
			res = charger->chip_get_data_buf(charger,
							 charger->rx_buf,
							 rxlen);
			if (res)
				dev_err(&charger->client->dev,
					"Failed to read len: %d\n", res);

			charger->rx_len = rxlen;
			charger->rx_done = true;
			charger->cc_data_lock.cc_rcv_at = get_boot_msec();
			set_renego_state(charger, P9XXX_AVAILABLE);
			sysfs_notify(&charger->dev->kobj, NULL, "rxdone");
		}
	}

	/* Send complete */
	if (irq_src & charger->ints.cc_send_busy_bit) {
		charger->tx_busy = false;
		charger->tx_done = true;
		charger->cc_data_lock.cc_use = true;
		charger->cc_data_lock.cc_rcv_at = 0;
		if (charger->cc_reset_pending) {
			charger->cc_data_lock.cc_use = false;
			charger->cc_reset_pending = false;
			wake_up_all(&charger->ccreset_wq);
		}
		cancel_delayed_work(&charger->tx_work);
		sysfs_notify(&charger->dev->kobj, NULL, "txbusy");
		sysfs_notify(&charger->dev->kobj, NULL, "txdone");
	}

	/* Proprietary packet */
	if (irq_src & charger->ints.pp_rcvd_bit) {
		p9221_handle_pp(charger);
	}

	/* CC Reset complete */
	if (irq_src & charger->ints.cc_reset_bit)
		p9221_abort_transfers(charger);

	if (irq_src & charger->ints.propmode_stat_bit) {
		u8 mode;

		res = charger->chip_get_sys_mode(charger, &mode);
		if (res == 0 && mode == P9XXX_SYS_OP_MODE_PROPRIETARY) {
			/*
			 * If proprietary mode is enabled, indicates a pending interrupt
			 * when the negotiation process is complete.
			 */
			if (charger->prop_mode_en == true)
				charger->negotiation_complete = true;
			charger->prop_mode_en = true;
		}

		/* charger->prop_mode_en is reset on disconnect */
	}

	/* This only necessary for P9222 */
	if (irq_src & charger->ints.extended_mode_bit) {
		charger->extended_int_recv = true;
		if (charger->check_rp == RP_NOTSET &&
		    charger->pdata->epp_rp_value != -1) {
			pm_stay_awake(charger->dev);
			charger->check_rp = RP_CHECKING;
			cancel_delayed_work_sync(&charger->chk_rp_work);
			schedule_delayed_work(&charger->chk_rp_work,
					      msecs_to_jiffies(P9XXX_CHK_RP_DELAY_MS));
		}
		schedule_delayed_work(&charger->chk_fod_work, 0);
	}
}

#define IRQ_DEBOUNCE_TIME_MS		4
static irqreturn_t p9221_irq_thread(int irq, void *irq_data)
{
	struct p9221_charger_data *charger = irq_data;
	int ret;
	u16 irq_src = 0;
	ktime_t now = get_boot_msec();

	if ((now - charger->irq_at) < IRQ_DEBOUNCE_TIME_MS)
		return IRQ_HANDLED;

	charger->irq_at = now;

	pm_runtime_get_sync(charger->dev);
	if (!charger->resume_complete) {
		dev_warn(charger->dev, "%s: irq skipped, irq:%d\n", __func__, irq);
		pm_runtime_put_sync(charger->dev);
		return IRQ_HANDLED;
	}
	pm_runtime_put_sync(charger->dev);

	ret = p9221_reg_read_16(charger, P9221_INT_REG, &irq_src);
	if (ret) {
		dev_err(&charger->client->dev,
			"Failed to read INT reg: %d\n", ret);
		goto out;
	}

	/* TODO: interrupt storm with irq_src = when in rTX mode */
	if (!charger->ben_state) {
		dev_info(&charger->client->dev, "INT: %04x\n", irq_src);
		logbuffer_log(charger->log, "INT=%04x on:%d",
			      irq_src, charger->online);
	}

	if (!irq_src)
		goto out;

	ret = p9221_clear_interrupts(charger, irq_src);
	if (ret) {
		dev_err(&charger->client->dev,
			"Failed to clear INT reg: %d\n", ret);
		goto out;
	}

	if (charger->ben_state == RTX_BOOST_ENABLED)
		goto out;

	/* todo interrupt handling for rx */
	if (charger->ben_state) {
		logbuffer_log(charger->rtx_log, "INT=%04x", irq_src);
		rtx_irq_handler(charger, irq_src);
		goto out;
	}

	if (irq_src & charger->ints.vrecton_bit) {
		dev_info(&charger->client->dev,
			"Received VRECTON, online=%d\n", charger->online);
		if (!charger->online) {
			charger->check_det = true;
			pm_stay_awake(charger->dev);

			if (charger->pdata->rf_value != -1)
				mod_delayed_work(system_wq, &charger->set_rf_work,
						 msecs_to_jiffies(P9XXX_SET_RF_DELAY_MS));
			if (!schedule_delayed_work(&charger->notifier_work,
				msecs_to_jiffies(P9221_NOTIFIER_DELAY_MS))) {
				pm_relax(charger->dev);
			}
		}
	}
	p9221_irq_handler(charger, irq_src);

out:
	return IRQ_HANDLED;
}

/*
 * This is a timeout function to disable the online_spoof when WLC gets re-enabled. It will
 * only be called in the event that DCIN doesn't come back for 2 seconds even though WLC is
 * no longer disabled.
 */
static void p9xxx_stop_online_spoof_work(struct work_struct *work)
{
	struct p9221_charger_data *charger = container_of(work,
			struct p9221_charger_data, stop_online_spoof_work.work);

	mutex_lock(&charger->irq_det_lock);
	if (charger->online_spoof) {
		/* timeout after WLC re-enabled */
		logbuffer_prlog(charger->log, "timeout: online_spoof=0");
		disable_irq_wake(charger->pdata->irq_det_int);
		disable_irq(charger->pdata->irq_det_int);
		charger->online_spoof = false;
		gvotable_cast_bool_vote(charger->wlc_spoof_votable, "WLC", false);
		power_supply_changed(charger->wc_psy);
	}
	mutex_unlock(&charger->irq_det_lock);
}

static void p9xxx_change_det_status_work(struct work_struct *work)
{
	struct p9221_charger_data *charger = container_of(work,
			struct p9221_charger_data, change_det_status_work.work);
	const int det_gpio = gpio_get_value_cansleep(charger->pdata->irq_det_gpio);

	/* Debounce det status */
	logbuffer_log(charger->log, "irq_det debounce: val=%d", det_gpio);
	mutex_lock(&charger->irq_det_lock);
	if (charger->det_status != det_gpio) {
		if (det_gpio == 1 && charger->det_status == 0 && charger->online_spoof) {
			logbuffer_prlog(charger->log, "det=0: online_spoof=0");
			disable_irq_wake(charger->pdata->irq_det_int);
			disable_irq(charger->pdata->irq_det_int);
			charger->online_spoof = false;
                        gvotable_cast_bool_vote(charger->wlc_spoof_votable, "WLC", false);
		}
		charger->det_status = det_gpio;
		power_supply_changed(charger->wc_psy);
	} else if (det_gpio == 1) {
		logbuffer_prlog(charger->log, "det=1->1: online_spoof=1");
		schedule_delayed_work(&charger->stop_online_spoof_work, 0);
	}
	mutex_unlock(&charger->irq_det_lock);
	__pm_relax(charger->det_status_ws);
}

static irqreturn_t p9221_irq_det_thread(int irq, void *irq_data)
{
	struct p9221_charger_data *charger = irq_data;
	const int det_gpio = gpio_get_value_cansleep(charger->pdata->irq_det_gpio);
	int debounce_interval = -1;

	logbuffer_log(charger->log, "irq_det: value=%d, status=%d, online=%d ben=%d",
			det_gpio, charger->det_status, charger->online, charger->ben_state);
	if (!charger->online_spoof) {
		charger->det_status = det_gpio;
	} else if (det_gpio == 1 && charger->det_status == 0) {
		debounce_interval = msecs_to_jiffies(charger->det_off_debounce);
	} else if (det_gpio == 0 && charger->det_status == 1) {
		debounce_interval = msecs_to_jiffies(charger->det_on_debounce);
	} else if (det_gpio == charger->det_status) {
		cancel_delayed_work(&charger->change_det_status_work);
		__pm_relax(charger->det_status_ws);
	}

	if (debounce_interval >= 0) {
		__pm_stay_awake(charger->det_status_ws);
		mod_delayed_work(system_wq, &charger->change_det_status_work, debounce_interval);
	}

	/* If we are already online, just ignore the interrupt. */
	if (p9221_is_online(charger))
		return IRQ_HANDLED;

	if (charger->align != WLC_ALIGN_MOVE) {
		if (charger->align != WLC_ALIGN_CHECKING)
			schedule_work(&charger->uevent_work);
		charger->align = WLC_ALIGN_CHECKING;
		charger->align_count++;

		if (charger->align_count > WLC_ALIGN_IRQ_THRESHOLD) {
			schedule_work(&charger->uevent_work);
			charger->align = WLC_ALIGN_MOVE;
		}
		logbuffer_log(charger->log, "align: state: %s",
			      align_status_str[charger->align]);
	}

	del_timer(&charger->align_timer);

	/*
	 * This interrupt will wake the device if it's suspended,
	 * but it is not reliable enough to trigger the charging indicator.
	 * Give ourselves 2 seconds for the VRECTON interrupt to appear
	 * before we put up the charging indicator.
	 */
	mod_timer(&charger->vrect_timer,
		  jiffies + msecs_to_jiffies(P9221_VRECT_TIMEOUT_MS));
	pm_stay_awake(charger->dev);

	return IRQ_HANDLED;
}

static void p9xxx_set_rf_work(struct work_struct *work)
{
	struct p9221_charger_data *charger = container_of(work,
			struct p9221_charger_data, set_rf_work.work);

	if (!charger->online)
		return;

	p9xxx_write_resonance_freq(charger);

	p9xxx_update_q_factor(charger);
}

static void p9xxx_chk_fod_work(struct work_struct *work)
{
	struct p9221_charger_data *charger = container_of(work,
			struct p9221_charger_data, chk_fod_work.work);

	if (!charger->online)
		return;

	p9221_write_fod(charger);
}

static void p9xxx_chk_rp_work(struct work_struct *work)
{
	struct p9221_charger_data *charger = container_of(work,
			struct p9221_charger_data, chk_rp_work.work);

	charger->chip_renegotiate_pwr(charger);
	pm_relax(charger->dev);
}

/*
 * This will be called from callback or interrupt handler for disable RTx
 * acquires mutex_lock(&charger->rtx_lock) for calling p9382_set_rtx()
 */
static void p9382_rtx_disable_work(struct work_struct *work)
{
	struct p9221_charger_data *charger = container_of(work,
			struct p9221_charger_data, rtx_disable_work);
	int ret = 0;

	mutex_lock(&charger->rtx_lock);
	if (!charger->bcl_wlc_votable)
		charger->bcl_wlc_votable = gvotable_election_get_handle(BCL_WLC);
	if (!charger->bcl_wlc_votable) {
		mutex_unlock(&charger->rtx_lock);
		return;
	}

	gvotable_cast_vote(charger->bcl_wlc_votable, BCL_DEV_VOTER, (void *)BCL_WLC_VOTE,
			   WLC_DISABLED_TX);

	/* Disable rtx mode */
	ret = p9382_set_rtx(charger, false);
	if (ret)
		dev_err(&charger->client->dev,
			"unable to disable rtx: %d\n", ret);
	mutex_unlock(&charger->rtx_lock);
}

/* send out a uevent notification and log iout/vout */
static void p9221_uevent_work(struct work_struct *work)
{
	struct p9221_charger_data *charger = container_of(work,
			struct p9221_charger_data, uevent_work);
	int ret;
	u32 vout, iout;

	kobject_uevent(&charger->dev->kobj, KOBJ_CHANGE);

	if (!charger->ben_state)
		return;

	ret = charger->chip_get_iout(charger, &iout);
	ret |= charger->chip_get_vout(charger, &vout);
	if (ret == 0) {
		logbuffer_log(charger->rtx_log,
			      "Vout=%umV, Iout=%umA, rx_lvl=%u",
			      vout, iout,
			      charger->rtx_csp);
	} else {
		logbuffer_log(charger->rtx_log, "failed to read rtx info.");
	}
}

static void p9221_parse_fod(struct device *dev,
			    int *fod_num, u8 *fod, char *of_name)
{
	int ret;
	struct device_node *node = dev->of_node;

	*fod_num = of_property_count_elems_of_size(node, of_name, sizeof(u8));
	if (*fod_num <= 0) {
		dev_err(dev, "No dt %s provided (%d)\n", of_name, *fod_num);
		*fod_num = 0;
	} else {
		if (*fod_num > P9221R5_NUM_FOD) {
			dev_err(dev,
			    "Incorrect num of EPP FOD %d, using first %d\n",
			    *fod_num, P9221R5_NUM_FOD);
			*fod_num = P9221R5_NUM_FOD;
		}
		ret = of_property_read_u8_array(node, of_name, fod, *fod_num);
		if (ret == 0) {
			char buf[P9221R5_NUM_FOD * 3 + 1];

			p9221_hex_str(fod, *fod_num, buf, *fod_num * 3 + 1, false);
			dev_info(dev, "dt %s: %s (%d)\n", of_name, buf, *fod_num);
		}
	}
}

static int p9221_parse_hpp_fods(struct device *dev,
				struct p9221_charger_platform_data *pdata,
				int nb_hpp_fod_vol)
{
	int i;

	for (i = 0; i < nb_hpp_fod_vol; i++) {
		char of_name[36];

		scnprintf(of_name, sizeof(of_name), "fod_hpp_%d", i);
		p9221_parse_fod(dev, &pdata->hpp_fods[i].num,
				pdata->hpp_fods[i].fod, of_name);
	}
	if (nb_hpp_fod_vol != i) {
		dev_info(dev, "dt fod not match nb=%d i=%d\n", nb_hpp_fod_vol, i);
		return -EINVAL;
	}

	return 0;
}

static int p9221_parse_gpios(struct device *dev, char *of_name_1, char *of_name_2,
			     enum of_gpio_flags *flags)
{
	int ret_1, ret_2 = 0;
	struct device_node *node = dev->of_node;

	ret_1 = of_get_named_gpio_flags(node, of_name_1, 0, flags);
	if (ret_1 < 0)
		ret_2 = of_get_named_gpio_flags(node, of_name_2, 0, flags);

	if (ret_1 == -EPROBE_DEFER || ret_2 == -EPROBE_DEFER)
		return -EPROBE_DEFER;

	if (ret_1 > 0)
		return ret_1;
	if (ret_2 > 0)
		return ret_2;

	dev_dbg(dev, "unable to read %s from dt: %d\n", of_name_1, ret_1);
	dev_dbg(dev, "unable to read %s from dt: %d\n", of_name_2, ret_2);

	return -EINVAL;
}

static int p9221_parse_dt(struct device *dev,
			  struct p9221_charger_platform_data *pdata)
{
	int ret = 0;
	u32 data;
	struct device_node *node = dev->of_node;
	int vout_set_max_mv = P9221_VOUT_SET_MAX_MV;
	int vout_set_min_mv = P9221_VOUT_SET_MIN_MV;
	int nb_hpp_fod_vol;
	enum of_gpio_flags flags = 0;

	if (of_device_is_compatible(node, "idt,p9412")) {
		dev_info(dev, "selecting p9412\n");
		pdata->chip_id = P9412_CHIP_ID;
		vout_set_min_mv = P9412_VOUT_SET_MIN_MV;
		vout_set_max_mv = P9412_VOUT_SET_MAX_MV;
	} else if (of_device_is_compatible(node, "idt,p9382")) {
		dev_info(dev, "selecting p9382\n");
		pdata->chip_id = P9382A_CHIP_ID;
	} else if (of_device_is_compatible(node, "idt,p9221")) {
		dev_info(dev, "selecting p9221\n");
		pdata->chip_id = P9221_CHIP_ID;
	} else if (of_device_is_compatible(node, "idt,p9222")) {
		dev_info(dev, "selecting p9222\n");
		pdata->chip_id = P9222_CHIP_ID;
	} else if (of_device_is_compatible(node, "idt,ra9530")) {
		dev_info(dev, "selecting ra9530\n");
		pdata->chip_id = RA9530_CHIP_ID;
	}

	/* QI_EN_L: enable/disable WLC chip */
	pdata->qien_gpio = p9221_parse_gpios(dev, "idt,qien-gpio", "idt,gpio_qien", &flags);
	if (pdata->qien_gpio == -EPROBE_DEFER)
		return -EPROBE_DEFER;
	if (pdata->qien_gpio > 0)
		dev_info(dev, "enable gpio:%d", pdata->qien_gpio);

	/*
	 * QI_USB_VBUS_EN: control the priority of USB and WLC,
	 *                 set to high after boot
	 */
	pdata->qi_vbus_en = p9221_parse_gpios(dev, "idt,qi_vbus_en-gpio", "idt,gpio_qi_vbus_en",
					      &flags);
	if (pdata->qi_vbus_en == -EPROBE_DEFER)
		return -EPROBE_DEFER;
	if (pdata->qi_vbus_en > 0) {
		pdata->qi_vbus_en_act_low = (flags & OF_GPIO_ACTIVE_LOW) != 0;
		dev_info(dev, "QI_USB_VBUS_EN gpio:%d(act_low=%d)",
			 pdata->qi_vbus_en, pdata->qi_vbus_en_act_low);
	}

	/* Enable/Disable WLC chip(for P9XXX_GPIO_VBUS_EN) */
	pdata->wlc_en = p9221_parse_gpios(dev, "idt,wlc_en-gpio", "idt,gpio_wlc_en", &flags);
	if (pdata->wlc_en == -EPROBE_DEFER)
		return -EPROBE_DEFER;
	if (pdata->wlc_en > 0) {
		pdata->wlc_en_act_low = (flags & OF_GPIO_ACTIVE_LOW) != 0;
		dev_info(dev, "WLC enable/disable pin:%d(act_low=%d)",
			 pdata->wlc_en, pdata->wlc_en_act_low);
	}

	/* WLC_BPP_EPP_SLCT */
	pdata->slct_gpio = p9221_parse_gpios(dev, "idt,slct-gpio", "idt,gpio_slct", &flags);
	if (pdata->slct_gpio == -EPROBE_DEFER)
		return -EPROBE_DEFER;
	if (pdata->slct_gpio > 0) {
		ret = of_property_read_u32(node, "idt,gpio_slct_value", &data);
		if (ret == 0)
			pdata->slct_value = (data != 0);
		dev_info(dev, "WLC_BPP_EPP_SLCT gpio:%d value=%d",
			 pdata->slct_gpio, pdata->slct_value);
	}

	/* QI_EXT_LDO_EN */
	pdata->ldo_en_gpio = p9221_parse_gpios(dev, "idt,ldo_en-gpio", "idt,gpio_ldo_en", &flags);
	if (pdata->ldo_en_gpio > 0)
		dev_info(dev, "QI_EXT_LDO_EN gpio:%d", pdata->ldo_en_gpio);

	pdata->wcin_inlim_en_gpio = p9221_parse_gpios(dev,
						      "google,wcin_inlim_en-gpio",
						      "google,wcin_inlim_en", &flags);
	if (pdata->wcin_inlim_en_gpio > 0)
		dev_info(dev, "WCIN_INLIM_EN gpio: %d", pdata->wcin_inlim_en_gpio);

	/* RTx: idt,gpio_ben / idt,gpio_switch / idt,gpio_boost */
	ret = of_property_read_u32(node, "idt,has_rtx", &data);
	if (ret == 0)
		pdata->has_rtx = !!data;
	else
		pdata->has_rtx =
		    ((pdata->chip_id == P9412_CHIP_ID) ||
		     (pdata->chip_id == P9382A_CHIP_ID));

	pdata->has_rtx_gpio = of_property_read_bool(node, "idt,has_rtx_gpio");
	pdata->rtx_wait_ben = of_property_read_bool(node, "idt,rtx_wait_ben");

	dev_info(dev, "has_rtx:%d, has_rtx_gpio:%d, rtx_wait_ben:%d\n",
		 pdata->has_rtx, pdata->has_rtx_gpio, pdata->rtx_wait_ben);

	/* boost enable, power WLC IC from device */
	pdata->ben_gpio = p9221_parse_gpios(dev, "idt,gpio-ben", "idt,gpio_ben", &flags);
	if (pdata->ben_gpio == -EPROBE_DEFER)
		return -EPROBE_DEFER;
	if (pdata->ben_gpio > 0)
		dev_info(dev, "ben gpio:%d\n", pdata->ben_gpio);

	pdata->switch_gpio = p9221_parse_gpios(dev, "idt,switch-gpio", "idt,gpio_switch", &flags);
	if (pdata->switch_gpio == -EPROBE_DEFER)
		return -EPROBE_DEFER;
	if (pdata->switch_gpio > 0)
		dev_info(dev, "switch gpio:%d\n", pdata->switch_gpio);

	/* boost gpio sets rtx at charging voltage level */
	pdata->boost_gpio = p9221_parse_gpios(dev, "idt,boost-gpio", "idt,gpio_boost", &flags);
	if (pdata->boost_gpio == -EPROBE_DEFER)
		return -EPROBE_DEFER;
	if (pdata->boost_gpio > 0)
		dev_info(dev, "boost gpio:%d\n", pdata->boost_gpio);

	/* configure boost to 7V through wlc chip */
	pdata->apbst_en = of_property_read_bool(node, "idt,apbst_en");
	/* support HW detect OCP in ping phase */
	pdata->hw_ocp_det = of_property_read_bool(node, "idt,hw_ocp_det");

	if (pdata->has_rtx)
		dev_info(dev, "RTx Config: ben:%d,switch:%d,boost:%d,apbst_en:%d,hw_ocp_det:%d\n",
			 pdata->ben_gpio, pdata->switch_gpio, pdata->boost_gpio,
			 pdata->apbst_en, pdata->hw_ocp_det);

	/* DC-PPS */
	pdata->ext_ben_gpio = p9221_parse_gpios(dev, "idt,extben-gpio", "idt,gpio_extben", &flags);
	if (pdata->ext_ben_gpio == -EPROBE_DEFER)
		return -EPROBE_DEFER;
	if (pdata->ext_ben_gpio > 0) {
		ret = gpio_request(pdata->ext_ben_gpio, "wc_ref");
		dev_info(dev, "ext ben gpio:%d, ret=%d\n", pdata->ext_ben_gpio, ret);
	}

	pdata->dc_switch_gpio = p9221_parse_gpios(dev, "idt,dc_switch-gpio", "idt,gpio_dc_switch",
						  &flags);
	if (pdata->dc_switch_gpio == -EPROBE_DEFER)
		return -EPROBE_DEFER;
	if (pdata->dc_switch_gpio > 0)
		dev_info(dev, "dc_switch gpio:%d\n", pdata->dc_switch_gpio);

	ret = of_property_read_u32(node, "idt,has_wlc_dc", &data);
	if (ret == 0)
		pdata->has_wlc_dc = !!data;
	else
		pdata->has_wlc_dc = pdata->chip_id == P9412_CHIP_ID;
	dev_info(dev, "has_wlc_dc:%d\n", pdata->has_wlc_dc);

	if (pdata->has_wlc_dc)
		dev_info(dev, "WLC-DC GPIO: ext_ben:%d,dc_switch:%d\n",
			 pdata->ext_ben_gpio, pdata->dc_switch_gpio);

	/* Main IRQ */
	pdata->irq_gpio = p9221_parse_gpios(dev, "idt,irq-gpio", "idt,irq_gpio", &flags);
	if (pdata->irq_gpio == -EPROBE_DEFER)
		return -EPROBE_DEFER;
	if (pdata->irq_gpio > 0) {
		pdata->irq_int = gpio_to_irq(pdata->irq_gpio);
		ret = of_property_read_u32(node, "idt,irq_flag", &data);
		if (ret == 0)
			pdata->irq_flag = (u64)data;
		else
			pdata->irq_flag = IRQF_TRIGGER_LOW | IRQF_ONESHOT;
		dev_info(dev, "gpio:%d, gpio_irq:%d irq_flag:0x%04llx\n",
			 pdata->irq_gpio, pdata->irq_int, pdata->irq_flag);
	}

	/* Optional Detect IRQ */
	pdata->irq_det_gpio = p9221_parse_gpios(dev, "idt,irq_det-gpio", "idt,irq_det_gpio",
						&flags);
	if (pdata->irq_det_gpio == -EPROBE_DEFER)
		return -EPROBE_DEFER;
	if (pdata->irq_det_gpio > 0) {
		pdata->irq_det_int = gpio_to_irq(pdata->irq_det_gpio);
		dev_info(dev, "det gpio:%d, det gpio_irq:%d\n",
			 pdata->irq_det_gpio, pdata->irq_det_int);
	}

	/* Optional VOUT max */
	pdata->max_vout_mv = P9221_MAX_VOUT_SET_MV_DEFAULT;
	ret = of_property_read_u32(node, "idt,max_vout_mv", &data);
	if (ret == 0) {
		if (data < vout_set_min_mv || data > vout_set_max_mv)
			dev_err(dev, "max_vout_mv out of range %d\n", data);
		else
			pdata->max_vout_mv = data;
	}

	/* Optional FOD data */
	p9221_parse_fod(dev, &pdata->fod_num, pdata->fod, "fod");
	p9221_parse_fod(dev, &pdata->fod_epp_num, pdata->fod_epp, "fod_epp");
	p9221_parse_fod(dev, &pdata->fod_gpp_num, pdata->fod_gpp, "fod_gpp");
	p9221_parse_fod(dev, &pdata->fod_epp_comp_num, pdata->fod_epp_comp, "fod_epp_comp");
	p9221_parse_fod(dev, &pdata->fod_epp_iop_num, pdata->fod_epp_iop, "fod_epp_iop");

	nb_hpp_fod_vol = of_property_count_elems_of_size(node, "google,hpp_fod_vol", sizeof(u32));
	if (nb_hpp_fod_vol > 0) {
		if (nb_hpp_fod_vol > P9412_HPP_FOD_SETS)
			nb_hpp_fod_vol = P9412_HPP_FOD_SETS;

		pdata->hpp_fod_vol = devm_kmalloc_array(dev, nb_hpp_fod_vol,
							sizeof(u32), GFP_KERNEL);
		if (pdata->hpp_fod_vol == NULL) {
			dev_warn(dev, "dt google,hpp_fod_vol array not created");
			return -ENOMEM;
		}
		ret = of_property_read_u32_array(node,
						 "google,hpp_fod_vol",
						 pdata->hpp_fod_vol,
						 nb_hpp_fod_vol);
		if (ret < 0) {
			dev_warn(dev, "failed to read google,hpp_fod_vol: %d\n", ret);
			pdata->hpp_fod_vol = NULL;
		} else {
			ret = p9221_parse_hpp_fods(dev, pdata, nb_hpp_fod_vol);
			if (ret == 0)
				pdata->nb_hpp_fod_vol = nb_hpp_fod_vol;
		}
	} else {
		nb_hpp_fod_vol = 2;
		pdata->hpp_fod_vol = devm_kmalloc_array(dev, nb_hpp_fod_vol,
							sizeof(u32), GFP_KERNEL);
		if (pdata->hpp_fod_vol == NULL) {
			dev_warn(dev, "dt google,hpp_fod_vol array not created");
			return -ENOMEM;
		}
		p9221_parse_fod(dev, &pdata->hpp_fods[0].num, pdata->hpp_fods[0].fod, "fod_hpp");
		p9221_parse_fod(dev, &pdata->hpp_fods[1].num, pdata->hpp_fods[1].fod, "fod_hpp_hv");
		if (pdata->hpp_fods[0].num > 0 && pdata->hpp_fods[1].num > 0) {
			pdata->hpp_fod_vol[0] = HPP_FOD_VOUT_THRESHOLD_UV;
			pdata->hpp_fod_vol[1] = pdata->max_vout_mv;
			pdata->nb_hpp_fod_vol = nb_hpp_fod_vol;
		} else {
			dev_warn(dev, "failed to read fod_hpp, fod_hpp_hv: %d\n", ret);
			pdata->hpp_fod_vol = NULL;
		}
	}

	ret = of_property_read_bool(node, "google,fod_fsw_base");
	if (ret)
		pdata->fod_fsw = true;

	ret = of_property_read_u32(node, "google,fod_fsw_high_thres", &data);
	if (ret < 0) {
		pdata->fod_fsw_high = -1;
	} else {
		pdata->fod_fsw_high = data;
		dev_info(dev, "dt fod_fsw_high_thres:%d\n", pdata->fod_fsw_high);
	}

	ret = of_property_read_u32(node, "google,fod_fsw_low_thres", &data);
	if (ret < 0) {
		pdata->fod_fsw_low = -1;
	} else {
		pdata->fod_fsw_low = data;
		dev_info(dev, "dt fod_fsw_low_thres:%d\n", pdata->fod_fsw_low);
	}

	pdata->fod_iop_mfg_num = of_property_count_elems_of_size(node, "google,iop_fod_mfg", sizeof(u16));
	if (pdata->fod_iop_mfg_num > 0) {
		if (pdata->fod_iop_mfg_num > P9XXX_IOP_MFG_NUM)
			pdata->fod_iop_mfg_num = P9XXX_IOP_MFG_NUM;
		ret = of_property_read_u16_array(node, "google,iop_fod_mfg",
						 pdata->fod_iop_mfg, pdata->fod_iop_mfg_num);
		if (ret == 0) {
			int i;

			for (i = 0; i < pdata->fod_iop_mfg_num; i++)
				dev_info(dev, "dt google,iop_fod_mfg: 0x%03x \n", pdata->fod_iop_mfg[i]);
		}
	}

	ret = of_property_read_u32(node, "google,q_value", &data);
	if (ret < 0) {
		pdata->q_value = -1;
	} else {
		pdata->q_value = data;
		dev_info(dev, "dt q_value:%d\n", pdata->q_value);
	}

	ret = of_property_read_u32(node, "google,rf_value", &data);
	if (ret < 0) {
		pdata->rf_value = -1;
	} else {
		pdata->rf_value = data;
		dev_info(dev, "dt rf_value:%d\n", pdata->rf_value);
	}

	ret = of_property_read_u32(node, "google,tx4191_q", &data);
	if (ret < 0) {
		pdata->tx_4191q = -1;
	} else {
		pdata->tx_4191q = data;
		dev_info(dev, "dt tx4191_q:%d\n", pdata->tx_4191q);
	}
	ret = of_property_read_u32(node, "google,tx1801_q", &data);
	if (ret < 0) {
		pdata->tx_1801q = -1;
	} else {
		pdata->tx_1801q = data;
		dev_info(dev, "dt tx1801_q:%d\n", pdata->tx_1801q);
	}
	ret = of_property_read_u32(node, "google,tx2356_q", &data);
	if (ret < 0) {
		pdata->tx_2356q = -1;
	} else {
		pdata->tx_2356q = data;
		dev_info(dev, "dt tx2356_q:%d\n", pdata->tx_2356q);
	}

	ret = of_property_read_u32(node, "google,epp_rp_value", &data);
	if (ret < 0) {
		pdata->epp_rp_value = -1;
	} else {
		pdata->epp_rp_value = data;
		dev_info(dev, "dt epp_rp_value: %d\n", pdata->epp_rp_value);
	}

	ret = of_property_read_u32(node, "google,epp_rp_low_value", &data);
	if (ret < 0) {
		pdata->epp_rp_low_value = -1;
	} else {
		pdata->epp_rp_low_value = data;
		dev_info(dev, "dt epp_rp_low_value: %d\n", pdata->epp_rp_low_value);
	}

	pdata->epp_vout_mv = P9221_MAX_VOUT_SET_MV_DEFAULT;
	ret = of_property_read_u32(node, "google,epp_vout_mv", &data);
	if (ret == 0) {
		if (data < vout_set_min_mv || data > vout_set_max_mv)
			dev_err(dev, "epp_vout_mv out of range %d\n", data);
		else
			pdata->epp_vout_mv = data;
	}

	ret = of_property_read_u32(node, "google,needs_dcin_reset", &data);
	if (ret < 0) {
		pdata->needs_dcin_reset = -1;
	} else {
		pdata->needs_dcin_reset = data;
		dev_info(dev, "dt needs_dcin_reset: %d\n",
			 pdata->needs_dcin_reset);
	}

	pdata->nb_alignment_freq =
			of_property_count_elems_of_size(node,
							"google,alignment_frequencies",
							sizeof(u32));
	dev_info(dev, "dt google,alignment_frequencies size = %d\n",
		 pdata->nb_alignment_freq);

	if (pdata->nb_alignment_freq > 0) {
		pdata->alignment_freq =
				devm_kmalloc_array(dev,
						   pdata->nb_alignment_freq,
						   sizeof(u32),
						   GFP_KERNEL);
		if (!pdata->alignment_freq) {
			dev_warn(dev,
				 "dt google,alignment_frequencies array not created");
		} else {
			ret = of_property_read_u32_array(node,
							 "google,alignment_frequencies",
							 pdata->alignment_freq,
							 pdata->nb_alignment_freq);
			if (ret) {
				dev_warn(dev,
					 "failed to read google,alignment_frequencies: %d\n",
					 ret);
				devm_kfree(dev, pdata->alignment_freq);
			}
		}
	}

	ret = of_property_read_u32(node, "google,alignment_scalar", &data);
	if (ret < 0)
		pdata->alignment_scalar = WLC_ALIGN_DEFAULT_SCALAR;
	else {
		pdata->alignment_scalar = data;
		if (pdata->alignment_scalar != WLC_ALIGN_DEFAULT_SCALAR)
			dev_info(dev, "google,alignment_scalar updated to: %d\n",
				 pdata->alignment_scalar);
	}

	ret = of_property_read_u32(node, "google,alignment_hysteresis", &data);
	if (ret < 0)
		pdata->alignment_hysteresis = WLC_ALIGN_DEFAULT_HYSTERESIS;
	else
		pdata->alignment_hysteresis = data;

	dev_info(dev, "google,alignment_hysteresis set to: %d\n",
				 pdata->alignment_hysteresis);

	ret = of_property_read_bool(node, "idt,ramp-disable");
	if (ret)
		pdata->icl_ramp_delay_ms = -1;

	ret = of_property_read_u32(node, "google,alignment_scalar_low_current",
				   &data);
	if (ret < 0)
		pdata->alignment_scalar_low_current = 0;
	else
		pdata->alignment_scalar_low_current = data;

	ret = of_property_read_u32(node, "google,alignment_scalar_high_current",
				   &data);
	if (ret < 0)
		pdata->alignment_scalar_high_current = 0;
	else
		pdata->alignment_scalar_high_current = data;

	ret = of_property_read_u32(node, "google,alignment_offset_low_current",
				   &data);
	if (ret < 0)
		pdata->alignment_offset_low_current = 0;
	else
		pdata->alignment_offset_low_current = data;

	ret = of_property_read_u32(node, "google,alignment_offset_high_current",
				   &data);
	if (ret < 0)
		pdata->alignment_offset_high_current = 0;
	else
		pdata->alignment_offset_high_current = data;

	ret = of_property_read_u32(node, "google,alignment_current_threshold",
				   &data);
	if (ret < 0)
		pdata->alignment_current_threshold = 0;
	else
		pdata->alignment_current_threshold = data;

	pdata->disable_align = !(pdata->alignment_scalar_low_current &&
				 pdata->alignment_scalar_high_current &&
				 pdata->alignment_offset_low_current &&
				 pdata->alignment_offset_high_current &&
				 pdata->alignment_current_threshold);
	dev_info(dev, "align:%s, scalar_low=%d, scalar_high=%d, "
		 "offset_low=%d, offset_high=%d, current_thres=%d\n",
		 pdata->disable_align ? "disable" : "enable", pdata->alignment_scalar_low_current,
		 pdata->alignment_scalar_high_current, pdata->alignment_offset_low_current,
		 pdata->alignment_offset_high_current, pdata->alignment_current_threshold);


	ret = of_property_read_u32(node, "google,power_mitigate_threshold",
				   &data);
	if (ret < 0)
		pdata->power_mitigate_threshold = 0;
	else
		pdata->power_mitigate_threshold = data;

	ret = of_property_read_bool(node, "google,feat-no-compat");
	if (!ret)
		pdata->feat_compat_mode = true; /* default is compat*/

	ret = of_property_read_bool(node, "google,has-sw-ramp");
	if (ret)
		pdata->has_sw_ramp = true;

	ret = of_property_read_u8(node,"idt,tx_id_phone_type",
				  &pdata->phone_type);
	if (ret < 0)
		pdata->phone_type = 0;

	ret = of_property_read_u32(node, "google,epp_dcicl_default_ma", &data);
	if (ret < 0)
		pdata->epp_icl = 0;
	else
		pdata->epp_icl = data;

	ret = of_property_read_u32(node, "google,gpp_dcicl_ua", &data);
	if (ret < 0)
		pdata->gpp_icl = P9XXX_DC_ICL_GPP_UA;
	else
		pdata->gpp_icl = data;

	ret = of_property_read_s32(node, "google,align_delta", &data);
	if (ret < 0)
		pdata->align_delta = 0;
	else
		pdata->align_delta = data;

	ret = of_property_read_u32(node, "google,bpp_iop_vout_mv", &data);
	if (ret < 0)
		pdata->set_iop_vout_bpp = 0;
	else
		pdata->set_iop_vout_bpp = data;

	ret = of_property_read_u32(node, "google,epp_iop_vout_mv", &data);
	if (ret < 0)
		pdata->set_iop_vout_epp = 0;
	else
		pdata->set_iop_vout_epp = data;

	ret = of_property_read_u32(node, "google,lowest-freq-limit-khz", &data);
	if (ret < 0)
		pdata->lowest_fsw_khz = 0;
	else
		pdata->lowest_fsw_khz = data;

	/* Calibrate light load */
	pdata->light_load = of_property_read_bool(node, "google,light_load");
	pdata->ll_vout_not_set = of_property_read_bool(node, "google,ll-bpp-vout-not-set");
	pdata->needs_align_check = of_property_read_bool(node, "google,align_check");

	pdata->disable_repeat_eop = of_property_read_bool(node, "google,disable-repeat-eop");

	ret = of_property_read_u32(node, "google,hpp_neg_pwr", &data);
	if (ret < 0)
		pdata->hpp_neg_pwr = HPP_MODE_PWR_REQUIRE;
	else
		pdata->hpp_neg_pwr = data;
	ret = of_property_read_u32(node, "google,epp_neg_pwr", &data);
	if (ret < 0)
		pdata->epp_neg_pwr = EPP_MODE_REQ_PWR;
	else
		pdata->epp_neg_pwr = data;
	ret = of_property_read_u32(node, "google,wait_prop_irq_ms", &data);
	if (ret < 0)
		pdata->wait_prop_irq_ms = WAIT_PROP_IRQ_MS;
	else
		pdata->wait_prop_irq_ms = data;

	ret = of_property_read_u32(node, "idt,gpp-cmfet", &data);
	pdata->gpp_cmfet = (ret == 0) ? data : 0;

	pdata->bpp_cep_on_dl = of_property_read_bool(node, "google,bpp-cep-on-dl");
	pdata->gpp_enhanced = of_property_read_bool(node, "google,gpp_enhanced");
	pdata->hda_tz_wlc = of_property_read_bool(node, "google,hda-tz-wlc");
	pdata->magsafe_optimized = of_property_read_bool(node, "google,magsafe-optimized");

	ret = of_property_read_u32(node, "google,bpp_dcicl_default_ua", &data);
	if (ret == 0)
		pdata->bpp_icl = data;

	ret = of_property_read_u32(node, "google,bpp_dcicl_lower_vout_ua", &data);
	if (ret == 0)
		pdata->bpp_lv_icl = data;

	ret = of_property_read_u32(node, "google,bpp_dcicl_ramp_ua", &data);
	if (ret == 0)
		pdata->bpp_icl_ramp_ua = data;

	ret = of_property_read_u32(node, "google,bpp_dcicl_lower_vout_ramp_ua", &data);
	if (ret == 0)
		pdata->bpp_lv_icl_ramp_ua = data;

	ret = of_property_read_u32(node, "google,tx2767_icl_ua", &data);
	if (ret == 0)
		pdata->tx_2767_icl = data;

	pdata->freq_108_disable_ramp = of_property_read_bool(node,
						"google,bpp-freq108-disable-ramp");

	return 0;
}

static enum power_supply_property p9221_props[] = {
	POWER_SUPPLY_PROP_PRESENT,
	POWER_SUPPLY_PROP_ONLINE,
	POWER_SUPPLY_PROP_CURRENT_NOW,
	POWER_SUPPLY_PROP_CURRENT_MAX,
	POWER_SUPPLY_PROP_VOLTAGE_NOW,
	POWER_SUPPLY_PROP_VOLTAGE_MAX,
	POWER_SUPPLY_PROP_VOLTAGE_MIN,
	POWER_SUPPLY_PROP_TEMP,
#ifdef CONFIG_QC_COMPAT
	POWER_SUPPLY_PROP_AICL_DELAY,
	POWER_SUPPLY_PROP_AICL_ICL,
#endif
	POWER_SUPPLY_PROP_SERIAL_NUMBER,
	POWER_SUPPLY_PROP_CAPACITY,
};

static const struct power_supply_desc p9221_psy_desc = {
	.name = "wireless",
	.type = POWER_SUPPLY_TYPE_WIRELESS,
	.properties = p9221_props,
	.num_properties = ARRAY_SIZE(p9221_props),
	.get_property = p9221_get_property,
	.set_property = p9221_set_property,
	.property_is_writeable = p9221_prop_is_writeable,
	.no_thermal = true,
};

static int p9382a_tx_icl_vote_callback(struct gvotable_election *el,
				       const char *reason, void *vote)
{
	struct p9221_charger_data *charger = gvotable_get_data(el);
	int icl_ua = GVOTABLE_PTR_TO_INT(vote);
	int ret = 0;

	if (icl_ua == 0 &&
	    (strcmp(reason, THERMAL_DAEMON_VOTER) == 0 ||
	    strcmp(reason, REASON_MDIS) == 0)) {
		charger->rtx_err |= RTX_OVER_TEMP_BIT;
		schedule_work(&charger->uevent_work);
		logbuffer_log(charger->rtx_log, "tx_icl: %d, voter: %s", icl_ua, reason);
	} else if (icl_ua && charger->rtx_err & RTX_OVER_TEMP_BIT) {
		charger->rtx_err &= ~RTX_OVER_TEMP_BIT;
		schedule_work(&charger->uevent_work);
	}

	if (!charger->ben_state)
		return 0;

	if (icl_ua == 0) {
		schedule_work(&charger->rtx_disable_work);
	} else {
		ret = charger->chip_set_tx_ilim(charger,
						P9221_UA_TO_MA(icl_ua));
		if (ret == 0)
			logbuffer_log(charger->rtx_log, "set TX_ICL to %dmA",
				      icl_ua);
		else
			dev_err(&charger->client->dev,
				"Couldn't set Tx current limit rc=%d\n", ret);
	}

	return 0;
}

/* called from */
int p9221_wlc_disable(struct p9221_charger_data *charger, int disable, u8 reason)
{
	int ret = 0;

	if ((disable && charger->online) || charger->send_eop) {
		int rc;

		ret = charger->chip_send_eop(charger, reason);

		rc = p9xxx_chip_set_cmfet_reg(charger, charger->wlc_disable_comcap);
		rc |= p9xxx_chip_set_hivout_cmfet_reg(charger, charger->wlc_disable_comcap);

		pr_info("Disabled Rx communication channel(CMFET): 0xF4 & 0x11B (%d)\n", rc);
		charger->send_eop = false;
	}

	/*
	 * could also change ->qien_gpio (e.g pull low when disable == 0)
	 * and/or toggle inhibit via ->qi_vbus_en.
	 * NOTE: using ->qien_gpio to disable the IC while VOUT sis present
	 * might (is) not supported.
	 */

	pr_debug("%s: disable=%d, ept_reason=%d ret=%d\n", __func__,
		 disable, disable ? reason : -1, ret);

	return ret;
}

static int p9221_wlc_disable_callback(struct gvotable_election *el,
				      const char *reason, void *vote)
{
	struct p9221_charger_data *charger = gvotable_get_data(el);
	int disable = GVOTABLE_PTR_TO_INT(vote);
	u8 val = P9221_EOP_UNKNOWN;

	if (!charger->online_spoof &&
	    disable && (charger->last_disable == 0 || charger->last_disable == -1) &&
	    charger->online && gvotable_get_int_vote(el, P9221_WLC_VOTER)) {
		logbuffer_prlog(charger->log, "wlc_disable: online_spoof=1");
		enable_irq(charger->pdata->irq_det_int);
		charger->online_spoof = true;
		cancel_delayed_work(&charger->stop_online_spoof_work);
	}

	if (charger->online_spoof && charger->last_disable && !disable)
		schedule_delayed_work(&charger->stop_online_spoof_work, msecs_to_jiffies(2000));

	if (charger->last_disable != disable)
		logbuffer_prlog(charger->log, "set wlc %s, vote=%s",
				disable ? "disable" : "enable", reason);
	charger->last_disable = disable;

	if (charger->pdata->wlc_en == charger->pdata->qien_gpio) {
		int value;
		value = (!disable) ^ charger->pdata->wlc_en_act_low;
		gpio_direction_output(charger->pdata->wlc_en, value);
		return 0;
	}

	charger->send_eop = gvotable_get_int_vote(charger->dc_icl_votable,
						  THERMAL_DAEMON_VOTER) == 0;
	if (!gvotable_get_int_vote(el, P9221_WLC_VOTER) && !charger->send_eop)
		val = P9221_EOP_RESTART_POWER; /* auto restart */

	p9221_wlc_disable(charger, disable, val);

	return 0;
}

/*
 *  If able to read the chip_id register then we know we are online
 *
 *  Returns true when online.
 */
static bool p9221_check_online(struct p9221_charger_data *charger)
{
	int ret;
	u16 chip_id;

	/* Test to see if the charger is online */
	ret = p9221_reg_read_16(charger, P9221_CHIP_ID_REG, &chip_id);
	if (ret == 0) {
		dev_info(charger->dev, "Charger online id:%04x\n", chip_id);
		return true;
	}

	return false;
}

static void p9221_soc_work(struct work_struct *work)
{
	struct p9221_charger_data *charger = container_of(work,
			struct p9221_charger_data, soc_work.work);
	union power_supply_propval prop = { };
	int err, soc_raw;

	if (!charger->batt_psy) {
		static struct power_supply *psy[2];

		err = power_supply_get_by_phandle_array(charger->dev->of_node,
							"idt,fuel-gauge",
							psy, ARRAY_SIZE(psy));
		if (err < 0 || IS_ERR_OR_NULL(psy[0])) {
			schedule_delayed_work(&charger->soc_work, msecs_to_jiffies(1000));
			pr_info("%s: wait for fg err=%d\n", __func__, err);
			return;
		}

		dev_info(charger->dev, "Reading CSP from %s\n",
			 psy[0]->desc && psy[0]->desc->name ? psy[0]->desc->name : "<>");
		charger->batt_psy = psy[0];
	}

	/* triggered from notifier_cb */
	soc_raw = p9221_capacity_raw(charger);
	err = power_supply_get_property(charger->batt_psy, POWER_SUPPLY_PROP_STATUS, &prop);
	if (err == 0 && (prop.intval == POWER_SUPPLY_STATUS_FULL))
		soc_raw = 101;

	dev_dbg(charger->dev, "p9221_soc_work: soc=%d, err=%d\n", soc_raw, err);

	if (soc_raw >= 0)
		p9221_set_capacity(charger, soc_raw);
}

static bool p9xxx_find_votable(struct p9221_charger_data *charger)
{
	/*
	 * Find the DC_ICL votable, we use this to limit the current that
	 * is taken from the wireless charger.
	 */
	if (!charger->dc_icl_votable)
		charger->dc_icl_votable = gvotable_election_get_handle("DC_ICL");
	if (!charger->dc_icl_votable)
		dev_warn(&charger->client->dev, "Could not find DC_ICL votable\n");

	if (charger->pdata->ldo_en_gpio > 0 && !charger->wlc_spoof_votable)
		charger->wlc_spoof_votable = gvotable_election_get_handle("WLC_SPOOF");
	if (charger->pdata->ldo_en_gpio > 0 && !charger->wlc_spoof_votable)
		dev_warn(&charger->client->dev, "Could not find WLC SPOOF votable\n");
	/*
	 * Find the DC_SUSPEND, we use this to disable DCIN before
	 * enter RTx mode
	 */
	if (!charger->dc_suspend_votable)
		charger->dc_suspend_votable = gvotable_election_get_handle("DC_SUSPEND");
	if (!charger->dc_suspend_votable)
		dev_warn(&charger->client->dev, "Could not find DC_SUSPEND votable\n");

	if (!charger->chg_mode_votable)
		charger->chg_mode_votable = gvotable_election_get_handle(GBMS_MODE_VOTABLE);
	if (!charger->chg_mode_votable)
		dev_warn(&charger->client->dev, "Could not find %s votable\n", GBMS_MODE_VOTABLE);

	return charger->dc_icl_votable != NULL &&
	       charger->dc_suspend_votable != NULL &&
	       charger->chg_mode_votable != NULL &&
	       (charger->pdata->ldo_en_gpio > 0 && charger->wlc_spoof_votable != NULL);
}

static int p9221_charger_probe(struct i2c_client *client,
				const struct i2c_device_id *id)
{
	struct device_node *dn, *of_node = client->dev.of_node;
	struct p9221_charger_data *charger;
	struct p9221_charger_platform_data *pdata = client->dev.platform_data;
	struct power_supply_config psy_cfg = {};
	bool online;
	int ret;

	ret = i2c_check_functionality(client->adapter,
				      I2C_FUNC_SMBUS_BYTE_DATA |
				      I2C_FUNC_SMBUS_WORD_DATA |
				      I2C_FUNC_SMBUS_I2C_BLOCK);
	if (!ret) {
		ret = i2c_get_functionality(client->adapter);
		dev_err(&client->dev, "I2C adapter not compatible %x\n", ret);
		return -ENOSYS;
	}

	if (of_node) {
		pdata = devm_kzalloc(&client->dev, sizeof(*pdata), GFP_KERNEL);
		if (!pdata) {
			dev_err(&client->dev, "Failed to allocate pdata\n");
			return -ENOMEM;
		}

		ret = p9221_parse_dt(&client->dev, pdata);
		if (ret) {
			dev_warn(&client->dev, "pdata is not ready\n");
			return ret;
		}
	}

	charger = devm_kzalloc(&client->dev, sizeof(*charger), GFP_KERNEL);
	if (charger == NULL) {
		dev_err(&client->dev, "Failed to allocate charger\n");
		return -ENOMEM;
	}
	i2c_set_clientdata(client, charger);
	charger->dev = &client->dev;
	charger->dev->init_name = "i2c-p9221";
	charger->client = client;
	charger->pdata = pdata;
	charger->resume_complete = true;
	charger->align = WLC_ALIGN_ERROR;
	charger->align_count = 0;
	charger->is_mfg_google = false;
	charger->fw_rev = 0;
	charger->p9412_gpio_ctl = false;
	charger->chip_id = charger->pdata->chip_id;
	charger->rtx_wakelock = false;
	charger->last_disable = -1;
	charger->irq_at = 0;
	charger->ll_bpp_cep = -EINVAL;
	charger->check_rp = RP_NOTSET;
	charger->extended_int_recv = false;
	charger->trigger_dd = DREAM_DEBOUNCE_TIME_S;
	charger->det_status = 1;
	charger->cc_vout_ready = false;
	charger->set_auth_icl = false;
	charger->fod_mode = -1;
	mutex_init(&charger->io_lock);
	mutex_init(&charger->cmd_lock);
	mutex_init(&charger->stats_lock);
	mutex_init(&charger->chg_features.feat_lock);
	mutex_init(&charger->rtx_lock);
	mutex_init(&charger->rtx_gpio_lock);
	mutex_init(&charger->auth_lock);
	mutex_init(&charger->renego_lock);
	mutex_init(&charger->fod_lock);
	mutex_init(&charger->irq_det_lock);
	mutex_init(&charger->icl_lock);
	timer_setup(&charger->vrect_timer, p9221_vrect_timer_handler, 0);
	timer_setup(&charger->align_timer, p9221_align_timer_handler, 0);
	INIT_DELAYED_WORK(&charger->dcin_work, p9221_dcin_work);
	INIT_DELAYED_WORK(&charger->stop_online_spoof_work, p9xxx_stop_online_spoof_work);
	INIT_DELAYED_WORK(&charger->change_det_status_work, p9xxx_change_det_status_work);
	INIT_DELAYED_WORK(&charger->charge_stats_hda_work, p9221_charge_stats_hda_work);
	INIT_DELAYED_WORK(&charger->tx_work, p9221_tx_work);
	INIT_DELAYED_WORK(&charger->txid_work, p9382_txid_work);
	INIT_DELAYED_WORK(&charger->icl_ramp_work, p9221_icl_ramp_work);
	INIT_DELAYED_WORK(&charger->align_work, p9221_align_work);
	INIT_DELAYED_WORK(&charger->dcin_pon_work, p9221_dcin_pon_work);
	INIT_DELAYED_WORK(&charger->rtx_work, p9382_rtx_work);
	INIT_DELAYED_WORK(&charger->auth_dc_icl_work, p9221_auth_dc_icl_work);
	INIT_DELAYED_WORK(&charger->soc_work, p9221_soc_work);
	INIT_DELAYED_WORK(&charger->chk_rp_work, p9xxx_chk_rp_work);
	INIT_DELAYED_WORK(&charger->chk_rtx_ocp_work, p9412_chk_rtx_ocp_work);
	INIT_DELAYED_WORK(&charger->chk_fod_work, p9xxx_chk_fod_work);
	INIT_DELAYED_WORK(&charger->set_rf_work, p9xxx_set_rf_work);
	INIT_WORK(&charger->uevent_work, p9221_uevent_work);
	INIT_WORK(&charger->rtx_disable_work, p9382_rtx_disable_work);
	INIT_WORK(&charger->rtx_reset_work, p9xxx_rtx_reset_work);
	INIT_DELAYED_WORK(&charger->power_mitigation_work,
			  p9221_power_mitigation_work);
	alarm_init(&charger->icl_ramp_alarm, ALARM_BOOTTIME,
		   p9221_icl_ramp_alarm_cb);
	alarm_init(&charger->auth_dc_icl_alarm, ALARM_BOOTTIME,
		   p9221_auth_dc_icl_alarm_cb);

	init_waitqueue_head(&charger->ccreset_wq);

	charger->align_ws = wakeup_source_register(NULL, "p9221_align");
	charger->det_status_ws = wakeup_source_register(NULL, "p9221_det_status");

	/* setup function pointers for platform */
	/* first from *_charger.c -> *_chip.c */
	charger->reg_read_n = p9221_reg_read_n;
	charger->reg_read_8 = p9221_reg_read_8;
	charger->reg_read_16 = p9221_reg_read_16;
	charger->reg_write_n = p9221_reg_write_n;
	charger->reg_write_8 = p9221_reg_write_8;
	charger->reg_write_16 = p9221_reg_write_16;
	/* then from *_chip.c -> *_charger.c */
	p9221_chip_init_params(charger, charger->pdata->chip_id);
	p9221_chip_init_interrupt_bits(charger, charger->pdata->chip_id);
	ret = p9221_chip_init_funcs(charger, charger->pdata->chip_id);
	if (ret) {
		dev_err(&client->dev,
			"Failed to initialize chip specific information\n");
		return ret;
	}

	p9221_charge_stats_init(&charger->chg_data);

	if (charger->pdata->qien_gpio > 0)
		gpio_direction_output(charger->pdata->qien_gpio, 0);

	if (charger->pdata->ldo_en_gpio > 0)
		gpio_direction_output(charger->pdata->ldo_en_gpio, 0);

	if (charger->pdata->qi_vbus_en > 0)
		gpio_direction_output(charger->pdata->qi_vbus_en,
				      !charger->pdata->qi_vbus_en_act_low);

	if (charger->pdata->slct_gpio > 0)
		gpio_direction_output(charger->pdata->slct_gpio, charger->pdata->slct_value);

	if (charger->pdata->wcin_inlim_en_gpio > 0)
		gpio_direction_output(charger->pdata->wcin_inlim_en_gpio, 0);

	if (charger->pdata->ben_gpio > 0)
		gpio_direction_output(charger->pdata->ben_gpio, 0);

	if (charger->pdata->switch_gpio > 0)
		gpio_direction_output(charger->pdata->switch_gpio, 0);

	if (charger->pdata->ext_ben_gpio > 0)
		gpio_direction_output(charger->pdata->ext_ben_gpio, 0);

	if (charger->pdata->dc_switch_gpio > 0)
		gpio_direction_output(charger->pdata->dc_switch_gpio, 0);

	/* Default enable */
	charger->enabled = true;

	/* Default to R5+ */
	charger->cust_id = 5;

	psy_cfg.drv_data = charger;
	psy_cfg.of_node = charger->dev->of_node;
	charger->wc_psy = devm_power_supply_register(charger->dev,
						     &p9221_psy_desc,
						     &psy_cfg);
	if (IS_ERR(charger->wc_psy)) {
		dev_err(&client->dev, "Fail to register supply: %d\n", ret);
		return PTR_ERR(charger->wc_psy);
	}

	/*
	 * Create the WLC_DISABLE votable, use for send EPT
	 * NOTE: pulling QI_EN_L might not be OK, verify this with EE
	 */
	charger->wlc_disable_votable =
		gvotable_create_bool_election(NULL, p9221_wlc_disable_callback,
					      charger);
	if (IS_ERR(charger->wlc_disable_votable)) {
		ret = PTR_ERR(charger->wlc_disable_votable);
		dev_err(&client->dev,
			"Couldn't create WLC_DISABLE rc=%d\n", ret);
		charger->wlc_disable_votable = NULL;
	} else {
		gvotable_set_vote2str(charger->wlc_disable_votable,
				      gvotable_v2s_int);
		gvotable_election_set_name(charger->wlc_disable_votable,
					   "WLC_DISABLE");
	}

	/*
	 * Create the RTX_ICL votable, we use this to limit the current that
	 * is taken for RTx mode
	 */
	if (charger->pdata->has_rtx) {
		charger->tx_icl_votable =
			gvotable_create_int_election(
				NULL, gvotable_comparator_int_min,
				p9382a_tx_icl_vote_callback, charger);
		if (IS_ERR(charger->tx_icl_votable)) {
			ret = PTR_ERR(charger->tx_icl_votable);
			dev_err(&client->dev,
				"Couldn't create TX_ICL rc=%d\n", ret);
			charger->tx_icl_votable = NULL;
		} else {
			gvotable_set_vote2str(charger->tx_icl_votable,
					      gvotable_v2s_int);
			gvotable_election_set_name(charger->tx_icl_votable,
						   "TX_ICL");
			/* vote default TX_ICL for rtx mode */
			gvotable_cast_long_vote(
				charger->tx_icl_votable, P9382A_RTX_VOTER,
				P9221_MA_TO_UA(P9382A_RTX_ICL_MAX_MA), true);
		}
	}

	charger->votable_init_done = p9xxx_find_votable(charger);

	/* Ramping on BPP is optional */
	if (charger->pdata->icl_ramp_delay_ms != -1) {
		charger->icl_ramp_ua = P9221_DC_ICL_BPP_RAMP_DEFAULT_UA;
		charger->pdata->icl_ramp_delay_ms =
					P9221_DC_ICL_BPP_RAMP_DELAY_DEFAULT_MS;
	}

	charger->dc_icl_bpp = 0;
	charger->dc_icl_epp = 0;
	charger->dc_icl_epp_neg = charger->pdata->epp_icl > 0 ? charger->pdata->epp_icl : P9221_DC_ICL_EPP_UA;
	charger->aicl_icl_ua = 0;
	charger->aicl_delay_ms = 0;

	crc8_populate_msb(p9221_crc8_table, P9221_CRC8_POLYNOMIAL);

	online = p9221_check_online(charger);
	dev_info(&client->dev, "online = %d CHIP_ID = 0x%x\n", online,
		 charger->chip_id);

	if (online) {
		/* set charger->online=true, will ignore first VRECTON IRQ */
		p9221_set_online(charger);
	} else {
		/* disconnected, (likely err!=0) vote for BPP */
		p9221_vote_defaults(charger);
	}

	/*
	 * irq_type should use "IRQF_TRIGGER_LOW" or we will
	 * missing some interrupts.
	 * this issue happened on R3 b/154789273.
	 */
	if (charger->pdata->irq_int > 0) {
		ret = devm_request_threaded_irq(
				&client->dev, charger->pdata->irq_int, NULL,
				p9221_irq_thread, charger->pdata->irq_flag,
				"p9221-irq", charger);
		if (ret)
			dev_err(&client->dev, "Failed to request IRQ\n");
	}

	device_init_wakeup(charger->dev, true);
	ret = enable_irq_wake(charger->pdata->irq_int);
	if (ret)
<<<<<<< HEAD
		dev_err(charger->dev, "Error enabling irq wake ret:%d\n", ret);
=======
		dev_err(&client->dev, "Error enabling irq wake ret:%d\n", ret);
>>>>>>> 0082c225

	/*
	 * We will receive a VRECTON after enabling IRQ if the device is
	 * if the device is already in-field when the driver is probed.
	 */
	device_init_wakeup(charger->dev, true);

	if (gpio_is_valid(charger->pdata->irq_det_gpio)) {
		ret = devm_request_threaded_irq(&client->dev, charger->pdata->irq_det_int, NULL,
					p9221_irq_det_thread,
					IRQF_TRIGGER_RISING | IRQF_TRIGGER_FALLING | IRQF_ONESHOT,
					"p9221-irq-det", charger);
		if (ret) {
			dev_err(&client->dev, "Failed to request IRQ_DET\n");
		} else {
			mutex_lock(&charger->irq_det_lock);
			charger->det_status = gpio_get_value_cansleep(charger->pdata->irq_det_gpio);
			disable_irq(charger->pdata->irq_det_int);
			mutex_unlock(&charger->irq_det_lock);
		}
	}

	charger->last_capacity = -1;
	charger->count = 1;
	bin_attr_rxdata.size = charger->rx_buf_size;
	bin_attr_txdata.size = charger->tx_buf_size;
	ret = sysfs_create_group(&charger->dev->kobj, &p9221_attr_group);
	if (ret) {
		dev_info(&client->dev, "sysfs_create_group failed\n");
	}
	if (charger->pdata->has_rtx) {
		ret = sysfs_create_group(&charger->dev->kobj, &rtx_attr_group);
		if (ret)
			dev_info(&client->dev, "rtx sysfs_create_group failed\n");
	}

	charger->debug_entry = debugfs_create_dir("p9221_charger", 0);
	if (IS_ERR_OR_NULL(charger->debug_entry)) {
		charger->debug_entry = NULL;
		dev_err(&client->dev, "Failed to create debug_entry\n");
	} else {
		debugfs_create_u32("trigger_dd", 0644, charger->debug_entry, &charger->trigger_dd);
		debugfs_create_bool("no_fod", 0644, charger->debug_entry, &charger->no_fod);
		debugfs_create_bool("de_rtx_hw_ocp", 0644, charger->debug_entry,
				    &charger->pdata->hw_ocp_det);
		debugfs_create_u32("de_q_value", 0644, charger->debug_entry, &charger->de_q_value);
		debugfs_create_u32("de_chk_ocp_ms", 0644, charger->debug_entry,
				   &charger->rtx_ocp_chk_ms);
		debugfs_create_u32("de_rtx_delay_ms", 0644, charger->debug_entry,
				   &charger->rtx_total_delay);
		debugfs_create_bool("needs_align_check", 0644, charger->debug_entry,
				    &charger->pdata->needs_align_check);
		debugfs_create_file("irq_det", 0444, charger->debug_entry, charger, &debug_irq_det_fops);
		debugfs_create_u32("det_on_debounce", 0644, charger->debug_entry, &charger->det_on_debounce);
		debugfs_create_u32("det_off_debounce", 0644, charger->debug_entry, &charger->det_off_debounce);
		debugfs_create_u32("de_hpp_neg_pwr", 0644, charger->debug_entry, &charger->de_hpp_neg_pwr);
		debugfs_create_u32("de_epp_neg_pwr", 0644, charger->debug_entry, &charger->de_epp_neg_pwr);
		debugfs_create_u32("de_wait_prop_irq_ms", 0644, charger->debug_entry, &charger->de_wait_prop_irq_ms);
		debugfs_create_u16("de_rtx_ocp_ma", 0644, charger->debug_entry,
				   &charger->rtx_ocp);
		debugfs_create_u16("de_rtx_api_limit_ma", 0644, charger->debug_entry,
				   &charger->rtx_api_limit);
		debugfs_create_u16("de_rtx_freq_low_khz", 0644, charger->debug_entry,
				   &charger->rtx_freq_low_limit);
		debugfs_create_u16("de_rtx_fod_thrsh_mw", 0644, charger->debug_entry,
				   &charger->rtx_fod_thrsh);
		debugfs_create_u16("de_rtx_plim_ma", 0644, charger->debug_entry,
				   &charger->ra9530_rtx_plim);
		debugfs_create_u32("de_ocp_ua", 0644, charger->debug_entry,
				   &charger->wlc_ocp);
		debugfs_create_u32("enable_i2c_debug", 0644, charger->debug_entry,
				   &charger->enable_i2c_debug);
	}

	/* can independently read battery capacity */
	dn = of_parse_phandle(of_node, "idt,fuel-gauge", 0);
	if (dn)
		schedule_delayed_work(&charger->soc_work, 0);

	/*
	 * Register notifier so we can detect changes on DC_IN
	 */
	INIT_DELAYED_WORK(&charger->notifier_work, p9221_notifier_work);
	charger->nb.notifier_call = p9221_notifier_cb;
	ret = power_supply_reg_notifier(&charger->nb);
	if (ret) {
		dev_err(&client->dev, "Fail to register notifier: %d\n", ret);
		return ret;
	}

	charger->log = logbuffer_register("wireless");
	if (IS_ERR(charger->log)) {
		ret = PTR_ERR(charger->log);
		dev_err(charger->dev,
			"failed to obtain logbuffer instance, ret=%d\n", ret);
		charger->log = NULL;
	}

	charger->rtx_log = logbuffer_register("rtx");
	if (IS_ERR(charger->rtx_log)) {
		ret = PTR_ERR(charger->rtx_log);
		dev_err(charger->dev,
			"failed to obtain rtx logbuffer instance, ret=%d\n",
			ret);
		charger->rtx_log = NULL;
	}

#if IS_ENABLED(CONFIG_GPIOLIB)
	if (charger->pdata->chip_id == P9412_CHIP_ID ||
	    charger->pdata->chip_id == P9222_CHIP_ID ||
	    charger->pdata->chip_id == RA9530_CHIP_ID) {
		p9xxx_gpio_init(charger);
		charger->gpio.parent = &client->dev;
		charger->gpio.of_node = of_find_node_by_name(client->dev.of_node,
						charger->gpio.label);
		if (!charger->gpio.of_node)
			dev_err(&client->dev, "Failed to find %s DT node\n",
				charger->gpio.label);

		ret = devm_gpiochip_add_data(&client->dev, &charger->gpio, charger);
		dev_info(&client->dev, "%d GPIOs registered ret:%d\n",
			 charger->gpio.ngpio, ret);

	}
#endif

	dev_info(&client->dev, "p9221 Charger Driver Loaded\n");

	if (online) {
		charger->dc_psy = power_supply_get_by_name("dc");
		if (charger->dc_psy)
			power_supply_changed(charger->dc_psy);
	}

	/* prefill txid 1 with API revision number (1) */
	feature_update_cache(&charger->chg_features, 1, 1);
	return 0;
}

static void p9221_charger_remove(struct i2c_client *client)
{
	struct p9221_charger_data *charger = i2c_get_clientdata(client);

	cancel_delayed_work_sync(&charger->dcin_work);
	cancel_delayed_work_sync(&charger->stop_online_spoof_work);
	cancel_delayed_work_sync(&charger->change_det_status_work);
	cancel_delayed_work_sync(&charger->charge_stats_hda_work);
	cancel_delayed_work_sync(&charger->tx_work);
	cancel_delayed_work_sync(&charger->txid_work);
	cancel_delayed_work_sync(&charger->icl_ramp_work);
	cancel_delayed_work_sync(&charger->dcin_pon_work);
	cancel_delayed_work_sync(&charger->align_work);
	cancel_delayed_work_sync(&charger->rtx_work);
	cancel_delayed_work_sync(&charger->auth_dc_icl_work);
	cancel_delayed_work_sync(&charger->chk_rp_work);
	cancel_delayed_work_sync(&charger->chk_rtx_ocp_work);
	cancel_delayed_work_sync(&charger->chk_fod_work);
	cancel_delayed_work_sync(&charger->set_rf_work);
	cancel_work_sync(&charger->uevent_work);
	cancel_work_sync(&charger->rtx_disable_work);
	cancel_work_sync(&charger->rtx_reset_work);
	cancel_delayed_work_sync(&charger->power_mitigation_work);
	alarm_try_to_cancel(&charger->icl_ramp_alarm);
	alarm_try_to_cancel(&charger->auth_dc_icl_alarm);
	del_timer_sync(&charger->vrect_timer);
	del_timer_sync(&charger->align_timer);
	disable_irq_wake(charger->pdata->irq_int);
	device_init_wakeup(charger->dev, false);
	cancel_delayed_work_sync(&charger->notifier_work);
	power_supply_unreg_notifier(&charger->nb);
	if (!IS_ERR_OR_NULL(charger->batt_psy))
		power_supply_put(charger->batt_psy);
	mutex_destroy(&charger->io_lock);
	mutex_destroy(&charger->stats_lock);
	mutex_destroy(&charger->chg_features.feat_lock);
	mutex_destroy(&charger->rtx_lock);
	mutex_destroy(&charger->rtx_gpio_lock);
	mutex_destroy(&charger->auth_lock);
	mutex_destroy(&charger->renego_lock);
	if (charger->log)
		logbuffer_unregister(charger->log);
	if (charger->rtx_log)
		logbuffer_unregister(charger->rtx_log);

	wakeup_source_unregister(charger->align_ws);
	wakeup_source_unregister(charger->det_status_ws);
	if (charger->i2c_rxdebug_buf)
		kfree(charger->i2c_rxdebug_buf);
	if (charger->i2c_txdebug_buf)
		kfree(charger->i2c_txdebug_buf);
}

static const struct i2c_device_id p9221_charger_id_table[] = {
	{ "p9221", 0 },
	{ "p9382", 0 },
	{ },
};
MODULE_DEVICE_TABLE(i2c, p9221_charger_id_table);

#ifdef CONFIG_OF
static struct of_device_id p9221_charger_match_table[] = {
	{ .compatible = "idt,p9221",},
	{ .compatible = "idt,p9222",},
	{ .compatible = "idt,p9382",},
	{ .compatible = "idt,p9412",},
	{ .compatible = "idt,ra9530",},
	{},
};
#else
#define p9221_charger_match_table NULL
#endif

#ifdef CONFIG_PM_SLEEP
static int p9221_pm_suspend(struct device *dev)
{
	struct i2c_client *client = to_i2c_client(dev);
	struct p9221_charger_data *charger = i2c_get_clientdata(client);

	pm_runtime_get_sync(charger->dev);
	dev_dbg(dev, "%s\n", __func__);

	charger->resume_complete = false;
	pm_runtime_put_sync(charger->dev);

	return 0;
}

static int p9221_pm_resume(struct device *dev)
{
	struct i2c_client *client = to_i2c_client(dev);
	struct p9221_charger_data *charger = i2c_get_clientdata(client);

	pm_runtime_get_sync(charger->dev);
	dev_dbg(dev, "%s\n", __func__);

	charger->resume_complete = true;
	pm_runtime_put_sync(charger->dev);

	return 0;
}
#endif
static const struct dev_pm_ops p9221_pm_ops = {
	SET_NOIRQ_SYSTEM_SLEEP_PM_OPS(p9221_pm_suspend, p9221_pm_resume)
};

static struct i2c_driver p9221_charger_driver = {
	.driver = {
		.name		= "p9221",
		.owner		= THIS_MODULE,
		.of_match_table = p9221_charger_match_table,
		.pm		= &p9221_pm_ops,
		.probe_type = PROBE_PREFER_ASYNCHRONOUS,
	},
	.probe		= p9221_charger_probe,
	.remove		= p9221_charger_remove,
	.id_table	= p9221_charger_id_table,
};
module_i2c_driver(p9221_charger_driver);
MODULE_DESCRIPTION("IDT P9221 Wireless Power Receiver Driver");
MODULE_AUTHOR("Patrick Tjin <pattjin@google.com>");
MODULE_LICENSE("GPL");<|MERGE_RESOLUTION|>--- conflicted
+++ resolved
@@ -8119,11 +8119,7 @@
 	device_init_wakeup(charger->dev, true);
 	ret = enable_irq_wake(charger->pdata->irq_int);
 	if (ret)
-<<<<<<< HEAD
-		dev_err(charger->dev, "Error enabling irq wake ret:%d\n", ret);
-=======
 		dev_err(&client->dev, "Error enabling irq wake ret:%d\n", ret);
->>>>>>> 0082c225
 
 	/*
 	 * We will receive a VRECTON after enabling IRQ if the device is
