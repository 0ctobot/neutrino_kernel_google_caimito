--- conflicted
+++ resolved
@@ -98,16 +98,12 @@
     MALI_USE_CSF = 1
     ccflags-y += -DCONFIG_MALI_PIXEL_GPU_SSCD
 ifeq ($(CONFIG_SOC_GS201),y)
-<<<<<<< HEAD
+ifeq ($(CONFIG_MALI_HOST_CONTROLS_SC_RAILS),y)
     ccflags-y += -DCONFIG_MALI_HOST_CONTROLS_SC_RAILS
+endif
 endif
 ifeq ($(CONFIG_SOC_ZUMA),y)
     ccflags-y += -DCONFIG_MALI_PM_RUNTIME_S2MPU_CONTROL
-=======
-ifeq ($(CONFIG_MALI_HOST_CONTROLS_SC_RAILS),y)
-    ccflags-y += -DCONFIG_MALI_HOST_CONTROLS_SC_RAILS
-endif
->>>>>>> b08aa4e8
 endif
 else
     MALI_JIT_PRESSURE_LIMIT_BASE ?= 1
