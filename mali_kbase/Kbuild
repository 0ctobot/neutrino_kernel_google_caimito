--- conflicted
+++ resolved
@@ -68,16 +68,11 @@
 # Configurations
 #
 
-# Driver version string which is returned to userspace via an ioctl
-<<<<<<< HEAD
-MALI_RELEASE_NAME ?= '"r43p0-01eac0"'
-
 # We are building for Pixel
 CONFIG_MALI_PLATFORM_NAME="pixel"
 
-=======
-MALI_RELEASE_NAME ?= '"r44p1-01bet1"'
->>>>>>> e61eb932
+# Driver version string which is returned to userspace via an ioctl
+MALI_RELEASE_NAME ?= '"r44p1-00dev3"'
 # Set up defaults if not defined by build system
 ifeq ($(CONFIG_MALI_DEBUG), y)
     MALI_UNIT_TEST = 1
