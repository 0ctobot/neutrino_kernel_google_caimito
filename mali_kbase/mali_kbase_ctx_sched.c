// SPDX-License-Identifier: GPL-2.0 WITH Linux-syscall-note
/*
 *
 * (C) COPYRIGHT 2017-2023 ARM Limited. All rights reserved.
 *
 * This program is free software and is provided to you under the terms of the
 * GNU General Public License version 2 as published by the Free Software
 * Foundation, and any use by you of this program is subject to the terms
 * of such GNU license.
 *
 * This program is distributed in the hope that it will be useful,
 * but WITHOUT ANY WARRANTY; without even the implied warranty of
 * MERCHANTABILITY or FITNESS FOR A PARTICULAR PURPOSE. See the
 * GNU General Public License for more details.
 *
 * You should have received a copy of the GNU General Public License
 * along with this program; if not, you can access it online at
 * http://www.gnu.org/licenses/gpl-2.0.html.
 *
 */

#include <mali_kbase.h>
#include <mali_kbase_defs.h>
#include "mali_kbase_ctx_sched.h"
#include "tl/mali_kbase_tracepoints.h"
#if MALI_USE_CSF
#include "mali_kbase_reset_gpu.h"
#else
#include <mali_kbase_hwaccess_jm.h>
#endif

/* Helper for ktrace */
#if KBASE_KTRACE_ENABLE
static int kbase_ktrace_get_ctx_refcnt(struct kbase_context *kctx)
{
	return atomic_read(&kctx->refcount);
}
#else /* KBASE_KTRACE_ENABLE  */
static int kbase_ktrace_get_ctx_refcnt(struct kbase_context *kctx)
{
	CSTD_UNUSED(kctx);
	return 0;
}
#endif /* KBASE_KTRACE_ENABLE  */

int kbase_ctx_sched_init(struct kbase_device *kbdev)
{
	int as_present = (1U << kbdev->nr_hw_address_spaces) - 1;

	/* These two must be recalculated if nr_hw_address_spaces changes
	 * (e.g. for HW workarounds)
	 */
	kbdev->nr_user_address_spaces = kbdev->nr_hw_address_spaces;
	kbdev->as_free = as_present; /* All ASs initially free */

	memset(kbdev->as_to_kctx, 0, sizeof(kbdev->as_to_kctx));

	return 0;
}

void kbase_ctx_sched_term(struct kbase_device *kbdev)
{
	s8 i;

	/* Sanity checks */
	for (i = 0; i != kbdev->nr_hw_address_spaces; ++i) {
		WARN_ON(kbdev->as_to_kctx[i] != NULL);
		WARN_ON(!(kbdev->as_free & (1u << i)));
	}
}

void kbase_ctx_sched_init_ctx(struct kbase_context *kctx)
{
	kctx->as_nr = KBASEP_AS_NR_INVALID;
	atomic_set(&kctx->refcount, 0);
}

/* kbasep_ctx_sched_find_as_for_ctx - Find a free address space
 *
 * @kbdev: The context for which to find a free address space
 *
 * Return: A valid AS if successful, otherwise KBASEP_AS_NR_INVALID
 *
 * This function returns an address space available for use. It would prefer
 * returning an AS that has been previously assigned to the context to
 * avoid having to reprogram the MMU.
 */
static int kbasep_ctx_sched_find_as_for_ctx(struct kbase_context *kctx)
{
	struct kbase_device *const kbdev = kctx->kbdev;
	int free_as;

	lockdep_assert_held(&kbdev->hwaccess_lock);

	/* First check if the previously assigned AS is available */
	if ((kctx->as_nr != KBASEP_AS_NR_INVALID) &&
			(kbdev->as_free & (1u << kctx->as_nr)))
		return kctx->as_nr;

	/* The previously assigned AS was taken, we'll be returning any free
	 * AS at this point.
	 */
	free_as = ffs(kbdev->as_free) - 1;
	if (free_as >= 0 && free_as < kbdev->nr_hw_address_spaces)
		return free_as;

	return KBASEP_AS_NR_INVALID;
}

int kbase_ctx_sched_retain_ctx(struct kbase_context *kctx)
{
	struct kbase_device *const kbdev = kctx->kbdev;

	lockdep_assert_held(&kbdev->mmu_hw_mutex);
	lockdep_assert_held(&kbdev->hwaccess_lock);

	WARN_ON(!kbdev->pm.backend.gpu_powered);

	if (atomic_inc_return(&kctx->refcount) == 1) {
		int const free_as = kbasep_ctx_sched_find_as_for_ctx(kctx);

		if (free_as >= 0) {
			kbdev->as_free &= ~(1u << free_as);
			kbasep_platform_context_active(kctx);
			/* Only program the MMU if the context has not been
			 * assigned the same address space before.
			 */
			if (free_as != kctx->as_nr) {
				struct kbase_context *const prev_kctx =
					kbdev->as_to_kctx[free_as];

				if (prev_kctx) {
					WARN_ON(atomic_read(&prev_kctx->refcount) != 0);
					kbase_mmu_disable(prev_kctx);
					KBASE_TLSTREAM_TL_KBASE_CTX_UNASSIGN_AS(
						kbdev, prev_kctx->id);
					prev_kctx->as_nr = KBASEP_AS_NR_INVALID;
				}
				kctx->as_nr = free_as;
				kbdev->as_to_kctx[free_as] = kctx;
				KBASE_TLSTREAM_TL_KBASE_CTX_ASSIGN_AS(
					kbdev, kctx->id, free_as);
				kbase_mmu_update(kbdev, &kctx->mmu,
					kctx->as_nr);
			}
		} else {
			atomic_dec(&kctx->refcount);

			/* Failed to find an available address space, we must
			 * be returning an error at this point.
			 */
			WARN_ON(kctx->as_nr != KBASEP_AS_NR_INVALID);
		}
	}

	return kctx->as_nr;
}

void kbase_ctx_sched_retain_ctx_refcount(struct kbase_context *kctx)
{
	struct kbase_device *const kbdev = kctx->kbdev;

	lockdep_assert_held(&kbdev->hwaccess_lock);
#if MALI_USE_CSF
	/* We expect the context to be active when this function is called,
	 * except for the case where a page fault is reported for it during
	 * the GPU reset sequence, in which case we can expect the refcount
	 * to be 0.
	 */
	WARN_ON(!atomic_read(&kctx->refcount) && !kbase_reset_gpu_is_active(kbdev));
#else
	/* We expect the context to be active (and thus refcount should be non-zero)
         * when this function is called
         */
	WARN_ON(!atomic_read(&kctx->refcount));
#endif
	if (likely((kctx->as_nr >= 0) && (kctx->as_nr < BASE_MAX_NR_AS)))
		WARN_ON(kbdev->as_to_kctx[kctx->as_nr] != kctx);
	else
		WARN(true, "Invalid as_nr(%d)", kctx->as_nr);

	atomic_inc(&kctx->refcount);
}

void kbase_ctx_sched_release_ctx(struct kbase_context *kctx)
{
	struct kbase_device *const kbdev = kctx->kbdev;
	int new_ref_count;

	lockdep_assert_held(&kbdev->hwaccess_lock);

	new_ref_count = atomic_dec_return(&kctx->refcount);
	if (new_ref_count == 0) {
<<<<<<< HEAD
		kbasep_platform_context_idle(kctx);
		kbdev->as_free |= (1u << kctx->as_nr);
		if (kbase_ctx_flag(kctx, KCTX_AS_DISABLED_ON_FAULT)) {
			KBASE_TLSTREAM_TL_KBASE_CTX_UNASSIGN_AS(
				kbdev, kctx->id);
			kbdev->as_to_kctx[kctx->as_nr] = NULL;
			kctx->as_nr = KBASEP_AS_NR_INVALID;
			kbase_ctx_flag_clear(kctx, KCTX_AS_DISABLED_ON_FAULT);
=======
		if (likely((kctx->as_nr >= 0) && (kctx->as_nr < BASE_MAX_NR_AS))) {
			kbdev->as_free |= (1u << kctx->as_nr);
			if (kbase_ctx_flag(kctx, KCTX_AS_DISABLED_ON_FAULT)) {
				KBASE_TLSTREAM_TL_KBASE_CTX_UNASSIGN_AS(kbdev, kctx->id);
				kbdev->as_to_kctx[kctx->as_nr] = NULL;
				kctx->as_nr = KBASEP_AS_NR_INVALID;
				kbase_ctx_flag_clear(kctx, KCTX_AS_DISABLED_ON_FAULT);
>>>>>>> c845dfc7
#if !MALI_USE_CSF
				kbase_backend_slot_kctx_purge_locked(kbdev, kctx);
#endif
			}
		}
	}

	KBASE_KTRACE_ADD(kbdev, SCHED_RELEASE_CTX, kctx, new_ref_count);
}

void kbase_ctx_sched_remove_ctx(struct kbase_context *kctx)
{
	struct kbase_device *const kbdev = kctx->kbdev;
	unsigned long flags;

	mutex_lock(&kbdev->mmu_hw_mutex);
	spin_lock_irqsave(&kbdev->hwaccess_lock, flags);

	WARN_ON(atomic_read(&kctx->refcount) != 0);

	if ((kctx->as_nr >= 0) && (kctx->as_nr < BASE_MAX_NR_AS)) {
		if (kbdev->pm.backend.gpu_powered)
			kbase_mmu_disable(kctx);

		KBASE_TLSTREAM_TL_KBASE_CTX_UNASSIGN_AS(kbdev, kctx->id);
		kbdev->as_to_kctx[kctx->as_nr] = NULL;
		kctx->as_nr = KBASEP_AS_NR_INVALID;
	}

	spin_unlock_irqrestore(&kbdev->hwaccess_lock, flags);
	mutex_unlock(&kbdev->mmu_hw_mutex);
}

void kbase_ctx_sched_restore_all_as(struct kbase_device *kbdev)
{
	s8 i;

	lockdep_assert_held(&kbdev->mmu_hw_mutex);
	lockdep_assert_held(&kbdev->hwaccess_lock);

	WARN_ON(!kbdev->pm.backend.gpu_powered);

	for (i = 0; i != kbdev->nr_hw_address_spaces; ++i) {
		struct kbase_context *kctx;

		kbdev->as[i].is_unresponsive = false;
#if MALI_USE_CSF
		if ((i == MCU_AS_NR) && kbdev->csf.firmware_inited) {
			kbase_mmu_update(kbdev, &kbdev->csf.mcu_mmu,
					 MCU_AS_NR);
			continue;
		}
#endif
		kctx = kbdev->as_to_kctx[i];
		if (kctx) {
			if (atomic_read(&kctx->refcount)) {
				WARN_ON(kctx->as_nr != i);

				kbase_mmu_update(kbdev, &kctx->mmu,
					kctx->as_nr);
				kbase_ctx_flag_clear(kctx,
					KCTX_AS_DISABLED_ON_FAULT);
			} else {
				/* This context might have been assigned an
				 * AS before, clear it.
				 */
				if (kctx->as_nr != KBASEP_AS_NR_INVALID) {
					KBASE_TLSTREAM_TL_KBASE_CTX_UNASSIGN_AS(
						kbdev, kctx->id);
					kbdev->as_to_kctx[kctx->as_nr] = NULL;
					kctx->as_nr = KBASEP_AS_NR_INVALID;
				}
			}
		} else {
			kbase_mmu_disable_as(kbdev, i);
		}
	}
}

struct kbase_context *kbase_ctx_sched_as_to_ctx_refcount(
		struct kbase_device *kbdev, size_t as_nr)
{
	unsigned long flags;
	struct kbase_context *found_kctx = NULL;

	if (WARN_ON(kbdev == NULL))
		return NULL;

	if (WARN_ON(as_nr >= BASE_MAX_NR_AS))
		return NULL;

	spin_lock_irqsave(&kbdev->hwaccess_lock, flags);

	found_kctx = kbdev->as_to_kctx[as_nr];

	if (!WARN_ON(found_kctx == NULL))
		kbase_ctx_sched_retain_ctx_refcount(found_kctx);

	spin_unlock_irqrestore(&kbdev->hwaccess_lock, flags);

	return found_kctx;
}

struct kbase_context *kbase_ctx_sched_as_to_ctx(struct kbase_device *kbdev,
		size_t as_nr)
{
	unsigned long flags;
	struct kbase_context *found_kctx;

	spin_lock_irqsave(&kbdev->hwaccess_lock, flags);

	found_kctx = kbase_ctx_sched_as_to_ctx_nolock(kbdev, as_nr);

	spin_unlock_irqrestore(&kbdev->hwaccess_lock, flags);

	return found_kctx;
}

struct kbase_context *kbase_ctx_sched_as_to_ctx_nolock(
		struct kbase_device *kbdev, size_t as_nr)
{
	struct kbase_context *found_kctx;

	if (WARN_ON(kbdev == NULL))
		return NULL;

	if (WARN_ON(as_nr >= BASE_MAX_NR_AS))
		return NULL;

	lockdep_assert_held(&kbdev->hwaccess_lock);

	found_kctx = kbdev->as_to_kctx[as_nr];

	if (found_kctx) {
		if (atomic_read(&found_kctx->refcount) <= 0)
			found_kctx = NULL;
	}

	return found_kctx;
}

bool kbase_ctx_sched_inc_refcount_nolock(struct kbase_context *kctx)
{
	bool result = false;

	if (WARN_ON(kctx == NULL))
		return result;

	lockdep_assert_held(&kctx->kbdev->hwaccess_lock);

	if (atomic_read(&kctx->refcount) > 0) {
<<<<<<< HEAD
#ifdef CONFIG_MALI_DEBUG
		KBASE_DEBUG_ASSERT(as_nr >= 0);
#endif
=======
		KBASE_DEBUG_ASSERT(kctx->as_nr >= 0);
>>>>>>> c845dfc7

		kbase_ctx_sched_retain_ctx_refcount(kctx);
		KBASE_KTRACE_ADD(kctx->kbdev, SCHED_RETAIN_CTX_NOLOCK, kctx,
				kbase_ktrace_get_ctx_refcnt(kctx));
		result = true;
	}

	return result;
}

bool kbase_ctx_sched_inc_refcount(struct kbase_context *kctx)
{
	unsigned long flags;
	bool result = false;

	if (WARN_ON(kctx == NULL))
		return result;

	if (WARN_ON(kctx->kbdev == NULL))
		return result;

	mutex_lock(&kctx->kbdev->mmu_hw_mutex);
	spin_lock_irqsave(&kctx->kbdev->hwaccess_lock, flags);
	result = kbase_ctx_sched_inc_refcount_nolock(kctx);
	spin_unlock_irqrestore(&kctx->kbdev->hwaccess_lock, flags);
	mutex_unlock(&kctx->kbdev->mmu_hw_mutex);

	return result;
}

void kbase_ctx_sched_release_ctx_lock(struct kbase_context *kctx)
{
	unsigned long flags;

	if (WARN_ON(!kctx))
		return;

	spin_lock_irqsave(&kctx->kbdev->hwaccess_lock, flags);

	if (!WARN_ON(kctx->as_nr == KBASEP_AS_NR_INVALID) &&
			!WARN_ON(atomic_read(&kctx->refcount) <= 0))
		kbase_ctx_sched_release_ctx(kctx);

	spin_unlock_irqrestore(&kctx->kbdev->hwaccess_lock, flags);
}

#if MALI_USE_CSF
bool kbase_ctx_sched_inc_refcount_if_as_valid(struct kbase_context *kctx)
{
	struct kbase_device *kbdev;
	bool added_ref = false;
	unsigned long flags;

	if (WARN_ON(kctx == NULL))
		return added_ref;

	kbdev = kctx->kbdev;

	if (WARN_ON(kbdev == NULL))
		return added_ref;

	mutex_lock(&kbdev->mmu_hw_mutex);
	spin_lock_irqsave(&kbdev->hwaccess_lock, flags);

	if ((kctx->as_nr != KBASEP_AS_NR_INVALID) &&
	    (kctx == kbdev->as_to_kctx[kctx->as_nr])) {
		atomic_inc(&kctx->refcount);

		if (kbdev->as_free & (1u << kctx->as_nr))
			kbdev->as_free &= ~(1u << kctx->as_nr);

		KBASE_KTRACE_ADD(kbdev, SCHED_RETAIN_CTX_NOLOCK, kctx,
				 kbase_ktrace_get_ctx_refcnt(kctx));
		added_ref = true;
	}

	spin_unlock_irqrestore(&kbdev->hwaccess_lock, flags);
	mutex_unlock(&kbdev->mmu_hw_mutex);

	return added_ref;
}
#endif<|MERGE_RESOLUTION|>--- conflicted
+++ resolved
@@ -191,24 +191,14 @@
 
 	new_ref_count = atomic_dec_return(&kctx->refcount);
 	if (new_ref_count == 0) {
-<<<<<<< HEAD
-		kbasep_platform_context_idle(kctx);
-		kbdev->as_free |= (1u << kctx->as_nr);
-		if (kbase_ctx_flag(kctx, KCTX_AS_DISABLED_ON_FAULT)) {
-			KBASE_TLSTREAM_TL_KBASE_CTX_UNASSIGN_AS(
-				kbdev, kctx->id);
-			kbdev->as_to_kctx[kctx->as_nr] = NULL;
-			kctx->as_nr = KBASEP_AS_NR_INVALID;
-			kbase_ctx_flag_clear(kctx, KCTX_AS_DISABLED_ON_FAULT);
-=======
 		if (likely((kctx->as_nr >= 0) && (kctx->as_nr < BASE_MAX_NR_AS))) {
+			kbasep_platform_context_idle(kctx);
 			kbdev->as_free |= (1u << kctx->as_nr);
 			if (kbase_ctx_flag(kctx, KCTX_AS_DISABLED_ON_FAULT)) {
 				KBASE_TLSTREAM_TL_KBASE_CTX_UNASSIGN_AS(kbdev, kctx->id);
 				kbdev->as_to_kctx[kctx->as_nr] = NULL;
 				kctx->as_nr = KBASEP_AS_NR_INVALID;
 				kbase_ctx_flag_clear(kctx, KCTX_AS_DISABLED_ON_FAULT);
->>>>>>> c845dfc7
 #if !MALI_USE_CSF
 				kbase_backend_slot_kctx_purge_locked(kbdev, kctx);
 #endif
@@ -360,13 +350,7 @@
 	lockdep_assert_held(&kctx->kbdev->hwaccess_lock);
 
 	if (atomic_read(&kctx->refcount) > 0) {
-<<<<<<< HEAD
-#ifdef CONFIG_MALI_DEBUG
-		KBASE_DEBUG_ASSERT(as_nr >= 0);
-#endif
-=======
 		KBASE_DEBUG_ASSERT(kctx->as_nr >= 0);
->>>>>>> c845dfc7
 
 		kbase_ctx_sched_retain_ctx_refcount(kctx);
 		KBASE_KTRACE_ADD(kctx->kbdev, SCHED_RETAIN_CTX_NOLOCK, kctx,
