--- conflicted
+++ resolved
@@ -376,11 +376,7 @@
 		zone = CUSTOM_VA_ZONE;
 	}
 
-<<<<<<< HEAD
-	reg = kbase_alloc_free_region(kctx->kbdev, rbtree, PFN_DOWN(*gpu_va), va_pages, zone);
-=======
 	reg = kbase_ctx_alloc_free_region(kctx, zone, PFN_DOWN(*gpu_va), va_pages);
->>>>>>> 16988dee
 
 	if (!reg) {
 		dev_err(dev, "Failed to allocate free region");
@@ -677,12 +673,6 @@
 	int evict_nents = atomic_read(&kctx->evict_nents);
 	unsigned long nr_freeable_items;
 
-<<<<<<< HEAD
-	WARN((sc->gfp_mask & __GFP_ATOMIC),
-	     "Shrinkers cannot be called for GFP_ATOMIC allocations. Check kernel mm for problems. gfp_mask==%x\n",
-	     sc->gfp_mask);
-=======
->>>>>>> 16988dee
 	WARN(in_atomic(),
 	     "Shrinker called in atomic context. The caller must use GFP_ATOMIC or similar, then Shrinkers must not be called. gfp_mask==%x\n",
 	     sc->gfp_mask);
@@ -875,11 +865,7 @@
 
 	/* Indicate to page migration that the memory can be reclaimed by the shrinker.
 	 */
-<<<<<<< HEAD
-	if (kbase_page_migration_enabled)
-=======
 	if (kbase_is_page_migration_enabled())
->>>>>>> 16988dee
 		kbase_set_phy_alloc_page_status(gpu_alloc, NOT_MOVABLE);
 
 	mutex_unlock(&kctx->jit_evict_lock);
@@ -940,11 +926,7 @@
 			 * in which a physical allocation could transition to NOT_MOVABLE
 			 * from.
 			 */
-<<<<<<< HEAD
-			if (kbase_page_migration_enabled)
-=======
 			if (kbase_is_page_migration_enabled())
->>>>>>> 16988dee
 				kbase_set_phy_alloc_page_status(gpu_alloc, ALLOCATED_MAPPED);
 		}
 	}
@@ -1324,19 +1306,11 @@
 		gwt_mask = ~KBASE_REG_GPU_WR;
 #endif
 
-<<<<<<< HEAD
-	err = kbase_mmu_insert_imported_pages(kctx->kbdev, &kctx->mmu, reg->start_pfn,
-					      kbase_get_gpu_phy_pages(reg),
-					      kbase_reg_current_backed_size(reg),
-					      reg->flags & gwt_mask, kctx->as_nr, alloc->group_id,
-					      mmu_sync_info, NULL);
-=======
 	err = kbase_mmu_insert_pages_skip_status_update(kctx->kbdev, &kctx->mmu, reg->start_pfn,
 							kbase_get_gpu_phy_pages(reg),
 							kbase_reg_current_backed_size(reg),
 							reg->flags & gwt_mask, kctx->as_nr,
 							alloc->group_id, mmu_sync_info, NULL);
->>>>>>> 16988dee
 	if (err)
 		goto bad_insert;
 
@@ -1361,13 +1335,8 @@
 	return 0;
 
 bad_pad_insert:
-<<<<<<< HEAD
-	kbase_mmu_teardown_pages(kctx->kbdev, &kctx->mmu, reg->start_pfn, alloc->pages,
-				 alloc->nents, alloc->nents, kctx->as_nr, true);
-=======
 	kbase_mmu_teardown_imported_pages(kctx->kbdev, &kctx->mmu, reg->start_pfn, alloc->pages,
 					  alloc->nents, alloc->nents, kctx->as_nr);
->>>>>>> 16988dee
 bad_insert:
 	kbase_mem_umm_unmap_attachment(kctx, alloc);
 bad_map_attachment:
@@ -1395,15 +1364,9 @@
 	if (!kbase_is_region_invalid_or_free(reg) && reg->gpu_alloc == alloc) {
 		int err;
 
-<<<<<<< HEAD
-		err = kbase_mmu_teardown_pages(kctx->kbdev, &kctx->mmu, reg->start_pfn,
-					       alloc->pages, reg->nr_pages, reg->nr_pages,
-					       kctx->as_nr, true);
-=======
 		err = kbase_mmu_teardown_imported_pages(kctx->kbdev, &kctx->mmu, reg->start_pfn,
 							alloc->pages, reg->nr_pages, reg->nr_pages,
 							kctx->as_nr);
->>>>>>> 16988dee
 		WARN_ON(err);
 	}
 
@@ -1509,20 +1472,11 @@
 
 	if (shared_zone) {
 		*flags |= BASE_MEM_NEED_MMAP;
-<<<<<<< HEAD
-		reg = kbase_alloc_free_region(kctx->kbdev, &kctx->reg_rbtree_same, 0, *va_pages,
-					      KBASE_REG_ZONE_SAME_VA);
-	} else {
-		reg = kbase_alloc_free_region(kctx->kbdev, &kctx->reg_rbtree_custom, 0, *va_pages,
-					      KBASE_REG_ZONE_CUSTOM_VA);
-	}
-=======
 		zone = SAME_VA_ZONE;
 	} else
 		zone = CUSTOM_VA_ZONE;
 
 	reg = kbase_ctx_alloc_free_region(kctx, zone, 0, *va_pages);
->>>>>>> 16988dee
 
 	if (!reg) {
 		dma_buf_detach(dma_buf, dma_attachment);
@@ -1673,17 +1627,8 @@
 
 	if (shared_zone) {
 		*flags |= BASE_MEM_NEED_MMAP;
-<<<<<<< HEAD
-		zone = KBASE_REG_ZONE_SAME_VA;
-		rbtree = &kctx->reg_rbtree_same;
-	} else
-		rbtree = &kctx->reg_rbtree_custom;
-
-	reg = kbase_alloc_free_region(kctx->kbdev, rbtree, 0, *va_pages, zone);
-=======
 		zone = SAME_VA_ZONE;
 	}
->>>>>>> 16988dee
 
 	reg = kbase_ctx_alloc_free_region(kctx, zone, 0, *va_pages);
 	if (!reg)
@@ -1794,17 +1739,10 @@
 		for (i = 0; i < faulted_pages; i++) {
 			dma_addr_t dma_addr;
 #if (KERNEL_VERSION(4, 10, 0) > LINUX_VERSION_CODE)
-<<<<<<< HEAD
-			dma_addr = dma_map_page(dev, pages[i], 0, PAGE_SIZE, DMA_BIDIRECTIONAL);
-#else
-			dma_addr = dma_map_page_attrs(dev, pages[i], 0, PAGE_SIZE,
-						      DMA_BIDIRECTIONAL, DMA_ATTR_SKIP_CPU_SYNC);
-=======
 			dma_addr = dma_map_page(dev, pages[i], 0, PAGE_SIZE, dma_dir);
 #else
 			dma_addr = dma_map_page_attrs(dev, pages[i], 0, PAGE_SIZE, dma_dir,
 						      DMA_ATTR_SKIP_CPU_SYNC);
->>>>>>> 16988dee
 #endif
 			if (dma_mapping_error(dev, dma_addr))
 				goto unwind_dma_map;
@@ -1812,11 +1750,7 @@
 			user_buf->dma_addrs[i] = dma_addr;
 			pa[i] = as_tagged(page_to_phys(pages[i]));
 
-<<<<<<< HEAD
-			dma_sync_single_for_device(dev, dma_addr, PAGE_SIZE, DMA_BIDIRECTIONAL);
-=======
 			dma_sync_single_for_device(dev, dma_addr, PAGE_SIZE, dma_dir);
->>>>>>> 16988dee
 		}
 
 		reg->gpu_alloc->nents = faulted_pages;
@@ -1835,20 +1769,11 @@
 	for (i = 0; i < dma_mapped_pages; i++) {
 		dma_addr_t dma_addr = user_buf->dma_addrs[i];
 
-<<<<<<< HEAD
-		dma_sync_single_for_device(dev, dma_addr, PAGE_SIZE, DMA_BIDIRECTIONAL);
-#if (KERNEL_VERSION(4, 10, 0) > LINUX_VERSION_CODE)
-		dma_unmap_page(dev, dma_addr, PAGE_SIZE, DMA_BIDIRECTIONAL);
-#else
-		dma_unmap_page_attrs(dev, dma_addr, PAGE_SIZE, DMA_BIDIRECTIONAL,
-				     DMA_ATTR_SKIP_CPU_SYNC);
-=======
 		dma_sync_single_for_device(dev, dma_addr, PAGE_SIZE, dma_dir);
 #if (KERNEL_VERSION(4, 10, 0) > LINUX_VERSION_CODE)
 		dma_unmap_page(dev, dma_addr, PAGE_SIZE, dma_dir);
 #else
 		dma_unmap_page_attrs(dev, dma_addr, PAGE_SIZE, dma_dir, DMA_ATTR_SKIP_CPU_SYNC);
->>>>>>> 16988dee
 #endif
 	}
 fault_mismatch:
@@ -1935,19 +1860,10 @@
 		 */
 		zone = SAME_VA_ZONE;
 		*flags |= BASE_MEM_NEED_MMAP;
-<<<<<<< HEAD
-		reg = kbase_alloc_free_region(kctx->kbdev, &kctx->reg_rbtree_same, 0, *num_pages,
-					      KBASE_REG_ZONE_SAME_VA);
-	} else {
-		reg = kbase_alloc_free_region(kctx->kbdev, &kctx->reg_rbtree_custom, 0, *num_pages,
-					      KBASE_REG_ZONE_CUSTOM_VA);
-	}
-=======
 	} else
 		zone = CUSTOM_VA_ZONE;
 
 	reg = kbase_ctx_alloc_free_region(kctx, zone, 0, *num_pages);
->>>>>>> 16988dee
 
 	if (!reg)
 		goto no_reg;
@@ -2271,11 +2187,7 @@
 	phy_pages = kbase_get_gpu_phy_pages(reg);
 	ret = kbase_mmu_insert_pages(kctx->kbdev, &kctx->mmu, reg->start_pfn + old_pages,
 				     phy_pages + old_pages, delta, reg->flags, kctx->as_nr,
-<<<<<<< HEAD
-				     reg->gpu_alloc->group_id, mmu_sync_info, reg, false);
-=======
 				     reg->gpu_alloc->group_id, mmu_sync_info, reg);
->>>>>>> 16988dee
 
 	return ret;
 }
@@ -2304,11 +2216,7 @@
 	int ret = 0;
 
 	ret = kbase_mmu_teardown_pages(kctx->kbdev, &kctx->mmu, reg->start_pfn + new_pages,
-<<<<<<< HEAD
-				       alloc->pages + new_pages, delta, delta, kctx->as_nr, false);
-=======
 				       alloc->pages + new_pages, delta, delta, kctx->as_nr);
->>>>>>> 16988dee
 
 	return ret;
 }
@@ -2494,22 +2402,6 @@
 		kbase_free_phy_pages_helper(reg->cpu_alloc, delta);
 		if (reg->cpu_alloc != reg->gpu_alloc)
 			kbase_free_phy_pages_helper(reg->gpu_alloc, delta);
-<<<<<<< HEAD
-
-		if (kctx->kbdev->pagesize_2mb) {
-			if (kbase_reg_current_backed_size(reg) > new_pages) {
-				old_pages = new_pages;
-				new_pages = kbase_reg_current_backed_size(reg);
-
-				/* Update GPU mapping. */
-				err = kbase_mem_grow_gpu_mapping(kctx, reg, new_pages, old_pages,
-								 CALLER_MMU_ASYNC);
-			}
-		} else {
-			WARN_ON(kbase_reg_current_backed_size(reg) != new_pages);
-		}
-=======
->>>>>>> 16988dee
 	}
 
 	return err;
@@ -2741,15 +2633,9 @@
 		vma->vm_page_prot = pgprot_writecombine(vma->vm_page_prot);
 	}
 
-<<<<<<< HEAD
-	if (!kaddr) {
-		vm_flags_set(vma, VM_PFNMAP);
-	} else {
-=======
 	if (!kaddr)
 		vm_flags_set(vma, VM_PFNMAP);
 	else {
->>>>>>> 16988dee
 		WARN_ON(aligned_offset);
 		/* MIXEDMAP so we can vfree the kaddr early and not track it after map time */
 		vm_flags_set(vma, VM_MIXEDMAP);
@@ -2822,12 +2708,7 @@
 		goto out;
 	}
 
-<<<<<<< HEAD
-	new_reg = kbase_alloc_free_region(kctx->kbdev, &kctx->reg_rbtree_same, 0, nr_pages,
-					  KBASE_REG_ZONE_SAME_VA);
-=======
 	new_reg = kbase_ctx_alloc_free_region(kctx, SAME_VA_ZONE, 0, nr_pages);
->>>>>>> 16988dee
 	if (!new_reg) {
 		err = -ENOMEM;
 		WARN_ON(1);
@@ -3186,12 +3067,9 @@
 {
 	size_t i;
 
-<<<<<<< HEAD
-=======
 	if (!IS_ENABLED(CONFIG_PAGE_MIGRATION_SUPPORT))
 		return;
 
->>>>>>> 16988dee
 	for (i = 0; i < page_count; i++) {
 		struct page *p = as_page(pages[i]);
 		struct kbase_page_metadata *page_md = kbase_page_private(p);
@@ -3241,12 +3119,9 @@
 {
 	size_t i;
 
-<<<<<<< HEAD
-=======
 	if (!IS_ENABLED(CONFIG_PAGE_MIGRATION_SUPPORT))
 		return;
 
->>>>>>> 16988dee
 	for (i = 0; i < page_count; i++) {
 		struct page *p = as_page(pages[i]);
 		struct kbase_page_metadata *page_md = kbase_page_private(p);
@@ -3347,11 +3222,7 @@
 	 * of all physical pages. In case of errors, e.g. too many mappings,
 	 * make the page not movable to prevent trouble.
 	 */
-<<<<<<< HEAD
-	if (kbase_page_migration_enabled && !kbase_mem_is_imported(reg->gpu_alloc->type))
-=======
 	if (kbase_is_page_migration_enabled() && !kbase_mem_is_imported(reg->gpu_alloc->type))
->>>>>>> 16988dee
 		kbase_vmap_phy_pages_migrate_count_increment(page_array, page_count, reg->flags);
 
 	kfree(pages);
@@ -3463,11 +3334,7 @@
 	 * for all physical pages. Now is a good time to do it because references
 	 * haven't been released yet.
 	 */
-<<<<<<< HEAD
-	if (kbase_page_migration_enabled && !kbase_mem_is_imported(map->gpu_alloc->type)) {
-=======
 	if (kbase_is_page_migration_enabled() && !kbase_mem_is_imported(map->gpu_alloc->type)) {
->>>>>>> 16988dee
 		const size_t page_count = PFN_UP(map->offset_in_page + map->size);
 		struct tagged_addr *pages_array = map->cpu_pages;
 
@@ -3562,11 +3429,8 @@
 	/* no real access */
 	vm_flags_clear(vma, VM_READ | VM_MAYREAD | VM_WRITE | VM_MAYWRITE | VM_EXEC | VM_MAYEXEC);
 	vm_flags_set(vma, VM_DONTCOPY | VM_DONTEXPAND | VM_DONTDUMP | VM_IO);
-<<<<<<< HEAD
-=======
 	vma->vm_ops = &kbase_vm_special_ops;
 	vma->vm_private_data = kctx;
->>>>>>> 16988dee
 
 	kbase_file_inc_cpu_mapping_count(kctx->kfile);
 	return 0;
@@ -3845,10 +3709,7 @@
 {
 	struct kbase_context *kctx = vma->vm_private_data;
 	struct kbase_device *kbdev;
-<<<<<<< HEAD
-=======
 	struct kbase_file *kfile;
->>>>>>> 16988dee
 
 	if (unlikely(!kctx)) {
 		pr_debug("Close function called for the unexpected mapping");
@@ -3856,10 +3717,7 @@
 	}
 
 	kbdev = kctx->kbdev;
-<<<<<<< HEAD
-=======
 	kfile = kctx->kfile;
->>>>>>> 16988dee
 
 	if (unlikely(!kctx->csf.user_reg.vma))
 		dev_warn(kbdev->dev, "user_reg VMA pointer unexpectedly NULL for ctx %d_%d",
@@ -3871,14 +3729,9 @@
 
 	kctx->csf.user_reg.vma = NULL;
 
-<<<<<<< HEAD
-	/* Now as the VMA is closed, drop the reference on mali device file */
-	fput(kctx->filp);
-=======
 	kbase_file_dec_cpu_mapping_count(kfile);
 	/* Now as the VMA is closed, drop the reference on mali device file */
 	fput(kfile->filp);
->>>>>>> 16988dee
 }
 
 /**
