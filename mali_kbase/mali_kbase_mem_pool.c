--- conflicted
+++ resolved
@@ -141,19 +141,6 @@
 	 * Only update page status and add the page to the memory pool if
 	 * it is not isolated.
 	 */
-<<<<<<< HEAD
-	spin_lock(&page_md->migrate_lock);
-	if (PAGE_STATUS_GET(page_md->status) == (u8)NOT_MOVABLE) {
-		not_movable = true;
-	} else if (!WARN_ON_ONCE(IS_PAGE_ISOLATED(page_md->status))) {
-		page_md->status = PAGE_STATUS_SET(page_md->status, (u8)MEM_POOL);
-		page_md->data.mem_pool.pool = pool;
-		page_md->data.mem_pool.kbdev = pool->kbdev;
-		list_add(&p->lru, page_list);
-		(*list_size)++;
-	}
-	spin_unlock(&page_md->migrate_lock);
-=======
 	if (!IS_ENABLED(CONFIG_PAGE_MIGRATION_SUPPORT))
 		not_movable = true;
 	else {
@@ -169,7 +156,6 @@
 		}
 		spin_unlock(&page_md->migrate_lock);
 	}
->>>>>>> 16988dee
 
 	if (not_movable) {
 		kbase_free_page_later(pool->kbdev, p);
@@ -191,11 +177,7 @@
 
 	lockdep_assert_held(&pool->pool_lock);
 
-<<<<<<< HEAD
-	if (!pool->order && kbase_page_migration_enabled) {
-=======
 	if (!pool->order && kbase_is_page_migration_enabled()) {
->>>>>>> 16988dee
 		if (set_pool_new_page_metadata(pool, p, &pool->page_list, &pool->cur_size))
 			queue_work_to_free = true;
 	} else {
@@ -226,11 +208,7 @@
 
 	lockdep_assert_held(&pool->pool_lock);
 
-<<<<<<< HEAD
-	if (!pool->order && kbase_page_migration_enabled) {
-=======
 	if (!pool->order && kbase_is_page_migration_enabled()) {
->>>>>>> 16988dee
 		struct page *p, *tmp;
 
 		list_for_each_entry_safe(p, tmp, page_list, lru) {
@@ -272,11 +250,7 @@
 
 	p = list_first_entry(&pool->page_list, struct page, lru);
 
-<<<<<<< HEAD
-	if (!pool->order && kbase_page_migration_enabled) {
-=======
 	if (!pool->order && kbase_is_page_migration_enabled()) {
->>>>>>> 16988dee
 		struct kbase_page_metadata *page_md = kbase_page_private(p);
 
 		spin_lock(&page_md->migrate_lock);
@@ -352,11 +326,7 @@
 	if (pool->order)
 		gfp |= GFP_HIGHUSER | __GFP_NOWARN;
 	else
-<<<<<<< HEAD
-		gfp |= kbase_page_migration_enabled ? GFP_HIGHUSER_MOVABLE : GFP_HIGHUSER;
-=======
 		gfp |= kbase_is_page_migration_enabled() ? GFP_HIGHUSER_MOVABLE : GFP_HIGHUSER;
->>>>>>> 16988dee
 
 	p = kbdev->mgm_dev->ops.mgm_alloc_page(kbdev->mgm_dev,
 		pool->group_id, gfp, pool->order);
@@ -373,11 +343,7 @@
 	}
 
 	/* Setup page metadata for 4KB pages when page migration is enabled */
-<<<<<<< HEAD
-	if (!pool->order && kbase_page_migration_enabled) {
-=======
 	if (!pool->order && kbase_is_page_migration_enabled()) {
->>>>>>> 16988dee
 		INIT_LIST_HEAD(&p->lru);
 		if (!kbase_alloc_page_metadata(kbdev, p, dma_addr, pool->group_id)) {
 			dma_unmap_page(dev, dma_addr, PAGE_SIZE, DMA_BIDIRECTIONAL);
@@ -397,9 +363,8 @@
 static void enqueue_free_pool_pages_work(struct kbase_mem_pool *pool)
 {
 	struct kbase_mem_migrate *mem_migrate = &pool->kbdev->mem_migrate;
-<<<<<<< HEAD
-
-	if (!pool->order && kbase_page_migration_enabled)
+
+	if (!pool->order && kbase_is_page_migration_enabled())
 		queue_work(mem_migrate->free_pages_workq, &mem_migrate->free_pages_work);
 }
 
@@ -414,26 +379,7 @@
 
 	kbdev = pool->kbdev;
 
-	if (!pool->order && kbase_page_migration_enabled) {
-=======
-
-	if (!pool->order && kbase_is_page_migration_enabled())
-		queue_work(mem_migrate->free_pages_workq, &mem_migrate->free_pages_work);
-}
-
-void kbase_mem_pool_free_page(struct kbase_mem_pool *pool, struct page *p)
-{
-	struct kbase_device *kbdev;
-
-	if (WARN_ON(!pool))
-		return;
-	if (WARN_ON(!p))
-		return;
-
-	kbdev = pool->kbdev;
-
 	if (!pool->order && kbase_is_page_migration_enabled()) {
->>>>>>> 16988dee
 		kbase_free_page_later(kbdev, p);
 		pool_dbg(pool, "page to be freed to kernel later\n");
 	} else {
@@ -735,16 +681,10 @@
 	/* Before returning wait to make sure there are no pages undergoing page isolation
 	 * which will require reference to this pool.
 	 */
-<<<<<<< HEAD
-	while (atomic_read(&pool->isolation_in_progress_cnt))
-		cpu_relax();
-
-=======
 	if (kbase_is_page_migration_enabled()) {
 		while (atomic_read(&pool->isolation_in_progress_cnt))
 			cpu_relax();
 	}
->>>>>>> 16988dee
 	pool_dbg(pool, "terminated\n");
 }
 KBASE_EXPORT_TEST_API(kbase_mem_pool_term);
