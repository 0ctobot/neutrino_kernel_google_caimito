// SPDX-License-Identifier: GPL-2.0 WITH Linux-syscall-note
/*
 *
 * (C) COPYRIGHT 2010-2023 ARM Limited. All rights reserved.
 *
 * This program is free software and is provided to you under the terms of the
 * GNU General Public License version 2 as published by the Free Software
 * Foundation, and any use by you of this program is subject to the terms
 * of such GNU license.
 *
 * This program is distributed in the hope that it will be useful,
 * but WITHOUT ANY WARRANTY; without even the implied warranty of
 * MERCHANTABILITY or FITNESS FOR A PARTICULAR PURPOSE. See the
 * GNU General Public License for more details.
 *
 * You should have received a copy of the GNU General Public License
 * along with this program; if not, you can access it online at
 * http://www.gnu.org/licenses/gpl-2.0.html.
 *
 */

/**
 * DOC: Base kernel MMU management.
 */

#include <linux/kernel.h>
#include <linux/dma-mapping.h>
#include <linux/migrate.h>
#include <mali_kbase.h>
#include <gpu/mali_kbase_gpu_fault.h>
#include <gpu/mali_kbase_gpu_regmap.h>
#include <tl/mali_kbase_tracepoints.h>
#include <backend/gpu/mali_kbase_instr_defs.h>
#include <mali_kbase_ctx_sched.h>
#include <mali_kbase_debug.h>
#include <mali_kbase_defs.h>
#include <mali_kbase_hw.h>
#include <mmu/mali_kbase_mmu_hw.h>
#include <mali_kbase_mem.h>
#include <mali_kbase_reset_gpu.h>
#include <mmu/mali_kbase_mmu.h>
#include <mmu/mali_kbase_mmu_internal.h>
#include <mali_kbase_cs_experimental.h>
#include <device/mali_kbase_device.h>
#include <uapi/gpu/arm/midgard/gpu/mali_kbase_gpu_id.h>
#if !MALI_USE_CSF
#include <mali_kbase_hwaccess_jm.h>
#endif

#include <mali_kbase_trace_gpu_mem.h>
#include <backend/gpu/mali_kbase_pm_internal.h>

/* Threshold used to decide whether to flush full caches or just a physical range */
#define KBASE_PA_RANGE_THRESHOLD_NR_PAGES 20
#define MGM_DEFAULT_PTE_GROUP (0)

/* Macro to convert updated PDGs to flags indicating levels skip in flush */
#define pgd_level_to_skip_flush(dirty_pgds) (~(dirty_pgds) & 0xF)

/* Small wrapper function to factor out GPU-dependent context releasing */
static void release_ctx(struct kbase_device *kbdev,
		struct kbase_context *kctx)
{
#if MALI_USE_CSF
	CSTD_UNUSED(kbdev);
	kbase_ctx_sched_release_ctx_lock(kctx);
#else /* MALI_USE_CSF */
	kbasep_js_runpool_release_ctx(kbdev, kctx);
#endif /* MALI_USE_CSF */
}

static void mmu_hw_operation_begin(struct kbase_device *kbdev)
{
#if !IS_ENABLED(CONFIG_MALI_NO_MALI)
#if MALI_USE_CSF
	if (kbase_hw_has_issue(kbdev, BASE_HW_ISSUE_GPU2019_3878)) {
		unsigned long flags;

		lockdep_assert_held(&kbdev->mmu_hw_mutex);

		spin_lock_irqsave(&kbdev->hwaccess_lock, flags);
		WARN_ON_ONCE(kbdev->mmu_hw_operation_in_progress);
		kbdev->mmu_hw_operation_in_progress = true;
		spin_unlock_irqrestore(&kbdev->hwaccess_lock, flags);
	}
#endif /* MALI_USE_CSF */
#endif /* !CONFIG_MALI_NO_MALI */
}

static void mmu_hw_operation_end(struct kbase_device *kbdev)
{
#if !IS_ENABLED(CONFIG_MALI_NO_MALI)
#if MALI_USE_CSF
	if (kbase_hw_has_issue(kbdev, BASE_HW_ISSUE_GPU2019_3878)) {
		unsigned long flags;

		lockdep_assert_held(&kbdev->mmu_hw_mutex);

		spin_lock_irqsave(&kbdev->hwaccess_lock, flags);
		WARN_ON_ONCE(!kbdev->mmu_hw_operation_in_progress);
		kbdev->mmu_hw_operation_in_progress = false;
		/* Invoke the PM state machine, the L2 power off may have been
		 * skipped due to the MMU command.
		 */
		kbase_pm_update_state(kbdev);
		spin_unlock_irqrestore(&kbdev->hwaccess_lock, flags);
	}
#endif /* MALI_USE_CSF */
#endif /* !CONFIG_MALI_NO_MALI */
}

/**
 * mmu_flush_cache_on_gpu_ctrl() - Check if cache flush needs to be done
 * through GPU_CONTROL interface.
 *
 * @kbdev:         kbase device to check GPU model ID on.
 *
 * This function returns whether a cache flush for page table update should
 * run through GPU_CONTROL interface or MMU_AS_CONTROL interface.
 *
 * Return: True if cache flush should be done on GPU command.
 */
static bool mmu_flush_cache_on_gpu_ctrl(struct kbase_device *kbdev)
{
	uint32_t const arch_maj_cur = (kbdev->gpu_props.props.raw_props.gpu_id &
				       GPU_ID2_ARCH_MAJOR) >>
				      GPU_ID2_ARCH_MAJOR_SHIFT;

	return arch_maj_cur > 11;
}

/**
 * mmu_flush_pa_range() - Flush physical address range
 *
 * @kbdev:    kbase device to issue the MMU operation on.
 * @phys:     Starting address of the physical range to start the operation on.
 * @nr_bytes: Number of bytes to work on.
 * @op:       Type of cache flush operation to perform.
 *
 * Issue a cache flush physical range command.
 */
#if MALI_USE_CSF
static void mmu_flush_pa_range(struct kbase_device *kbdev, phys_addr_t phys, size_t nr_bytes,
			       enum kbase_mmu_op_type op)
{
	u32 flush_op;

	lockdep_assert_held(&kbdev->hwaccess_lock);

	/* Translate operation to command */
	if (op == KBASE_MMU_OP_FLUSH_PT)
		flush_op = GPU_COMMAND_FLUSH_PA_RANGE_CLN_INV_L2;
	else if (op == KBASE_MMU_OP_FLUSH_MEM)
		flush_op = GPU_COMMAND_FLUSH_PA_RANGE_CLN_INV_L2_LSC;
	else {
		dev_warn(kbdev->dev, "Invalid flush request (op = %d)", op);
		return;
	}

	if (kbase_gpu_cache_flush_pa_range_and_busy_wait(kbdev, phys, nr_bytes, flush_op))
		dev_err(kbdev->dev, "Flush for physical address range did not complete");
}
#endif

/**
 * mmu_invalidate() - Perform an invalidate operation on MMU caches.
 * @kbdev:      The Kbase device.
 * @kctx:       The Kbase context.
 * @as_nr:      GPU address space number for which invalidate is required.
 * @op_param: Non-NULL pointer to struct containing information about the MMU
 *            operation to perform.
 *
 * Perform an MMU invalidate operation on a particual address space
 * by issuing a UNLOCK command.
 */
static void mmu_invalidate(struct kbase_device *kbdev, struct kbase_context *kctx, int as_nr,
			   const struct kbase_mmu_hw_op_param *op_param)
{
	unsigned long flags;

	spin_lock_irqsave(&kbdev->hwaccess_lock, flags);

	if (kbdev->pm.backend.gpu_ready && (!kctx || kctx->as_nr >= 0)) {
		as_nr = kctx ? kctx->as_nr : as_nr;
		if (kbase_mmu_hw_do_unlock(kbdev, &kbdev->as[as_nr], op_param))
			dev_err(kbdev->dev,
				"Invalidate after GPU page table update did not complete");
	}

	spin_unlock_irqrestore(&kbdev->hwaccess_lock, flags);
}

/* Perform a flush/invalidate on a particular address space
 */
static void mmu_flush_invalidate_as(struct kbase_device *kbdev, struct kbase_as *as,
				    const struct kbase_mmu_hw_op_param *op_param)
{
	unsigned long flags;

	/* AS transaction begin */
	mutex_lock(&kbdev->mmu_hw_mutex);
	spin_lock_irqsave(&kbdev->hwaccess_lock, flags);

	if (kbdev->pm.backend.gpu_powered && (kbase_mmu_hw_do_flush_locked(kbdev, as, op_param)))
		dev_err(kbdev->dev, "Flush for GPU page table update did not complete");

	spin_unlock_irqrestore(&kbdev->hwaccess_lock, flags);
	mutex_unlock(&kbdev->mmu_hw_mutex);
	/* AS transaction end */
}

/**
 * mmu_flush_invalidate() - Perform a flush operation on GPU caches.
 * @kbdev:      The Kbase device.
 * @kctx:       The Kbase context.
 * @as_nr:      GPU address space number for which flush + invalidate is required.
 * @op_param: Non-NULL pointer to struct containing information about the MMU
 *            operation to perform.
 *
 * This function performs the cache flush operation described by @op_param.
 * The function retains a reference to the given @kctx and releases it
 * after performing the flush operation.
 *
 * If operation is set to KBASE_MMU_OP_FLUSH_PT then this function will issue
 * a cache flush + invalidate to the L2 caches and invalidate the TLBs.
 *
 * If operation is set to KBASE_MMU_OP_FLUSH_MEM then this function will issue
 * a cache flush + invalidate to the L2 and GPU Load/Store caches as well as
 * invalidating the TLBs.
 */
static void mmu_flush_invalidate(struct kbase_device *kbdev, struct kbase_context *kctx, int as_nr,
				 const struct kbase_mmu_hw_op_param *op_param)
{
	bool ctx_is_in_runpool;

	/* Early out if there is nothing to do */
	if (op_param->nr == 0)
		return;

	/* If no context is provided then MMU operation is performed on address
	 * space which does not belong to user space context. Otherwise, retain
	 * refcount to context provided and release after flush operation.
	 */
	if (!kctx) {
		mmu_flush_invalidate_as(kbdev, &kbdev->as[as_nr], op_param);
	} else {
#if !MALI_USE_CSF
		rt_mutex_lock(&kbdev->js_data.queue_mutex);
		ctx_is_in_runpool = kbase_ctx_sched_inc_refcount(kctx);
		rt_mutex_unlock(&kbdev->js_data.queue_mutex);
#else
		ctx_is_in_runpool = kbase_ctx_sched_inc_refcount_if_as_valid(kctx);
#endif /* !MALI_USE_CSF */

		if (ctx_is_in_runpool) {
			KBASE_DEBUG_ASSERT(kctx->as_nr != KBASEP_AS_NR_INVALID);

			mmu_flush_invalidate_as(kbdev, &kbdev->as[kctx->as_nr], op_param);

			release_ctx(kbdev, kctx);
		}
	}
}

/**
 * mmu_flush_invalidate_on_gpu_ctrl() - Perform a flush operation on GPU caches via
 *                                    the GPU_CONTROL interface
 * @kbdev:      The Kbase device.
 * @kctx:       The Kbase context.
 * @as_nr:      GPU address space number for which flush + invalidate is required.
 * @op_param: Non-NULL pointer to struct containing information about the MMU
 *            operation to perform.
 *
 * Perform a flush/invalidate on a particular address space via the GPU_CONTROL
 * interface.
 */
static void mmu_flush_invalidate_on_gpu_ctrl(struct kbase_device *kbdev, struct kbase_context *kctx,
					int as_nr, const struct kbase_mmu_hw_op_param *op_param)
{
	unsigned long flags;

	/* AS transaction begin */
	mutex_lock(&kbdev->mmu_hw_mutex);
	spin_lock_irqsave(&kbdev->hwaccess_lock, flags);

	if (kbdev->pm.backend.gpu_ready && (!kctx || kctx->as_nr >= 0)) {
		as_nr = kctx ? kctx->as_nr : as_nr;
		if (kbase_mmu_hw_do_flush_on_gpu_ctrl(kbdev, &kbdev->as[as_nr], op_param))
			dev_err(kbdev->dev, "Flush for GPU page table update did not complete");
	}

	spin_unlock_irqrestore(&kbdev->hwaccess_lock, flags);
	mutex_unlock(&kbdev->mmu_hw_mutex);
}

static void kbase_mmu_sync_pgd_gpu(struct kbase_device *kbdev, struct kbase_context *kctx,
				   phys_addr_t phys, size_t size,
				   enum kbase_mmu_op_type flush_op)
{
	kbase_mmu_flush_pa_range(kbdev, kctx, phys, size, flush_op);
}

static void kbase_mmu_sync_pgd_cpu(struct kbase_device *kbdev, dma_addr_t handle, size_t size)
{
	/* Ensure that the GPU can read the pages from memory.
	 *
	 * pixel: b/200555454 requires this sync to happen even if the system
	 * is coherent.
	 */
	dma_sync_single_for_device(kbdev->dev, handle, size,
			DMA_TO_DEVICE);
}

/**
 * kbase_mmu_sync_pgd() - sync page directory to memory when needed.
 * @kbdev:    Device pointer.
 * @kctx:     Context pointer.
 * @phys:     Starting physical address of the destination region.
 * @handle:   Address of DMA region.
 * @size:     Size of the region to sync.
 * @flush_op: MMU cache flush operation to perform on the physical address
 *            range, if GPU control is available.
 *
 * This function is called whenever the association between a virtual address
 * range and a physical address range changes, because a mapping is created or
 * destroyed.
 * One of the effects of this operation is performing an MMU cache flush
 * operation only on the physical address range affected by this function, if
 * GPU control is available.
 *
 * This should be called after each page directory update.
 */
static void kbase_mmu_sync_pgd(struct kbase_device *kbdev, struct kbase_context *kctx,
			       phys_addr_t phys, dma_addr_t handle, size_t size,
			       enum kbase_mmu_op_type flush_op)
{

	kbase_mmu_sync_pgd_cpu(kbdev, handle, size);
	kbase_mmu_sync_pgd_gpu(kbdev, kctx, phys, size, flush_op);
}

/*
 * Definitions:
 * - PGD: Page Directory.
 * - PTE: Page Table Entry. A 64bit value pointing to the next
 *        level of translation
 * - ATE: Address Translation Entry. A 64bit value pointing to
 *        a 4kB physical page.
 */

<<<<<<< HEAD
=======
static int kbase_mmu_update_pages_no_flush(struct kbase_device *kbdev, struct kbase_mmu_table *mmut,
					   u64 vpfn, struct tagged_addr *phys, size_t nr,
					   unsigned long flags, int group_id, u64 *dirty_pgds);

>>>>>>> c845dfc7
/**
 * kbase_mmu_update_and_free_parent_pgds() - Update number of valid entries and
 *                                           free memory of the page directories
 *
 * @kbdev:    Device pointer.
 * @mmut:     GPU MMU page table.
 * @pgds:     Physical addresses of page directories to be freed.
 * @vpfn:     The virtual page frame number.
 * @level:    The level of MMU page table.
 * @flush_op: The type of MMU flush operation to perform.
 * @dirty_pgds: Flags to track every level where a PGD has been updated.
 */
static void kbase_mmu_update_and_free_parent_pgds(struct kbase_device *kbdev,
						  struct kbase_mmu_table *mmut, phys_addr_t *pgds,
						  u64 vpfn, int level,
						  enum kbase_mmu_op_type flush_op, u64 *dirty_pgds);

static void kbase_mmu_account_freed_pgd(struct kbase_device *kbdev, struct kbase_mmu_table *mmut)
{
	atomic_sub(1, &kbdev->memdev.used_pages);

	/* If MMU tables belong to a context then pages will have been accounted
	 * against it, so we must decrement the usage counts here.
	 */
	if (mmut->kctx) {
		kbase_process_page_usage_dec(mmut->kctx, 1);
		atomic_sub(1, &mmut->kctx->used_pages);
	}

	kbase_trace_gpu_mem_usage_dec(kbdev, mmut->kctx, 1);
}

static bool kbase_mmu_handle_isolated_pgd_page(struct kbase_device *kbdev,
					       struct kbase_mmu_table *mmut,
					       struct page *p)
{
	struct kbase_page_metadata *page_md = kbase_page_private(p);
	bool page_is_isolated = false;

	lockdep_assert_held(&mmut->mmu_lock);

	if (!kbase_page_migration_enabled)
		return false;

	spin_lock(&page_md->migrate_lock);
	if (PAGE_STATUS_GET(page_md->status) == PT_MAPPED) {
		WARN_ON_ONCE(!mmut->kctx);
		if (IS_PAGE_ISOLATED(page_md->status)) {
			page_md->status = PAGE_STATUS_SET(page_md->status,
							  FREE_PT_ISOLATED_IN_PROGRESS);
			page_md->data.free_pt_isolated.kbdev = kbdev;
			page_is_isolated = true;
		} else {
			page_md->status =
				PAGE_STATUS_SET(page_md->status, FREE_IN_PROGRESS);
		}
	} else {
		WARN_ON_ONCE(mmut->kctx);
		WARN_ON_ONCE(PAGE_STATUS_GET(page_md->status) != NOT_MOVABLE);
	}
	spin_unlock(&page_md->migrate_lock);

	if (unlikely(page_is_isolated)) {
		/* Do the CPU cache flush and accounting here for the isolated
		 * PGD page, which is done inside kbase_mmu_free_pgd() for the
		 * PGD page that did not get isolated.
		 */
		dma_sync_single_for_device(kbdev->dev, kbase_dma_addr(p), PAGE_SIZE,
					   DMA_BIDIRECTIONAL);
		kbase_mmu_account_freed_pgd(kbdev, mmut);
	}

	return page_is_isolated;
}

/**
 * kbase_mmu_free_pgd() - Free memory of the page directory
 *
 * @kbdev:   Device pointer.
 * @mmut:    GPU MMU page table.
 * @pgd:     Physical address of page directory to be freed.
 *
 * This function is supposed to be called with mmu_lock held and after
 * ensuring that GPU won't be able to access the page.
 */
static void kbase_mmu_free_pgd(struct kbase_device *kbdev, struct kbase_mmu_table *mmut,
			       phys_addr_t pgd)
{
	struct page *p;
	bool page_is_isolated = false;

	lockdep_assert_held(&mmut->mmu_lock);

	p = pfn_to_page(PFN_DOWN(pgd));
	page_is_isolated = kbase_mmu_handle_isolated_pgd_page(kbdev, mmut, p);

	if (likely(!page_is_isolated)) {
		kbase_mem_pool_free(&kbdev->mem_pools.small[mmut->group_id], p, true);
		kbase_mmu_account_freed_pgd(kbdev, mmut);
	}
}

/**
 * kbase_mmu_free_pgds_list() - Free the PGD pages present in the list
 *
 * @kbdev:          Device pointer.
 * @mmut:           GPU MMU page table.
 *
 * This function will call kbase_mmu_free_pgd() on each page directory page
 * present in the list of free PGDs inside @mmut.
 *
 * The function is supposed to be called after the GPU cache and MMU TLB has
 * been invalidated post the teardown loop.
 *
 * The mmu_lock shall be held prior to calling the function.
 */
static void kbase_mmu_free_pgds_list(struct kbase_device *kbdev, struct kbase_mmu_table *mmut)
{
	size_t i;

	lockdep_assert_held(&mmut->mmu_lock);

	for (i = 0; i < mmut->scratch_mem.free_pgds.head_index; i++)
		kbase_mmu_free_pgd(kbdev, mmut, page_to_phys(mmut->scratch_mem.free_pgds.pgds[i]));

	mmut->scratch_mem.free_pgds.head_index = 0;
}

static void kbase_mmu_add_to_free_pgds_list(struct kbase_mmu_table *mmut, struct page *p)
{
	lockdep_assert_held(&mmut->mmu_lock);

	if (WARN_ON_ONCE(mmut->scratch_mem.free_pgds.head_index > (MAX_FREE_PGDS - 1)))
		return;

	mmut->scratch_mem.free_pgds.pgds[mmut->scratch_mem.free_pgds.head_index++] = p;
}

static inline void kbase_mmu_reset_free_pgds_list(struct kbase_mmu_table *mmut)
{
	lockdep_assert_held(&mmut->mmu_lock);

	mmut->scratch_mem.free_pgds.head_index = 0;
}

/**
 * reg_grow_calc_extra_pages() - Calculate the number of backed pages to add to
 *                               a region on a GPU page fault
 * @kbdev:         KBase device
 * @reg:           The region that will be backed with more pages
 * @fault_rel_pfn: PFN of the fault relative to the start of the region
 *
 * This calculates how much to increase the backing of a region by, based on
 * where a GPU page fault occurred and the flags in the region.
 *
 * This can be more than the minimum number of pages that would reach
 * @fault_rel_pfn, for example to reduce the overall rate of page fault
 * interrupts on a region, or to ensure that the end address is aligned.
 *
 * Return: the number of backed pages to increase by
 */
static size_t reg_grow_calc_extra_pages(struct kbase_device *kbdev,
		struct kbase_va_region *reg, size_t fault_rel_pfn)
{
	size_t multiple = reg->extension;
	size_t reg_current_size = kbase_reg_current_backed_size(reg);
	size_t minimum_extra = fault_rel_pfn - reg_current_size + 1;
	size_t remainder;

	if (!multiple) {
		dev_warn(
			kbdev->dev,
			"VA Region 0x%llx extension was 0, allocator needs to set this properly for KBASE_REG_PF_GROW",
			((unsigned long long)reg->start_pfn) << PAGE_SHIFT);
		return minimum_extra;
	}

	/* Calculate the remainder to subtract from minimum_extra to make it
	 * the desired (rounded down) multiple of the extension.
	 * Depending on reg's flags, the base used for calculating multiples is
	 * different
	 */

	/* multiple is based from the current backed size, even if the
	 * current backed size/pfn for end of committed memory are not
	 * themselves aligned to multiple
	 */
	remainder = minimum_extra % multiple;

#if !MALI_USE_CSF
	if (reg->flags & KBASE_REG_TILER_ALIGN_TOP) {
		/* multiple is based from the top of the initial commit, which
		 * has been allocated in such a way that (start_pfn +
		 * initial_commit) is already aligned to multiple. Hence the
		 * pfn for the end of committed memory will also be aligned to
		 * multiple
		 */
		size_t initial_commit = reg->initial_commit;

		if (fault_rel_pfn < initial_commit) {
			/* this case is just to catch in case it's been
			 * recommitted by userspace to be smaller than the
			 * initial commit
			 */
			minimum_extra = initial_commit - reg_current_size;
			remainder = 0;
		} else {
			/* same as calculating
			 * (fault_rel_pfn - initial_commit + 1)
			 */
			size_t pages_after_initial = minimum_extra +
				reg_current_size - initial_commit;

			remainder = pages_after_initial % multiple;
		}
	}
#endif /* !MALI_USE_CSF */

	if (remainder == 0)
		return minimum_extra;

	return minimum_extra + multiple - remainder;
}

#ifdef CONFIG_MALI_CINSTR_GWT
static void kbase_gpu_mmu_handle_write_faulting_as(struct kbase_device *kbdev,
						   struct kbase_as *faulting_as,
						   u64 start_pfn, size_t nr,
						   u32 kctx_id, u64 dirty_pgds)
{
	/* Calls to this function are inherently synchronous, with respect to
	 * MMU operations.
	 */
	const enum kbase_caller_mmu_sync_info mmu_sync_info = CALLER_MMU_SYNC;
	struct kbase_mmu_hw_op_param op_param;
	int ret = 0;

	mutex_lock(&kbdev->mmu_hw_mutex);

	kbase_mmu_hw_clear_fault(kbdev, faulting_as,
			KBASE_MMU_FAULT_TYPE_PAGE);

	/* flush L2 and unlock the VA (resumes the MMU) */
	op_param.vpfn = start_pfn;
	op_param.nr = nr;
	op_param.op = KBASE_MMU_OP_FLUSH_PT;
	op_param.kctx_id = kctx_id;
	op_param.mmu_sync_info = mmu_sync_info;
	if (mmu_flush_cache_on_gpu_ctrl(kbdev)) {
		unsigned long irq_flags;

		spin_lock_irqsave(&kbdev->hwaccess_lock, irq_flags);
		op_param.flush_skip_levels =
				pgd_level_to_skip_flush(dirty_pgds);
		ret = kbase_mmu_hw_do_flush_on_gpu_ctrl(kbdev, faulting_as, &op_param);
		spin_unlock_irqrestore(&kbdev->hwaccess_lock, irq_flags);
	} else {
		mmu_hw_operation_begin(kbdev);
		ret = kbase_mmu_hw_do_flush(kbdev, faulting_as, &op_param);
		mmu_hw_operation_end(kbdev);
	}

	mutex_unlock(&kbdev->mmu_hw_mutex);

	if (ret)
		dev_err(kbdev->dev,
			"Flush for GPU page fault due to write access did not complete");

	kbase_mmu_hw_enable_fault(kbdev, faulting_as,
			KBASE_MMU_FAULT_TYPE_PAGE);
}

static void set_gwt_element_page_addr_and_size(
		struct kbasep_gwt_list_element *element,
		u64 fault_page_addr, struct tagged_addr fault_phys)
{
	u64 fault_pfn = fault_page_addr >> PAGE_SHIFT;
	unsigned int vindex = fault_pfn & (NUM_4K_PAGES_IN_2MB_PAGE - 1);

	/* If the fault address lies within a 2MB page, then consider
	 * the whole 2MB page for dumping to avoid incomplete dumps.
	 */
	if (is_huge(fault_phys) && (vindex == index_in_large_page(fault_phys))) {
		element->page_addr = fault_page_addr & ~(SZ_2M - 1);
		element->num_pages = NUM_4K_PAGES_IN_2MB_PAGE;
	} else {
		element->page_addr = fault_page_addr;
		element->num_pages = 1;
	}
}

static void kbase_gpu_mmu_handle_write_fault(struct kbase_context *kctx,
			struct kbase_as *faulting_as)
{
	struct kbasep_gwt_list_element *pos;
	struct kbase_va_region *region;
	struct kbase_device *kbdev;
	struct tagged_addr *fault_phys_addr;
	struct kbase_fault *fault;
	u64 fault_pfn, pfn_offset;
	int as_no;
	u64 dirty_pgds = 0;

	as_no = faulting_as->number;
	kbdev = container_of(faulting_as, struct kbase_device, as[as_no]);
	fault = &faulting_as->pf_data;
	fault_pfn = fault->addr >> PAGE_SHIFT;

	kbase_gpu_vm_lock(kctx);

	/* Find region and check if it should be writable. */
	region = kbase_region_tracker_find_region_enclosing_address(kctx,
			fault->addr);
	if (kbase_is_region_invalid_or_free(region)) {
		kbase_gpu_vm_unlock(kctx);
		kbase_mmu_report_fault_and_kill(kctx, faulting_as,
				"Memory is not mapped on the GPU",
				&faulting_as->pf_data);
		return;
	}

	if (!(region->flags & KBASE_REG_GPU_WR)) {
		kbase_gpu_vm_unlock(kctx);
		kbase_mmu_report_fault_and_kill(kctx, faulting_as,
				"Region does not have write permissions",
				&faulting_as->pf_data);
		return;
	}

	pfn_offset = fault_pfn - region->start_pfn;
	fault_phys_addr = &kbase_get_gpu_phy_pages(region)[pfn_offset];

	/* Capture addresses of faulting write location
	 * for job dumping if write tracking is enabled.
	 */
	if (kctx->gwt_enabled) {
		u64 fault_page_addr = fault->addr & PAGE_MASK;
		bool found = false;
		/* Check if this write was already handled. */
		list_for_each_entry(pos, &kctx->gwt_current_list, link) {
			if (fault_page_addr == pos->page_addr) {
				found = true;
				break;
			}
		}

		if (!found) {
			pos = kmalloc(sizeof(*pos), GFP_KERNEL);
			if (pos) {
				pos->region = region;
				set_gwt_element_page_addr_and_size(pos,
					fault_page_addr, *fault_phys_addr);
				list_add(&pos->link, &kctx->gwt_current_list);
			} else {
				dev_warn(kbdev->dev, "kmalloc failure");
			}
		}
	}

	/* Now make this faulting page writable to GPU. */
	kbase_mmu_update_pages_no_flush(kbdev, &kctx->mmu, fault_pfn, fault_phys_addr, 1,
					region->flags, region->gpu_alloc->group_id, &dirty_pgds);

	kbase_gpu_mmu_handle_write_faulting_as(kbdev, faulting_as, fault_pfn, 1,
					       kctx->id, dirty_pgds);

	kbase_gpu_vm_unlock(kctx);
}

static void kbase_gpu_mmu_handle_permission_fault(struct kbase_context *kctx,
			struct kbase_as	*faulting_as)
{
	struct kbase_fault *fault = &faulting_as->pf_data;

	switch (AS_FAULTSTATUS_ACCESS_TYPE_GET(fault->status)) {
	case AS_FAULTSTATUS_ACCESS_TYPE_ATOMIC:
	case AS_FAULTSTATUS_ACCESS_TYPE_WRITE:
		kbase_gpu_mmu_handle_write_fault(kctx, faulting_as);
		break;
	case AS_FAULTSTATUS_ACCESS_TYPE_EX:
		kbase_mmu_report_fault_and_kill(kctx, faulting_as,
				"Execute Permission fault", fault);
		break;
	case AS_FAULTSTATUS_ACCESS_TYPE_READ:
		kbase_mmu_report_fault_and_kill(kctx, faulting_as,
				"Read Permission fault", fault);
		break;
	default:
		kbase_mmu_report_fault_and_kill(kctx, faulting_as,
				"Unknown Permission fault", fault);
		break;
	}
}
#endif

/**
 * estimate_pool_space_required - Determine how much a pool should be grown by to support a future
 * allocation
 * @pool:           The memory pool to check, including its linked pools
 * @pages_required: Number of 4KiB pages require for the pool to support a future allocation
 *
 * The value returned is accounting for the size of @pool and the size of each memory pool linked to
 * @pool. Hence, the caller should use @pool and (if not already satisfied) all its linked pools to
 * allocate from.
 *
 * Note: this is only an estimate, because even during the calculation the memory pool(s) involved
 * can be updated to be larger or smaller. Hence, the result is only a guide as to whether an
 * allocation could succeed, or an estimate of the correct amount to grow the pool by. The caller
 * should keep attempting an allocation and then re-growing with a new value queried form this
 * function until the allocation succeeds.
 *
 * Return: an estimate of the amount of extra 4KiB pages in @pool that are required to satisfy an
 * allocation, or 0 if @pool (including its linked pools) is likely to already satisfy the
 * allocation.
 */
static size_t estimate_pool_space_required(struct kbase_mem_pool *pool, const size_t pages_required)
{
	size_t pages_still_required;

	for (pages_still_required = pages_required; pool != NULL && pages_still_required;
	     pool = pool->next_pool) {
		size_t pool_size_4k;

		kbase_mem_pool_lock(pool);

		pool_size_4k = kbase_mem_pool_size(pool) << pool->order;
		if (pool_size_4k >= pages_still_required)
			pages_still_required = 0;
		else
			pages_still_required -= pool_size_4k;

		kbase_mem_pool_unlock(pool);
	}
	return pages_still_required;
}

/**
 * page_fault_try_alloc - Try to allocate memory from a context pool
 * @kctx:          Context pointer
 * @region:        Region to grow
 * @new_pages:     Number of 4 KiB pages to allocate
 * @pages_to_grow: Pointer to variable to store number of outstanding pages on failure. This can be
 *                 either 4 KiB or 2 MiB pages, depending on the number of pages requested.
 * @grow_2mb_pool: Pointer to variable to store which pool needs to grow - true for 2 MiB, false for
 *                 4 KiB.
 * @prealloc_sas:  Pointer to kbase_sub_alloc structures
 *
 * This function will try to allocate as many pages as possible from the context pool, then if
 * required will try to allocate the remaining pages from the device pool.
 *
 * This function will not allocate any new memory beyond that is already present in the context or
 * device pools. This is because it is intended to be called whilst the thread has acquired the
 * region list lock with kbase_gpu_vm_lock(), and a large enough memory allocation whilst that is
 * held could invoke the OoM killer and cause an effective deadlock with kbase_cpu_vm_close().
 *
 * If 2 MiB pages are enabled and new_pages is >= 2 MiB then pages_to_grow will be a count of 2 MiB
 * pages, otherwise it will be a count of 4 KiB pages.
 *
 * Return: true if successful, false on failure
 */
static bool page_fault_try_alloc(struct kbase_context *kctx,
		struct kbase_va_region *region, size_t new_pages,
		int *pages_to_grow, bool *grow_2mb_pool,
		struct kbase_sub_alloc **prealloc_sas)
{
	size_t total_gpu_pages_alloced = 0;
	size_t total_cpu_pages_alloced = 0;
	struct kbase_mem_pool *pool, *root_pool;
	bool alloc_failed = false;
	size_t pages_still_required;
	size_t total_mempools_free_4k = 0;

	lockdep_assert_held(&kctx->reg_lock);
	lockdep_assert_held(&kctx->mem_partials_lock);

	if (WARN_ON(region->gpu_alloc->group_id >=
		MEMORY_GROUP_MANAGER_NR_GROUPS)) {
		/* Do not try to grow the memory pool */
		*pages_to_grow = 0;
		return false;
	}

	if (kctx->kbdev->pagesize_2mb && new_pages >= (SZ_2M / SZ_4K)) {
		root_pool = &kctx->mem_pools.large[region->gpu_alloc->group_id];
		*grow_2mb_pool = true;
	} else {
		root_pool = &kctx->mem_pools.small[region->gpu_alloc->group_id];
		*grow_2mb_pool = false;
	}

	if (region->gpu_alloc != region->cpu_alloc)
		new_pages *= 2;

	/* Determine how many pages are in the pools before trying to allocate.
	 * Don't attempt to allocate & free if the allocation can't succeed.
	 */
	pages_still_required = estimate_pool_space_required(root_pool, new_pages);

	if (pages_still_required) {
		/* Insufficient pages in pools. Don't try to allocate - just
		 * request a grow.
		 */
		*pages_to_grow = pages_still_required;

		return false;
	}

	/* Since we're not holding any of the mempool locks, the amount of memory in the pools may
	 * change between the above estimate and the actual allocation.
	 */
	pages_still_required = new_pages;
	for (pool = root_pool; pool != NULL && pages_still_required; pool = pool->next_pool) {
		size_t pool_size_4k;
		size_t pages_to_alloc_4k;
		size_t pages_to_alloc_4k_per_alloc;

		kbase_mem_pool_lock(pool);

		/* Allocate as much as possible from this pool*/
		pool_size_4k = kbase_mem_pool_size(pool) << pool->order;
		total_mempools_free_4k += pool_size_4k;
		pages_to_alloc_4k = MIN(pages_still_required, pool_size_4k);
		if (region->gpu_alloc == region->cpu_alloc)
			pages_to_alloc_4k_per_alloc = pages_to_alloc_4k;
		else
			pages_to_alloc_4k_per_alloc = pages_to_alloc_4k >> 1;

		if (pages_to_alloc_4k) {
			struct tagged_addr *gpu_pages =
				kbase_alloc_phy_pages_helper_locked(region->gpu_alloc, pool,
								    pages_to_alloc_4k_per_alloc,
								    &prealloc_sas[0]);

			if (!gpu_pages)
				alloc_failed = true;
			else
				total_gpu_pages_alloced += pages_to_alloc_4k_per_alloc;

			if (!alloc_failed && region->gpu_alloc != region->cpu_alloc) {
				struct tagged_addr *cpu_pages = kbase_alloc_phy_pages_helper_locked(
					region->cpu_alloc, pool, pages_to_alloc_4k_per_alloc,
					&prealloc_sas[1]);

				if (!cpu_pages)
					alloc_failed = true;
				else
					total_cpu_pages_alloced += pages_to_alloc_4k_per_alloc;
			}
		}

		kbase_mem_pool_unlock(pool);

		if (alloc_failed) {
			WARN_ON(!pages_still_required);
			WARN_ON(pages_to_alloc_4k >= pages_still_required);
			WARN_ON(pages_to_alloc_4k_per_alloc >= pages_still_required);
			break;
		}

		pages_still_required -= pages_to_alloc_4k;
	}

	if (pages_still_required) {
		/* Allocation was unsuccessful. We have dropped the mem_pool lock after allocation,
		 * so must in any case use kbase_free_phy_pages_helper() rather than
		 * kbase_free_phy_pages_helper_locked()
		 */
		if (total_gpu_pages_alloced > 0)
			kbase_free_phy_pages_helper(region->gpu_alloc, total_gpu_pages_alloced);
		if (region->gpu_alloc != region->cpu_alloc && total_cpu_pages_alloced > 0)
			kbase_free_phy_pages_helper(region->cpu_alloc, total_cpu_pages_alloced);

		if (alloc_failed) {
			/* Note that in allocating from the above memory pools, we always ensure
			 * never to request more than is available in each pool with the pool's
			 * lock held. Hence failing to allocate in such situations would be unusual
			 * and we should cancel the growth instead (as re-growing the memory pool
			 * might not fix the situation)
			 */
			dev_warn(
				kctx->kbdev->dev,
				"Page allocation failure of %zu pages: managed %zu pages, mempool (inc linked pools) had %zu pages available",
				new_pages, total_gpu_pages_alloced + total_cpu_pages_alloced,
				total_mempools_free_4k);
			*pages_to_grow = 0;
		} else {
			/* Tell the caller to try to grow the memory pool
			 *
			 * Freeing pages above may have spilled or returned them to the OS, so we
			 * have to take into account how many are still in the pool before giving a
			 * new estimate for growth required of the pool. We can just re-estimate a
			 * new value.
			 */
			pages_still_required = estimate_pool_space_required(root_pool, new_pages);
			if (pages_still_required) {
				*pages_to_grow = pages_still_required;
			} else {
				/* It's possible another thread could've grown the pool to be just
				 * big enough after we rolled back the allocation. Request at least
				 * one more page to ensure the caller doesn't fail the growth by
				 * conflating it with the alloc_failed case above
				 */
				*pages_to_grow = 1u;
			}
		}

		return false;
	}

	/* Allocation was successful. No pages to grow, return success. */
	*pages_to_grow = 0;

	return true;
}

void kbase_mmu_page_fault_worker(struct work_struct *data)
{
	u64 fault_pfn;
	u32 fault_status;
	size_t new_pages;
	size_t fault_rel_pfn;
	struct kbase_as *faulting_as;
	int as_no;
	struct kbase_context *kctx;
	struct kbase_device *kbdev;
	struct kbase_va_region *region;
	struct kbase_fault *fault;
	int err;
	bool grown = false;
	int pages_to_grow;
	bool grow_2mb_pool;
	struct kbase_sub_alloc *prealloc_sas[2] = { NULL, NULL };
	int i;
	size_t current_backed_size;
#if MALI_JIT_PRESSURE_LIMIT_BASE
	size_t pages_trimmed = 0;
#endif

	/* Calls to this function are inherently synchronous, with respect to
	 * MMU operations.
	 */
	const enum kbase_caller_mmu_sync_info mmu_sync_info = CALLER_MMU_SYNC;

	faulting_as = container_of(data, struct kbase_as, work_pagefault);
	fault = &faulting_as->pf_data;
	fault_pfn = fault->addr >> PAGE_SHIFT;
	as_no = faulting_as->number;

	kbdev = container_of(faulting_as, struct kbase_device, as[as_no]);
	dev_dbg(kbdev->dev, "Entering %s %pK, fault_pfn %lld, as_no %d", __func__, (void *)data,
		fault_pfn, as_no);

	/* Grab the context that was already refcounted in kbase_mmu_interrupt()
	 * Therefore, it cannot be scheduled out of this AS until we explicitly
	 * release it
	 */
	kctx = kbase_ctx_sched_as_to_ctx(kbdev, as_no);
	if (!kctx) {
		atomic_dec(&kbdev->faults_pending);
		return;
	}

	KBASE_DEBUG_ASSERT(kctx->kbdev == kbdev);

#if MALI_JIT_PRESSURE_LIMIT_BASE
#if !MALI_USE_CSF
	rt_mutex_lock(&kctx->jctx.lock);
#endif
#endif

#ifdef CONFIG_MALI_ARBITER_SUPPORT
	/* check if we still have GPU */
	if (unlikely(kbase_is_gpu_removed(kbdev))) {
		dev_dbg(kbdev->dev, "%s: GPU has been removed", __func__);
		goto fault_done;
	}
#endif

	if (unlikely(fault->protected_mode)) {
		kbase_mmu_report_fault_and_kill(kctx, faulting_as,
				"Protected mode fault", fault);
		kbase_mmu_hw_clear_fault(kbdev, faulting_as,
				KBASE_MMU_FAULT_TYPE_PAGE);

		goto fault_done;
	}

	fault_status = fault->status;
	switch (fault_status & AS_FAULTSTATUS_EXCEPTION_CODE_MASK) {

	case AS_FAULTSTATUS_EXCEPTION_CODE_TRANSLATION_FAULT:
		/* need to check against the region to handle this one */
		break;

	case AS_FAULTSTATUS_EXCEPTION_CODE_PERMISSION_FAULT:
#ifdef CONFIG_MALI_CINSTR_GWT
		/* If GWT was ever enabled then we need to handle
		 * write fault pages even if the feature was disabled later.
		 */
		if (kctx->gwt_was_enabled) {
			kbase_gpu_mmu_handle_permission_fault(kctx,
							faulting_as);
			goto fault_done;
		}
#endif

		kbase_mmu_report_fault_and_kill(kctx, faulting_as,
				"Permission failure", fault);
		goto fault_done;

	case AS_FAULTSTATUS_EXCEPTION_CODE_TRANSTAB_BUS_FAULT:
		kbase_mmu_report_fault_and_kill(kctx, faulting_as,
				"Translation table bus fault", fault);
		goto fault_done;

	case AS_FAULTSTATUS_EXCEPTION_CODE_ACCESS_FLAG:
		/* nothing to do, but we don't expect this fault currently */
		dev_warn(kbdev->dev, "Access flag unexpectedly set");
		goto fault_done;

	case AS_FAULTSTATUS_EXCEPTION_CODE_ADDRESS_SIZE_FAULT:
		kbase_mmu_report_fault_and_kill(kctx, faulting_as,
				"Address size fault", fault);
		goto fault_done;

	case AS_FAULTSTATUS_EXCEPTION_CODE_MEMORY_ATTRIBUTES_FAULT:
		kbase_mmu_report_fault_and_kill(kctx, faulting_as,
				"Memory attributes fault", fault);
		goto fault_done;

	default:
		kbase_mmu_report_fault_and_kill(kctx, faulting_as,
				"Unknown fault code", fault);
		goto fault_done;
	}

page_fault_retry:
	if (kbdev->pagesize_2mb) {
		/* Preallocate (or re-allocate) memory for the sub-allocation structs if necessary */
		for (i = 0; i != ARRAY_SIZE(prealloc_sas); ++i) {
			if (!prealloc_sas[i]) {
				prealloc_sas[i] = kmalloc(sizeof(*prealloc_sas[i]), GFP_KERNEL);

				if (!prealloc_sas[i]) {
					kbase_mmu_report_fault_and_kill(
						kctx, faulting_as,
						"Failed pre-allocating memory for sub-allocations' metadata",
						fault);
					goto fault_done;
				}
			}
		}
	}

	/* so we have a translation fault,
	 * let's see if it is for growable memory
	 */
	kbase_gpu_vm_lock(kctx);

	region = kbase_region_tracker_find_region_enclosing_address(kctx,
			fault->addr);
	if (kbase_is_region_invalid_or_free(region)) {
		kbase_gpu_vm_unlock(kctx);
		kbase_mmu_report_fault_and_kill(kctx, faulting_as,
				"Memory is not mapped on the GPU", fault);
		goto fault_done;
	}

	if (region->gpu_alloc->type == KBASE_MEM_TYPE_IMPORTED_UMM) {
		kbase_gpu_vm_unlock(kctx);
		kbase_mmu_report_fault_and_kill(kctx, faulting_as,
				"DMA-BUF is not mapped on the GPU", fault);
		goto fault_done;
	}

	if (region->gpu_alloc->group_id >= MEMORY_GROUP_MANAGER_NR_GROUPS) {
		kbase_gpu_vm_unlock(kctx);
		kbase_mmu_report_fault_and_kill(kctx, faulting_as,
				"Bad physical memory group ID", fault);
		goto fault_done;
	}

	if ((region->flags & GROWABLE_FLAGS_REQUIRED)
			!= GROWABLE_FLAGS_REQUIRED) {
		kbase_gpu_vm_unlock(kctx);
		kbase_mmu_report_fault_and_kill(kctx, faulting_as,
				"Memory is not growable", fault);
		goto fault_done;
	}

	if ((region->flags & KBASE_REG_DONT_NEED)) {
		kbase_gpu_vm_unlock(kctx);
		kbase_mmu_report_fault_and_kill(kctx, faulting_as,
				"Don't need memory can't be grown", fault);
		goto fault_done;
	}

	if (AS_FAULTSTATUS_ACCESS_TYPE_GET(fault_status) ==
		AS_FAULTSTATUS_ACCESS_TYPE_READ)
		dev_warn(kbdev->dev, "Grow on pagefault while reading");

	/* find the size we need to grow it by
	 * we know the result fit in a size_t due to
	 * kbase_region_tracker_find_region_enclosing_address
	 * validating the fault_address to be within a size_t from the start_pfn
	 */
	fault_rel_pfn = fault_pfn - region->start_pfn;

	current_backed_size = kbase_reg_current_backed_size(region);

	if (fault_rel_pfn < current_backed_size) {
		struct kbase_mmu_hw_op_param op_param;

		dev_dbg(kbdev->dev,
			"Page fault @ 0x%llx in allocated region 0x%llx-0x%llx of growable TMEM: Ignoring",
				fault->addr, region->start_pfn,
				region->start_pfn +
				current_backed_size);

		mutex_lock(&kbdev->mmu_hw_mutex);

		kbase_mmu_hw_clear_fault(kbdev, faulting_as,
				KBASE_MMU_FAULT_TYPE_PAGE);
		/* [1] in case another page fault occurred while we were
		 * handling the (duplicate) page fault we need to ensure we
		 * don't loose the other page fault as result of us clearing
		 * the MMU IRQ. Therefore, after we clear the MMU IRQ we send
		 * an UNLOCK command that will retry any stalled memory
		 * transaction (which should cause the other page fault to be
		 * raised again).
		 */
		op_param.mmu_sync_info = mmu_sync_info;
		op_param.kctx_id = kctx->id;
		if (!mmu_flush_cache_on_gpu_ctrl(kbdev)) {
			mmu_hw_operation_begin(kbdev);
			err = kbase_mmu_hw_do_unlock_no_addr(kbdev, faulting_as,
							     &op_param);
			mmu_hw_operation_end(kbdev);
		} else {
			/* Can safely skip the invalidate for all levels in case
			 * of duplicate page faults.
			 */
			op_param.flush_skip_levels = 0xF;
			op_param.vpfn = fault_pfn;
			op_param.nr = 1;
			err = kbase_mmu_hw_do_unlock(kbdev, faulting_as,
						     &op_param);
		}

		if (err) {
			dev_err(kbdev->dev,
				"Invalidation for MMU did not complete on handling page fault @ 0x%llx",
				fault->addr);
		}

		mutex_unlock(&kbdev->mmu_hw_mutex);

		kbase_mmu_hw_enable_fault(kbdev, faulting_as,
				KBASE_MMU_FAULT_TYPE_PAGE);
		kbase_gpu_vm_unlock(kctx);

		goto fault_done;
	}

	new_pages = reg_grow_calc_extra_pages(kbdev, region, fault_rel_pfn);

	/* cap to max vsize */
	new_pages = min(new_pages, region->nr_pages - current_backed_size);
	dev_dbg(kctx->kbdev->dev, "Allocate %zu pages on page fault", new_pages);

	if (new_pages == 0) {
		struct kbase_mmu_hw_op_param op_param;

		mutex_lock(&kbdev->mmu_hw_mutex);

		/* Duplicate of a fault we've already handled, nothing to do */
		kbase_mmu_hw_clear_fault(kbdev, faulting_as,
				KBASE_MMU_FAULT_TYPE_PAGE);

		/* See comment [1] about UNLOCK usage */
		op_param.mmu_sync_info = mmu_sync_info;
		op_param.kctx_id = kctx->id;
		if (!mmu_flush_cache_on_gpu_ctrl(kbdev)) {
			mmu_hw_operation_begin(kbdev);
			err = kbase_mmu_hw_do_unlock_no_addr(kbdev, faulting_as,
							     &op_param);
			mmu_hw_operation_end(kbdev);
		} else {
			/* Can safely skip the invalidate for all levels in case
			 * of duplicate page faults.
			 */
			op_param.flush_skip_levels = 0xF;
			op_param.vpfn = fault_pfn;
			op_param.nr = 1;
			err = kbase_mmu_hw_do_unlock(kbdev, faulting_as,
						     &op_param);
		}

		if (err) {
			dev_err(kbdev->dev,
				"Invalidation for MMU did not complete on handling page fault @ 0x%llx",
				fault->addr);
		}

		mutex_unlock(&kbdev->mmu_hw_mutex);

		kbase_mmu_hw_enable_fault(kbdev, faulting_as,
				KBASE_MMU_FAULT_TYPE_PAGE);
		kbase_gpu_vm_unlock(kctx);
		goto fault_done;
	}

	pages_to_grow = 0;

#if MALI_JIT_PRESSURE_LIMIT_BASE
	if ((region->flags & KBASE_REG_ACTIVE_JIT_ALLOC) && !pages_trimmed) {
		kbase_jit_request_phys_increase(kctx, new_pages);
		pages_trimmed = new_pages;
	}
#endif

	spin_lock(&kctx->mem_partials_lock);
	grown = page_fault_try_alloc(kctx, region, new_pages, &pages_to_grow,
			&grow_2mb_pool, prealloc_sas);
	spin_unlock(&kctx->mem_partials_lock);

	if (grown) {
		u64 dirty_pgds = 0;
		u64 pfn_offset;
		struct kbase_mmu_hw_op_param op_param;

		/* alloc success */
		WARN_ON(kbase_reg_current_backed_size(region) >
			region->nr_pages);

		/* set up the new pages */
		pfn_offset = kbase_reg_current_backed_size(region) - new_pages;
		/*
		 * Note:
		 * Issuing an MMU operation will unlock the MMU and cause the
		 * translation to be replayed. If the page insertion fails then
		 * rather then trying to continue the context should be killed
		 * so the no_flush version of insert_pages is used which allows
		 * us to unlock the MMU as we see fit.
		 */
		err = kbase_mmu_insert_pages_no_flush(
			kbdev, &kctx->mmu, region->start_pfn + pfn_offset,
			&kbase_get_gpu_phy_pages(region)[pfn_offset], new_pages, region->flags,
			region->gpu_alloc->group_id, &dirty_pgds, region, false);
		if (err) {
			kbase_free_phy_pages_helper(region->gpu_alloc,
					new_pages);
			if (region->gpu_alloc != region->cpu_alloc)
				kbase_free_phy_pages_helper(region->cpu_alloc,
						new_pages);
			kbase_gpu_vm_unlock(kctx);
			/* The locked VA region will be unlocked and the cache
			 * invalidated in here
			 */
			kbase_mmu_report_fault_and_kill(kctx, faulting_as,
					"Page table update failure", fault);
			goto fault_done;
		}
		KBASE_TLSTREAM_AUX_PAGEFAULT(kbdev, kctx->id, as_no,
				(u64)new_pages);
		trace_mali_mmu_page_fault_grow(region, fault, new_pages);

#if MALI_INCREMENTAL_RENDERING_JM
		/* Switch to incremental rendering if we have nearly run out of
		 * memory in a JIT memory allocation.
		 */
		if (region->threshold_pages &&
			kbase_reg_current_backed_size(region) >
				region->threshold_pages) {
			dev_dbg(kctx->kbdev->dev, "%zu pages exceeded IR threshold %zu",
				new_pages + current_backed_size, region->threshold_pages);

			if (kbase_mmu_switch_to_ir(kctx, region) >= 0) {
				dev_dbg(kctx->kbdev->dev, "Get region %pK for IR", (void *)region);
				kbase_va_region_alloc_get(kctx, region);
			}
		}
#endif

		/* AS transaction begin */
		mutex_lock(&kbdev->mmu_hw_mutex);

		/* clear MMU interrupt - this needs to be done after updating
		 * the page tables but before issuing a FLUSH command. The
		 * FLUSH cmd has a side effect that it restarts stalled memory
		 * transactions in other address spaces which may cause
		 * another fault to occur. If we didn't clear the interrupt at
		 * this stage a new IRQ might not be raised when the GPU finds
		 * a MMU IRQ is already pending.
		 */
		kbase_mmu_hw_clear_fault(kbdev, faulting_as,
					 KBASE_MMU_FAULT_TYPE_PAGE);

		op_param.vpfn = region->start_pfn + pfn_offset;
		op_param.nr = new_pages;
		op_param.op = KBASE_MMU_OP_FLUSH_PT;
		op_param.kctx_id = kctx->id;
		op_param.mmu_sync_info = mmu_sync_info;
		if (mmu_flush_cache_on_gpu_ctrl(kbdev)) {
			/* Unlock to invalidate the TLB (and resume the MMU) */
			op_param.flush_skip_levels =
				pgd_level_to_skip_flush(dirty_pgds);
			err = kbase_mmu_hw_do_unlock(kbdev, faulting_as,
						     &op_param);
		} else {
			/* flush L2 and unlock the VA (resumes the MMU) */
			mmu_hw_operation_begin(kbdev);
			err = kbase_mmu_hw_do_flush(kbdev, faulting_as,
						    &op_param);
			mmu_hw_operation_end(kbdev);
		}

		if (err) {
			dev_err(kbdev->dev,
				"Flush for GPU page table update did not complete on handling page fault @ 0x%llx",
				fault->addr);
		}

		mutex_unlock(&kbdev->mmu_hw_mutex);
		/* AS transaction end */

		/* reenable this in the mask */
		kbase_mmu_hw_enable_fault(kbdev, faulting_as,
					 KBASE_MMU_FAULT_TYPE_PAGE);

#ifdef CONFIG_MALI_CINSTR_GWT
		if (kctx->gwt_enabled) {
			/* GWT also tracks growable regions. */
			struct kbasep_gwt_list_element *pos;

			pos = kmalloc(sizeof(*pos), GFP_KERNEL);
			if (pos) {
				pos->region = region;
				pos->page_addr = (region->start_pfn +
							pfn_offset) <<
							 PAGE_SHIFT;
				pos->num_pages = new_pages;
				list_add(&pos->link,
					&kctx->gwt_current_list);
			} else {
				dev_warn(kbdev->dev, "kmalloc failure");
			}
		}
#endif

#if MALI_JIT_PRESSURE_LIMIT_BASE
		if (pages_trimmed) {
			kbase_jit_done_phys_increase(kctx, pages_trimmed);
			pages_trimmed = 0;
		}
#endif
		kbase_gpu_vm_unlock(kctx);
	} else {
		int ret = -ENOMEM;
		const u8 group_id = region->gpu_alloc->group_id;

		kbase_gpu_vm_unlock(kctx);

		/* If the memory pool was insufficient then grow it and retry.
		 * Otherwise fail the allocation.
		 */
		if (pages_to_grow > 0) {
			if (kbdev->pagesize_2mb && grow_2mb_pool) {
				/* Round page requirement up to nearest 2 MB */
				struct kbase_mem_pool *const lp_mem_pool =
					&kctx->mem_pools.large[group_id];

				pages_to_grow = (pages_to_grow +
					((1 << lp_mem_pool->order) - 1))
						>> lp_mem_pool->order;

				ret = kbase_mem_pool_grow(lp_mem_pool,
					pages_to_grow, kctx->task);
			} else {
				struct kbase_mem_pool *const mem_pool =
					&kctx->mem_pools.small[group_id];

				ret = kbase_mem_pool_grow(mem_pool,
					pages_to_grow, kctx->task);
			}
		}
		if (ret < 0) {
			/* failed to extend, handle as a normal PF */
			kbase_mmu_report_fault_and_kill(kctx, faulting_as,
					"Page allocation failure", fault);
		} else {
			dev_dbg(kbdev->dev, "Try again after pool_grow");
			goto page_fault_retry;
		}
	}

fault_done:
#if MALI_JIT_PRESSURE_LIMIT_BASE
	if (pages_trimmed) {
		kbase_gpu_vm_lock(kctx);
		kbase_jit_done_phys_increase(kctx, pages_trimmed);
		kbase_gpu_vm_unlock(kctx);
	}
#if !MALI_USE_CSF
	rt_mutex_unlock(&kctx->jctx.lock);
#endif
#endif

	for (i = 0; i != ARRAY_SIZE(prealloc_sas); ++i)
		kfree(prealloc_sas[i]);

	/*
	 * By this point, the fault was handled in some way,
	 * so release the ctx refcount
	 */
	release_ctx(kbdev, kctx);

	atomic_dec(&kbdev->faults_pending);
	dev_dbg(kbdev->dev, "Leaving page_fault_worker %pK", (void *)data);
}

static phys_addr_t kbase_mmu_alloc_pgd(struct kbase_device *kbdev,
		struct kbase_mmu_table *mmut)
{
	u64 *page;
	struct page *p;
	phys_addr_t pgd;

	p = kbase_mem_pool_alloc(&kbdev->mem_pools.small[mmut->group_id]);
	if (!p)
		return KBASE_MMU_INVALID_PGD_ADDRESS;

	page = kmap(p);
	if (page == NULL)
		goto alloc_free;

	pgd = page_to_phys(p);

	/* If the MMU tables belong to a context then account the memory usage
	 * to that context, otherwise the MMU tables are device wide and are
	 * only accounted to the device.
	 */
	if (mmut->kctx) {
		int new_page_count;

		new_page_count = atomic_add_return(1,
			&mmut->kctx->used_pages);
		KBASE_TLSTREAM_AUX_PAGESALLOC(
			kbdev,
			mmut->kctx->id,
			(u64)new_page_count);
		kbase_process_page_usage_inc(mmut->kctx, 1);
	}

	atomic_add(1, &kbdev->memdev.used_pages);

	kbase_trace_gpu_mem_usage_inc(kbdev, mmut->kctx, 1);

	kbdev->mmu_mode->entries_invalidate(page, KBASE_MMU_PAGE_ENTRIES);

	/* As this page is newly created, therefore there is no content to
	 * clean or invalidate in the GPU caches.
	 */
	kbase_mmu_sync_pgd_cpu(kbdev, kbase_dma_addr(p), PAGE_SIZE);

	kunmap(p);
	return pgd;

alloc_free:
	kbase_mem_pool_free(&kbdev->mem_pools.small[mmut->group_id], p, false);

	return KBASE_MMU_INVALID_PGD_ADDRESS;
}

/**
 * mmu_get_next_pgd() - Given PGD PFN for level N, return PGD PFN for level N+1
 *
 * @kbdev:    Device pointer.
 * @mmut:     GPU MMU page table.
 * @pgd:      Physical addresse of level N page directory.
 * @vpfn:     The virtual page frame number.
 * @level:    The level of MMU page table (N).
 *
 * Return:
 * * 0 - OK
 * * -EFAULT - level N+1 PGD does not exist
 * * -EINVAL - kmap() failed for level N PGD PFN
 */
static int mmu_get_next_pgd(struct kbase_device *kbdev, struct kbase_mmu_table *mmut,
			    phys_addr_t *pgd, u64 vpfn, int level)
{
	u64 *page;
	phys_addr_t target_pgd;
	struct page *p;

	lockdep_assert_held(&mmut->mmu_lock);

	/*
	 * Architecture spec defines level-0 as being the top-most.
	 * This is a bit unfortunate here, but we keep the same convention.
	 */
	vpfn >>= (3 - level) * 9;
	vpfn &= 0x1FF;

	p = pfn_to_page(PFN_DOWN(*pgd));
	page = kmap(p);
	if (page == NULL) {
		dev_err(kbdev->dev, "%s: kmap failure", __func__);
		return -EINVAL;
	}

	if (!kbdev->mmu_mode->pte_is_valid(page[vpfn], level)) {
		dev_dbg(kbdev->dev, "%s: invalid PTE at level %d vpfn 0x%llx", __func__, level,
			vpfn);
		kunmap(p);
		return -EFAULT;
	} else {
		target_pgd = kbdev->mmu_mode->pte_to_phy_addr(
			kbdev->mgm_dev->ops.mgm_pte_to_original_pte(
				kbdev->mgm_dev, MGM_DEFAULT_PTE_GROUP, level, page[vpfn]));
	}

	kunmap(p);
	*pgd = target_pgd;

	return 0;
}

/**
 * mmu_get_lowest_valid_pgd() - Find a valid PGD at or closest to in_level
 *
 * @kbdev:    Device pointer.
 * @mmut:     GPU MMU page table.
 * @vpfn:     The virtual page frame number.
 * @in_level:     The level of MMU page table (N).
 * @out_level:    Set to the level of the lowest valid PGD found on success.
 *                Invalid on error.
 * @out_pgd:      Set to the lowest valid PGD found on success.
 *                Invalid on error.
 *
 * Does a page table walk starting from top level (L0) to in_level to find a valid PGD at or
 * closest to in_level
 *
 * Terminology:
 * Level-0 = Top-level = highest
 * Level-3 = Bottom-level = lowest
 *
 * Return:
 * * 0 - OK
 * * -EINVAL - kmap() failed during page table walk.
 */
static int mmu_get_lowest_valid_pgd(struct kbase_device *kbdev, struct kbase_mmu_table *mmut,
				    u64 vpfn, int in_level, int *out_level, phys_addr_t *out_pgd)
{
	phys_addr_t pgd;
	int l;
	int err = 0;

	lockdep_assert_held(&mmut->mmu_lock);
	pgd = mmut->pgd;

	for (l = MIDGARD_MMU_TOPLEVEL; l < in_level; l++) {
		err = mmu_get_next_pgd(kbdev, mmut, &pgd, vpfn, l);

		/* Handle failure condition */
		if (err) {
			dev_dbg(kbdev->dev,
				"%s: mmu_get_next_pgd() failed to find a valid pgd at level %d",
				__func__, l + 1);
			break;
		}
	}

	*out_pgd = pgd;
	*out_level = l;

	/* -EFAULT indicates that pgd param was valid but the next pgd entry at vpfn was invalid.
	 * This implies that we have found the lowest valid pgd. Reset the error code.
	 */
	if (err == -EFAULT)
		err = 0;

	return err;
}

/*
 * On success, sets out_pgd to the PGD for the specified level of translation
 * Returns -EFAULT if a valid PGD is not found
 */
static int mmu_get_pgd_at_level(struct kbase_device *kbdev, struct kbase_mmu_table *mmut, u64 vpfn,
				int level, phys_addr_t *out_pgd)
{
	phys_addr_t pgd;
	int l;

	lockdep_assert_held(&mmut->mmu_lock);
	pgd = mmut->pgd;

	for (l = MIDGARD_MMU_TOPLEVEL; l < level; l++) {
		int err = mmu_get_next_pgd(kbdev, mmut, &pgd, vpfn, l);
		/* Handle failure condition */
		if (err) {
			dev_err(kbdev->dev,
				"%s: mmu_get_next_pgd() failed to find a valid pgd at level %d",
				__func__, l + 1);
			return err;
		}
	}

	*out_pgd = pgd;

	return 0;
}

static void mmu_insert_pages_failure_recovery(struct kbase_device *kbdev,
					      struct kbase_mmu_table *mmut, u64 from_vpfn,
					      u64 to_vpfn, u64 *dirty_pgds,
					      struct tagged_addr *phys, bool ignore_page_migration)
{
	u64 vpfn = from_vpfn;
	struct kbase_mmu_mode const *mmu_mode;

	/* 64-bit address range is the max */
	KBASE_DEBUG_ASSERT(vpfn <= (U64_MAX / PAGE_SIZE));
	KBASE_DEBUG_ASSERT(from_vpfn <= to_vpfn);

	lockdep_assert_held(&mmut->mmu_lock);

	mmu_mode = kbdev->mmu_mode;
	kbase_mmu_reset_free_pgds_list(mmut);

	while (vpfn < to_vpfn) {
		unsigned int idx = vpfn & 0x1FF;
		unsigned int count = KBASE_MMU_PAGE_ENTRIES - idx;
		unsigned int pcount = 0;
		unsigned int left = to_vpfn - vpfn;
		int level;
		u64 *page;
		phys_addr_t pgds[MIDGARD_MMU_BOTTOMLEVEL + 1];
		phys_addr_t pgd = mmut->pgd;
		struct page *p = phys_to_page(pgd);

		register unsigned int num_of_valid_entries;

		if (count > left)
			count = left;

		/* need to check if this is a 2MB page or a 4kB */
		for (level = MIDGARD_MMU_TOPLEVEL;
				level <= MIDGARD_MMU_BOTTOMLEVEL; level++) {
			idx = (vpfn >> ((3 - level) * 9)) & 0x1FF;
			pgds[level] = pgd;
			page = kmap(p);
			if (mmu_mode->ate_is_valid(page[idx], level))
				break; /* keep the mapping */
			kunmap(p);
			pgd = mmu_mode->pte_to_phy_addr(kbdev->mgm_dev->ops.mgm_pte_to_original_pte(
				kbdev->mgm_dev, MGM_DEFAULT_PTE_GROUP, level, page[idx]));
			p = phys_to_page(pgd);
		}

		switch (level) {
		case MIDGARD_MMU_LEVEL(2):
			/* remap to single entry to update */
			pcount = 1;
			break;
		case MIDGARD_MMU_BOTTOMLEVEL:
			/* page count is the same as the logical count */
			pcount = count;
			break;
		default:
			dev_warn(kbdev->dev, "%sNo support for ATEs at level %d", __func__, level);
			goto next;
		}

		if (dirty_pgds && pcount > 0)
			*dirty_pgds |= 1ULL << level;

		num_of_valid_entries = mmu_mode->get_num_valid_entries(page);
		if (WARN_ON_ONCE(num_of_valid_entries < pcount))
			num_of_valid_entries = 0;
		else
			num_of_valid_entries -= pcount;

		/* Invalidate the entries we added */
		mmu_mode->entries_invalidate(&page[idx], pcount);

		if (!num_of_valid_entries) {
			kunmap(p);

			kbase_mmu_add_to_free_pgds_list(mmut, p);

			kbase_mmu_update_and_free_parent_pgds(kbdev, mmut, pgds, vpfn, level,
							      KBASE_MMU_OP_NONE, dirty_pgds);
			vpfn += count;
			continue;
		}

		mmu_mode->set_num_valid_entries(page, num_of_valid_entries);

		/* MMU cache flush strategy is NONE because GPU cache maintenance is
		 * going to be done by the caller
		 */
		kbase_mmu_sync_pgd(kbdev, mmut->kctx, pgd + (idx * sizeof(u64)),
				   kbase_dma_addr(p) + sizeof(u64) * idx, sizeof(u64) * pcount,
				   KBASE_MMU_OP_NONE);
		kunmap(p);
next:
		vpfn += count;
	}

	/* If page migration is enabled: the only way to recover from failure
	 * is to mark all pages as not movable. It is not predictable what's
	 * going to happen to these pages at this stage. They might return
	 * movable once they are returned to a memory pool.
	 */
	if (kbase_page_migration_enabled && !ignore_page_migration && phys) {
		const u64 num_pages = to_vpfn - from_vpfn + 1;
		u64 i;

		for (i = 0; i < num_pages; i++) {
			struct page *phys_page = as_page(phys[i]);
			struct kbase_page_metadata *page_md = kbase_page_private(phys_page);

			if (page_md) {
				spin_lock(&page_md->migrate_lock);
				page_md->status = PAGE_STATUS_SET(page_md->status, (u8)NOT_MOVABLE);
				spin_unlock(&page_md->migrate_lock);
			}
		}
	}
}

static void mmu_flush_invalidate_insert_pages(struct kbase_device *kbdev,
					      struct kbase_mmu_table *mmut, const u64 vpfn,
					      size_t nr, u64 dirty_pgds,
					      enum kbase_caller_mmu_sync_info mmu_sync_info,
					      bool insert_pages_failed)
{
	struct kbase_mmu_hw_op_param op_param;
	int as_nr = 0;

	op_param.vpfn = vpfn;
	op_param.nr = nr;
	op_param.op = KBASE_MMU_OP_FLUSH_PT;
	op_param.mmu_sync_info = mmu_sync_info;
	op_param.kctx_id = mmut->kctx ? mmut->kctx->id : 0xFFFFFFFF;
	op_param.flush_skip_levels = pgd_level_to_skip_flush(dirty_pgds);

#if MALI_USE_CSF
	as_nr = mmut->kctx ? mmut->kctx->as_nr : MCU_AS_NR;
#else
	WARN_ON(!mmut->kctx);
#endif

	/* MMU cache flush strategy depends on whether GPU control commands for
	 * flushing physical address ranges are supported. The new physical pages
	 * are not present in GPU caches therefore they don't need any cache
	 * maintenance, but PGDs in the page table may or may not be created anew.
	 *
	 * Operations that affect the whole GPU cache shall only be done if it's
	 * impossible to update physical ranges.
	 *
	 * On GPUs where flushing by physical address range is supported,
	 * full cache flush is done when an error occurs during
	 * insert_pages() to keep the error handling simpler.
	 */
	if (mmu_flush_cache_on_gpu_ctrl(kbdev) && !insert_pages_failed)
		mmu_invalidate(kbdev, mmut->kctx, as_nr, &op_param);
	else
		mmu_flush_invalidate(kbdev, mmut->kctx, as_nr, &op_param);
}

/**
 * update_parent_pgds() - Updates the page table from bottom level towards
 *                        the top level to insert a new ATE
 *
 * @kbdev:    Device pointer.
 * @mmut:     GPU MMU page table.
 * @cur_level:    The level of MMU page table where the ATE needs to be added.
 *                The bottom PGD level.
 * @insert_level: The level of MMU page table where the chain of newly allocated
 *                PGDs needs to be linked-in/inserted.
 *                The top-most PDG level to be updated.
 * @insert_vpfn:  The virtual page frame number for the ATE.
 * @pgds_to_insert: Ptr to an array (size MIDGARD_MMU_BOTTOMLEVEL+1) that contains
 *                  the physical addresses of newly allocated PGDs from index
 *                  insert_level+1 to cur_level, and an existing PGD at index
 *                  insert_level.
 *
 * The newly allocated PGDs are linked from the bottom level up and inserted into the PGD
 * at insert_level which already exists in the MMU Page Tables.Migration status is also
 * updated for all the newly allocated PGD pages.
 *
 * Return:
 * * 0 - OK
 * * -EFAULT - level N+1 PGD does not exist
 * * -EINVAL - kmap() failed for level N PGD PFN
 */
static int update_parent_pgds(struct kbase_device *kbdev, struct kbase_mmu_table *mmut,
			      int cur_level, int insert_level, u64 insert_vpfn,
			      phys_addr_t *pgds_to_insert)
{
	int pgd_index;
	int err = 0;

	/* Add a PTE for the new PGD page at pgd_index into the parent PGD at (pgd_index-1)
	 * Loop runs from the bottom-most to the top-most level so that all entries in the chain
	 * are valid when they are inserted into the MMU Page table via the insert_level PGD.
	 */
	for (pgd_index = cur_level; pgd_index > insert_level; pgd_index--) {
		int parent_index = pgd_index - 1;
		phys_addr_t parent_pgd = pgds_to_insert[parent_index];
		unsigned int current_valid_entries;
		u64 pte;
		phys_addr_t target_pgd = pgds_to_insert[pgd_index];
		u64 parent_vpfn = (insert_vpfn >> ((3 - parent_index) * 9)) & 0x1FF;
		struct page *parent_page = pfn_to_page(PFN_DOWN(parent_pgd));
		u64 *parent_page_va;

		if (WARN_ON_ONCE(target_pgd == KBASE_MMU_INVALID_PGD_ADDRESS)) {
			err = -EFAULT;
			goto failure_recovery;
		}

		parent_page_va = kmap(parent_page);
		if (unlikely(parent_page_va == NULL)) {
			dev_err(kbdev->dev, "%s: kmap failure", __func__);
			err = -EINVAL;
			goto failure_recovery;
		}

		current_valid_entries = kbdev->mmu_mode->get_num_valid_entries(parent_page_va);

		kbdev->mmu_mode->entry_set_pte(&pte, target_pgd);
		parent_page_va[parent_vpfn] = kbdev->mgm_dev->ops.mgm_update_gpu_pte(
			kbdev->mgm_dev, MGM_DEFAULT_PTE_GROUP, parent_index, pte);
		kbdev->mmu_mode->set_num_valid_entries(parent_page_va, current_valid_entries + 1);
		kunmap(parent_page);

		if (parent_index != insert_level) {
			/* Newly allocated PGDs */
			kbase_mmu_sync_pgd_cpu(
				kbdev, kbase_dma_addr(parent_page) + (parent_vpfn * sizeof(u64)),
				sizeof(u64));
		} else {
			/* A new valid entry is added to an existing PGD. Perform the
			 * invalidate operation for GPU cache as it could be having a
			 * cacheline that contains the entry (in an invalid form).
			 */
			kbase_mmu_sync_pgd(
				kbdev, mmut->kctx, parent_pgd + (parent_vpfn * sizeof(u64)),
				kbase_dma_addr(parent_page) + (parent_vpfn * sizeof(u64)),
				sizeof(u64), KBASE_MMU_OP_FLUSH_PT);
		}

		/* Update the new target_pgd page to its stable state */
		if (kbase_page_migration_enabled) {
			struct kbase_page_metadata *page_md =
				kbase_page_private(phys_to_page(target_pgd));

			spin_lock(&page_md->migrate_lock);

			WARN_ON_ONCE(PAGE_STATUS_GET(page_md->status) != ALLOCATE_IN_PROGRESS ||
				     IS_PAGE_ISOLATED(page_md->status));

			if (mmut->kctx) {
				page_md->status = PAGE_STATUS_SET(page_md->status, PT_MAPPED);
				page_md->data.pt_mapped.mmut = mmut;
				page_md->data.pt_mapped.pgd_vpfn_level =
					PGD_VPFN_LEVEL_SET(insert_vpfn, parent_index);
			} else {
				page_md->status = PAGE_STATUS_SET(page_md->status, NOT_MOVABLE);
			}

			spin_unlock(&page_md->migrate_lock);
		}
	}

	return 0;

failure_recovery:
	/* Cleanup PTEs from PGDs. The Parent PGD in the loop above is just "PGD" here */
	for (; pgd_index < cur_level; pgd_index++) {
		phys_addr_t pgd = pgds_to_insert[pgd_index];
		struct page *pgd_page = pfn_to_page(PFN_DOWN(pgd));
		u64 *pgd_page_va = kmap(pgd_page);
		u64 vpfn = (insert_vpfn >> ((3 - pgd_index) * 9)) & 0x1FF;

		kbdev->mmu_mode->entries_invalidate(&pgd_page_va[vpfn], 1);
		kunmap(pgd_page);
	}

	return err;
}

/**
 * mmu_insert_alloc_pgds() - allocate memory for PGDs from level_low to
 *                           level_high (inclusive)
 *
 * @kbdev:    Device pointer.
 * @mmut:     GPU MMU page table.
 * @level_low:  The lower bound for the levels for which the PGD allocs are required
 * @level_high: The higher bound for the levels for which the PGD allocs are required
 * @new_pgds:   Ptr to an array (size MIDGARD_MMU_BOTTOMLEVEL+1) to write the
 *              newly allocated PGD addresses to.
 *
 * Numerically, level_low < level_high, not to be confused with top level and
 * bottom level concepts for MMU PGDs. They are only used as low and high bounds
 * in an incrementing for-loop.
 *
 * Return:
 * * 0 - OK
 * * -ENOMEM - allocation failed for a PGD.
 */
static int mmu_insert_alloc_pgds(struct kbase_device *kbdev, struct kbase_mmu_table *mmut,
				 phys_addr_t *new_pgds, int level_low, int level_high)
{
	int err = 0;
	int i;

	lockdep_assert_held(&mmut->mmu_lock);

	for (i = level_low; i <= level_high; i++) {
		do {
			new_pgds[i] = kbase_mmu_alloc_pgd(kbdev, mmut);
			if (new_pgds[i] != KBASE_MMU_INVALID_PGD_ADDRESS)
				break;

			rt_mutex_unlock(&mmut->mmu_lock);
			err = kbase_mem_pool_grow(&kbdev->mem_pools.small[mmut->group_id],
						  level_high, NULL);
			rt_mutex_lock(&mmut->mmu_lock);
			if (err) {
				dev_err(kbdev->dev, "%s: kbase_mem_pool_grow() returned error %d",
					__func__, err);

				/* Free all PGDs allocated in previous successful iterations
				 * from (i-1) to level_low
				 */
				for (i = (i - 1); i >= level_low; i--) {
					if (new_pgds[i] != KBASE_MMU_INVALID_PGD_ADDRESS)
						kbase_mmu_free_pgd(kbdev, mmut, new_pgds[i]);
				}

				return err;
			}
		} while (1);
	}

	return 0;
}

int kbase_mmu_insert_single_page(struct kbase_context *kctx, u64 start_vpfn,
				 struct tagged_addr phys, size_t nr, unsigned long flags,
				 int const group_id, enum kbase_caller_mmu_sync_info mmu_sync_info,
				 bool ignore_page_migration)
{
	phys_addr_t pgd;
	u64 *pgd_page;
	u64 insert_vpfn = start_vpfn;
	size_t remain = nr;
	int err;
	struct kbase_device *kbdev;
	u64 dirty_pgds = 0;
	unsigned int i;
	phys_addr_t new_pgds[MIDGARD_MMU_BOTTOMLEVEL + 1];
	enum kbase_mmu_op_type flush_op;
	struct kbase_mmu_table *mmut = &kctx->mmu;
	int l, cur_level, insert_level;

	if (WARN_ON(kctx == NULL))
		return -EINVAL;

	/* 64-bit address range is the max */
	KBASE_DEBUG_ASSERT(start_vpfn <= (U64_MAX / PAGE_SIZE));

	kbdev = kctx->kbdev;

	/* Early out if there is nothing to do */
	if (nr == 0)
		return 0;

	/* If page migration is enabled, pages involved in multiple GPU mappings
	 * are always treated as not movable.
	 */
	if (kbase_page_migration_enabled && !ignore_page_migration) {
		struct page *phys_page = as_page(phys);
		struct kbase_page_metadata *page_md = kbase_page_private(phys_page);

		if (page_md) {
			spin_lock(&page_md->migrate_lock);
			page_md->status = PAGE_STATUS_SET(page_md->status, (u8)NOT_MOVABLE);
			spin_unlock(&page_md->migrate_lock);
		}
	}

	rt_mutex_lock(&mmut->mmu_lock);

	while (remain) {
		unsigned int vindex = insert_vpfn & 0x1FF;
		unsigned int count = KBASE_MMU_PAGE_ENTRIES - vindex;
		struct page *p;
		register unsigned int num_of_valid_entries;
		bool newly_created_pgd = false;

		if (count > remain)
			count = remain;

		cur_level = MIDGARD_MMU_BOTTOMLEVEL;
		insert_level = cur_level;

		/*
		 * Repeatedly calling mmu_get_lowest_valid_pgd() is clearly
		 * suboptimal. We don't have to re-parse the whole tree
		 * each time (just cache the l0-l2 sequence).
		 * On the other hand, it's only a gain when we map more than
		 * 256 pages at once (on average). Do we really care?
		 */
		/* insert_level < cur_level if there's no valid PGD for cur_level and insert_vpn */
		err = mmu_get_lowest_valid_pgd(kbdev, mmut, insert_vpfn, cur_level, &insert_level,
					       &pgd);

		if (err) {
			dev_err(kbdev->dev, "%s: mmu_get_lowest_valid_pgd() returned error %d",
				__func__, err);
			goto fail_unlock;
		}

		/* No valid pgd at cur_level */
		if (insert_level != cur_level) {
			/* Allocate new pgds for all missing levels from the required level
			 * down to the lowest valid pgd at insert_level
			 */
			err = mmu_insert_alloc_pgds(kbdev, mmut, new_pgds, (insert_level + 1),
						    cur_level);
			if (err)
				goto fail_unlock;

			newly_created_pgd = true;

			new_pgds[insert_level] = pgd;

			/* If we didn't find an existing valid pgd at cur_level,
			 * we've now allocated one. The ATE in the next step should
			 * be inserted in this newly allocated pgd.
			 */
			pgd = new_pgds[cur_level];
		}

		p = pfn_to_page(PFN_DOWN(pgd));
		pgd_page = kmap(p);
		if (!pgd_page) {
			dev_err(kbdev->dev, "%s: kmap failure", __func__);
			err = -ENOMEM;

			goto fail_unlock_free_pgds;
		}

		num_of_valid_entries =
			kbdev->mmu_mode->get_num_valid_entries(pgd_page);

		for (i = 0; i < count; i++) {
			unsigned int ofs = vindex + i;

			/* Fail if the current page is a valid ATE entry */
			KBASE_DEBUG_ASSERT(0 == (pgd_page[ofs] & 1UL));

			pgd_page[ofs] = kbase_mmu_create_ate(kbdev,
				phys, flags, MIDGARD_MMU_BOTTOMLEVEL, group_id);
		}

		kbdev->mmu_mode->set_num_valid_entries(
			pgd_page, num_of_valid_entries + count);

		dirty_pgds |= 1ULL << (newly_created_pgd ? insert_level : MIDGARD_MMU_BOTTOMLEVEL);

		/* MMU cache flush operation here will depend on whether bottom level
		 * PGD is newly created or not.
		 *
		 * If bottom level PGD is newly created then no GPU cache maintenance is
		 * required as the PGD will not exist in GPU cache. Otherwise GPU cache
		 * maintenance is required for existing PGD.
		 */
		flush_op = newly_created_pgd ? KBASE_MMU_OP_NONE : KBASE_MMU_OP_FLUSH_PT;

		kbase_mmu_sync_pgd(kbdev, kctx, pgd + (vindex * sizeof(u64)),
				   kbase_dma_addr(p) + (vindex * sizeof(u64)), count * sizeof(u64),
				   flush_op);

		if (newly_created_pgd) {
			err = update_parent_pgds(kbdev, mmut, cur_level, insert_level, insert_vpfn,
						 new_pgds);
			if (err) {
				dev_err(kbdev->dev, "%s: update_parent_pgds() failed (%d)",
					__func__, err);

				kbdev->mmu_mode->entries_invalidate(&pgd_page[vindex], count);

				kunmap(p);
				goto fail_unlock_free_pgds;
			}
		}

		insert_vpfn += count;
		remain -= count;
		kunmap(p);
	}

	rt_mutex_unlock(&mmut->mmu_lock);

	mmu_flush_invalidate_insert_pages(kbdev, mmut, start_vpfn, nr, dirty_pgds, mmu_sync_info,
					  false);

	return 0;

fail_unlock_free_pgds:
	/* Free the pgds allocated by us from insert_level+1 to bottom level */
	for (l = cur_level; l > insert_level; l--)
		kbase_mmu_free_pgd(kbdev, mmut, new_pgds[l]);

fail_unlock:
	if (insert_vpfn != start_vpfn) {
		/* Invalidate the pages we have partially completed */
		mmu_insert_pages_failure_recovery(kbdev, mmut, start_vpfn, insert_vpfn, &dirty_pgds,
						  NULL, true);
	}

	mmu_flush_invalidate_insert_pages(kbdev, mmut, start_vpfn, nr, dirty_pgds, mmu_sync_info,
					  true);
	kbase_mmu_free_pgds_list(kbdev, mmut);
	rt_mutex_unlock(&mmut->mmu_lock);

	return err;
}

int kbase_mmu_insert_single_imported_page(struct kbase_context *kctx, u64 vpfn,
					  struct tagged_addr phys, size_t nr, unsigned long flags,
					  int const group_id,
					  enum kbase_caller_mmu_sync_info mmu_sync_info)
{
	/* The aliasing sink page has metadata and shall be moved to NOT_MOVABLE. */
	return kbase_mmu_insert_single_page(kctx, vpfn, phys, nr, flags, group_id, mmu_sync_info,
					    false);
}

int kbase_mmu_insert_single_aliased_page(struct kbase_context *kctx, u64 vpfn,
					 struct tagged_addr phys, size_t nr, unsigned long flags,
					 int const group_id,
					 enum kbase_caller_mmu_sync_info mmu_sync_info)
{
	/* The aliasing sink page has metadata and shall be moved to NOT_MOVABLE. */
	return kbase_mmu_insert_single_page(kctx, vpfn, phys, nr, flags, group_id, mmu_sync_info,
					    false);
}

static void kbase_mmu_progress_migration_on_insert(struct tagged_addr phys,
						   struct kbase_va_region *reg,
						   struct kbase_mmu_table *mmut, const u64 vpfn)
{
	struct page *phys_page = as_page(phys);
	struct kbase_page_metadata *page_md = kbase_page_private(phys_page);

	spin_lock(&page_md->migrate_lock);

	/* If no GPU va region is given: the metadata provided are
	 * invalid.
	 *
	 * If the page is already allocated and mapped: this is
	 * an additional GPU mapping, probably to create a memory
	 * alias, which means it is no longer possible to migrate
	 * the page easily because tracking all the GPU mappings
	 * would be too costly.
	 *
	 * In any case: the page becomes not movable. It is kept
	 * alive, but attempts to migrate it will fail. The page
	 * will be freed if it is still not movable when it returns
	 * to a memory pool. Notice that the movable flag is not
	 * cleared because that would require taking the page lock.
	 */
	if (!reg || PAGE_STATUS_GET(page_md->status) == (u8)ALLOCATED_MAPPED) {
		page_md->status = PAGE_STATUS_SET(page_md->status, (u8)NOT_MOVABLE);
	} else if (PAGE_STATUS_GET(page_md->status) == (u8)ALLOCATE_IN_PROGRESS) {
		page_md->status = PAGE_STATUS_SET(page_md->status, (u8)ALLOCATED_MAPPED);
		page_md->data.mapped.reg = reg;
		page_md->data.mapped.mmut = mmut;
		page_md->data.mapped.vpfn = vpfn;
	}

	spin_unlock(&page_md->migrate_lock);
}

static void kbase_mmu_progress_migration_on_teardown(struct kbase_device *kbdev,
						     struct tagged_addr *phys, size_t requested_nr)
{
	size_t i;

	for (i = 0; i < requested_nr; i++) {
		struct page *phys_page = as_page(phys[i]);
		struct kbase_page_metadata *page_md = kbase_page_private(phys_page);

		/* Skip the 4KB page that is part of a large page, as the large page is
		 * excluded from the migration process.
		 */
		if (is_huge(phys[i]) || is_partial(phys[i]))
			continue;

		if (page_md) {
			u8 status;

			spin_lock(&page_md->migrate_lock);
			status = PAGE_STATUS_GET(page_md->status);

			if (status == ALLOCATED_MAPPED) {
				if (IS_PAGE_ISOLATED(page_md->status)) {
					page_md->status = PAGE_STATUS_SET(
						page_md->status, (u8)FREE_ISOLATED_IN_PROGRESS);
					page_md->data.free_isolated.kbdev = kbdev;
					/* At this point, we still have a reference
					 * to the page via its page migration metadata,
					 * and any page with the FREE_ISOLATED_IN_PROGRESS
					 * status will subsequently be freed in either
					 * kbase_page_migrate() or kbase_page_putback()
					 */
					phys[i] = as_tagged(0);
				} else
					page_md->status = PAGE_STATUS_SET(page_md->status,
									  (u8)FREE_IN_PROGRESS);
			}

			spin_unlock(&page_md->migrate_lock);
		}
	}
}

u64 kbase_mmu_create_ate(struct kbase_device *const kbdev,
	struct tagged_addr const phy, unsigned long const flags,
	int const level, int const group_id)
{
	u64 entry;

	kbdev->mmu_mode->entry_set_ate(&entry, phy, flags, level);
	return kbdev->mgm_dev->ops.mgm_update_gpu_pte(kbdev->mgm_dev,
		group_id, level, entry);
}

int kbase_mmu_insert_pages_no_flush(struct kbase_device *kbdev, struct kbase_mmu_table *mmut,
				    const u64 start_vpfn, struct tagged_addr *phys, size_t nr,
				    unsigned long flags, int const group_id, u64 *dirty_pgds,
				    struct kbase_va_region *reg, bool ignore_page_migration)
{
	phys_addr_t pgd;
	u64 *pgd_page;
	u64 insert_vpfn = start_vpfn;
	size_t remain = nr;
	int err;
	struct kbase_mmu_mode const *mmu_mode;
	unsigned int i;
	phys_addr_t new_pgds[MIDGARD_MMU_BOTTOMLEVEL + 1];
	int l, cur_level, insert_level;

	/* Note that 0 is a valid start_vpfn */
	/* 64-bit address range is the max */
	KBASE_DEBUG_ASSERT(start_vpfn <= (U64_MAX / PAGE_SIZE));

	mmu_mode = kbdev->mmu_mode;

	/* Early out if there is nothing to do */
	if (nr == 0)
		return 0;

	rt_mutex_lock(&mmut->mmu_lock);

	while (remain) {
		unsigned int vindex = insert_vpfn & 0x1FF;
		unsigned int count = KBASE_MMU_PAGE_ENTRIES - vindex;
		struct page *p;
		register unsigned int num_of_valid_entries;
		bool newly_created_pgd = false;
		enum kbase_mmu_op_type flush_op;

		if (count > remain)
			count = remain;

		if (!vindex && is_huge_head(*phys))
			cur_level = MIDGARD_MMU_LEVEL(2);
		else
			cur_level = MIDGARD_MMU_BOTTOMLEVEL;

		insert_level = cur_level;

		/*
		 * Repeatedly calling mmu_get_lowest_valid_pgd() is clearly
		 * suboptimal. We don't have to re-parse the whole tree
		 * each time (just cache the l0-l2 sequence).
		 * On the other hand, it's only a gain when we map more than
		 * 256 pages at once (on average). Do we really care?
		 */
		/* insert_level < cur_level if there's no valid PGD for cur_level and insert_vpn */
		err = mmu_get_lowest_valid_pgd(kbdev, mmut, insert_vpfn, cur_level, &insert_level,
					       &pgd);

		if (err) {
			dev_err(kbdev->dev, "%s: mmu_get_lowest_valid_pgd() returned error %d",
				__func__, err);
			goto fail_unlock;
		}

		/* No valid pgd at cur_level */
		if (insert_level != cur_level) {
			/* Allocate new pgds for all missing levels from the required level
			 * down to the lowest valid pgd at insert_level
			 */
			err = mmu_insert_alloc_pgds(kbdev, mmut, new_pgds, (insert_level + 1),
						    cur_level);
			if (err)
				goto fail_unlock;

			newly_created_pgd = true;

			new_pgds[insert_level] = pgd;

			/* If we didn't find an existing valid pgd at cur_level,
			 * we've now allocated one. The ATE in the next step should
			 * be inserted in this newly allocated pgd.
			 */
			pgd = new_pgds[cur_level];
		}

		p = pfn_to_page(PFN_DOWN(pgd));
		pgd_page = kmap(p);
		if (!pgd_page) {
			dev_err(kbdev->dev, "%s: kmap failure", __func__);
			err = -ENOMEM;

			goto fail_unlock_free_pgds;
		}

		num_of_valid_entries =
			mmu_mode->get_num_valid_entries(pgd_page);

		if (cur_level == MIDGARD_MMU_LEVEL(2)) {
			int level_index = (insert_vpfn >> 9) & 0x1FF;
			pgd_page[level_index] =
				kbase_mmu_create_ate(kbdev, *phys, flags, cur_level, group_id);

			num_of_valid_entries++;
		} else {
			for (i = 0; i < count; i++) {
				unsigned int ofs = vindex + i;
				u64 *target = &pgd_page[ofs];

				/* Warn if the current page is a valid ATE
				 * entry. The page table shouldn't have anything
				 * in the place where we are trying to put a
				 * new entry. Modification to page table entries
				 * should be performed with
				 * kbase_mmu_update_pages()
				 */
				WARN_ON((*target & 1UL) != 0);

				*target = kbase_mmu_create_ate(kbdev,
					phys[i], flags, cur_level, group_id);

				/* If page migration is enabled, this is the right time
				 * to update the status of the page.
				 */
				if (kbase_page_migration_enabled && !ignore_page_migration &&
				    !is_huge(phys[i]) && !is_partial(phys[i]))
					kbase_mmu_progress_migration_on_insert(phys[i], reg, mmut,
									       insert_vpfn + i);
			}
			num_of_valid_entries += count;
		}

		mmu_mode->set_num_valid_entries(pgd_page, num_of_valid_entries);

		if (dirty_pgds)
			*dirty_pgds |= 1ULL << (newly_created_pgd ? insert_level : cur_level);

		/* MMU cache flush operation here will depend on whether bottom level
		 * PGD is newly created or not.
		 *
		 * If bottom level PGD is newly created then no GPU cache maintenance is
		 * required as the PGD will not exist in GPU cache. Otherwise GPU cache
		 * maintenance is required for existing PGD.
		 */
		flush_op = newly_created_pgd ? KBASE_MMU_OP_NONE : KBASE_MMU_OP_FLUSH_PT;

		kbase_mmu_sync_pgd(kbdev, mmut->kctx, pgd + (vindex * sizeof(u64)),
				   kbase_dma_addr(p) + (vindex * sizeof(u64)), count * sizeof(u64),
				   flush_op);

		if (newly_created_pgd) {
			err = update_parent_pgds(kbdev, mmut, cur_level, insert_level, insert_vpfn,
						 new_pgds);
			if (err) {
				dev_err(kbdev->dev, "%s: update_parent_pgds() failed (%d)",
					__func__, err);

				kbdev->mmu_mode->entries_invalidate(&pgd_page[vindex], count);

				kunmap(p);
				goto fail_unlock_free_pgds;
			}
		}

		phys += count;
		insert_vpfn += count;
		remain -= count;
		kunmap(p);
	}

	rt_mutex_unlock(&mmut->mmu_lock);

	return 0;

fail_unlock_free_pgds:
	/* Free the pgds allocated by us from insert_level+1 to bottom level */
	for (l = cur_level; l > insert_level; l--)
		kbase_mmu_free_pgd(kbdev, mmut, new_pgds[l]);

fail_unlock:
	if (insert_vpfn != start_vpfn) {
		/* Invalidate the pages we have partially completed */
		mmu_insert_pages_failure_recovery(kbdev, mmut, start_vpfn, insert_vpfn, dirty_pgds,
						  phys, ignore_page_migration);
	}

	mmu_flush_invalidate_insert_pages(kbdev, mmut, start_vpfn, nr,
					  dirty_pgds ? *dirty_pgds : 0xF, CALLER_MMU_ASYNC, true);
	kbase_mmu_free_pgds_list(kbdev, mmut);
	rt_mutex_unlock(&mmut->mmu_lock);

	return err;
}

/*
 * Map 'nr' pages pointed to by 'phys' at GPU PFN 'vpfn' for GPU address space
 * number 'as_nr'.
 */
int kbase_mmu_insert_pages(struct kbase_device *kbdev, struct kbase_mmu_table *mmut, u64 vpfn,
			   struct tagged_addr *phys, size_t nr, unsigned long flags, int as_nr,
			   int const group_id, enum kbase_caller_mmu_sync_info mmu_sync_info,
			   struct kbase_va_region *reg, bool ignore_page_migration)
{
	int err;
	u64 dirty_pgds = 0;

	/* Early out if there is nothing to do */
	if (nr == 0)
		return 0;

	err = kbase_mmu_insert_pages_no_flush(kbdev, mmut, vpfn, phys, nr, flags, group_id,
					      &dirty_pgds, reg, ignore_page_migration);
	if (err)
		return err;

	mmu_flush_invalidate_insert_pages(kbdev, mmut, vpfn, nr, dirty_pgds, mmu_sync_info, false);

	return 0;
}

KBASE_EXPORT_TEST_API(kbase_mmu_insert_pages);

int kbase_mmu_insert_imported_pages(struct kbase_device *kbdev, struct kbase_mmu_table *mmut,
				    u64 vpfn, struct tagged_addr *phys, size_t nr,
				    unsigned long flags, int as_nr, int const group_id,
				    enum kbase_caller_mmu_sync_info mmu_sync_info,
				    struct kbase_va_region *reg)
{
	int err;
	u64 dirty_pgds = 0;

	/* Early out if there is nothing to do */
	if (nr == 0)
		return 0;

	/* Imported allocations don't have metadata and therefore always ignore the
	 * page migration logic.
	 */
	err = kbase_mmu_insert_pages_no_flush(kbdev, mmut, vpfn, phys, nr, flags, group_id,
					      &dirty_pgds, reg, true);
	if (err)
		return err;

	mmu_flush_invalidate_insert_pages(kbdev, mmut, vpfn, nr, dirty_pgds, mmu_sync_info, false);

	return 0;
}

int kbase_mmu_insert_aliased_pages(struct kbase_device *kbdev, struct kbase_mmu_table *mmut,
				   u64 vpfn, struct tagged_addr *phys, size_t nr,
				   unsigned long flags, int as_nr, int const group_id,
				   enum kbase_caller_mmu_sync_info mmu_sync_info,
				   struct kbase_va_region *reg)
{
	int err;
	u64 dirty_pgds = 0;

	/* Early out if there is nothing to do */
	if (nr == 0)
		return 0;

	/* Memory aliases are always built on top of existing allocations,
	 * therefore the state of physical pages shall be updated.
	 */
	err = kbase_mmu_insert_pages_no_flush(kbdev, mmut, vpfn, phys, nr, flags, group_id,
					      &dirty_pgds, reg, false);
	if (err)
		return err;

	mmu_flush_invalidate_insert_pages(kbdev, mmut, vpfn, nr, dirty_pgds, mmu_sync_info, false);

	return 0;
}

#if !MALI_USE_CSF
/**
 * kbase_mmu_flush_noretain() - Flush and invalidate the GPU caches
 * without retaining the kbase context.
 * @kctx: The KBase context.
 * @vpfn: The virtual page frame number to start the flush on.
 * @nr: The number of pages to flush.
 *
 * As per kbase_mmu_flush_invalidate but doesn't retain the kctx or do any
 * other locking.
 */
static void kbase_mmu_flush_noretain(struct kbase_context *kctx, u64 vpfn, size_t nr)
{
	struct kbase_device *kbdev = kctx->kbdev;
	int err;
	/* Calls to this function are inherently asynchronous, with respect to
	 * MMU operations.
	 */
	const enum kbase_caller_mmu_sync_info mmu_sync_info = CALLER_MMU_ASYNC;
	struct kbase_mmu_hw_op_param op_param;

	lockdep_assert_held(&kctx->kbdev->hwaccess_lock);
	lockdep_assert_held(&kctx->kbdev->mmu_hw_mutex);

	/* Early out if there is nothing to do */
	if (nr == 0)
		return;

	/* flush L2 and unlock the VA (resumes the MMU) */
	op_param.vpfn = vpfn;
	op_param.nr = nr;
	op_param.op = KBASE_MMU_OP_FLUSH_MEM;
	op_param.kctx_id = kctx->id;
	op_param.mmu_sync_info = mmu_sync_info;
	if (mmu_flush_cache_on_gpu_ctrl(kbdev)) {
		/* Value used to prevent skipping of any levels when flushing */
		op_param.flush_skip_levels = pgd_level_to_skip_flush(0xF);
		err = kbase_mmu_hw_do_flush_on_gpu_ctrl(kbdev, &kbdev->as[kctx->as_nr],
							&op_param);
	} else {
		err = kbase_mmu_hw_do_flush_locked(kbdev, &kbdev->as[kctx->as_nr],
						   &op_param);
	}

	if (err) {
		/* Flush failed to complete, assume the
		 * GPU has hung and perform a reset to recover
		 */
		dev_err(kbdev->dev, "Flush for GPU page table update did not complete. Issuing GPU soft-reset to recover");

		if (kbase_prepare_to_reset_gpu_locked(kbdev, RESET_FLAGS_NONE))
			kbase_reset_gpu_locked(kbdev);
	}
}
#endif

void kbase_mmu_update(struct kbase_device *kbdev,
		struct kbase_mmu_table *mmut,
		int as_nr)
{
	lockdep_assert_held(&kbdev->hwaccess_lock);
	lockdep_assert_held(&kbdev->mmu_hw_mutex);
	KBASE_DEBUG_ASSERT(as_nr != KBASEP_AS_NR_INVALID);

	kbdev->mmu_mode->update(kbdev, mmut, as_nr);
}
KBASE_EXPORT_TEST_API(kbase_mmu_update);

void kbase_mmu_disable_as(struct kbase_device *kbdev, int as_nr)
{
	lockdep_assert_held(&kbdev->hwaccess_lock);
	lockdep_assert_held(&kbdev->mmu_hw_mutex);

	kbdev->mmu_mode->disable_as(kbdev, as_nr);
}

#if MALI_USE_CSF
void kbase_mmu_disable(struct kbase_context *kctx)
{
	/* Calls to this function are inherently asynchronous, with respect to
	 * MMU operations.
	 */
	const enum kbase_caller_mmu_sync_info mmu_sync_info = CALLER_MMU_ASYNC;
	struct kbase_device *kbdev = kctx->kbdev;
	struct kbase_mmu_hw_op_param op_param = { 0 };
	int lock_err, flush_err;

	/* ASSERT that the context has a valid as_nr, which is only the case
	 * when it's scheduled in.
	 *
	 * as_nr won't change because the caller has the hwaccess_lock
	 */
	KBASE_DEBUG_ASSERT(kctx->as_nr != KBASEP_AS_NR_INVALID);

	lockdep_assert_held(&kctx->kbdev->hwaccess_lock);
	lockdep_assert_held(&kctx->kbdev->mmu_hw_mutex);

	op_param.vpfn = 0;
	op_param.nr = ~0;
	op_param.op = KBASE_MMU_OP_FLUSH_MEM;
	op_param.kctx_id = kctx->id;
	op_param.mmu_sync_info = mmu_sync_info;

#if MALI_USE_CSF
	/* 0xF value used to prevent skipping of any levels when flushing */
	if (mmu_flush_cache_on_gpu_ctrl(kbdev))
		op_param.flush_skip_levels = pgd_level_to_skip_flush(0xF);
#endif

	/* lock MMU to prevent existing jobs on GPU from executing while the AS is
	 * not yet disabled
	 */
	lock_err = kbase_mmu_hw_do_lock(kbdev, &kbdev->as[kctx->as_nr], &op_param);
	if (lock_err)
		dev_err(kbdev->dev, "Failed to lock AS %d for ctx %d_%d", kctx->as_nr, kctx->tgid,
			kctx->id);

	/* Issue the flush command only when L2 cache is in stable power on state.
	 * Any other state for L2 cache implies that shader cores are powered off,
	 * which in turn implies there is no execution happening on the GPU.
	 */
	if (kbdev->pm.backend.l2_state == KBASE_L2_ON) {
		flush_err = kbase_gpu_cache_flush_and_busy_wait(kbdev,
								GPU_COMMAND_CACHE_CLN_INV_L2_LSC);
		if (flush_err)
			dev_err(kbdev->dev,
				"Failed to flush GPU cache when disabling AS %d for ctx %d_%d",
				kctx->as_nr, kctx->tgid, kctx->id);
	}
	kbdev->mmu_mode->disable_as(kbdev, kctx->as_nr);

	if (!lock_err) {
		/* unlock the MMU to allow it to resume */
		lock_err =
			kbase_mmu_hw_do_unlock_no_addr(kbdev, &kbdev->as[kctx->as_nr], &op_param);
		if (lock_err)
			dev_err(kbdev->dev, "Failed to unlock AS %d for ctx %d_%d", kctx->as_nr,
				kctx->tgid, kctx->id);
	}

#if !MALI_USE_CSF
	/*
	 * JM GPUs has some L1 read only caches that need to be invalidated
	 * with START_FLUSH configuration. Purge the MMU disabled kctx from
	 * the slot_rb tracking field so such invalidation is performed when
	 * a new katom is executed on the affected slots.
	 */
	kbase_backend_slot_kctx_purge_locked(kbdev, kctx);
#endif

	/* kbase_gpu_cache_flush_and_busy_wait() will reset the GPU on timeout. Only
	 * reset the GPU if locking or unlocking fails.
	 */
	if (lock_err)
		if (kbase_prepare_to_reset_gpu_locked(kbdev, RESET_FLAGS_NONE))
			kbase_reset_gpu_locked(kbdev);
}
#else
void kbase_mmu_disable(struct kbase_context *kctx)
{
	/* ASSERT that the context has a valid as_nr, which is only the case
	 * when it's scheduled in.
	 *
	 * as_nr won't change because the caller has the hwaccess_lock
	 */
	KBASE_DEBUG_ASSERT(kctx->as_nr != KBASEP_AS_NR_INVALID);

	lockdep_assert_held(&kctx->kbdev->hwaccess_lock);
	lockdep_assert_held(&kctx->kbdev->mmu_hw_mutex);

	/*
	 * The address space is being disabled, drain all knowledge of it out
	 * from the caches as pages and page tables might be freed after this.
	 *
	 * The job scheduler code will already be holding the locks and context
	 * so just do the flush.
	 */
	kbase_mmu_flush_noretain(kctx, 0, ~0);

	kctx->kbdev->mmu_mode->disable_as(kctx->kbdev, kctx->as_nr);
#if !MALI_USE_CSF
	/*
	 * JM GPUs has some L1 read only caches that need to be invalidated
	 * with START_FLUSH configuration. Purge the MMU disabled kctx from
	 * the slot_rb tracking field so such invalidation is performed when
	 * a new katom is executed on the affected slots.
	 */
	kbase_backend_slot_kctx_purge_locked(kctx->kbdev, kctx);
#endif
}
#endif
KBASE_EXPORT_TEST_API(kbase_mmu_disable);

static void kbase_mmu_update_and_free_parent_pgds(struct kbase_device *kbdev,
						  struct kbase_mmu_table *mmut, phys_addr_t *pgds,
						  u64 vpfn, int level,
						  enum kbase_mmu_op_type flush_op, u64 *dirty_pgds)
{
	int current_level;

	lockdep_assert_held(&mmut->mmu_lock);

	for (current_level = level - 1; current_level >= MIDGARD_MMU_LEVEL(0);
	     current_level--) {
		phys_addr_t current_pgd = pgds[current_level];
		struct page *p = phys_to_page(current_pgd);
		u64 *current_page = kmap(p);
		unsigned int current_valid_entries =
			kbdev->mmu_mode->get_num_valid_entries(current_page);
		int index = (vpfn >> ((3 - current_level) * 9)) & 0x1FF;

		/* We need to track every level that needs updating */
		if (dirty_pgds)
			*dirty_pgds |= 1ULL << current_level;

		kbdev->mmu_mode->entries_invalidate(&current_page[index], 1);
		if (current_valid_entries == 1 &&
		    current_level != MIDGARD_MMU_LEVEL(0)) {
			kunmap(p);

			/* Ensure the cacheline containing the last valid entry
			 * of PGD is invalidated from the GPU cache, before the
			 * PGD page is freed.
			 */
			kbase_mmu_sync_pgd_gpu(kbdev, mmut->kctx,
				current_pgd + (index * sizeof(u64)),
				sizeof(u64), flush_op);

			kbase_mmu_add_to_free_pgds_list(mmut, p);
		} else {
			current_valid_entries--;

			kbdev->mmu_mode->set_num_valid_entries(
				current_page, current_valid_entries);

			kunmap(p);

			kbase_mmu_sync_pgd(kbdev, mmut->kctx, current_pgd + (index * sizeof(u64)),
					   kbase_dma_addr(p) + (index * sizeof(u64)), sizeof(u64),
					   flush_op);
			break;
		}
	}
}

/**
 * mmu_flush_invalidate_teardown_pages() - Perform flush operation after unmapping pages.
 *
 * @kbdev:         Pointer to kbase device.
 * @kctx:          Pointer to kbase context.
 * @as_nr:         Address space number, for GPU cache maintenance operations
 *                 that happen outside a specific kbase context.
 * @phys:          Array of physical pages to flush.
 * @phys_page_nr:  Number of physical pages to flush.
 * @op_param:      Non-NULL pointer to struct containing information about the flush
 *                 operation to perform.
 *
 * This function will do one of three things:
 * 1. Invalidate the MMU caches, followed by a partial GPU cache flush of the
 *    individual pages that were unmapped if feature is supported on GPU.
 * 2. Perform a full GPU cache flush through the GPU_CONTROL interface if feature is
 *    supported on GPU or,
 * 3. Perform a full GPU cache flush through the MMU_CONTROL interface.
 *
 * When performing a partial GPU cache flush, the number of physical
 * pages does not have to be identical to the number of virtual pages on the MMU,
 * to support a single physical address flush for an aliased page.
 */
static void mmu_flush_invalidate_teardown_pages(struct kbase_device *kbdev,
						struct kbase_context *kctx, int as_nr,
						struct tagged_addr *phys, size_t phys_page_nr,
						struct kbase_mmu_hw_op_param *op_param)
{
	if (!mmu_flush_cache_on_gpu_ctrl(kbdev)) {
		/* Full cache flush through the MMU_COMMAND */
		mmu_flush_invalidate(kbdev, kctx, as_nr, op_param);
	} else if (op_param->op == KBASE_MMU_OP_FLUSH_MEM) {
		/* Full cache flush through the GPU_CONTROL */
		mmu_flush_invalidate_on_gpu_ctrl(kbdev, kctx, as_nr, op_param);
	}
#if MALI_USE_CSF
	else {
		/* Partial GPU cache flush with MMU cache invalidation */
		unsigned long irq_flags;
		unsigned int i;
		bool flush_done = false;

		mmu_invalidate(kbdev, kctx, as_nr, op_param);

		for (i = 0; !flush_done && i < phys_page_nr; i++) {
			spin_lock_irqsave(&kbdev->hwaccess_lock, irq_flags);
			if (kbdev->pm.backend.gpu_powered && (!kctx || kctx->as_nr >= 0))
				mmu_flush_pa_range(kbdev, as_phys_addr_t(phys[i]), PAGE_SIZE,
						   KBASE_MMU_OP_FLUSH_MEM);
			else
				flush_done = true;
			spin_unlock_irqrestore(&kbdev->hwaccess_lock, irq_flags);
		}
	}
#endif
}

static int kbase_mmu_teardown_pgd_pages(struct kbase_device *kbdev, struct kbase_mmu_table *mmut,
					u64 vpfn, size_t nr, u64 *dirty_pgds,
					struct list_head *free_pgds_list,
					enum kbase_mmu_op_type flush_op)
{
	struct kbase_mmu_mode const *mmu_mode = kbdev->mmu_mode;

	lockdep_assert_held(&mmut->mmu_lock);
	kbase_mmu_reset_free_pgds_list(mmut);

	while (nr) {
		unsigned int index = vpfn & 0x1FF;
		unsigned int count = KBASE_MMU_PAGE_ENTRIES - index;
		unsigned int pcount;
		int level;
		u64 *page;
		phys_addr_t pgds[MIDGARD_MMU_BOTTOMLEVEL + 1];
		register unsigned int num_of_valid_entries;
		phys_addr_t pgd = mmut->pgd;
		struct page *p = phys_to_page(pgd);

		if (count > nr)
			count = nr;

		/* need to check if this is a 2MB page or a 4kB */
		for (level = MIDGARD_MMU_TOPLEVEL;
				level <= MIDGARD_MMU_BOTTOMLEVEL; level++) {
			phys_addr_t next_pgd;

			index = (vpfn >> ((3 - level) * 9)) & 0x1FF;
			page = kmap(p);
			if (mmu_mode->ate_is_valid(page[index], level))
				break; /* keep the mapping */
			else if (!mmu_mode->pte_is_valid(page[index], level)) {
				/* nothing here, advance */
				switch (level) {
				case MIDGARD_MMU_LEVEL(0):
					count = 134217728;
					break;
				case MIDGARD_MMU_LEVEL(1):
					count = 262144;
					break;
				case MIDGARD_MMU_LEVEL(2):
					count = 512;
					break;
				case MIDGARD_MMU_LEVEL(3):
					count = 1;
					break;
				}
				if (count > nr)
					count = nr;
				goto next;
			}
			next_pgd = mmu_mode->pte_to_phy_addr(
				kbdev->mgm_dev->ops.mgm_pte_to_original_pte(
					kbdev->mgm_dev, MGM_DEFAULT_PTE_GROUP, level, page[index]));
			kunmap(p);
			pgds[level] = pgd;
			pgd = next_pgd;
			p = phys_to_page(pgd);
		}

		switch (level) {
		case MIDGARD_MMU_LEVEL(0):
		case MIDGARD_MMU_LEVEL(1):
			dev_warn(kbdev->dev, "%s: No support for ATEs at level %d", __func__,
				 level);
			kunmap(p);
			goto out;
		case MIDGARD_MMU_LEVEL(2):
			/* can only teardown if count >= 512 */
			if (count >= 512) {
				pcount = 1;
			} else {
				dev_warn(
					kbdev->dev,
					"%s: limiting teardown as it tries to do a partial 2MB teardown, need 512, but have %d to tear down",
					__func__, count);
				pcount = 0;
			}
			break;
		case MIDGARD_MMU_BOTTOMLEVEL:
			/* page count is the same as the logical count */
			pcount = count;
			break;
		default:
			dev_err(kbdev->dev, "%s: found non-mapped memory, early out", __func__);
			vpfn += count;
			nr -= count;
			continue;
		}

		if (pcount > 0)
			*dirty_pgds |= 1ULL << level;

		num_of_valid_entries = mmu_mode->get_num_valid_entries(page);
		if (WARN_ON_ONCE(num_of_valid_entries < pcount))
			num_of_valid_entries = 0;
		else
			num_of_valid_entries -= pcount;

		/* Invalidate the entries we added */
		mmu_mode->entries_invalidate(&page[index], pcount);

		if (!num_of_valid_entries) {
			kunmap(p);

			/* Ensure the cacheline(s) containing the last valid entries
			 * of PGD is invalidated from the GPU cache, before the
			 * PGD page is freed.
			 */
			kbase_mmu_sync_pgd_gpu(kbdev, mmut->kctx,
				pgd + (index * sizeof(u64)),
				pcount * sizeof(u64), flush_op);

			kbase_mmu_add_to_free_pgds_list(mmut, p);

			kbase_mmu_update_and_free_parent_pgds(kbdev, mmut, pgds, vpfn, level,
							      flush_op, dirty_pgds);

			vpfn += count;
			nr -= count;
			continue;
		}

		mmu_mode->set_num_valid_entries(page, num_of_valid_entries);

		kbase_mmu_sync_pgd(kbdev, mmut->kctx, pgd + (index * sizeof(u64)),
				   kbase_dma_addr(p) + (index * sizeof(u64)), pcount * sizeof(u64),
				   flush_op);
next:
		kunmap(p);
		vpfn += count;
		nr -= count;
	}
out:
	return 0;
}

int kbase_mmu_teardown_pages(struct kbase_device *kbdev, struct kbase_mmu_table *mmut, u64 vpfn,
			     struct tagged_addr *phys, size_t nr_phys_pages, size_t nr_virt_pages,
			     int as_nr, bool ignore_page_migration)
{
	u64 start_vpfn = vpfn;
	enum kbase_mmu_op_type flush_op = KBASE_MMU_OP_NONE;
	struct kbase_mmu_hw_op_param op_param;
	int err = -EFAULT;
	u64 dirty_pgds = 0;
	LIST_HEAD(free_pgds_list);

	/* Calls to this function are inherently asynchronous, with respect to
	 * MMU operations.
	 */
	const enum kbase_caller_mmu_sync_info mmu_sync_info = CALLER_MMU_ASYNC;

	/* This function performs two operations: MMU maintenance and flushing
	 * the caches. To ensure internal consistency between the caches and the
	 * MMU, it does not make sense to be able to flush only the physical pages
	 * from the cache and keep the PTE, nor does it make sense to use this
	 * function to remove a PTE and keep the physical pages in the cache.
	 *
	 * However, we have legitimate cases where we can try to tear down a mapping
	 * with zero virtual and zero physical pages, so we must have the following
	 * behaviour:
	 *  - if both physical and virtual page counts are zero, return early
	 *  - if either physical and virtual page counts are zero, return early
	 *  - if there are fewer physical pages than virtual pages, return -EINVAL
	 */
	if (unlikely(nr_virt_pages == 0 || nr_phys_pages == 0))
		return 0;

	if (unlikely(nr_virt_pages < nr_phys_pages))
		return -EINVAL;

	/* MMU cache flush strategy depends on the number of pages to unmap. In both cases
	 * the operation is invalidate but the granularity of cache maintenance may change
	 * according to the situation.
	 *
	 * If GPU control command operations are present and the number of pages is "small",
	 * then the optimal strategy is flushing on the physical address range of the pages
	 * which are affected by the operation. That implies both the PGDs which are modified
	 * or removed from the page table and the physical pages which are freed from memory.
	 *
	 * Otherwise, there's no alternative to invalidating the whole GPU cache.
	 */
	if (mmu_flush_cache_on_gpu_ctrl(kbdev) && phys &&
	    nr_phys_pages <= KBASE_PA_RANGE_THRESHOLD_NR_PAGES)
		flush_op = KBASE_MMU_OP_FLUSH_PT;

	if (!rt_mutex_trylock(&mmut->mmu_lock)) {
		/*
		 * Sometimes, mmu_lock takes long time to be released.
		 * In that case, kswapd is stuck until it can hold
		 * the lock. Instead, just bail out here so kswapd
		 * could reclaim other pages.
		 */
		if (current_is_kswapd())
			return -EBUSY;
		rt_mutex_lock(&mmut->mmu_lock);
	}

	err = kbase_mmu_teardown_pgd_pages(kbdev, mmut, vpfn, nr_virt_pages, &dirty_pgds,
					   &free_pgds_list, flush_op);

	/* Set up MMU operation parameters. See above about MMU cache flush strategy. */
	op_param = (struct kbase_mmu_hw_op_param){
		.vpfn = start_vpfn,
		.nr = nr_virt_pages,
		.mmu_sync_info = mmu_sync_info,
		.kctx_id = mmut->kctx ? mmut->kctx->id : 0xFFFFFFFF,
		.op = (flush_op == KBASE_MMU_OP_FLUSH_PT) ? KBASE_MMU_OP_FLUSH_PT :
							    KBASE_MMU_OP_FLUSH_MEM,
		.flush_skip_levels = pgd_level_to_skip_flush(dirty_pgds),
	};
	mmu_flush_invalidate_teardown_pages(kbdev, mmut->kctx, as_nr, phys, nr_phys_pages,
					    &op_param);

	/* If page migration is enabled: the status of all physical pages involved
	 * shall be updated, unless they are not movable. Their status shall be
	 * updated before releasing the lock to protect against concurrent
	 * requests to migrate the pages, if they have been isolated.
	 */
	if (kbase_page_migration_enabled && phys && !ignore_page_migration)
		kbase_mmu_progress_migration_on_teardown(kbdev, phys, nr_phys_pages);

	kbase_mmu_free_pgds_list(kbdev, mmut);

	rt_mutex_unlock(&mmut->mmu_lock);

	return err;
}
KBASE_EXPORT_TEST_API(kbase_mmu_teardown_pages);

/**
 * kbase_mmu_update_pages_no_flush() - Update phy pages and attributes data in GPU
 *                                     page table entries
 *
 * @kbdev: Pointer to kbase device.
 * @mmut:  The involved MMU table
 * @vpfn:  Virtual PFN (Page Frame Number) of the first page to update
 * @phys:  Pointer to the array of tagged physical addresses of the physical
 *         pages that are pointed to by the page table entries (that need to
 *         be updated). The pointer should be within the reg->gpu_alloc->pages
 *         array.
 * @nr:    Number of pages to update
 * @flags: Flags
 * @group_id: The physical memory group in which the page was allocated.
 *            Valid range is 0..(MEMORY_GROUP_MANAGER_NR_GROUPS-1).
 * @dirty_pgds: Flags to track every level where a PGD has been updated.
 *
 * This will update page table entries that already exist on the GPU based on
 * new flags and replace any existing phy pages that are passed (the PGD pages
 * remain unchanged). It is used as a response to the changes of phys as well
 * as the the memory attributes.
 *
 * The caller is responsible for validating the memory attributes.
 *
 * Return: 0 if the attributes data in page table entries were updated
 *         successfully, otherwise an error code.
 */
<<<<<<< HEAD
int kbase_mmu_update_pages_no_flush(struct kbase_context *kctx, u64 vpfn,
					   struct tagged_addr *phys, size_t nr, unsigned long flags,
					   int const group_id, u64 *dirty_pgds)
=======
static int kbase_mmu_update_pages_no_flush(struct kbase_device *kbdev, struct kbase_mmu_table *mmut,
					   u64 vpfn, struct tagged_addr *phys, size_t nr,
					   unsigned long flags, int const group_id, u64 *dirty_pgds)
>>>>>>> c845dfc7
{
	phys_addr_t pgd;
	u64 *pgd_page;
	int err;

	KBASE_DEBUG_ASSERT(vpfn <= (U64_MAX / PAGE_SIZE));

	/* Early out if there is nothing to do */
	if (nr == 0)
		return 0;

	rt_mutex_lock(&mmut->mmu_lock);

	while (nr) {
		unsigned int i;
		unsigned int index = vpfn & 0x1FF;
		size_t count = KBASE_MMU_PAGE_ENTRIES - index;
		struct page *p;
		register unsigned int num_of_valid_entries;
		int cur_level = MIDGARD_MMU_BOTTOMLEVEL;

		if (count > nr)
			count = nr;

		if (is_huge(*phys) && (index == index_in_large_page(*phys)))
			cur_level = MIDGARD_MMU_LEVEL(2);

		err = mmu_get_pgd_at_level(kbdev, mmut, vpfn, cur_level, &pgd);
		if (WARN_ON(err))
			goto fail_unlock;

		p = pfn_to_page(PFN_DOWN(pgd));
		pgd_page = kmap(p);
		if (!pgd_page) {
			dev_warn(kbdev->dev, "kmap failure on update_pages");
			err = -ENOMEM;
			goto fail_unlock;
		}

		num_of_valid_entries =
			kbdev->mmu_mode->get_num_valid_entries(pgd_page);

		if (cur_level == MIDGARD_MMU_LEVEL(2)) {
			int level_index = (vpfn >> 9) & 0x1FF;
			struct tagged_addr *target_phys =
				phys - index_in_large_page(*phys);

#ifdef CONFIG_MALI_DEBUG
			WARN_ON_ONCE(!kbdev->mmu_mode->ate_is_valid(
					pgd_page[level_index], MIDGARD_MMU_LEVEL(2)));
#endif
			pgd_page[level_index] = kbase_mmu_create_ate(kbdev,
					*target_phys, flags, MIDGARD_MMU_LEVEL(2),
					group_id);
			kbase_mmu_sync_pgd(kbdev, mmut->kctx, pgd + (level_index * sizeof(u64)),
					   kbase_dma_addr(p) + (level_index * sizeof(u64)),
					   sizeof(u64), KBASE_MMU_OP_NONE);
		} else {
			for (i = 0; i < count; i++) {
#ifdef CONFIG_MALI_DEBUG
				WARN_ON_ONCE(!kbdev->mmu_mode->ate_is_valid(
						pgd_page[index + i],
						MIDGARD_MMU_BOTTOMLEVEL));
#endif
				pgd_page[index + i] = kbase_mmu_create_ate(kbdev,
					phys[i], flags, MIDGARD_MMU_BOTTOMLEVEL,
					group_id);
			}

			/* MMU cache flush strategy is NONE because GPU cache maintenance
			 * will be done by the caller.
			 */
			kbase_mmu_sync_pgd(kbdev, mmut->kctx, pgd + (index * sizeof(u64)),
					   kbase_dma_addr(p) + (index * sizeof(u64)),
					   count * sizeof(u64), KBASE_MMU_OP_NONE);
		}

		kbdev->mmu_mode->set_num_valid_entries(pgd_page,
					num_of_valid_entries);

		if (dirty_pgds && count > 0)
			*dirty_pgds |= 1ULL << cur_level;

		phys += count;
		vpfn += count;
		nr -= count;

		kunmap(p);
	}

	rt_mutex_unlock(&mmut->mmu_lock);
	return 0;

fail_unlock:
	rt_mutex_unlock(&mmut->mmu_lock);
	return err;
}

static int kbase_mmu_update_pages_common(struct kbase_device *kbdev, struct kbase_context *kctx,
					 u64 vpfn, struct tagged_addr *phys, size_t nr,
					 unsigned long flags, int const group_id)
{
	int err;
	u64 dirty_pgds = 0;
<<<<<<< HEAD

	err = kbase_mmu_update_pages_no_flush(kctx, vpfn, phys, nr, flags, group_id, &dirty_pgds);

	kbase_mmu_flush_invalidate_update_pages(kctx, vpfn, nr, dirty_pgds);

	return err;
}

void kbase_mmu_flush_invalidate_update_pages(struct kbase_context *kctx, u64 vpfn, size_t nr, u64 dirty_pgds)
{
	struct kbase_mmu_hw_op_param op_param;
=======
	struct kbase_mmu_table *mmut;
>>>>>>> c845dfc7
	/* Calls to this function are inherently asynchronous, with respect to
	 * MMU operations.
	 */
	const enum kbase_caller_mmu_sync_info mmu_sync_info = CALLER_MMU_ASYNC;
	int as_nr;

<<<<<<< HEAD
=======
#if !MALI_USE_CSF
	if (unlikely(kctx == NULL))
		return -EINVAL;

	as_nr = kctx->as_nr;
	mmut = &kctx->mmu;
#else
	if (kctx) {
		mmut = &kctx->mmu;
		as_nr = kctx->as_nr;
	} else {
		mmut = &kbdev->csf.mcu_mmu;
		as_nr = MCU_AS_NR;
	}
#endif

	err = kbase_mmu_update_pages_no_flush(kbdev, mmut, vpfn, phys, nr, flags, group_id,
					      &dirty_pgds);

>>>>>>> c845dfc7
	op_param = (const struct kbase_mmu_hw_op_param){
		.vpfn = vpfn,
		.nr = nr,
		.op = KBASE_MMU_OP_FLUSH_MEM,
		.kctx_id = kctx ? kctx->id : 0xFFFFFFFF,
		.mmu_sync_info = mmu_sync_info,
		.flush_skip_levels = pgd_level_to_skip_flush(dirty_pgds),
	};

	if (mmu_flush_cache_on_gpu_ctrl(kbdev))
		mmu_flush_invalidate_on_gpu_ctrl(kbdev, kctx, as_nr, &op_param);
	else
<<<<<<< HEAD
		mmu_flush_invalidate(kctx->kbdev, kctx, kctx->as_nr, &op_param);
=======
		mmu_flush_invalidate(kbdev, kctx, as_nr, &op_param);

	return err;
>>>>>>> c845dfc7
}

int kbase_mmu_update_pages(struct kbase_context *kctx, u64 vpfn, struct tagged_addr *phys,
			   size_t nr, unsigned long flags, int const group_id)
{
	if (unlikely(kctx == NULL))
		return -EINVAL;

	return kbase_mmu_update_pages_common(kctx->kbdev, kctx, vpfn, phys, nr, flags, group_id);
}

#if MALI_USE_CSF
int kbase_mmu_update_csf_mcu_pages(struct kbase_device *kbdev, u64 vpfn, struct tagged_addr *phys,
				   size_t nr, unsigned long flags, int const group_id)
{
	return kbase_mmu_update_pages_common(kbdev, NULL, vpfn, phys, nr, flags, group_id);
}
#endif /* MALI_USE_CSF */

static void mmu_page_migration_transaction_begin(struct kbase_device *kbdev)
{
	lockdep_assert_held(&kbdev->hwaccess_lock);

	WARN_ON_ONCE(kbdev->mmu_page_migrate_in_progress);
	kbdev->mmu_page_migrate_in_progress = true;
}

static void mmu_page_migration_transaction_end(struct kbase_device *kbdev)
{
	lockdep_assert_held(&kbdev->hwaccess_lock);
	WARN_ON_ONCE(!kbdev->mmu_page_migrate_in_progress);
	kbdev->mmu_page_migrate_in_progress = false;
	/* Invoke the PM state machine, as the MMU page migration session
	 * may have deferred a transition in L2 state machine.
	 */
	kbase_pm_update_state(kbdev);
}

int kbase_mmu_migrate_page(struct tagged_addr old_phys, struct tagged_addr new_phys,
			   dma_addr_t old_dma_addr, dma_addr_t new_dma_addr, int level)
{
	struct kbase_page_metadata *page_md = kbase_page_private(as_page(old_phys));
	struct kbase_mmu_hw_op_param op_param;
	struct kbase_mmu_table *mmut = (level == MIDGARD_MMU_BOTTOMLEVEL) ?
					       page_md->data.mapped.mmut :
					       page_md->data.pt_mapped.mmut;
	struct kbase_device *kbdev;
	phys_addr_t pgd;
	u64 *old_page, *new_page, *pgd_page, *target, vpfn;
	int index, check_state, ret = 0;
	unsigned long hwaccess_flags = 0;
	unsigned int num_of_valid_entries;
	u8 vmap_count = 0;

	/* Due to the hard binding of mmu_command_instr with kctx_id via kbase_mmu_hw_op_param,
	 * here we skip the no kctx case, which is only used with MCU's mmut.
	 */
	if (!mmut->kctx)
		return -EINVAL;

	if (level > MIDGARD_MMU_BOTTOMLEVEL)
		return -EINVAL;
	else if (level == MIDGARD_MMU_BOTTOMLEVEL)
		vpfn = page_md->data.mapped.vpfn;
	else
		vpfn = PGD_VPFN_LEVEL_GET_VPFN(page_md->data.pt_mapped.pgd_vpfn_level);

	kbdev = mmut->kctx->kbdev;
	index = (vpfn >> ((3 - level) * 9)) & 0x1FF;

	/* Create all mappings before copying content.
	 * This is done as early as possible because is the only operation that may
	 * fail. It is possible to do this before taking any locks because the
	 * pages to migrate are not going to change and even the parent PGD is not
	 * going to be affected by any other concurrent operation, since the page
	 * has been isolated before migration and therefore it cannot disappear in
	 * the middle of this function.
	 */
	old_page = kmap(as_page(old_phys));
	if (!old_page) {
		dev_warn(kbdev->dev, "%s: kmap failure for old page.", __func__);
		ret = -EINVAL;
		goto old_page_map_error;
	}

	new_page = kmap(as_page(new_phys));
	if (!new_page) {
		dev_warn(kbdev->dev, "%s: kmap failure for new page.", __func__);
		ret = -EINVAL;
		goto new_page_map_error;
	}

	/* GPU cache maintenance affects both memory content and page table,
	 * but at two different stages. A single virtual memory page is affected
	 * by the migration.
	 *
	 * Notice that the MMU maintenance is done in the following steps:
	 *
	 * 1) The MMU region is locked without performing any other operation.
	 *    This lock must cover the entire migration process, in order to
	 *    prevent any GPU access to the virtual page whose physical page
	 *    is being migrated.
	 * 2) Immediately after locking: the MMU region content is flushed via
	 *    GPU control while the lock is taken and without unlocking.
	 *    The region must stay locked for the duration of the whole page
	 *    migration procedure.
	 *    This is necessary to make sure that pending writes to the old page
	 *    are finalized before copying content to the new page.
	 * 3) Before unlocking: changes to the page table are flushed.
	 *    Finer-grained GPU control operations are used if possible, otherwise
	 *    the whole GPU cache shall be flushed again.
	 *    This is necessary to make sure that the GPU accesses the new page
	 *    after migration.
	 * 4) The MMU region is unlocked.
	 */
#define PGD_VPFN_MASK(level) (~((((u64)1) << ((3 - level) * 9)) - 1))
	op_param.mmu_sync_info = CALLER_MMU_ASYNC;
	op_param.kctx_id = mmut->kctx->id;
	op_param.vpfn = vpfn & PGD_VPFN_MASK(level);
	op_param.nr = 1 << ((3 - level) * 9);
	op_param.op = KBASE_MMU_OP_FLUSH_PT;
	/* When level is not MIDGARD_MMU_BOTTOMLEVEL, it is assumed PGD page migration */
	op_param.flush_skip_levels = (level == MIDGARD_MMU_BOTTOMLEVEL) ?
					     pgd_level_to_skip_flush(1ULL << level) :
					     pgd_level_to_skip_flush(3ULL << level);

	rt_mutex_lock(&mmut->mmu_lock);

	/* The state was evaluated before entering this function, but it could
	 * have changed before the mmu_lock was taken. However, the state
	 * transitions which are possible at this point are only two, and in both
	 * cases it is a stable state progressing to a "free in progress" state.
	 *
	 * After taking the mmu_lock the state can no longer change: read it again
	 * and make sure that it hasn't changed before continuing.
	 */
	spin_lock(&page_md->migrate_lock);
	check_state = PAGE_STATUS_GET(page_md->status);
	if (level == MIDGARD_MMU_BOTTOMLEVEL)
		vmap_count = page_md->vmap_count;
	spin_unlock(&page_md->migrate_lock);

	if (level == MIDGARD_MMU_BOTTOMLEVEL) {
		if (check_state != ALLOCATED_MAPPED) {
			dev_dbg(kbdev->dev,
				"%s: state changed to %d (was %d), abort page migration", __func__,
				check_state, ALLOCATED_MAPPED);
			ret = -EAGAIN;
			goto page_state_change_out;
		} else if (vmap_count > 0) {
			dev_dbg(kbdev->dev, "%s: page was multi-mapped, abort page migration",
				__func__);
			ret = -EAGAIN;
			goto page_state_change_out;
		}
	} else {
		if (check_state != PT_MAPPED) {
			dev_dbg(kbdev->dev,
				"%s: state changed to %d (was %d), abort PGD page migration",
				__func__, check_state, PT_MAPPED);
			WARN_ON_ONCE(check_state != FREE_PT_ISOLATED_IN_PROGRESS);
			ret = -EAGAIN;
			goto page_state_change_out;
		}
	}

	ret = mmu_get_pgd_at_level(kbdev, mmut, vpfn, level, &pgd);
	if (ret) {
		dev_err(kbdev->dev, "%s: failed to find PGD for old page.", __func__);
		goto get_pgd_at_level_error;
	}

	pgd_page = kmap(phys_to_page(pgd));
	if (!pgd_page) {
		dev_warn(kbdev->dev, "%s: kmap failure for PGD page.", __func__);
		ret = -EINVAL;
		goto pgd_page_map_error;
	}

	rt_mutex_lock(&kbdev->pm.lock);
	mutex_lock(&kbdev->mmu_hw_mutex);

	/* Lock MMU region and flush GPU cache by using GPU control,
	 * in order to keep MMU region locked.
	 */
	spin_lock_irqsave(&kbdev->hwaccess_lock, hwaccess_flags);
	if (unlikely(!kbase_pm_l2_allow_mmu_page_migration(kbdev))) {
		/* Defer the migration as L2 is in a transitional phase */
		spin_unlock_irqrestore(&kbdev->hwaccess_lock, hwaccess_flags);
		mutex_unlock(&kbdev->mmu_hw_mutex);
		rt_mutex_unlock(&kbdev->pm.lock);
		dev_dbg(kbdev->dev, "%s: L2 in transtion, abort PGD page migration", __func__);
		ret = -EAGAIN;
		goto l2_state_defer_out;
	}
	/* Prevent transitional phases in L2 by starting the transaction */
	mmu_page_migration_transaction_begin(kbdev);
	if (kbdev->pm.backend.gpu_powered && mmut->kctx->as_nr >= 0) {
		int as_nr = mmut->kctx->as_nr;
		struct kbase_as *as = &kbdev->as[as_nr];

		ret = kbase_mmu_hw_do_lock(kbdev, as, &op_param);
		if (!ret) {
				ret = kbase_gpu_cache_flush_and_busy_wait(
					kbdev, GPU_COMMAND_CACHE_CLN_INV_L2_LSC);
		}
		if (ret)
			mmu_page_migration_transaction_end(kbdev);
	}
	spin_unlock_irqrestore(&kbdev->hwaccess_lock, hwaccess_flags);

	if (ret < 0) {
		mutex_unlock(&kbdev->mmu_hw_mutex);
		rt_mutex_unlock(&kbdev->pm.lock);
		dev_err(kbdev->dev, "%s: failed to lock MMU region or flush GPU cache", __func__);
		goto undo_mappings;
	}

	/* Copy memory content.
	 *
	 * It is necessary to claim the ownership of the DMA buffer for the old
	 * page before performing the copy, to make sure of reading a consistent
	 * version of its content, before copying. After the copy, ownership of
	 * the DMA buffer for the new page is given to the GPU in order to make
	 * the content visible to potential GPU access that may happen as soon as
	 * this function releases the lock on the MMU region.
	 */
	dma_sync_single_for_cpu(kbdev->dev, old_dma_addr, PAGE_SIZE, DMA_BIDIRECTIONAL);
	memcpy(new_page, old_page, PAGE_SIZE);
	dma_sync_single_for_device(kbdev->dev, new_dma_addr, PAGE_SIZE, DMA_BIDIRECTIONAL);

	/* Remap GPU virtual page.
	 *
	 * This code rests on the assumption that page migration is only enabled
	 * for 4 kB pages, that necessarily live in the bottom level of the MMU
	 * page table. For this reason, the PGD level tells us inequivocably
	 * whether the page being migrated is a "content page" or another PGD
	 * of the page table:
	 *
	 * - Bottom level implies ATE (Address Translation Entry)
	 * - Any other level implies PTE (Page Table Entry)
	 *
	 * The current implementation doesn't handle the case of a level 0 PGD,
	 * that is: the root PGD of the page table.
	 */
	target = &pgd_page[index];

	/* Certain entries of a page table page encode the count of valid entries
	 * present in that page. So need to save & restore the count information
	 * when updating the PTE/ATE to point to the new page.
	 */
	num_of_valid_entries = kbdev->mmu_mode->get_num_valid_entries(pgd_page);

	if (level == MIDGARD_MMU_BOTTOMLEVEL) {
		WARN_ON_ONCE((*target & 1UL) == 0);
		*target =
			kbase_mmu_create_ate(kbdev, new_phys, page_md->data.mapped.reg->flags,
					     level, page_md->data.mapped.reg->gpu_alloc->group_id);
	} else {
		u64 managed_pte;

#ifdef CONFIG_MALI_DEBUG
		/* The PTE should be pointing to the page being migrated */
		WARN_ON_ONCE(as_phys_addr_t(old_phys) != kbdev->mmu_mode->pte_to_phy_addr(
			kbdev->mgm_dev->ops.mgm_pte_to_original_pte(
				kbdev->mgm_dev, MGM_DEFAULT_PTE_GROUP, level, pgd_page[index])));
#endif
		kbdev->mmu_mode->entry_set_pte(&managed_pte, as_phys_addr_t(new_phys));
		*target = kbdev->mgm_dev->ops.mgm_update_gpu_pte(
			kbdev->mgm_dev, MGM_DEFAULT_PTE_GROUP, level, managed_pte);
	}

	kbdev->mmu_mode->set_num_valid_entries(pgd_page, num_of_valid_entries);

	/* This function always updates a single entry inside an existing PGD,
	 * therefore cache maintenance is necessary and affects a single entry.
	 */
	kbase_mmu_sync_pgd(kbdev, mmut->kctx, pgd + (index * sizeof(u64)),
			   kbase_dma_addr(phys_to_page(pgd)) + (index * sizeof(u64)), sizeof(u64),
			   KBASE_MMU_OP_FLUSH_PT);

	/* Unlock MMU region.
	 *
	 * Notice that GPUs which don't issue flush commands via GPU control
	 * still need an additional GPU cache flush here, this time only
	 * for the page table, because the function call above to sync PGDs
	 * won't have any effect on them.
	 */
	spin_lock_irqsave(&kbdev->hwaccess_lock, hwaccess_flags);
	if (kbdev->pm.backend.gpu_powered && mmut->kctx->as_nr >= 0) {
		int as_nr = mmut->kctx->as_nr;
		struct kbase_as *as = &kbdev->as[as_nr];

		if (mmu_flush_cache_on_gpu_ctrl(kbdev)) {
			ret = kbase_mmu_hw_do_unlock(kbdev, as, &op_param);
		} else {
			ret = kbase_gpu_cache_flush_and_busy_wait(kbdev,
								  GPU_COMMAND_CACHE_CLN_INV_L2);
			if (!ret)
				ret = kbase_mmu_hw_do_unlock_no_addr(kbdev, as, &op_param);
		}
	}
	spin_unlock_irqrestore(&kbdev->hwaccess_lock, hwaccess_flags);
	/* Releasing locks before checking the migration transaction error state */
	mutex_unlock(&kbdev->mmu_hw_mutex);
	rt_mutex_unlock(&kbdev->pm.lock);

	spin_lock_irqsave(&kbdev->hwaccess_lock, hwaccess_flags);
	/* Release the transition prevention in L2 by ending the transaction */
	mmu_page_migration_transaction_end(kbdev);
	spin_unlock_irqrestore(&kbdev->hwaccess_lock, hwaccess_flags);

	/* Checking the final migration transaction error state */
	if (ret < 0) {
		dev_err(kbdev->dev, "%s: failed to unlock MMU region.", __func__);
		goto undo_mappings;
	}

	/* Undertaking metadata transfer, while we are holding the mmu_lock */
	spin_lock(&page_md->migrate_lock);
	if (level == MIDGARD_MMU_BOTTOMLEVEL) {
		size_t page_array_index =
			page_md->data.mapped.vpfn - page_md->data.mapped.reg->start_pfn;

		WARN_ON(PAGE_STATUS_GET(page_md->status) != ALLOCATED_MAPPED);

		/* Replace page in array of pages of the physical allocation. */
		page_md->data.mapped.reg->gpu_alloc->pages[page_array_index] = new_phys;
	}
	/* Update the new page dma_addr with the transferred metadata from the old_page */
	page_md->dma_addr = new_dma_addr;
	page_md->status = PAGE_ISOLATE_SET(page_md->status, 0);
	spin_unlock(&page_md->migrate_lock);
	set_page_private(as_page(new_phys), (unsigned long)page_md);
	/* Old page metatdata pointer cleared as it now owned by the new page */
	set_page_private(as_page(old_phys), 0);

l2_state_defer_out:
	kunmap(phys_to_page(pgd));
pgd_page_map_error:
get_pgd_at_level_error:
page_state_change_out:
	rt_mutex_unlock(&mmut->mmu_lock);

	kunmap(as_page(new_phys));
new_page_map_error:
	kunmap(as_page(old_phys));
old_page_map_error:
	return ret;

undo_mappings:
	/* Unlock the MMU table and undo mappings. */
	rt_mutex_unlock(&mmut->mmu_lock);
	kunmap(phys_to_page(pgd));
	kunmap(as_page(new_phys));
	kunmap(as_page(old_phys));

	return ret;
}

static void mmu_teardown_level(struct kbase_device *kbdev, struct kbase_mmu_table *mmut,
			       phys_addr_t pgd, unsigned int level)
{
	u64 *pgd_page;
	int i;
	struct memory_group_manager_device *mgm_dev = kbdev->mgm_dev;
	struct kbase_mmu_mode const *mmu_mode = kbdev->mmu_mode;
	u64 *pgd_page_buffer = NULL;
	struct page *p = phys_to_page(pgd);

	lockdep_assert_held(&mmut->mmu_lock);

	pgd_page = kmap_atomic(p);
	/* kmap_atomic should NEVER fail. */
	if (WARN_ON_ONCE(pgd_page == NULL))
		return;
	if (level < MIDGARD_MMU_BOTTOMLEVEL) {
		/* Copy the page to our preallocated buffer so that we can minimize
		 * kmap_atomic usage
		 */
		pgd_page_buffer = mmut->scratch_mem.teardown_pages.levels[level];
		memcpy(pgd_page_buffer, pgd_page, PAGE_SIZE);
	}

	/* When page migration is enabled, kbase_region_tracker_term() would ensure
	 * there are no pages left mapped on the GPU for a context. Hence the count
	 * of valid entries is expected to be zero here.
	 */
	if (kbase_page_migration_enabled && mmut->kctx)
		WARN_ON_ONCE(kbdev->mmu_mode->get_num_valid_entries(pgd_page));
	/* Invalidate page after copying */
	mmu_mode->entries_invalidate(pgd_page, KBASE_MMU_PAGE_ENTRIES);
	kunmap_atomic(pgd_page);
	pgd_page = pgd_page_buffer;

	if (level < MIDGARD_MMU_BOTTOMLEVEL) {
		for (i = 0; i < KBASE_MMU_PAGE_ENTRIES; i++) {
			if (mmu_mode->pte_is_valid(pgd_page[i], level)) {
				phys_addr_t target_pgd = mmu_mode->pte_to_phy_addr(
					mgm_dev->ops.mgm_pte_to_original_pte(mgm_dev,
									     MGM_DEFAULT_PTE_GROUP,
									     level, pgd_page[i]));

				mmu_teardown_level(kbdev, mmut, target_pgd, level + 1);
			}
		}
	}

	kbase_mmu_free_pgd(kbdev, mmut, pgd);
}

int kbase_mmu_init(struct kbase_device *const kbdev,
	struct kbase_mmu_table *const mmut, struct kbase_context *const kctx,
	int const group_id)
{
	if (WARN_ON(group_id >= MEMORY_GROUP_MANAGER_NR_GROUPS) ||
	    WARN_ON(group_id < 0))
		return -EINVAL;

	compiletime_assert(KBASE_MEM_ALLOC_MAX_SIZE <= (((8ull << 30) >> PAGE_SHIFT)),
			   "List of free PGDs may not be large enough.");
	compiletime_assert(MAX_PAGES_FOR_FREE_PGDS >= MIDGARD_MMU_BOTTOMLEVEL,
			   "Array of MMU levels is not large enough.");

	mmut->group_id = group_id;
	rt_mutex_init(&mmut->mmu_lock);
	mmut->kctx = kctx;
	mmut->pgd = KBASE_MMU_INVALID_PGD_ADDRESS;

	/* We allocate pages into the kbdev memory pool, then
	 * kbase_mmu_alloc_pgd will allocate out of that pool. This is done to
	 * avoid allocations from the kernel happening with the lock held.
	 */
	while (mmut->pgd == KBASE_MMU_INVALID_PGD_ADDRESS) {
		int err;

		err = kbase_mem_pool_grow(
			&kbdev->mem_pools.small[mmut->group_id],
			MIDGARD_MMU_BOTTOMLEVEL, kctx ? kctx->task : NULL);
		if (err) {
			kbase_mmu_term(kbdev, mmut);
			return -ENOMEM;
		}

		rt_mutex_lock(&mmut->mmu_lock);
		mmut->pgd = kbase_mmu_alloc_pgd(kbdev, mmut);
		rt_mutex_unlock(&mmut->mmu_lock);
	}

	return 0;
}

void kbase_mmu_term(struct kbase_device *kbdev, struct kbase_mmu_table *mmut)
{
	WARN((mmut->kctx) && (mmut->kctx->as_nr != KBASEP_AS_NR_INVALID),
	     "kctx-%d_%d must first be scheduled out to flush GPU caches+tlbs before tearing down MMU tables",
	     mmut->kctx->tgid, mmut->kctx->id);

	if (mmut->pgd != KBASE_MMU_INVALID_PGD_ADDRESS) {
		rt_mutex_lock(&mmut->mmu_lock);
		mmu_teardown_level(kbdev, mmut, mmut->pgd, MIDGARD_MMU_TOPLEVEL);
		rt_mutex_unlock(&mmut->mmu_lock);

		if (mmut->kctx)
			KBASE_TLSTREAM_AUX_PAGESALLOC(kbdev, mmut->kctx->id, 0);
	}

<<<<<<< HEAD
	for (level = MIDGARD_MMU_TOPLEVEL;
			level < MIDGARD_MMU_BOTTOMLEVEL; level++) {
		if (!mmut->mmu_teardown_pages[level])
			break;
		kfree(mmut->mmu_teardown_pages[level]);
	}
=======
	rt_mutex_destroy(&mmut->mmu_lock);
>>>>>>> c845dfc7
}

void kbase_mmu_as_term(struct kbase_device *kbdev, unsigned int i)
{
	destroy_workqueue(kbdev->as[i].pf_wq);
}

void kbase_mmu_flush_pa_range(struct kbase_device *kbdev, struct kbase_context *kctx,
			      phys_addr_t phys, size_t size,
			      enum kbase_mmu_op_type flush_op)
{
#if MALI_USE_CSF
	unsigned long irq_flags;

	spin_lock_irqsave(&kbdev->hwaccess_lock, irq_flags);
	if (mmu_flush_cache_on_gpu_ctrl(kbdev) && (flush_op != KBASE_MMU_OP_NONE) &&
	    kbdev->pm.backend.gpu_powered && (!kctx || kctx->as_nr >= 0))
		mmu_flush_pa_range(kbdev, phys, size, KBASE_MMU_OP_FLUSH_PT);
	spin_unlock_irqrestore(&kbdev->hwaccess_lock, irq_flags);
#endif
}

#ifdef CONFIG_MALI_VECTOR_DUMP
static size_t kbasep_mmu_dump_level(struct kbase_context *kctx, phys_addr_t pgd,
		int level, char ** const buffer, size_t *size_left)
{
	phys_addr_t target_pgd;
	u64 *pgd_page;
	int i;
	size_t size = KBASE_MMU_PAGE_ENTRIES * sizeof(u64) + sizeof(u64);
	size_t dump_size;
	struct kbase_device *kbdev;
	struct kbase_mmu_mode const *mmu_mode;

	if (WARN_ON(kctx == NULL))
		return 0;
	lockdep_assert_held(&kctx->mmu.mmu_lock);

	kbdev = kctx->kbdev;
	mmu_mode = kbdev->mmu_mode;

	pgd_page = kmap(pfn_to_page(PFN_DOWN(pgd)));
	if (!pgd_page) {
		dev_warn(kbdev->dev, "%s: kmap failure", __func__);
		return 0;
	}

	if (*size_left >= size) {
		/* A modified physical address that contains
		 * the page table level
		 */
		u64 m_pgd = pgd | level;

		/* Put the modified physical address in the output buffer */
		memcpy(*buffer, &m_pgd, sizeof(m_pgd));
		*buffer += sizeof(m_pgd);

		/* Followed by the page table itself */
		memcpy(*buffer, pgd_page, sizeof(u64) * KBASE_MMU_PAGE_ENTRIES);
		*buffer += sizeof(u64) * KBASE_MMU_PAGE_ENTRIES;

		*size_left -= size;
	}

	if (level < MIDGARD_MMU_BOTTOMLEVEL) {
		for (i = 0; i < KBASE_MMU_PAGE_ENTRIES; i++) {
			if (mmu_mode->pte_is_valid(pgd_page[i], level)) {
				target_pgd = mmu_mode->pte_to_phy_addr(
					kbdev->mgm_dev->ops.mgm_pte_to_original_pte(
						kbdev->mgm_dev, MGM_DEFAULT_PTE_GROUP,
						level, pgd_page[i]));

				dump_size = kbasep_mmu_dump_level(kctx,
						target_pgd, level + 1,
						buffer, size_left);
				if (!dump_size) {
					kunmap(pfn_to_page(PFN_DOWN(pgd)));
					return 0;
				}
				size += dump_size;
			}
		}
	}

	kunmap(pfn_to_page(PFN_DOWN(pgd)));

	return size;
}

void *kbase_mmu_dump(struct kbase_context *kctx, int nr_pages)
{
	void *kaddr;
	size_t size_left;

	KBASE_DEBUG_ASSERT(kctx);

	if (nr_pages == 0) {
		/* can't dump in a 0 sized buffer, early out */
		return NULL;
	}

	size_left = nr_pages * PAGE_SIZE;

	if (WARN_ON(size_left == 0))
		return NULL;
	kaddr = vmalloc_user(size_left);

	rt_mutex_lock(&kctx->mmu.mmu_lock);

	if (kaddr) {
		u64 end_marker = 0xFFULL;
		char *buffer;
		char *mmu_dump_buffer;
		u64 config[3];
		size_t dump_size, size = 0;
		struct kbase_mmu_setup as_setup;

		buffer = (char *)kaddr;
		mmu_dump_buffer = buffer;

		kctx->kbdev->mmu_mode->get_as_setup(&kctx->mmu,
				&as_setup);
		config[0] = as_setup.transtab;
		config[1] = as_setup.memattr;
		config[2] = as_setup.transcfg;
		memcpy(buffer, &config, sizeof(config));
		mmu_dump_buffer += sizeof(config);
		size_left -= sizeof(config);
		size += sizeof(config);

		dump_size = kbasep_mmu_dump_level(kctx,
				kctx->mmu.pgd,
				MIDGARD_MMU_TOPLEVEL,
				&mmu_dump_buffer,
				&size_left);

		if (!dump_size)
			goto fail_free;

		size += dump_size;

		/* Add on the size for the end marker */
		size += sizeof(u64);

		if (size > (nr_pages * PAGE_SIZE)) {
			/* The buffer isn't big enough - free the memory and
			 * return failure
			 */
			goto fail_free;
		}

		/* Add the end marker */
		memcpy(mmu_dump_buffer, &end_marker, sizeof(u64));
	}

	rt_mutex_unlock(&kctx->mmu.mmu_lock);
	return kaddr;

fail_free:
	vfree(kaddr);
	rt_mutex_unlock(&kctx->mmu.mmu_lock);
	return NULL;
}
KBASE_EXPORT_TEST_API(kbase_mmu_dump);
#endif /* CONFIG_MALI_VECTOR_DUMP */

void kbase_mmu_bus_fault_worker(struct work_struct *data)
{
	struct kbase_as *faulting_as;
	int as_no;
	struct kbase_context *kctx;
	struct kbase_device *kbdev;
	struct kbase_fault *fault;

	faulting_as = container_of(data, struct kbase_as, work_busfault);
	fault = &faulting_as->bf_data;

	/* Ensure that any pending page fault worker has completed */
	flush_work(&faulting_as->work_pagefault);

	as_no = faulting_as->number;

	kbdev = container_of(faulting_as, struct kbase_device, as[as_no]);

	/* Grab the context, already refcounted in kbase_mmu_interrupt() on
	 * flagging of the bus-fault. Therefore, it cannot be scheduled out of
	 * this AS until we explicitly release it
	 */
	kctx = kbase_ctx_sched_as_to_ctx(kbdev, as_no);
	if (!kctx) {
		atomic_dec(&kbdev->faults_pending);
		return;
	}

#ifdef CONFIG_MALI_ARBITER_SUPPORT
	/* check if we still have GPU */
	if (unlikely(kbase_is_gpu_removed(kbdev))) {
		dev_dbg(kbdev->dev, "%s: GPU has been removed", __func__);
		release_ctx(kbdev, kctx);
		atomic_dec(&kbdev->faults_pending);
		return;
	}
#endif

	if (unlikely(fault->protected_mode)) {
		kbase_mmu_report_fault_and_kill(kctx, faulting_as,
				"Permission failure", fault);
		kbase_mmu_hw_clear_fault(kbdev, faulting_as,
				KBASE_MMU_FAULT_TYPE_BUS_UNEXPECTED);
		release_ctx(kbdev, kctx);
		atomic_dec(&kbdev->faults_pending);
		return;

	}

#if MALI_USE_CSF
	/* Before the GPU power off, wait is done for the completion of
	 * in-flight MMU fault work items. So GPU is expected to remain
	 * powered up whilst the bus fault handling is being done.
	 */
	kbase_gpu_report_bus_fault_and_kill(kctx, faulting_as, fault);
#else
	/* NOTE: If GPU already powered off for suspend,
	 * we don't need to switch to unmapped
	 */
	if (!kbase_pm_context_active_handle_suspend(kbdev,
				KBASE_PM_SUSPEND_HANDLER_DONT_REACTIVATE)) {
		kbase_gpu_report_bus_fault_and_kill(kctx, faulting_as, fault);
		kbase_pm_context_idle(kbdev);
	}
#endif

	release_ctx(kbdev, kctx);

	atomic_dec(&kbdev->faults_pending);
}

void kbase_flush_mmu_wqs(struct kbase_device *kbdev)
{
	int i;

	for (i = 0; i < kbdev->nr_hw_address_spaces; i++) {
		struct kbase_as *as = &kbdev->as[i];

		flush_workqueue(as->pf_wq);
	}
}<|MERGE_RESOLUTION|>--- conflicted
+++ resolved
@@ -348,13 +348,6 @@
  *        a 4kB physical page.
  */
 
-<<<<<<< HEAD
-=======
-static int kbase_mmu_update_pages_no_flush(struct kbase_device *kbdev, struct kbase_mmu_table *mmut,
-					   u64 vpfn, struct tagged_addr *phys, size_t nr,
-					   unsigned long flags, int group_id, u64 *dirty_pgds);
-
->>>>>>> c845dfc7
 /**
  * kbase_mmu_update_and_free_parent_pgds() - Update number of valid entries and
  *                                           free memory of the page directories
@@ -3134,15 +3127,9 @@
  * Return: 0 if the attributes data in page table entries were updated
  *         successfully, otherwise an error code.
  */
-<<<<<<< HEAD
-int kbase_mmu_update_pages_no_flush(struct kbase_context *kctx, u64 vpfn,
-					   struct tagged_addr *phys, size_t nr, unsigned long flags,
-					   int const group_id, u64 *dirty_pgds)
-=======
-static int kbase_mmu_update_pages_no_flush(struct kbase_device *kbdev, struct kbase_mmu_table *mmut,
+int kbase_mmu_update_pages_no_flush(struct kbase_device *kbdev, struct kbase_mmu_table *mmut,
 					   u64 vpfn, struct tagged_addr *phys, size_t nr,
 					   unsigned long flags, int const group_id, u64 *dirty_pgds)
->>>>>>> c845dfc7
 {
 	phys_addr_t pgd;
 	u64 *pgd_page;
@@ -3247,49 +3234,44 @@
 {
 	int err;
 	u64 dirty_pgds = 0;
-<<<<<<< HEAD
-
-	err = kbase_mmu_update_pages_no_flush(kctx, vpfn, phys, nr, flags, group_id, &dirty_pgds);
-
-	kbase_mmu_flush_invalidate_update_pages(kctx, vpfn, nr, dirty_pgds);
-
-	return err;
-}
-
-void kbase_mmu_flush_invalidate_update_pages(struct kbase_context *kctx, u64 vpfn, size_t nr, u64 dirty_pgds)
-{
-	struct kbase_mmu_hw_op_param op_param;
-=======
 	struct kbase_mmu_table *mmut;
->>>>>>> c845dfc7
-	/* Calls to this function are inherently asynchronous, with respect to
-	 * MMU operations.
-	 */
-	const enum kbase_caller_mmu_sync_info mmu_sync_info = CALLER_MMU_ASYNC;
-	int as_nr;
-
-<<<<<<< HEAD
-=======
+
 #if !MALI_USE_CSF
 	if (unlikely(kctx == NULL))
 		return -EINVAL;
 
-	as_nr = kctx->as_nr;
 	mmut = &kctx->mmu;
 #else
-	if (kctx) {
-		mmut = &kctx->mmu;
-		as_nr = kctx->as_nr;
-	} else {
-		mmut = &kbdev->csf.mcu_mmu;
-		as_nr = MCU_AS_NR;
-	}
+	mmut = kctx ? &kctx->mmu : &kbdev->csf.mcu_mmu;
 #endif
 
 	err = kbase_mmu_update_pages_no_flush(kbdev, mmut, vpfn, phys, nr, flags, group_id,
 					      &dirty_pgds);
 
->>>>>>> c845dfc7
+	kbase_mmu_flush_invalidate_update_pages(kbdev, kctx, vpfn, nr, dirty_pgds);
+
+	return err;
+}
+
+void kbase_mmu_flush_invalidate_update_pages(struct kbase_device *kbdev, struct kbase_context *kctx, u64 vpfn,
+					size_t nr, u64 dirty_pgds)
+{
+	struct kbase_mmu_hw_op_param op_param;
+	/* Calls to this function are inherently asynchronous, with respect to
+	 * MMU operations.
+	 */
+	const enum kbase_caller_mmu_sync_info mmu_sync_info = CALLER_MMU_ASYNC;
+	int as_nr;
+
+#if !MALI_USE_CSF
+	if (unlikely(kctx == NULL))
+		return;
+
+	as_nr = kctx->as_nr;
+#else
+	as_nr = kctx ? kctx->as_nr : MCU_AS_NR;
+#endif
+
 	op_param = (const struct kbase_mmu_hw_op_param){
 		.vpfn = vpfn,
 		.nr = nr,
@@ -3302,13 +3284,7 @@
 	if (mmu_flush_cache_on_gpu_ctrl(kbdev))
 		mmu_flush_invalidate_on_gpu_ctrl(kbdev, kctx, as_nr, &op_param);
 	else
-<<<<<<< HEAD
-		mmu_flush_invalidate(kctx->kbdev, kctx, kctx->as_nr, &op_param);
-=======
 		mmu_flush_invalidate(kbdev, kctx, as_nr, &op_param);
-
-	return err;
->>>>>>> c845dfc7
 }
 
 int kbase_mmu_update_pages(struct kbase_context *kctx, u64 vpfn, struct tagged_addr *phys,
@@ -3775,17 +3751,6 @@
 		if (mmut->kctx)
 			KBASE_TLSTREAM_AUX_PAGESALLOC(kbdev, mmut->kctx->id, 0);
 	}
-
-<<<<<<< HEAD
-	for (level = MIDGARD_MMU_TOPLEVEL;
-			level < MIDGARD_MMU_BOTTOMLEVEL; level++) {
-		if (!mmut->mmu_teardown_pages[level])
-			break;
-		kfree(mmut->mmu_teardown_pages[level]);
-	}
-=======
-	rt_mutex_destroy(&mmut->mmu_lock);
->>>>>>> c845dfc7
 }
 
 void kbase_mmu_as_term(struct kbase_device *kbdev, unsigned int i)
