// SPDX-License-Identifier: GPL-2.0 WITH Linux-syscall-note
/*
 *
 * (C) COPYRIGHT 2010-2024 ARM Limited. All rights reserved.
 *
 * This program is free software and is provided to you under the terms of the
 * GNU General Public License version 2 as published by the Free Software
 * Foundation, and any use by you of this program is subject to the terms
 * of such GNU license.
 *
 * This program is distributed in the hope that it will be useful,
 * but WITHOUT ANY WARRANTY; without even the implied warranty of
 * MERCHANTABILITY or FITNESS FOR A PARTICULAR PURPOSE. See the
 * GNU General Public License for more details.
 *
 * You should have received a copy of the GNU General Public License
 * along with this program; if not, you can access it online at
 * http://www.gnu.org/licenses/gpl-2.0.html.
 *
 */

/**
 * DOC: Base kernel MMU management.
 */

#include <linux/kernel.h>
#include <linux/dma-mapping.h>
#include <linux/migrate.h>
#include <mali_kbase.h>
#include <gpu/mali_kbase_gpu_fault.h>
#include <hw_access/mali_kbase_hw_access_regmap.h>
#include <tl/mali_kbase_tracepoints.h>
#include <backend/gpu/mali_kbase_instr_defs.h>
#include <mali_kbase_ctx_sched.h>
#include <mali_kbase_debug.h>
#include <mali_kbase_defs.h>
#include <mali_kbase_hw.h>
#include <mmu/mali_kbase_mmu_hw.h>
#include <mali_kbase_mem.h>
#include <mali_kbase_reset_gpu.h>
#include <mmu/mali_kbase_mmu.h>
#include <mmu/mali_kbase_mmu_internal.h>
#include <device/mali_kbase_device.h>
#include <uapi/gpu/arm/midgard/gpu/mali_kbase_gpu_id.h>
#if !MALI_USE_CSF
#include <mali_kbase_hwaccess_jm.h>
#endif
#include <linux/version_compat_defs.h>

#include <mali_kbase_trace_gpu_mem.h>
#include <backend/gpu/mali_kbase_pm_internal.h>

/* Threshold used to decide whether to flush full caches or just a physical range */
#define KBASE_PA_RANGE_THRESHOLD_NR_PAGES 20
#define MGM_DEFAULT_PTE_GROUP (0)

/* Macro to convert updated PDGs to flags indicating levels skip in flush */
#define pgd_level_to_skip_flush(dirty_pgds) (~(dirty_pgds)&0xF)

/**
 * kmap_pgd() - Map a PGD page and return the address of it
 *
 * @p:           Pointer to the PGD page to be mapped.
 * @pgd:         The physical address of the PGD. May not be PAGE_SIZE aligned but shall be
 *               GPU_PAGE_SIZE aligned.
 *
 * Return: The mapped address of the @pgd, adjusted by the offset of @pgd from the start of page.
 */
static inline void *kmap_pgd(struct page *p, phys_addr_t pgd)
{
#if GPU_PAGES_PER_CPU_PAGE > 1
	return kbase_kmap(p) + (pgd & ~PAGE_MASK);
#else
	CSTD_UNUSED(pgd);
	return kbase_kmap(p);
#endif
}

/**
 * kmap_atomic_pgd() - Variant of kmap_pgd for atomic mapping
 *
 * @p:           Pointer to the PGD page to be mapped.
 * @pgd:         The physical address of the PGD. May not be PAGE_SIZE aligned but shall be
 *               GPU_PAGE_SIZE aligned.
 *
 * Return: The mapped address of the @pgd.
 */
static inline void *kmap_atomic_pgd(struct page *p, phys_addr_t pgd)
{
#if GPU_PAGES_PER_CPU_PAGE > 1
	return kbase_kmap_atomic(p) + (pgd & ~PAGE_MASK);
#else
	CSTD_UNUSED(pgd);
	return kbase_kmap_atomic(p);
#endif
}

/**
 * kunmap_pgd() - Unmap a PGD page
 *
 * @p:           Pointer to the PGD page to be unmapped.
 * @pgd_address: The address of the PGD. May not be PAGE_SIZE aligned but shall be
 *               GPU_PAGE_SIZE aligned.
 */
static inline void kunmap_pgd(struct page *p, void *pgd_address)
{
	/* It is okay to not align pgd_address to PAGE_SIZE boundary */
	kbase_kunmap(p, pgd_address);
}

/**
 * kunmap_atomic_pgd() - Variant of kunmap_pgd for atomic unmapping
 *
 * @pgd_address: The address of the PGD. May not be PAGE_SIZE aligned but shall be
 *               GPU_PAGE_SIZE aligned.
 */
static inline void kunmap_atomic_pgd(void *pgd_address)
{
	/* It is okay to not align pgd_address to PAGE_SIZE boundary */
	kbase_kunmap_atomic(pgd_address);
}

/**
 * pgd_dma_addr() - Return dma addr of a PGD
 *
 * @p:       Pointer to the PGD page.
 * @pgd:     The physical address of the PGD.
 *
 * Return:   DMA address of the PGD
 */
static inline dma_addr_t pgd_dma_addr(struct page *p, phys_addr_t pgd)
{
#if GPU_PAGES_PER_CPU_PAGE > 1
	return kbase_page_private(p)->dma_addr + (pgd & ~PAGE_MASK);
#else
	CSTD_UNUSED(pgd);
	return kbase_dma_addr(p);
#endif
}

/**
 * get_pgd_sub_page_index() - Return the index of a sub PGD page in the PGD page.
 *
 * @pgd:         The physical address of the PGD.
 *
 * Return:       The index value ranging from 0 to (GPU_PAGES_PER_CPU_PAGE - 1)
 */
static inline u32 get_pgd_sub_page_index(phys_addr_t pgd)
{
	return (pgd & ~PAGE_MASK) / GPU_PAGE_SIZE;
}

#if GPU_PAGES_PER_CPU_PAGE > 1
/**
 * alloc_pgd_page_metadata() - Allocate page metadata for a PGD.
 *
 * @kbdev:      Pointer to the instance of a kbase device.
 * @mmut:       Structure holding details of the MMU table for a kcontext.
 * @p:          PGD page.
 *
 * The PGD page, @p is linked to &kbase_mmu_table.pgd_pages_list for allocating
 * sub PGD pages from the list.
 *
 * Return:      True on success.
 */
static bool alloc_pgd_page_metadata(struct kbase_device *kbdev, struct kbase_mmu_table *mmut,
				    struct page *p)
{
	struct kbase_page_metadata *page_md;

	if (!kbase_is_page_migration_enabled()) {
		page_md = kmem_cache_zalloc(kbdev->page_metadata_slab, GFP_KERNEL);
		if (!page_md)
			return false;

		page_md->dma_addr = kbase_dma_addr_as_priv(p);
		set_page_private(p, (unsigned long)page_md);
	} else {
		page_md = kbase_page_private(p);
	}

	page_md->data.pt_mapped.num_allocated_sub_pages = 1;
	set_bit(0, page_md->data.pt_mapped.allocated_sub_pages);
	page_md->data.pt_mapped.pgd_page = p;
	list_add(&page_md->data.pt_mapped.pgd_link, &mmut->pgd_pages_list);

	return true;
}

/**
 * free_pgd_page_metadata() - Free page metadata for a PGD.
 *
 * @kbdev:      Pointer to the instance of a kbase device.
 * @p:          PGD page where the metadata belongs to.
 *
 * The PGD page, @p is removed from &kbase_mmu_table.pgd_pages_list.
 */
static void free_pgd_page_metadata(struct kbase_device *kbdev, struct page *p)
{
	struct kbase_page_metadata *page_md = kbase_page_private(p);

	WARN_ON_ONCE(page_md->data.pt_mapped.num_allocated_sub_pages);
	page_md->data.pt_mapped.pgd_page = NULL;
	list_del_init(&page_md->data.pt_mapped.pgd_link);

	if (kbase_is_page_migration_enabled())
		return;

	set_page_private(p, (unsigned long)page_md->dma_addr);
	kmem_cache_free(kbdev->page_metadata_slab, page_md);
}

/**
 * allocate_pgd_sub_page() - Allocate a PGD sub page
 *
 * @page_md:  Page metadata of a PGD page where a sub page is allocated from.
 *
 * Return:    Physical address of allocated PGD sub page on success.
 *            KBASE_INVALID_PHYSICAL_ADDRESS on failure.
 */
static inline phys_addr_t allocate_pgd_sub_page(struct kbase_page_metadata *page_md)
{
	unsigned long sub_page_index;

	if (page_md->data.pt_mapped.num_allocated_sub_pages == GPU_PAGES_PER_CPU_PAGE)
		return KBASE_INVALID_PHYSICAL_ADDRESS;
	sub_page_index = find_first_zero_bit(page_md->data.pt_mapped.allocated_sub_pages,
					     GPU_PAGES_PER_CPU_PAGE);

#ifdef CONFIG_MALI_DEBUG
	if (WARN_ON_ONCE(sub_page_index >= GPU_PAGES_PER_CPU_PAGE))
		return KBASE_INVALID_PHYSICAL_ADDRESS;
	if (WARN_ON_ONCE(page_md->data.pt_mapped.num_allocated_sub_pages > GPU_PAGES_PER_CPU_PAGE))
		return KBASE_INVALID_PHYSICAL_ADDRESS;
#endif
	set_bit(sub_page_index, page_md->data.pt_mapped.allocated_sub_pages);
	page_md->data.pt_mapped.num_allocated_sub_pages++;

	return (page_to_phys(page_md->data.pt_mapped.pgd_page) + (sub_page_index * GPU_PAGE_SIZE));
}

/**
 * free_pgd_sub_page() - Free a PGD sub page
 *
 * @pgd:      Sub PGD to be freed.
 *
 * Return:    The number of remaining allocated sub pages in the PGD.
 */
static int free_pgd_sub_page(phys_addr_t pgd)
{
	struct page *p = pfn_to_page(PFN_DOWN(pgd));
	struct kbase_page_metadata *page_md = kbase_page_private(p);
	const u32 sub_page_index = get_pgd_sub_page_index(pgd);

#ifdef CONFIG_MALI_DEBUG
	if (WARN_ON_ONCE(!test_bit(sub_page_index, page_md->data.pt_mapped.allocated_sub_pages)))
		return page_md->data.pt_mapped.num_allocated_sub_pages;
#endif
	clear_bit(sub_page_index, page_md->data.pt_mapped.allocated_sub_pages);
	if (!WARN_ON_ONCE(page_md->data.pt_mapped.num_allocated_sub_pages <= 0))
		page_md->data.pt_mapped.num_allocated_sub_pages--;

	if (kbase_is_page_migration_enabled()) {
		spin_lock(&page_md->migrate_lock);
		page_md->data.pt_mapped.pgd_vpfn_level[sub_page_index] = 0;
		spin_unlock(&page_md->migrate_lock);
	}

	return page_md->data.pt_mapped.num_allocated_sub_pages;
}

/**
 * allocate_from_pgd_pages_list() - Allocate a PGD from the PGD pages list
 *
 * @mmut:     Structure holding details of the MMU table for a kcontext.
 *
 * Return:    Physical address of the allocated PGD.
 */
static inline phys_addr_t allocate_from_pgd_pages_list(struct kbase_mmu_table *mmut)
{
	struct list_head *entry;
	phys_addr_t pgd;

	lockdep_assert_held(&mmut->mmu_lock);

	if (unlikely(!mmut->num_free_pgd_sub_pages))
		return KBASE_INVALID_PHYSICAL_ADDRESS;

	if (mmut->last_allocated_pgd_page) {
		pgd = allocate_pgd_sub_page(kbase_page_private(mmut->last_allocated_pgd_page));
		if (pgd != KBASE_INVALID_PHYSICAL_ADDRESS)
			goto success;
	}

	if (mmut->last_freed_pgd_page) {
		pgd = allocate_pgd_sub_page(kbase_page_private(mmut->last_freed_pgd_page));
		if (pgd != KBASE_INVALID_PHYSICAL_ADDRESS)
			goto success;
	}

	list_for_each(entry, &mmut->pgd_pages_list) {
		struct kbase_page_metadata *page_md =
			list_entry(entry, struct kbase_page_metadata, data.pt_mapped.pgd_link);

		pgd = allocate_pgd_sub_page(page_md);
		if (pgd != KBASE_INVALID_PHYSICAL_ADDRESS)
			goto success;
	}

	return KBASE_INVALID_PHYSICAL_ADDRESS;
success:
	mmut->num_free_pgd_sub_pages--;
	return pgd;
}
#endif

static int mmu_insert_pages_no_flush(struct kbase_device *kbdev, struct kbase_mmu_table *mmut,
				     const u64 start_vpfn, struct tagged_addr *phys, size_t nr,
				     unsigned long flags, int const group_id, u64 *dirty_pgds,
				     struct kbase_va_region *reg, bool ignore_page_migration);

/* Small wrapper function to factor out GPU-dependent context releasing */
static void release_ctx(struct kbase_device *kbdev, struct kbase_context *kctx)
{
#if MALI_USE_CSF
	CSTD_UNUSED(kbdev);
	kbase_ctx_sched_release_ctx_lock(kctx);
#else /* MALI_USE_CSF */
	kbasep_js_runpool_release_ctx(kbdev, kctx);
#endif /* MALI_USE_CSF */
}

/**
 * mmu_flush_cache_on_gpu_ctrl() - Check if cache flush needs to be done
 * through GPU_CONTROL interface.
 *
 * @kbdev:         kbase device to check GPU model ID on.
 *
 * This function returns whether a cache flush for page table update should
 * run through GPU_CONTROL interface or MMU_AS_CONTROL interface.
 *
 * Return: True if cache flush should be done on GPU command.
 */
static bool mmu_flush_cache_on_gpu_ctrl(struct kbase_device *kbdev)
{
	return kbdev->gpu_props.gpu_id.arch_major > 11;
}

/**
 * mmu_flush_pa_range() - Flush physical address range
 *
 * @kbdev:    kbase device to issue the MMU operation on.
 * @phys:     Starting address of the physical range to start the operation on.
 * @nr_bytes: Number of bytes to work on.
 * @op:       Type of cache flush operation to perform.
 *
 * Issue a cache flush physical range command.
 */
#if MALI_USE_CSF
static void mmu_flush_pa_range(struct kbase_device *kbdev, phys_addr_t phys, size_t nr_bytes,
			       enum kbase_mmu_op_type op)
{
	u32 flush_op;

	lockdep_assert_held(&kbdev->hwaccess_lock);

	/* Translate operation to command */
	if (op == KBASE_MMU_OP_FLUSH_PT)
		flush_op = GPU_COMMAND_FLUSH_PA_RANGE_CLN_INV_L2;
	else if (op == KBASE_MMU_OP_FLUSH_MEM)
		flush_op = GPU_COMMAND_FLUSH_PA_RANGE_CLN_INV_L2_LSC;
	else {
		dev_warn(kbdev->dev, "Invalid flush request (op = %d)", op);
		return;
	}

	if (kbase_gpu_cache_flush_pa_range_and_busy_wait(kbdev, phys, nr_bytes, flush_op))
		dev_err(kbdev->dev, "Flush for physical address range did not complete");
}
#endif

/**
 * mmu_invalidate() - Perform an invalidate operation on MMU caches.
 * @kbdev:      The Kbase device.
 * @kctx:       The Kbase context.
 * @as_nr:      GPU address space number for which invalidate is required.
 * @op_param: Non-NULL pointer to struct containing information about the MMU
 *            operation to perform.
 *
 * Perform an MMU invalidate operation on a particual address space
 * by issuing a UNLOCK command.
 */
static void mmu_invalidate(struct kbase_device *kbdev, struct kbase_context *kctx, int as_nr,
			   const struct kbase_mmu_hw_op_param *op_param)
{
	unsigned long flags;

	spin_lock_irqsave(&kbdev->hwaccess_lock, flags);

	if (kbdev->pm.backend.gpu_ready && (!kctx || kctx->as_nr >= 0)) {
		as_nr = kctx ? kctx->as_nr : as_nr;
		if (kbase_mmu_hw_do_unlock(kbdev, &kbdev->as[as_nr], op_param))
			dev_err(kbdev->dev,
				"Invalidate after GPU page table update did not complete");
	}

	spin_unlock_irqrestore(&kbdev->hwaccess_lock, flags);
}

/**
 * mmu_invalidate_on_teardown() - Perform an invalidate operation on MMU caches on page
 *                                table teardown.
 * @kbdev:      The Kbase device.
 * @kctx:       The Kbase context.
 * @vpfn:       The virtual page frame number at which teardown is done.
 * @num_pages:  The number of entries that were invalidated in top most level PGD, that
 *              was affected by the teardown operation.
 * @level:      The top most PGD level that was touched on teardown.
 * @as_nr:      GPU address space number for which invalidate is required.
 *
 * Perform an MMU invalidate operation after the teardown of top most level PGD on a
 * particular address space by issuing a UNLOCK command.
 */
static inline void mmu_invalidate_on_teardown(struct kbase_device *kbdev,
					      struct kbase_context *kctx, u64 vpfn,
					      size_t num_pages, int level, int as_nr)
{
	u32 invalidate_range_num_pages = num_pages;
	u64 invalidate_range_start_vpfn = vpfn;
	struct kbase_mmu_hw_op_param op_param;

	if (level != MIDGARD_MMU_BOTTOMLEVEL) {
		invalidate_range_num_pages = 1 << ((3 - level) * 9);
		invalidate_range_start_vpfn = vpfn - (vpfn & (invalidate_range_num_pages - 1));
	}

	op_param = (struct kbase_mmu_hw_op_param){
		.vpfn = invalidate_range_start_vpfn,
		.nr = invalidate_range_num_pages,
		.mmu_sync_info = CALLER_MMU_ASYNC,
		.kctx_id = kctx ? kctx->id : 0xFFFFFFFF,
		.flush_skip_levels = (1ULL << level) - 1,
	};

	mmu_invalidate(kbdev, kctx, as_nr, &op_param);
}

/* Perform a flush/invalidate on a particular address space
 */
static void mmu_flush_invalidate_as(struct kbase_device *kbdev, struct kbase_as *as,
				    const struct kbase_mmu_hw_op_param *op_param)
{
	unsigned long flags;

	/* AS transaction begin */
	mutex_lock(&kbdev->mmu_hw_mutex);
	spin_lock_irqsave(&kbdev->hwaccess_lock, flags);

	if (kbdev->pm.backend.gpu_ready && kbase_mmu_hw_do_flush(kbdev, as, op_param))
		dev_err(kbdev->dev, "Flush for GPU page table update did not complete");

	spin_unlock_irqrestore(&kbdev->hwaccess_lock, flags);
	mutex_unlock(&kbdev->mmu_hw_mutex);
	/* AS transaction end */
}

/**
 * mmu_flush_invalidate() - Perform a flush operation on GPU caches.
 * @kbdev:      The Kbase device.
 * @kctx:       The Kbase context.
 * @as_nr:      GPU address space number for which flush + invalidate is required.
 * @op_param: Non-NULL pointer to struct containing information about the MMU
 *            operation to perform.
 *
 * This function performs the cache flush operation described by @op_param.
 * The function retains a reference to the given @kctx and releases it
 * after performing the flush operation.
 *
 * If operation is set to KBASE_MMU_OP_FLUSH_PT then this function will issue
 * a cache flush + invalidate to the L2 caches and invalidate the TLBs.
 *
 * If operation is set to KBASE_MMU_OP_FLUSH_MEM then this function will issue
 * a cache flush + invalidate to the L2 and GPU Load/Store caches as well as
 * invalidating the TLBs.
 */
static void mmu_flush_invalidate(struct kbase_device *kbdev, struct kbase_context *kctx, int as_nr,
				 const struct kbase_mmu_hw_op_param *op_param)
{
	bool ctx_is_in_runpool;

	/* Early out if there is nothing to do */
	if (op_param->nr == 0)
		return;

	/* If no context is provided then MMU operation is performed on address
	 * space which does not belong to user space context. Otherwise, retain
	 * refcount to context provided and release after flush operation.
	 */
	if (!kctx) {
		mmu_flush_invalidate_as(kbdev, &kbdev->as[as_nr], op_param);
	} else {
#if !MALI_USE_CSF
		rt_mutex_lock(&kbdev->js_data.queue_mutex);
		ctx_is_in_runpool = kbase_ctx_sched_inc_refcount(kctx);
		rt_mutex_unlock(&kbdev->js_data.queue_mutex);
#else
		ctx_is_in_runpool = kbase_ctx_sched_inc_refcount_if_as_valid(kctx);
#endif /* !MALI_USE_CSF */

		if (ctx_is_in_runpool) {
			KBASE_DEBUG_ASSERT(kctx->as_nr != KBASEP_AS_NR_INVALID);

			mmu_flush_invalidate_as(kbdev, &kbdev->as[kctx->as_nr], op_param);

			release_ctx(kbdev, kctx);
		}
	}
}

/**
 * mmu_flush_invalidate_on_gpu_ctrl() - Perform a flush operation on GPU caches via
 *                                    the GPU_CONTROL interface
 * @kbdev:      The Kbase device.
 * @kctx:       The Kbase context.
 * @as_nr:      GPU address space number for which flush + invalidate is required.
 * @op_param: Non-NULL pointer to struct containing information about the MMU
 *            operation to perform.
 *
 * Perform a flush/invalidate on a particular address space via the GPU_CONTROL
 * interface.
 */
static void mmu_flush_invalidate_on_gpu_ctrl(struct kbase_device *kbdev, struct kbase_context *kctx,
					     int as_nr,
					     const struct kbase_mmu_hw_op_param *op_param)
{
	unsigned long flags;

	/* AS transaction begin */
	mutex_lock(&kbdev->mmu_hw_mutex);
	spin_lock_irqsave(&kbdev->hwaccess_lock, flags);

	if (kbdev->pm.backend.gpu_ready && (!kctx || kctx->as_nr >= 0)) {
		as_nr = kctx ? kctx->as_nr : as_nr;
		if (kbase_mmu_hw_do_flush_on_gpu_ctrl(kbdev, &kbdev->as[as_nr], op_param))
			dev_err(kbdev->dev, "Flush for GPU page table update did not complete");
	}

	spin_unlock_irqrestore(&kbdev->hwaccess_lock, flags);
	mutex_unlock(&kbdev->mmu_hw_mutex);
}

static void kbase_mmu_sync_pgd_gpu(struct kbase_device *kbdev, struct kbase_context *kctx,
				   phys_addr_t phys, size_t size, enum kbase_mmu_op_type flush_op)
{
	kbase_mmu_flush_pa_range(kbdev, kctx, phys, size, flush_op);
}

static void kbase_mmu_sync_pgd_cpu(struct kbase_device *kbdev, dma_addr_t handle, size_t size)
{
	/* Ensure that the GPU can read the pages from memory.
	 *
	 * pixel: b/200555454 requires this sync to happen even if the system
	 * is coherent.
	 */
	dma_sync_single_for_device(kbdev->dev, handle, size, DMA_TO_DEVICE);
}

/**
 * kbase_mmu_sync_pgd() - sync page directory to memory when needed.
 * @kbdev:    Device pointer.
 * @kctx:     Context pointer.
 * @phys:     Starting physical address of the destination region.
 * @handle:   Address of DMA region.
 * @size:     Size of the region to sync.
 * @flush_op: MMU cache flush operation to perform on the physical address
 *            range, if GPU control is available.
 *
 * This function is called whenever the association between a virtual address
 * range and a physical address range changes, because a mapping is created or
 * destroyed.
 * One of the effects of this operation is performing an MMU cache flush
 * operation only on the physical address range affected by this function, if
 * GPU control is available.
 *
 * This should be called after each page directory update.
 */
static void kbase_mmu_sync_pgd(struct kbase_device *kbdev, struct kbase_context *kctx,
			       phys_addr_t phys, dma_addr_t handle, size_t size,
			       enum kbase_mmu_op_type flush_op)
{
	kbase_mmu_sync_pgd_cpu(kbdev, handle, size);
	kbase_mmu_sync_pgd_gpu(kbdev, kctx, phys, size, flush_op);
}

/*
 * Definitions:
 * - PGD: Page Directory.
 * - PTE: Page Table Entry. A 64bit value pointing to the next
 *        level of translation
 * - ATE: Address Translation Entry. A 64bit value pointing to
 *        a 4kB physical page.
 */

/**
 * kbase_mmu_update_and_free_parent_pgds() - Update number of valid entries and
 *                                           free memory of the page directories
 *
 * @kbdev:    Device pointer.
 * @mmut:     GPU MMU page table.
 * @pgds:     Physical addresses of page directories to be freed.
 * @vpfn:     The virtual page frame number.
 * @level:    The level of MMU page table that needs to be updated.
 * @flush_op: The type of MMU flush operation to perform.
 * @dirty_pgds: Flags to track every level where a PGD has been updated.
 * @as_nr:     GPU address space number for which invalidate is required.
 */
static void kbase_mmu_update_and_free_parent_pgds(struct kbase_device *kbdev,
						  struct kbase_mmu_table *mmut, phys_addr_t *pgds,
						  u64 vpfn, int level,
						  enum kbase_mmu_op_type flush_op, u64 *dirty_pgds,
						  int as_nr);

static void kbase_mmu_account_freed_pgd(struct kbase_device *kbdev, struct kbase_mmu_table *mmut)
{
	atomic_sub(1, &kbdev->memdev.used_pages);

	/* If MMU tables belong to a context then pages will have been accounted
	 * against it, so we must decrement the usage counts here.
	 */
	if (mmut->kctx) {
		kbase_process_page_usage_dec(mmut->kctx, 1);
		atomic_sub(1, &mmut->kctx->used_pages);
	}

	kbase_trace_gpu_mem_usage_dec(kbdev, mmut->kctx, 1);
}

static bool kbase_mmu_handle_isolated_pgd_page(struct kbase_device *kbdev,
					       struct kbase_mmu_table *mmut, struct page *p)
{
	struct kbase_page_metadata *page_md = kbase_page_private(p);
	bool page_is_isolated = false;

	lockdep_assert_held(&mmut->mmu_lock);

	if (!kbase_is_page_migration_enabled())
		return false;

	spin_lock(&page_md->migrate_lock);
	if (PAGE_STATUS_GET(page_md->status) == PT_MAPPED) {
		WARN_ON_ONCE(!mmut->kctx);
		if (IS_PAGE_ISOLATED(page_md->status)) {
			page_md->status =
				PAGE_STATUS_SET(page_md->status, FREE_PT_ISOLATED_IN_PROGRESS);
			page_md->data.free_pt_isolated.kbdev = kbdev;
			page_is_isolated = true;
		} else {
			page_md->status = PAGE_STATUS_SET(page_md->status, FREE_IN_PROGRESS);
		}
	} else if ((PAGE_STATUS_GET(page_md->status) == FREE_IN_PROGRESS) ||
		   (PAGE_STATUS_GET(page_md->status) == ALLOCATE_IN_PROGRESS)) {
		/* Nothing to do - fall through */
	} else {
		WARN_ON_ONCE(PAGE_STATUS_GET(page_md->status) != NOT_MOVABLE);
	}
	spin_unlock(&page_md->migrate_lock);

	if (unlikely(page_is_isolated)) {
		/* Do the CPU cache flush and accounting here for the isolated
		 * PGD page, which is done inside kbase_mmu_free_pgd() for the
		 * PGD page that did not get isolated.
		 */
		dma_sync_single_for_device(kbdev->dev, pgd_dma_addr(p, page_to_phys(p)), PAGE_SIZE,
					   DMA_BIDIRECTIONAL);
		kbase_mmu_account_freed_pgd(kbdev, mmut);
	}

	return page_is_isolated;
}

/**
 * kbase_mmu_free_pgd() - Free memory of the page directory
 *
 * @kbdev:   Device pointer.
 * @mmut:    GPU MMU page table.
 * @pgd:     Physical address of page directory to be freed.
 *
 * This function is supposed to be called with mmu_lock held and after
 * ensuring that the GPU won't be able to access the page.
 */
static void kbase_mmu_free_pgd(struct kbase_device *kbdev, struct kbase_mmu_table *mmut,
			       phys_addr_t pgd)
{
	struct page *p;
	bool page_is_isolated = false;

	lockdep_assert_held(&mmut->mmu_lock);

	p = pfn_to_page(PFN_DOWN(pgd));
#if GPU_PAGES_PER_CPU_PAGE > 1
	if (free_pgd_sub_page(pgd)) {
		mmut->num_free_pgd_sub_pages++;
		mmut->last_freed_pgd_page = p;
		return;
	}

	mmut->num_free_pgd_sub_pages -= (GPU_PAGES_PER_CPU_PAGE - 1);
	if (p == mmut->last_freed_pgd_page)
		mmut->last_freed_pgd_page = NULL;
	if (p == mmut->last_allocated_pgd_page)
		mmut->last_allocated_pgd_page = NULL;
	free_pgd_page_metadata(kbdev, p);
#endif
	page_is_isolated = kbase_mmu_handle_isolated_pgd_page(kbdev, mmut, p);

	if (likely(!page_is_isolated)) {
		kbase_mem_pool_free(&kbdev->mem_pools.small[mmut->group_id], p, true);
		kbase_mmu_account_freed_pgd(kbdev, mmut);
	}
}

/**
 * kbase_mmu_free_pgds_list() - Free the PGD pages present in the list
 *
 * @kbdev:          Device pointer.
 * @mmut:           GPU MMU page table.
 *
 * This function will call kbase_mmu_free_pgd() on each page directory page
 * present in the list of free PGDs inside @mmut.
 *
 * The function is supposed to be called after the GPU cache and MMU TLB has
 * been invalidated post the teardown loop.
 *
 * The mmu_lock shall be held prior to calling the function.
 */
static void kbase_mmu_free_pgds_list(struct kbase_device *kbdev, struct kbase_mmu_table *mmut)
{
	size_t i;

	lockdep_assert_held(&mmut->mmu_lock);

	for (i = 0; i < mmut->scratch_mem.free_pgds.head_index; i++)
		kbase_mmu_free_pgd(kbdev, mmut, mmut->scratch_mem.free_pgds.pgds[i]);

	mmut->scratch_mem.free_pgds.head_index = 0;
}

static void kbase_mmu_add_to_free_pgds_list(struct kbase_mmu_table *mmut, phys_addr_t pgd)
{
	lockdep_assert_held(&mmut->mmu_lock);

	if (WARN_ON_ONCE(mmut->scratch_mem.free_pgds.head_index > (MAX_FREE_PGDS - 1)))
		return;

	mmut->scratch_mem.free_pgds.pgds[mmut->scratch_mem.free_pgds.head_index++] = pgd;
}

static inline void kbase_mmu_reset_free_pgds_list(struct kbase_mmu_table *mmut)
{
	lockdep_assert_held(&mmut->mmu_lock);

	mmut->scratch_mem.free_pgds.head_index = 0;
}

/**
 * reg_grow_calc_extra_pages() - Calculate the number of backed pages to add to
 *                               a region on a GPU page fault
 * @kbdev:         KBase device
 * @reg:           The region that will be backed with more pages
 * @fault_rel_pfn: PFN of the fault relative to the start of the region
 *
 * This calculates how much to increase the backing of a region by, based on
 * where a GPU page fault occurred and the flags in the region.
 *
 * This can be more than the minimum number of pages that would reach
 * @fault_rel_pfn, for example to reduce the overall rate of page fault
 * interrupts on a region, or to ensure that the end address is aligned.
 *
 * Return: the number of backed pages to increase by
 */
static size_t reg_grow_calc_extra_pages(struct kbase_device *kbdev, struct kbase_va_region *reg,
					size_t fault_rel_pfn)
{
	size_t multiple = reg->extension;
	size_t reg_current_size = kbase_reg_current_backed_size(reg);
	size_t minimum_extra = fault_rel_pfn - reg_current_size + 1;
	size_t remainder;

	if (!multiple) {
		dev_warn(
			kbdev->dev,
			"VA Region 0x%llx extension was 0, allocator needs to set this properly for KBASE_REG_PF_GROW",
			((unsigned long long)reg->start_pfn) << PAGE_SHIFT);
		return minimum_extra;
	}

	/* Calculate the remainder to subtract from minimum_extra to make it
	 * the desired (rounded down) multiple of the extension.
	 * Depending on reg's flags, the base used for calculating multiples is
	 * different
	 */

	/* multiple is based from the current backed size, even if the
	 * current backed size/pfn for end of committed memory are not
	 * themselves aligned to multiple
	 */
	remainder = minimum_extra % multiple;

#if !MALI_USE_CSF
	if (reg->flags & KBASE_REG_TILER_ALIGN_TOP) {
		/* multiple is based from the top of the initial commit, which
		 * has been allocated in such a way that (start_pfn +
		 * initial_commit) is already aligned to multiple. Hence the
		 * pfn for the end of committed memory will also be aligned to
		 * multiple
		 */
		size_t initial_commit = reg->initial_commit;

		if (fault_rel_pfn < initial_commit) {
			/* this case is just to catch in case it's been
			 * recommitted by userspace to be smaller than the
			 * initial commit
			 */
			minimum_extra = initial_commit - reg_current_size;
			remainder = 0;
		} else {
			/* same as calculating
			 * (fault_rel_pfn - initial_commit + 1)
			 */
			size_t pages_after_initial =
				minimum_extra + reg_current_size - initial_commit;

			remainder = pages_after_initial % multiple;
		}
	}
#endif /* !MALI_USE_CSF */

	if (remainder == 0)
		return minimum_extra;

	return minimum_extra + multiple - remainder;
}

#ifdef CONFIG_MALI_CINSTR_GWT
static void kbase_gpu_mmu_handle_write_faulting_as(struct kbase_device *kbdev,
						   struct kbase_as *faulting_as, u64 start_pfn,
						   size_t nr, u32 kctx_id, u64 dirty_pgds)
{
	/* Calls to this function are inherently synchronous, with respect to
	 * MMU operations.
	 */
	const enum kbase_caller_mmu_sync_info mmu_sync_info = CALLER_MMU_SYNC;
	struct kbase_mmu_hw_op_param op_param;
	unsigned long irq_flags;
	int ret = 0;

	kbase_mmu_hw_clear_fault(kbdev, faulting_as, KBASE_MMU_FAULT_TYPE_PAGE);

	/* flush L2 and unlock the VA (resumes the MMU) */
	op_param.vpfn = start_pfn;
	op_param.nr = nr;
	op_param.op = KBASE_MMU_OP_FLUSH_PT;
	op_param.kctx_id = kctx_id;
	op_param.mmu_sync_info = mmu_sync_info;
	spin_lock_irqsave(&kbdev->hwaccess_lock, irq_flags);
	if (mmu_flush_cache_on_gpu_ctrl(kbdev)) {
		op_param.flush_skip_levels = pgd_level_to_skip_flush(dirty_pgds);
		ret = kbase_mmu_hw_do_flush_on_gpu_ctrl(kbdev, faulting_as, &op_param);
	} else {
		ret = kbase_mmu_hw_do_flush(kbdev, faulting_as, &op_param);
	}
	spin_unlock_irqrestore(&kbdev->hwaccess_lock, irq_flags);

	if (ret)
		dev_err(kbdev->dev,
			"Flush for GPU page fault due to write access did not complete");

	kbase_mmu_hw_enable_fault(kbdev, faulting_as, KBASE_MMU_FAULT_TYPE_PAGE);
}

static void set_gwt_element_page_addr_and_size(struct kbasep_gwt_list_element *element,
					       u64 fault_page_addr, struct tagged_addr fault_phys)
{
	u64 fault_pfn = fault_page_addr >> PAGE_SHIFT;
	unsigned int vindex = fault_pfn & (NUM_PAGES_IN_2MB_LARGE_PAGE - 1);

	/* If the fault address lies within a 2MB page, then consider
	 * the whole 2MB page for dumping to avoid incomplete dumps.
	 */
	if (is_huge(fault_phys) && (vindex == index_in_large_page(fault_phys))) {
		element->page_addr = fault_page_addr & ~(SZ_2M - 1UL);
		element->num_pages = NUM_PAGES_IN_2MB_LARGE_PAGE;
	} else {
		element->page_addr = fault_page_addr;
		element->num_pages = 1;
	}
}

static void kbase_gpu_mmu_handle_write_fault(struct kbase_context *kctx,
					     struct kbase_as *faulting_as)
{
	struct kbasep_gwt_list_element *pos;
	struct kbase_va_region *region;
	struct kbase_device *kbdev;
	struct tagged_addr *fault_phys_addr;
	struct kbase_fault *fault;
	u64 fault_pfn, pfn_offset;
	unsigned int as_no;
	u64 dirty_pgds = 0;

	as_no = faulting_as->number;
	kbdev = container_of(faulting_as, struct kbase_device, as[as_no]);
	fault = &faulting_as->pf_data;
	fault_pfn = fault->addr >> PAGE_SHIFT;

	kbase_gpu_vm_lock(kctx);

	/* Find region and check if it should be writable. */
	region = kbase_region_tracker_find_region_enclosing_address(kctx, fault->addr);
	if (kbase_is_region_invalid_or_free(region)) {
		kbase_gpu_vm_unlock(kctx);
		kbase_mmu_report_fault_and_kill(kctx, faulting_as,
						"Memory is not mapped on the GPU",
						&faulting_as->pf_data);
		return;
	}

	if (!(region->flags & KBASE_REG_GPU_WR)) {
		kbase_gpu_vm_unlock(kctx);
		kbase_mmu_report_fault_and_kill(kctx, faulting_as,
						"Region does not have write permissions",
						&faulting_as->pf_data);
		return;
	}

	if (unlikely(region->gpu_alloc->type == KBASE_MEM_TYPE_ALIAS)) {
		kbase_gpu_vm_unlock(kctx);
		kbase_mmu_report_fault_and_kill(
			kctx, faulting_as, "Unexpected write permission fault on an alias region",
			&faulting_as->pf_data);
		return;
	}

	pfn_offset = fault_pfn - region->start_pfn;
	fault_phys_addr = &kbase_get_gpu_phy_pages(region)[pfn_offset];

	/* Capture addresses of faulting write location
	 * for job dumping if write tracking is enabled.
	 */
	if (kctx->gwt_enabled) {
		u64 fault_page_addr = fault->addr & PAGE_MASK;
		bool found = false;
		/* Check if this write was already handled. */
		list_for_each_entry(pos, &kctx->gwt_current_list, link) {
			if (fault_page_addr == pos->page_addr) {
				found = true;
				break;
			}
		}

		if (!found) {
			pos = kmalloc(sizeof(*pos), GFP_KERNEL);
			if (pos) {
				pos->region = region;
				set_gwt_element_page_addr_and_size(pos, fault_page_addr,
								   *fault_phys_addr);
				list_add(&pos->link, &kctx->gwt_current_list);
			} else {
				dev_warn(kbdev->dev, "kmalloc failure");
			}
		}
	}

	/* Now make this faulting page writable to GPU. */
	kbase_mmu_update_pages_no_flush(kbdev, &kctx->mmu, fault_pfn, fault_phys_addr, 1,
					region->flags, region->gpu_alloc->group_id, &dirty_pgds);

	kbase_gpu_mmu_handle_write_faulting_as(kbdev, faulting_as, fault_pfn, 1, kctx->id,
					       dirty_pgds);

	kbase_gpu_vm_unlock(kctx);
}

static void kbase_gpu_mmu_handle_permission_fault(struct kbase_context *kctx,
						  struct kbase_as *faulting_as)
{
	struct kbase_fault *fault = &faulting_as->pf_data;

	switch (AS_FAULTSTATUS_ACCESS_TYPE_GET(fault->status)) {
	case AS_FAULTSTATUS_ACCESS_TYPE_ATOMIC:
	case AS_FAULTSTATUS_ACCESS_TYPE_WRITE:
		kbase_gpu_mmu_handle_write_fault(kctx, faulting_as);
		break;
	case AS_FAULTSTATUS_ACCESS_TYPE_EXECUTE:
		kbase_mmu_report_fault_and_kill(kctx, faulting_as, "Execute Permission fault",
						fault);
		break;
	case AS_FAULTSTATUS_ACCESS_TYPE_READ:
		kbase_mmu_report_fault_and_kill(kctx, faulting_as, "Read Permission fault", fault);
		break;
	default:
		kbase_mmu_report_fault_and_kill(kctx, faulting_as, "Unknown Permission fault",
						fault);
		break;
	}
}
#endif

/**
 * estimate_pool_space_required - Determine how much a pool should be grown by to support a future
 * allocation
 * @pool:           The memory pool to check, including its linked pools
 * @pages_required: Number of small pages require for the pool to support a future allocation
 *
 * The value returned is accounting for the size of @pool and the size of each memory pool linked to
 * @pool. Hence, the caller should use @pool and (if not already satisfied) all its linked pools to
 * allocate from.
 *
 * Note: this is only an estimate, because even during the calculation the memory pool(s) involved
 * can be updated to be larger or smaller. Hence, the result is only a guide as to whether an
 * allocation could succeed, or an estimate of the correct amount to grow the pool by. The caller
 * should keep attempting an allocation and then re-growing with a new value queried form this
 * function until the allocation succeeds.
 *
 * Return: an estimate of the amount of extra small pages in @pool that are required to satisfy an
 * allocation, or 0 if @pool (including its linked pools) is likely to already satisfy the
 * allocation.
 */
static size_t estimate_pool_space_required(struct kbase_mem_pool *pool, const size_t pages_required)
{
	size_t pages_still_required;

	for (pages_still_required = pages_required; pool != NULL && pages_still_required;
	     pool = pool->next_pool) {
		size_t pool_size_small;

		kbase_mem_pool_lock(pool);

		pool_size_small = kbase_mem_pool_size(pool) << pool->order;
		if (pool_size_small >= pages_still_required)
			pages_still_required = 0;
		else
			pages_still_required -= pool_size_small;

		kbase_mem_pool_unlock(pool);
	}
	return pages_still_required;
}

/**
 * page_fault_try_alloc - Try to allocate memory from a context pool
 * @kctx:          Context pointer
 * @region:        Region to grow
 * @new_pages:     Number of small pages to allocate
 * @pages_to_grow: Pointer to variable to store number of outstanding pages on failure. This can be
 *                 either small or 2 MiB pages, depending on the number of pages requested.
 * @grow_2mb_pool: Pointer to variable to store which pool needs to grow - true for 2 MiB, false for
 *                 pool of small pages.
 * @fallback_to_small:  Whether fallback to small pages or not
 * @prealloc_sas:  Pointer to kbase_sub_alloc structures
 *
 * This function will try to allocate as many pages as possible from the context pool, then if
 * required will try to allocate the remaining pages from the device pool.
 *
 * This function will not allocate any new memory beyond that is already present in the context or
 * device pools. This is because it is intended to be called whilst the thread has acquired the
 * region list lock with kbase_gpu_vm_lock(), and a large enough memory allocation whilst that is
 * held could invoke the OoM killer and cause an effective deadlock with kbase_cpu_vm_close().
 *
 * If 2 MiB pages are enabled and new_pages is >= 2 MiB then pages_to_grow will be a count of 2 MiB
 * pages, otherwise it will be a count of small pages.
 *
 * Return: true if successful, false on failure
 */
static bool page_fault_try_alloc(struct kbase_context *kctx, struct kbase_va_region *region,
				 size_t new_pages, size_t *pages_to_grow, bool *grow_2mb_pool,
				 bool fallback_to_small, struct kbase_sub_alloc **prealloc_sas)
{
	size_t total_gpu_pages_alloced = 0;
	size_t total_cpu_pages_alloced = 0;
	struct kbase_mem_pool *pool, *root_pool;
	bool alloc_failed = false;
	size_t pages_still_required;
	size_t total_mempools_free_small = 0;

	lockdep_assert_held(&kctx->reg_lock);
	lockdep_assert_held(&kctx->mem_partials_lock);

	if (WARN_ON(region->gpu_alloc->group_id >= MEMORY_GROUP_MANAGER_NR_GROUPS)) {
		/* Do not try to grow the memory pool */
		*pages_to_grow = 0;
		return false;
	}

	if (kbase_is_large_pages_enabled() && new_pages >= NUM_PAGES_IN_2MB_LARGE_PAGE &&
	    !fallback_to_small) {
		root_pool = &kctx->mem_pools.large[region->gpu_alloc->group_id];
		*grow_2mb_pool = true;
	} else {
		root_pool = &kctx->mem_pools.small[region->gpu_alloc->group_id];
		*grow_2mb_pool = false;
	}

	if (region->gpu_alloc != region->cpu_alloc)
		new_pages *= 2;

	/* Determine how many pages are in the pools before trying to allocate.
	 * Don't attempt to allocate & free if the allocation can't succeed.
	 */
	pages_still_required = estimate_pool_space_required(root_pool, new_pages);

	if (pages_still_required) {
		/* Insufficient pages in pools. Don't try to allocate - just
		 * request a grow.
		 */
		*pages_to_grow = pages_still_required;

		return false;
	}

	/* Since we're not holding any of the mempool locks, the amount of memory in the pools may
	 * change between the above estimate and the actual allocation.
	 */
	pages_still_required = new_pages;
	for (pool = root_pool; pool != NULL && pages_still_required; pool = pool->next_pool) {
		size_t pool_size_small;
		size_t pages_to_alloc_small;
		size_t pages_to_alloc_small_per_alloc;

		kbase_mem_pool_lock(pool);

		/* Allocate as much as possible from this pool*/
		pool_size_small = kbase_mem_pool_size(pool) << pool->order;
		total_mempools_free_small += pool_size_small;
		pages_to_alloc_small = MIN(pages_still_required, pool_size_small);
		if (region->gpu_alloc == region->cpu_alloc)
			pages_to_alloc_small_per_alloc = pages_to_alloc_small;
		else
			pages_to_alloc_small_per_alloc = pages_to_alloc_small >> 1;

		if (pages_to_alloc_small) {
			struct tagged_addr *gpu_pages = kbase_alloc_phy_pages_helper_locked(
				region->gpu_alloc, pool, pages_to_alloc_small_per_alloc,
				&prealloc_sas[0]);

			if (!gpu_pages)
				alloc_failed = true;
			else
				total_gpu_pages_alloced += pages_to_alloc_small_per_alloc;

			if (!alloc_failed && region->gpu_alloc != region->cpu_alloc) {
				struct tagged_addr *cpu_pages = kbase_alloc_phy_pages_helper_locked(
					region->cpu_alloc, pool, pages_to_alloc_small_per_alloc,
					&prealloc_sas[1]);

				if (!cpu_pages)
					alloc_failed = true;
				else
					total_cpu_pages_alloced += pages_to_alloc_small_per_alloc;
			}
		}

		kbase_mem_pool_unlock(pool);

		if (alloc_failed) {
			WARN_ON(!pages_still_required);
			WARN_ON(pages_to_alloc_small >= pages_still_required);
			WARN_ON(pages_to_alloc_small_per_alloc >= pages_still_required);
			break;
		}

		pages_still_required -= pages_to_alloc_small;
	}

	if (pages_still_required) {
		/* Allocation was unsuccessful. We have dropped the mem_pool lock after allocation,
		 * so must in any case use kbase_free_phy_pages_helper() rather than
		 * kbase_free_phy_pages_helper_locked()
		 */
		if (total_gpu_pages_alloced > 0)
			kbase_free_phy_pages_helper(region->gpu_alloc, total_gpu_pages_alloced);
		if (region->gpu_alloc != region->cpu_alloc && total_cpu_pages_alloced > 0)
			kbase_free_phy_pages_helper(region->cpu_alloc, total_cpu_pages_alloced);

		if (alloc_failed) {
			/* Note that in allocating from the above memory pools, we always ensure
			 * never to request more than is available in each pool with the pool's
			 * lock held. Hence failing to allocate in such situations would be unusual
			 * and we should cancel the growth instead (as re-growing the memory pool
			 * might not fix the situation)
			 */
			dev_warn(
				kctx->kbdev->dev,
				"Page allocation failure of %zu pages: managed %zu pages, mempool (inc linked pools) had %zu pages available",
				new_pages, total_gpu_pages_alloced + total_cpu_pages_alloced,
				total_mempools_free_small);
			*pages_to_grow = 0;
		} else {
			/* Tell the caller to try to grow the memory pool
			 *
			 * Freeing pages above may have spilled or returned them to the OS, so we
			 * have to take into account how many are still in the pool before giving a
			 * new estimate for growth required of the pool. We can just re-estimate a
			 * new value.
			 */
			pages_still_required = estimate_pool_space_required(root_pool, new_pages);
			if (pages_still_required) {
				*pages_to_grow = pages_still_required;
			} else {
				/* It's possible another thread could've grown the pool to be just
				 * big enough after we rolled back the allocation. Request at least
				 * one more page to ensure the caller doesn't fail the growth by
				 * conflating it with the alloc_failed case above
				 */
				*pages_to_grow = 1u;
			}
		}

		return false;
	}

	/* Allocation was successful. No pages to grow, return success. */
	*pages_to_grow = 0;

	return true;
}

void kbase_mmu_page_fault_worker(struct work_struct *data)
{
	u64 fault_pfn;
	u32 fault_status;
	size_t new_pages;
	size_t fault_rel_pfn;
	struct kbase_as *faulting_as;
	unsigned int as_no;
	struct kbase_context *kctx;
	struct kbase_device *kbdev;
	struct kbase_va_region *region;
	struct kbase_fault *fault;
	int err;
	bool grown = false;
	size_t pages_to_grow;
	bool grow_2mb_pool = false;
	bool fallback_to_small = false;
	struct kbase_sub_alloc *prealloc_sas[2] = { NULL, NULL };
	int i;
	size_t current_backed_size;
#if MALI_JIT_PRESSURE_LIMIT_BASE
	size_t pages_trimmed = 0;
#endif
	unsigned long hwaccess_flags;

	/* Calls to this function are inherently synchronous, with respect to
	 * MMU operations.
	 */
	const enum kbase_caller_mmu_sync_info mmu_sync_info = CALLER_MMU_SYNC;

	faulting_as = container_of(data, struct kbase_as, work_pagefault);
	fault = &faulting_as->pf_data;
	fault_pfn = fault->addr >> PAGE_SHIFT;
	as_no = faulting_as->number;

	kbdev = container_of(faulting_as, struct kbase_device, as[as_no]);
	dev_dbg(kbdev->dev, "Entering %s %pK, fault_pfn %lld, as_no %u", __func__, (void *)data,
		fault_pfn, as_no);

	/* Grab the context that was already refcounted in kbase_mmu_interrupt()
	 * Therefore, it cannot be scheduled out of this AS until we explicitly
	 * release it
	 */
	kctx = kbase_ctx_sched_as_to_ctx(kbdev, as_no);
	if (!kctx) {
		atomic_dec(&kbdev->faults_pending);
		return;
	}

	KBASE_DEBUG_ASSERT(kctx->kbdev == kbdev);

#if MALI_JIT_PRESSURE_LIMIT_BASE
#if !MALI_USE_CSF
	rt_mutex_lock(&kctx->jctx.lock);
#endif
#endif

	/* check if we still have GPU */
	if (unlikely(kbase_is_gpu_removed(kbdev))) {
		dev_dbg(kbdev->dev, "%s: GPU has been removed", __func__);
		goto fault_done;
	}

	if (unlikely(fault->protected_mode)) {
		kbase_mmu_report_fault_and_kill(kctx, faulting_as, "Protected mode fault", fault);
		kbase_mmu_hw_clear_fault(kbdev, faulting_as, KBASE_MMU_FAULT_TYPE_PAGE);

		goto fault_done;
	}

	fault_status = fault->status;
	switch (AS_FAULTSTATUS_EXCEPTION_TYPE_GET(fault_status)) {
	case AS_FAULTSTATUS_EXCEPTION_TYPE_TRANSLATION_FAULT_0:
		fallthrough;
	case AS_FAULTSTATUS_EXCEPTION_TYPE_TRANSLATION_FAULT_1:
		fallthrough;
	case AS_FAULTSTATUS_EXCEPTION_TYPE_TRANSLATION_FAULT_2:
		fallthrough;
	case AS_FAULTSTATUS_EXCEPTION_TYPE_TRANSLATION_FAULT_3:
		fallthrough;
	case AS_FAULTSTATUS_EXCEPTION_TYPE_TRANSLATION_FAULT_4:
#if !MALI_USE_CSF
		fallthrough;
	case AS_FAULTSTATUS_EXCEPTION_TYPE_TRANSLATION_FAULT_IDENTITY:
#endif
		/* need to check against the region to handle this one */
		break;

	case AS_FAULTSTATUS_EXCEPTION_TYPE_PERMISSION_FAULT_0:
		fallthrough;
	case AS_FAULTSTATUS_EXCEPTION_TYPE_PERMISSION_FAULT_1:
		fallthrough;
	case AS_FAULTSTATUS_EXCEPTION_TYPE_PERMISSION_FAULT_2:
		fallthrough;
	case AS_FAULTSTATUS_EXCEPTION_TYPE_PERMISSION_FAULT_3:
#ifdef CONFIG_MALI_CINSTR_GWT
		/* If GWT was ever enabled then we need to handle
		 * write fault pages even if the feature was disabled later.
		 */
		if (kctx->gwt_was_enabled) {
			kbase_gpu_mmu_handle_permission_fault(kctx, faulting_as);
			goto fault_done;
		}
#endif

		kbase_mmu_report_fault_and_kill(kctx, faulting_as, "Permission failure", fault);
		goto fault_done;

#if !MALI_USE_CSF
	case AS_FAULTSTATUS_EXCEPTION_TYPE_TRANSTAB_BUS_FAULT_0:
		fallthrough;
	case AS_FAULTSTATUS_EXCEPTION_TYPE_TRANSTAB_BUS_FAULT_1:
		fallthrough;
	case AS_FAULTSTATUS_EXCEPTION_TYPE_TRANSTAB_BUS_FAULT_2:
		fallthrough;
	case AS_FAULTSTATUS_EXCEPTION_TYPE_TRANSTAB_BUS_FAULT_3:
		kbase_mmu_report_fault_and_kill(kctx, faulting_as, "Translation table bus fault",
						fault);
		goto fault_done;
#endif

#if !MALI_USE_CSF
	case AS_FAULTSTATUS_EXCEPTION_TYPE_ACCESS_FLAG_0:
		fallthrough;
#endif
	case AS_FAULTSTATUS_EXCEPTION_TYPE_ACCESS_FLAG_1:
		fallthrough;
	case AS_FAULTSTATUS_EXCEPTION_TYPE_ACCESS_FLAG_2:
		fallthrough;
	case AS_FAULTSTATUS_EXCEPTION_TYPE_ACCESS_FLAG_3:
		/* nothing to do, but we don't expect this fault currently */
		dev_warn(kbdev->dev, "Access flag unexpectedly set");
		goto fault_done;

#if MALI_USE_CSF
	case AS_FAULTSTATUS_EXCEPTION_TYPE_ADDRESS_SIZE_FAULT_IN:
		fallthrough;
#else
	case AS_FAULTSTATUS_EXCEPTION_TYPE_ADDRESS_SIZE_FAULT_IN0:
		fallthrough;
	case AS_FAULTSTATUS_EXCEPTION_TYPE_ADDRESS_SIZE_FAULT_IN1:
		fallthrough;
	case AS_FAULTSTATUS_EXCEPTION_TYPE_ADDRESS_SIZE_FAULT_IN2:
		fallthrough;
	case AS_FAULTSTATUS_EXCEPTION_TYPE_ADDRESS_SIZE_FAULT_IN3:
		fallthrough;
#endif
	case AS_FAULTSTATUS_EXCEPTION_TYPE_ADDRESS_SIZE_FAULT_OUT0:
		fallthrough;
	case AS_FAULTSTATUS_EXCEPTION_TYPE_ADDRESS_SIZE_FAULT_OUT1:
		fallthrough;
	case AS_FAULTSTATUS_EXCEPTION_TYPE_ADDRESS_SIZE_FAULT_OUT2:
		fallthrough;
	case AS_FAULTSTATUS_EXCEPTION_TYPE_ADDRESS_SIZE_FAULT_OUT3:
		kbase_mmu_report_fault_and_kill(kctx, faulting_as, "Address size fault", fault);
		goto fault_done;

	case AS_FAULTSTATUS_EXCEPTION_TYPE_MEMORY_ATTRIBUTE_FAULT_0:
		fallthrough;
	case AS_FAULTSTATUS_EXCEPTION_TYPE_MEMORY_ATTRIBUTE_FAULT_1:
		fallthrough;
	case AS_FAULTSTATUS_EXCEPTION_TYPE_MEMORY_ATTRIBUTE_FAULT_2:
		fallthrough;
	case AS_FAULTSTATUS_EXCEPTION_TYPE_MEMORY_ATTRIBUTE_FAULT_3:
#if !MALI_USE_CSF
		fallthrough;
	case AS_FAULTSTATUS_EXCEPTION_TYPE_MEMORY_ATTRIBUTE_NONCACHEABLE_0:
		fallthrough;
	case AS_FAULTSTATUS_EXCEPTION_TYPE_MEMORY_ATTRIBUTE_NONCACHEABLE_1:
		fallthrough;
	case AS_FAULTSTATUS_EXCEPTION_TYPE_MEMORY_ATTRIBUTE_NONCACHEABLE_2:
		fallthrough;
	case AS_FAULTSTATUS_EXCEPTION_TYPE_MEMORY_ATTRIBUTE_NONCACHEABLE_3:
#endif
		kbase_mmu_report_fault_and_kill(kctx, faulting_as, "Memory attributes fault",
						fault);
		goto fault_done;

	default:
		kbase_mmu_report_fault_and_kill(kctx, faulting_as, "Unknown fault code", fault);
		goto fault_done;
	}

page_fault_retry:
	if (kbase_is_large_pages_enabled() && !fallback_to_small) {
		/* Preallocate (or re-allocate) memory for the sub-allocation structs if necessary */
		for (i = 0; i != ARRAY_SIZE(prealloc_sas); ++i) {
			if (!prealloc_sas[i]) {
				prealloc_sas[i] = kmalloc(sizeof(*prealloc_sas[i]), GFP_KERNEL);

				if (!prealloc_sas[i]) {
					kbase_mmu_report_fault_and_kill(
						kctx, faulting_as,
						"Failed pre-allocating memory for sub-allocations' metadata",
						fault);
					goto fault_done;
				}
			}
		}
	}

	/* so we have a translation fault,
	 * let's see if it is for growable memory
	 */
	kbase_gpu_vm_lock(kctx);

	region = kbase_region_tracker_find_region_enclosing_address(kctx, fault->addr);
	if (kbase_is_region_invalid_or_free(region)) {
		kbase_gpu_vm_unlock(kctx);
		kbase_mmu_report_fault_and_kill(kctx, faulting_as,
						"Memory is not mapped on the GPU", fault);
		goto fault_done;
	}

	if (region->gpu_alloc->type == KBASE_MEM_TYPE_IMPORTED_UMM) {
		kbase_gpu_vm_unlock(kctx);
		kbase_mmu_report_fault_and_kill(kctx, faulting_as,
						"DMA-BUF is not mapped on the GPU", fault);
		goto fault_done;
	}

	if (unlikely(region->gpu_alloc->type == KBASE_MEM_TYPE_ALIAS)) {
		kbase_gpu_vm_unlock(kctx);
		kbase_mmu_report_fault_and_kill(kctx, faulting_as,
						"Unexpected page fault on an alias region",
						&faulting_as->pf_data);
		goto fault_done;
	}

	if (region->gpu_alloc->group_id >= MEMORY_GROUP_MANAGER_NR_GROUPS) {
		kbase_gpu_vm_unlock(kctx);
		kbase_mmu_report_fault_and_kill(kctx, faulting_as, "Bad physical memory group ID",
						fault);
		goto fault_done;
	}

	if ((region->flags & GROWABLE_FLAGS_REQUIRED) != GROWABLE_FLAGS_REQUIRED) {
		kbase_gpu_vm_unlock(kctx);
		kbase_mmu_report_fault_and_kill(kctx, faulting_as, "Memory is not growable", fault);
		goto fault_done;
	}

	if ((region->flags & KBASE_REG_DONT_NEED)) {
		kbase_gpu_vm_unlock(kctx);
		kbase_mmu_report_fault_and_kill(kctx, faulting_as,
						"Don't need memory can't be grown", fault);
		goto fault_done;
	}

	if (AS_FAULTSTATUS_ACCESS_TYPE_GET(fault_status) == AS_FAULTSTATUS_ACCESS_TYPE_READ)
		dev_warn(kbdev->dev, "Grow on pagefault while reading");

	/* find the size we need to grow it by
	 * we know the result fit in a size_t due to
	 * kbase_region_tracker_find_region_enclosing_address
	 * validating the fault_address to be within a size_t from the start_pfn
	 */
	fault_rel_pfn = fault_pfn - region->start_pfn;

	current_backed_size = kbase_reg_current_backed_size(region);

	if (fault_rel_pfn < current_backed_size) {
		struct kbase_mmu_hw_op_param op_param;

		dev_dbg(kbdev->dev,
			"Page fault @ VA 0x%llx in allocated region 0x%llx-0x%llx of growable TMEM: Ignoring",
			fault->addr, region->start_pfn, region->start_pfn + current_backed_size);

		kbase_mmu_hw_clear_fault(kbdev, faulting_as, KBASE_MMU_FAULT_TYPE_PAGE);
		/* [1] in case another page fault occurred while we were
		 * handling the (duplicate) page fault we need to ensure we
		 * don't loose the other page fault as result of us clearing
		 * the MMU IRQ. Therefore, after we clear the MMU IRQ we send
		 * an UNLOCK command that will retry any stalled memory
		 * transaction (which should cause the other page fault to be
		 * raised again).
		 */
		op_param.mmu_sync_info = mmu_sync_info;
		op_param.kctx_id = kctx->id;
		/* Usually it is safe to skip the MMU cache invalidate for all levels
		 * in case of duplicate page faults. But for the pathological scenario
		 * where the faulty VA gets mapped by the time page fault worker runs it
		 * becomes imperative to invalidate MMU cache for all levels, otherwise
		 * there is a possibility of repeated page faults on GPUs which supports
		 * fine grained MMU cache invalidation.
		 */
		op_param.flush_skip_levels = 0x0;
		op_param.vpfn = fault_pfn;
		op_param.nr = 1;
		spin_lock_irqsave(&kbdev->hwaccess_lock, hwaccess_flags);
		err = kbase_mmu_hw_do_unlock(kbdev, faulting_as, &op_param);
		spin_unlock_irqrestore(&kbdev->hwaccess_lock, hwaccess_flags);

		if (err) {
			dev_err(kbdev->dev,
				"Invalidation for MMU did not complete on handling page fault @ VA 0x%llx",
				fault->addr);
		}

		kbase_mmu_hw_enable_fault(kbdev, faulting_as, KBASE_MMU_FAULT_TYPE_PAGE);
		kbase_gpu_vm_unlock(kctx);

		goto fault_done;
	}

	new_pages = reg_grow_calc_extra_pages(kbdev, region, fault_rel_pfn);

	/* cap to max vsize */
	new_pages = min(new_pages, region->nr_pages - current_backed_size);
	dev_dbg(kctx->kbdev->dev, "Allocate %zu pages on page fault", new_pages);

	if (new_pages == 0) {
		struct kbase_mmu_hw_op_param op_param;

		/* Duplicate of a fault we've already handled, nothing to do */
		kbase_mmu_hw_clear_fault(kbdev, faulting_as, KBASE_MMU_FAULT_TYPE_PAGE);

		/* See comment [1] about UNLOCK usage */
		op_param.mmu_sync_info = mmu_sync_info;
		op_param.kctx_id = kctx->id;
		/* Usually it is safe to skip the MMU cache invalidate for all levels
		 * in case of duplicate page faults. But for the pathological scenario
		 * where the faulty VA gets mapped by the time page fault worker runs it
		 * becomes imperative to invalidate MMU cache for all levels, otherwise
		 * there is a possibility of repeated page faults on GPUs which supports
		 * fine grained MMU cache invalidation.
		 */
		op_param.flush_skip_levels = 0x0;
		op_param.vpfn = fault_pfn;
		op_param.nr = 1;
		spin_lock_irqsave(&kbdev->hwaccess_lock, hwaccess_flags);
		err = kbase_mmu_hw_do_unlock(kbdev, faulting_as, &op_param);
		spin_unlock_irqrestore(&kbdev->hwaccess_lock, hwaccess_flags);

		if (err) {
			dev_err(kbdev->dev,
				"Invalidation for MMU did not complete on handling page fault @ VA 0x%llx",
				fault->addr);
		}

		kbase_mmu_hw_enable_fault(kbdev, faulting_as, KBASE_MMU_FAULT_TYPE_PAGE);
		kbase_gpu_vm_unlock(kctx);
		goto fault_done;
	}

	pages_to_grow = 0;

#if MALI_JIT_PRESSURE_LIMIT_BASE
	if ((region->flags & KBASE_REG_ACTIVE_JIT_ALLOC) && !pages_trimmed) {
		kbase_jit_request_phys_increase(kctx, new_pages);
		pages_trimmed = new_pages;
	}
#endif

	spin_lock(&kctx->mem_partials_lock);
	grown = page_fault_try_alloc(kctx, region, new_pages, &pages_to_grow, &grow_2mb_pool,
				     fallback_to_small, prealloc_sas);
	spin_unlock(&kctx->mem_partials_lock);

	if (grown) {
		u64 dirty_pgds = 0;
		u64 pfn_offset;
		struct kbase_mmu_hw_op_param op_param;

		/* alloc success */
		WARN_ON(kbase_reg_current_backed_size(region) > region->nr_pages);

		/* set up the new pages */
		pfn_offset = kbase_reg_current_backed_size(region) - new_pages;
		/*
		 * Note:
		 * Issuing an MMU operation will unlock the MMU and cause the
		 * translation to be replayed. If the page insertion fails then
		 * rather then trying to continue the context should be killed
		 * so the no_flush version of insert_pages is used which allows
		 * us to unlock the MMU as we see fit.
		 */
		err = mmu_insert_pages_no_flush(kbdev, &kctx->mmu, region->start_pfn + pfn_offset,
						&kbase_get_gpu_phy_pages(region)[pfn_offset],
						new_pages, region->flags,
						region->gpu_alloc->group_id, &dirty_pgds, region,
						false);
		if (err) {
			kbase_free_phy_pages_helper(region->gpu_alloc, new_pages);
			if (region->gpu_alloc != region->cpu_alloc)
				kbase_free_phy_pages_helper(region->cpu_alloc, new_pages);
			kbase_gpu_vm_unlock(kctx);
			/* The locked VA region will be unlocked and the cache
			 * invalidated in here
			 */
			kbase_mmu_report_fault_and_kill(kctx, faulting_as,
							"Page table update failure", fault);
			goto fault_done;
		}
		KBASE_TLSTREAM_AUX_PAGEFAULT(kbdev, kctx->id, as_no, (u64)new_pages);
		if (kbase_reg_is_valid(kbdev, MMU_AS_OFFSET(as_no, FAULTEXTRA)))
			trace_mali_mmu_page_fault_extra_grow(region, fault, new_pages);
		else
			trace_mali_mmu_page_fault_grow(region, fault, new_pages);

		/* AS transaction begin */

		/* clear MMU interrupt - this needs to be done after updating
		 * the page tables but before issuing a FLUSH command. The
		 * FLUSH cmd has a side effect that it restarts stalled memory
		 * transactions in other address spaces which may cause
		 * another fault to occur. If we didn't clear the interrupt at
		 * this stage a new IRQ might not be raised when the GPU finds
		 * a MMU IRQ is already pending.
		 */
		kbase_mmu_hw_clear_fault(kbdev, faulting_as, KBASE_MMU_FAULT_TYPE_PAGE);

		op_param.vpfn = region->start_pfn + pfn_offset;
		op_param.nr = new_pages;
		op_param.op = KBASE_MMU_OP_FLUSH_PT;
		op_param.kctx_id = kctx->id;
		op_param.mmu_sync_info = mmu_sync_info;
		spin_lock_irqsave(&kbdev->hwaccess_lock, hwaccess_flags);
		if (mmu_flush_cache_on_gpu_ctrl(kbdev)) {
			/* Unlock to invalidate the TLB (and resume the MMU) */
			op_param.flush_skip_levels = pgd_level_to_skip_flush(dirty_pgds);
			err = kbase_mmu_hw_do_unlock(kbdev, faulting_as, &op_param);
		} else {
			/* flush L2 and unlock the VA (resumes the MMU) */
			err = kbase_mmu_hw_do_flush(kbdev, faulting_as, &op_param);
		}
		spin_unlock_irqrestore(&kbdev->hwaccess_lock, hwaccess_flags);

		if (err) {
			dev_err(kbdev->dev,
				"Flush for GPU page table update did not complete on handling page fault @ VA 0x%llx",
				fault->addr);
		}

		/* AS transaction end */

		/* reenable this in the mask */
		kbase_mmu_hw_enable_fault(kbdev, faulting_as, KBASE_MMU_FAULT_TYPE_PAGE);

#ifdef CONFIG_MALI_CINSTR_GWT
		if (kctx->gwt_enabled) {
			/* GWT also tracks growable regions. */
			struct kbasep_gwt_list_element *pos;

			pos = kmalloc(sizeof(*pos), GFP_KERNEL);
			if (pos) {
				pos->region = region;
				pos->page_addr = (region->start_pfn + pfn_offset) << PAGE_SHIFT;
				pos->num_pages = new_pages;
				list_add(&pos->link, &kctx->gwt_current_list);
			} else {
				dev_warn(kbdev->dev, "kmalloc failure");
			}
		}
#endif

#if MALI_JIT_PRESSURE_LIMIT_BASE
		if (pages_trimmed) {
			kbase_jit_done_phys_increase(kctx, pages_trimmed);
			pages_trimmed = 0;
		}
#endif
		kbase_gpu_vm_unlock(kctx);
	} else {
		int ret = -ENOMEM;
		const u8 group_id = region->gpu_alloc->group_id;

		kbase_gpu_vm_unlock(kctx);

		/* If the memory pool was insufficient then grow it and retry.
		 * Otherwise fail the allocation.
		 */
		if (pages_to_grow > 0) {
			if (kbase_is_large_pages_enabled() && grow_2mb_pool) {
				/* Round page requirement up to nearest 2 MB */
				struct kbase_mem_pool *const lp_mem_pool =
					&kctx->mem_pools.large[group_id];

				pages_to_grow =
					(pages_to_grow + ((1u << lp_mem_pool->order) - 1u)) >>
					lp_mem_pool->order;

				ret = kbase_mem_pool_grow(lp_mem_pool, pages_to_grow, kctx->task);
				/* Retry handling the fault with small pages if required
				 * number of 2MB pages couldn't be allocated.
				 */
				if (ret < 0) {
					fallback_to_small = true;
					dev_dbg(kbdev->dev,
						"No room for 2MB pages, fallback to small pages");
					goto page_fault_retry;
				}
			} else {
				struct kbase_mem_pool *const mem_pool =
					&kctx->mem_pools.small[group_id];

				ret = kbase_mem_pool_grow(mem_pool, pages_to_grow, kctx->task);
			}
		}
		if (ret < 0) {
			/* failed to extend, handle as a normal PF */
			if (unlikely(ret == -EPERM))
				kbase_ctx_flag_set(kctx, KCTX_PAGE_FAULT_REPORT_SKIP);
			kbase_mmu_report_fault_and_kill(kctx, faulting_as,
							"Page allocation failure", fault);
		} else {
			dev_dbg(kbdev->dev, "Try again after pool_grow");
			goto page_fault_retry;
		}
	}

fault_done:
#if MALI_JIT_PRESSURE_LIMIT_BASE
	if (pages_trimmed) {
		kbase_gpu_vm_lock(kctx);
		kbase_jit_done_phys_increase(kctx, pages_trimmed);
		kbase_gpu_vm_unlock(kctx);
	}
#if !MALI_USE_CSF
	rt_mutex_unlock(&kctx->jctx.lock);
#endif
#endif

	for (i = 0; i != ARRAY_SIZE(prealloc_sas); ++i)
		kfree(prealloc_sas[i]);

	/*
	 * By this point, the fault was handled in some way,
	 * so release the ctx refcount
	 */
	release_ctx(kbdev, kctx);

	atomic_dec(&kbdev->faults_pending);
	dev_dbg(kbdev->dev, "Leaving page_fault_worker %pK", (void *)data);
}

/**
 * kbase_mmu_alloc_pgd() - Allocate a PGD
 *
 * @kbdev:    Pointer to the instance of a kbase device.
 * @mmut:     Structure holding details of the MMU table for a kcontext.
 *
 * A 4KB sized PGD page is allocated for the PGD from the memory pool if PAGE_SIZE is 4KB.
 * Otherwise PGD is sub-allocated from a page that is allocated from the memory pool or
 * from one of the pages earlier allocated for the PGD of @mmut.
 *
 * Return:    Physical address of the allocated PGD.
 */
static phys_addr_t kbase_mmu_alloc_pgd(struct kbase_device *kbdev, struct kbase_mmu_table *mmut)
{
	u64 *page;
	struct page *p;
	phys_addr_t pgd;

	lockdep_assert_held(&mmut->mmu_lock);

#if GPU_PAGES_PER_CPU_PAGE > 1
	pgd = allocate_from_pgd_pages_list(mmut);
	if (pgd != KBASE_INVALID_PHYSICAL_ADDRESS)
		return pgd;
#endif

	p = kbase_mem_pool_alloc(&kbdev->mem_pools.small[mmut->group_id]);
	if (!p)
		return KBASE_INVALID_PHYSICAL_ADDRESS;

	page = kbase_kmap(p);

	if (page == NULL)
		goto alloc_free;

#if GPU_PAGES_PER_CPU_PAGE > 1
	if (!alloc_pgd_page_metadata(kbdev, mmut, p)) {
		kbase_kunmap(p, page);
		goto alloc_free;
	}
	mmut->num_free_pgd_sub_pages += (GPU_PAGES_PER_CPU_PAGE - 1);
	mmut->last_allocated_pgd_page = p;
#endif

	pgd = page_to_phys(p);

	/* If the MMU tables belong to a context then account the memory usage
	 * to that context, otherwise the MMU tables are device wide and are
	 * only accounted to the device.
	 */
	if (mmut->kctx) {
		int new_page_count;

		new_page_count = atomic_add_return(1, &mmut->kctx->used_pages);
		KBASE_TLSTREAM_AUX_PAGESALLOC(kbdev, mmut->kctx->id, (u64)new_page_count);
		kbase_process_page_usage_inc(mmut->kctx, 1);
	}

	atomic_add(1, &kbdev->memdev.used_pages);

	kbase_trace_gpu_mem_usage_inc(kbdev, mmut->kctx, 1);

	kbdev->mmu_mode->entries_invalidate(page, KBASE_MMU_PAGE_ENTRIES * GPU_PAGES_PER_CPU_PAGE);

	/* As this page is newly created, therefore there is no content to
	 * clean or invalidate in the GPU caches.
	 */
	kbase_mmu_sync_pgd_cpu(kbdev, pgd_dma_addr(p, pgd), PAGE_SIZE);

	kbase_kunmap(p, page);
	return pgd;

alloc_free:
	kbase_mem_pool_free(&kbdev->mem_pools.small[mmut->group_id], p, false);

	return KBASE_INVALID_PHYSICAL_ADDRESS;
}

/**
 * mmu_get_next_pgd() - Given PGD PFN for level N, return PGD PFN for level N+1
 *
 * @kbdev:    Device pointer.
 * @mmut:     GPU MMU page table.
 * @pgd:      Physical addresse of level N page directory.
 * @vpfn:     The virtual page frame number, in GPU_PAGE_SIZE units.
 * @level:    The level of MMU page table (N).
 *
 * Return:
 * * 0 - OK
 * * -EFAULT - level N+1 PGD does not exist
 * * -EINVAL - kmap() failed for level N PGD PFN
 */
static int mmu_get_next_pgd(struct kbase_device *kbdev, struct kbase_mmu_table *mmut,
			    phys_addr_t *pgd, u64 vpfn, int level)
{
	u64 *page;
	phys_addr_t target_pgd;
	struct page *p;

	lockdep_assert_held(&mmut->mmu_lock);

	/*
	 * Architecture spec defines level-0 as being the top-most.
	 * This is a bit unfortunate here, but we keep the same convention.
	 */
	vpfn >>= (3 - level) * 9;
	vpfn &= 0x1FF;

	p = pfn_to_page(PFN_DOWN(*pgd));
	page = kmap_pgd(p, *pgd);
	if (page == NULL) {
		dev_err(kbdev->dev, "%s: kmap failure", __func__);
		return -EINVAL;
	}

	if (!kbdev->mmu_mode->pte_is_valid(page[vpfn], level)) {
		dev_dbg(kbdev->dev, "%s: invalid PTE at level %d vpfn 0x%llx", __func__, level,
			vpfn);
		kunmap_pgd(p, page);
		return -EFAULT;
	} else {
		target_pgd = kbdev->mmu_mode->pte_to_phy_addr(
			kbdev->mgm_dev->ops.mgm_pte_to_original_pte(
				kbdev->mgm_dev, MGM_DEFAULT_PTE_GROUP, level, page[vpfn]));
	}

	kunmap_pgd(p, page);
	*pgd = target_pgd;

	return 0;
}

/**
 * mmu_get_lowest_valid_pgd() - Find a valid PGD at or closest to in_level
 *
 * @kbdev:    Device pointer.
 * @mmut:     GPU MMU page table.
 * @vpfn:     The virtual page frame number, in GPU_PAGE_SIZE units.
 * @in_level:     The level of MMU page table (N).
 * @out_level:    Set to the level of the lowest valid PGD found on success.
 *                Invalid on error.
 * @out_pgd:      Set to the lowest valid PGD found on success.
 *                Invalid on error.
 *
 * Does a page table walk starting from top level (L0) to in_level to find a valid PGD at or
 * closest to in_level
 *
 * Terminology:
 * Level-0 = Top-level = highest
 * Level-3 = Bottom-level = lowest
 *
 * Return:
 * * 0 - OK
 * * -EINVAL - kmap() failed during page table walk.
 */
static int mmu_get_lowest_valid_pgd(struct kbase_device *kbdev, struct kbase_mmu_table *mmut,
				    u64 vpfn, int in_level, int *out_level, phys_addr_t *out_pgd)
{
	phys_addr_t pgd;
	int l;
	int err = 0;

	lockdep_assert_held(&mmut->mmu_lock);
	pgd = mmut->pgd;

	for (l = MIDGARD_MMU_TOPLEVEL; l < in_level; l++) {
		err = mmu_get_next_pgd(kbdev, mmut, &pgd, vpfn, l);

		/* Handle failure condition */
		if (err) {
			dev_dbg(kbdev->dev,
				"%s: mmu_get_next_pgd() failed to find a valid pgd at level %d",
				__func__, l + 1);
			break;
		}
	}

	*out_pgd = pgd;
	*out_level = l;

	/* -EFAULT indicates that pgd param was valid but the next pgd entry at vpfn was invalid.
	 * This implies that we have found the lowest valid pgd. Reset the error code.
	 */
	if (err == -EFAULT)
		err = 0;

	return err;
}
KBASE_ALLOW_ERROR_INJECTION_TEST_API(mmu_get_lowest_valid_pgd, ERRNO);

/*
 * On success, sets out_pgd to the PGD for the specified level of translation
 * Returns -EFAULT if a valid PGD is not found
 */
static int mmu_get_pgd_at_level(struct kbase_device *kbdev, struct kbase_mmu_table *mmut, u64 vpfn,
				int level, phys_addr_t *out_pgd)
{
	phys_addr_t pgd;
	int l;

	lockdep_assert_held(&mmut->mmu_lock);
	pgd = mmut->pgd;

	for (l = MIDGARD_MMU_TOPLEVEL; l < level; l++) {
		int err = mmu_get_next_pgd(kbdev, mmut, &pgd, vpfn, l);
		/* Handle failure condition */
		if (err) {
			dev_err(kbdev->dev,
				"%s: mmu_get_next_pgd() failed to find a valid pgd at level %d",
				__func__, l + 1);
			return err;
		}
	}

	*out_pgd = pgd;

	return 0;
}

static void mmu_insert_pages_failure_recovery(struct kbase_device *kbdev,
					      struct kbase_mmu_table *mmut, u64 from_vpfn,
					      u64 to_vpfn, u64 *dirty_pgds,
					      struct tagged_addr *phys, bool ignore_page_migration)
{
	u64 vpfn = from_vpfn;
	struct kbase_mmu_mode const *mmu_mode;

	/* Both from_vpfn and to_vpfn are in GPU_PAGE_SIZE units */

	/* 64-bit address range is the max */
	KBASE_DEBUG_ASSERT(vpfn <= (U64_MAX / GPU_PAGE_SIZE));
	KBASE_DEBUG_ASSERT(from_vpfn <= to_vpfn);

	lockdep_assert_held(&mmut->mmu_lock);

	mmu_mode = kbdev->mmu_mode;
	kbase_mmu_reset_free_pgds_list(mmut);

	while (vpfn < to_vpfn) {
		unsigned int idx = vpfn & 0x1FF;
		unsigned int count = KBASE_MMU_PAGE_ENTRIES - idx;
		unsigned int pcount = 0;
		unsigned int left = to_vpfn - vpfn;
		int level;
		u64 *page;
		phys_addr_t pgds[MIDGARD_MMU_BOTTOMLEVEL + 1];
		phys_addr_t pgd = mmut->pgd;
		struct page *p = phys_to_page(pgd);

		register unsigned int num_of_valid_entries;

		if (count > left)
			count = left;

		/* need to check if this is a 2MB page or a small page */
		for (level = MIDGARD_MMU_TOPLEVEL; level <= MIDGARD_MMU_BOTTOMLEVEL; level++) {
			idx = (vpfn >> ((3 - level) * 9)) & 0x1FF;
			pgds[level] = pgd;
			page = kmap_pgd(p, pgd);
			if (mmu_mode->ate_is_valid(page[idx], level))
				break; /* keep the mapping */
			kunmap_pgd(p, page);
			pgd = mmu_mode->pte_to_phy_addr(kbdev->mgm_dev->ops.mgm_pte_to_original_pte(
				kbdev->mgm_dev, MGM_DEFAULT_PTE_GROUP, level, page[idx]));
			p = phys_to_page(pgd);
		}

		switch (level) {
		case MIDGARD_MMU_LEVEL(2):
			/* remap to single entry to update */
			pcount = 1;
			break;
		case MIDGARD_MMU_BOTTOMLEVEL:
			/* page count is the same as the logical count */
			pcount = count;
			break;
		default:
			dev_warn(kbdev->dev, "%sNo support for ATEs at level %d", __func__, level);
			goto next;
		}

		if (dirty_pgds && pcount > 0)
			*dirty_pgds |= 1ULL << level;

		num_of_valid_entries = mmu_mode->get_num_valid_entries(page);
		if (WARN_ON_ONCE(num_of_valid_entries < pcount))
			num_of_valid_entries = 0;
		else
			num_of_valid_entries -= pcount;

		/* Invalidate the entries we added */
		mmu_mode->entries_invalidate(&page[idx], pcount);

		if (!num_of_valid_entries) {
			mmu_mode->set_num_valid_entries(page, 0);

			kunmap_pgd(p, page);

			kbase_mmu_update_and_free_parent_pgds(kbdev, mmut, pgds, vpfn, level - 1,
							      KBASE_MMU_OP_NONE, dirty_pgds, 0);

			/* No CPU and GPU cache maintenance is done here as caller would do the
			 * complete flush of GPU cache and invalidation of TLB before the PGD
			 * page is freed. CPU cache flush would be done when the PGD page is
			 * returned to the memory pool.
			 */

			kbase_mmu_add_to_free_pgds_list(mmut, pgd);

			vpfn += count;
			continue;
		}

		mmu_mode->set_num_valid_entries(page, num_of_valid_entries);

		/* MMU cache flush strategy is NONE because GPU cache maintenance is
		 * going to be done by the caller
		 */
		kbase_mmu_sync_pgd(kbdev, mmut->kctx, pgd + (idx * sizeof(u64)),
				   pgd_dma_addr(p, pgd) + sizeof(u64) * idx, sizeof(u64) * pcount,
				   KBASE_MMU_OP_NONE);
		kunmap_pgd(p, page);
next:
		vpfn += count;
	}

	/* If page migration is enabled: the only way to recover from failure
	 * is to mark all pages as not movable. It is not predictable what's
	 * going to happen to these pages at this stage. They might return
	 * movable once they are returned to a memory pool.
	 */
	if (kbase_is_page_migration_enabled() && !ignore_page_migration && phys &&
	    !is_huge(*phys) && !is_partial(*phys)) {
		const u64 num_pages = (to_vpfn - from_vpfn) / GPU_PAGES_PER_CPU_PAGE;
		u64 i;

		for (i = 0; i < num_pages; i++) {
			struct page *phys_page = as_page(phys[i]);
			struct kbase_page_metadata *page_md = kbase_page_private(phys_page);

			if (page_md) {
				spin_lock(&page_md->migrate_lock);
				page_md->status = PAGE_STATUS_SET(page_md->status, (u8)NOT_MOVABLE);
				spin_unlock(&page_md->migrate_lock);
			}
		}
	}
}

static void mmu_flush_invalidate_insert_pages(struct kbase_device *kbdev,
					      struct kbase_mmu_table *mmut, const u64 vpfn,
					      size_t nr, u64 dirty_pgds,
					      enum kbase_caller_mmu_sync_info mmu_sync_info,
					      bool insert_pages_failed)
{
	struct kbase_mmu_hw_op_param op_param;
	int as_nr = 0;

	op_param.vpfn = vpfn;
	op_param.nr = nr;
	op_param.op = KBASE_MMU_OP_FLUSH_PT;
	op_param.mmu_sync_info = mmu_sync_info;
	op_param.kctx_id = mmut->kctx ? mmut->kctx->id : 0xFFFFFFFF;
	op_param.flush_skip_levels = pgd_level_to_skip_flush(dirty_pgds);

#if MALI_USE_CSF
	as_nr = mmut->kctx ? mmut->kctx->as_nr : MCU_AS_NR;
#else
	WARN_ON(!mmut->kctx);
#endif

	/* MMU cache flush strategy depends on whether GPU control commands for
	 * flushing physical address ranges are supported. The new physical pages
	 * are not present in GPU caches therefore they don't need any cache
	 * maintenance, but PGDs in the page table may or may not be created anew.
	 *
	 * Operations that affect the whole GPU cache shall only be done if it's
	 * impossible to update physical ranges.
	 *
	 * On GPUs where flushing by physical address range is supported,
	 * full cache flush is done when an error occurs during
	 * insert_pages() to keep the error handling simpler.
	 */
	if (mmu_flush_cache_on_gpu_ctrl(kbdev) && !insert_pages_failed)
		mmu_invalidate(kbdev, mmut->kctx, as_nr, &op_param);
	else
		mmu_flush_invalidate(kbdev, mmut->kctx, as_nr, &op_param);
}

/**
 * update_parent_pgds() - Updates the page table from bottom level towards
 *                        the top level to insert a new ATE
 *
 * @kbdev:    Device pointer.
 * @mmut:     GPU MMU page table.
 * @cur_level:    The level of MMU page table where the ATE needs to be added.
 *                The bottom PGD level.
 * @insert_level: The level of MMU page table where the chain of newly allocated
 *                PGDs needs to be linked-in/inserted.
 * @insert_vpfn:  The virtual page frame number, in GPU_PAGE_SIZE units, for the ATE.
 * @pgds_to_insert: Ptr to an array (size MIDGARD_MMU_BOTTOMLEVEL+1) that contains
 *                  the physical addresses of newly allocated PGDs from index
 *                  insert_level+1 to cur_level, and an existing PGD at index
 *                  insert_level.
 *
 * The newly allocated PGDs are linked from the bottom level up and inserted into the PGD
 * at insert_level which already exists in the MMU Page Tables. Migration status is also
 * updated for all the newly allocated PGD pages.
 *
 * Return:
 * * 0 - OK
 * * -EFAULT - level N+1 PGD does not exist
 * * -EINVAL - kmap() failed for level N PGD PFN
 */
static int update_parent_pgds(struct kbase_device *kbdev, struct kbase_mmu_table *mmut,
			      int cur_level, int insert_level, u64 insert_vpfn,
			      phys_addr_t *pgds_to_insert)
{
	int pgd_index;
	int err = 0;

	/* Add a PTE for the new PGD page at pgd_index into the parent PGD at (pgd_index-1)
	 * Loop runs from the bottom-most to the top-most level so that all entries in the chain
	 * are valid when they are inserted into the MMU Page table via the insert_level PGD.
	 */
	for (pgd_index = cur_level; pgd_index > insert_level; pgd_index--) {
		int parent_index = pgd_index - 1;
		phys_addr_t parent_pgd = pgds_to_insert[parent_index];
		unsigned int current_valid_entries;
		u64 pte;
		phys_addr_t target_pgd = pgds_to_insert[pgd_index];
		u64 parent_vpfn = (insert_vpfn >> ((3 - parent_index) * 9)) & 0x1FF;
		struct page *parent_page = pfn_to_page(PFN_DOWN(parent_pgd));
		u64 *parent_page_va;

		if (WARN_ON_ONCE(target_pgd == KBASE_INVALID_PHYSICAL_ADDRESS)) {
			err = -EFAULT;
			goto failure_recovery;
		}

		parent_page_va = kmap_pgd(parent_page, parent_pgd);

		if (unlikely(parent_page_va == NULL)) {
			dev_err(kbdev->dev, "%s: kmap failure", __func__);
			err = -EINVAL;
			goto failure_recovery;
		}

		current_valid_entries = kbdev->mmu_mode->get_num_valid_entries(parent_page_va);

		kbdev->mmu_mode->entry_set_pte(&pte, target_pgd);
		parent_page_va[parent_vpfn] = kbdev->mgm_dev->ops.mgm_update_gpu_pte(
			kbdev->mgm_dev, MGM_DEFAULT_PTE_GROUP, PBHA_ID_DEFAULT, PTE_FLAGS_NONE,
			parent_index, pte);
		kbdev->mmu_mode->set_num_valid_entries(parent_page_va, current_valid_entries + 1);
		kunmap_pgd(parent_page, parent_page_va);

		if (parent_index != insert_level) {
			/* Newly allocated PGDs */
			kbase_mmu_sync_pgd_cpu(kbdev,
					       pgd_dma_addr(parent_page, parent_pgd) +
						       (parent_vpfn * sizeof(u64)),
					       sizeof(u64));
		} else {
			/* A new valid entry is added to an existing PGD. Perform the
			 * invalidate operation for GPU cache as it could be having a
			 * cacheline that contains the entry (in an invalid form).
			 */
			kbase_mmu_sync_pgd(
				kbdev, mmut->kctx, parent_pgd + (parent_vpfn * sizeof(u64)),
				pgd_dma_addr(parent_page, parent_pgd) + (parent_vpfn * sizeof(u64)),
				sizeof(u64), KBASE_MMU_OP_FLUSH_PT);
		}

		/* Update the new target_pgd page to its stable state */
		if (kbase_is_page_migration_enabled()) {
			struct kbase_page_metadata *page_md =
				kbase_page_private(phys_to_page(target_pgd));

			spin_lock(&page_md->migrate_lock);

#if GPU_PAGES_PER_CPU_PAGE > 1
			if (mmut->kctx) {
				u32 sub_page_index = get_pgd_sub_page_index(target_pgd);

				if (likely(PAGE_STATUS_GET(page_md->status) != NOT_MOVABLE)) {
					if (PAGE_STATUS_GET(page_md->status) != PT_MAPPED) {
						WARN_ON_ONCE(IS_PAGE_ISOLATED(page_md->status));
						WARN_ON_ONCE(PAGE_STATUS_GET(page_md->status) !=
							     ALLOCATE_IN_PROGRESS);

						page_md->status =
							PAGE_STATUS_SET(page_md->status, PT_MAPPED);
						page_md->data.pt_mapped.mmut = mmut;
					} else {
						WARN_ON_ONCE(page_md->data.pt_mapped.mmut != mmut);
					}

					page_md->data.pt_mapped.pgd_vpfn_level[sub_page_index] =
						PGD_VPFN_LEVEL_SET(insert_vpfn, parent_index);
				} else {
					/* First allocated PGD page gets marked as NON_MOVABLE as
					 * it stores Level 0 pgd in its first sub-page.
					 */
					WARN_ON_ONCE(!sub_page_index);
					WARN_ON_ONCE(mmut->pgd != (target_pgd & PAGE_MASK));
				}
			} else if (PAGE_STATUS_GET(page_md->status) != NOT_MOVABLE) {
				WARN_ON_ONCE(IS_PAGE_ISOLATED(page_md->status));
				WARN_ON_ONCE(PAGE_STATUS_GET(page_md->status) !=
					     ALLOCATE_IN_PROGRESS);
				page_md->status = PAGE_STATUS_SET(page_md->status, NOT_MOVABLE);
			}
#else
			WARN_ON_ONCE(PAGE_STATUS_GET(page_md->status) != ALLOCATE_IN_PROGRESS ||
				     IS_PAGE_ISOLATED(page_md->status));

			if (mmut->kctx) {
				page_md->status = PAGE_STATUS_SET(page_md->status, PT_MAPPED);
				page_md->data.pt_mapped.mmut = mmut;
				page_md->data.pt_mapped.pgd_vpfn_level[0] =
					PGD_VPFN_LEVEL_SET(insert_vpfn, parent_index);
			} else {
				page_md->status = PAGE_STATUS_SET(page_md->status, NOT_MOVABLE);
			}
#endif

			spin_unlock(&page_md->migrate_lock);
		}
	}

	return 0;

failure_recovery:
	/* Cleanup PTEs from PGDs. The Parent PGD in the loop above is just "PGD" here */
	for (; pgd_index < cur_level; pgd_index++) {
		phys_addr_t pgd = pgds_to_insert[pgd_index];
		struct page *pgd_page = pfn_to_page(PFN_DOWN(pgd));
		u64 *pgd_page_va = kmap_pgd(pgd_page, pgd);
		u64 vpfn = (insert_vpfn >> ((3 - pgd_index) * 9)) & 0x1FF;

		kbdev->mmu_mode->entries_invalidate(&pgd_page_va[vpfn], 1);
		kunmap_pgd(pgd_page, pgd_page_va);
	}

	return err;
}

/**
 * mmu_insert_alloc_pgds() - allocate memory for PGDs from level_low to
 *                           level_high (inclusive)
 *
 * @kbdev:    Device pointer.
 * @mmut:     GPU MMU page table.
 * @level_low:  The lower bound for the levels for which the PGD allocs are required
 * @level_high: The higher bound for the levels for which the PGD allocs are required
 * @new_pgds:   Ptr to an array (size MIDGARD_MMU_BOTTOMLEVEL+1) to write the
 *              newly allocated PGD addresses to.
 * @pool_grown: True if new PGDs required the memory pool to grow to allocate more pages,
 *              or false otherwise
 *
 * Numerically, level_low < level_high, not to be confused with top level and
 * bottom level concepts for MMU PGDs. They are only used as low and high bounds
 * in an incrementing for-loop.
 *
 * Return:
 * * 0 - OK
 * * -ENOMEM - allocation failed for a PGD.
 */
static int mmu_insert_alloc_pgds(struct kbase_device *kbdev, struct kbase_mmu_table *mmut,
				 phys_addr_t *new_pgds, int level_low, int level_high,
				 bool *pool_grown)
{
	int err = 0;
	int i;

	lockdep_assert_held(&mmut->mmu_lock);

	*pool_grown = false;
	for (i = level_low; i <= level_high; i++) {
		if (new_pgds[i] != KBASE_INVALID_PHYSICAL_ADDRESS)
			continue;
		do {
			new_pgds[i] = kbase_mmu_alloc_pgd(kbdev, mmut);
			if (new_pgds[i] != KBASE_INVALID_PHYSICAL_ADDRESS)
				break;
<<<<<<< HEAD

			rt_mutex_unlock(&mmut->mmu_lock);
=======
			mutex_unlock(&mmut->mmu_lock);
>>>>>>> 3aa826b5
			err = kbase_mem_pool_grow(&kbdev->mem_pools.small[mmut->group_id],
						  (size_t)level_high, NULL);
			rt_mutex_lock(&mmut->mmu_lock);
			if (err) {
				dev_err(kbdev->dev, "%s: kbase_mem_pool_grow() returned error %d",
					__func__, err);
				return err;
			}
			*pool_grown = true;
		} while (1);
	}

	return 0;
}

static int kbase_mmu_insert_single_page(struct kbase_context *kctx, u64 start_vpfn,
					struct tagged_addr phys, size_t nr, unsigned long flags,
					int const group_id,
					enum kbase_caller_mmu_sync_info mmu_sync_info,
					bool ignore_page_migration)
{
	phys_addr_t pgd;
	u64 *pgd_page;
	u64 insert_vpfn = start_vpfn;
	size_t remain = nr;
	int err;
	struct kbase_device *kbdev;
	u64 dirty_pgds = 0;
	unsigned int i;
	phys_addr_t new_pgds[MIDGARD_MMU_BOTTOMLEVEL + 1];
	enum kbase_mmu_op_type flush_op;
	struct kbase_mmu_table *mmut = &kctx->mmu;
	int l, cur_level, insert_level;
	const phys_addr_t base_phys_address = as_phys_addr_t(phys);

	if (WARN_ON(kctx == NULL))
		return -EINVAL;

	lockdep_assert_held(&kctx->reg_lock);

	/* 64-bit address range is the max */
	KBASE_DEBUG_ASSERT(start_vpfn <= (U64_MAX / PAGE_SIZE));

	kbdev = kctx->kbdev;

	/* Early out if there is nothing to do */
	if (nr == 0)
		return 0;

	/* Convert to GPU_PAGE_SIZE units. */
	insert_vpfn *= GPU_PAGES_PER_CPU_PAGE;
	remain *= GPU_PAGES_PER_CPU_PAGE;

	/* If page migration is enabled, pages involved in multiple GPU mappings
	 * are always treated as not movable.
	 */
	if (kbase_is_page_migration_enabled() && !ignore_page_migration) {
		struct page *phys_page = as_page(phys);
		struct kbase_page_metadata *page_md = kbase_page_private(phys_page);

		if (page_md) {
			spin_lock(&page_md->migrate_lock);
			page_md->status = PAGE_STATUS_SET(page_md->status, (u8)NOT_MOVABLE);
			spin_unlock(&page_md->migrate_lock);
		}
	}

	rt_mutex_lock(&mmut->mmu_lock);

	while (remain) {
		unsigned int vindex = insert_vpfn & 0x1FF;
		unsigned int count = KBASE_MMU_PAGE_ENTRIES - vindex;
		struct page *p;
		register unsigned int num_of_valid_entries;
		bool newly_created_pgd = false;
		bool pool_grown;

		if (count > remain)
			count = remain;

		cur_level = MIDGARD_MMU_BOTTOMLEVEL;
		insert_level = cur_level;

		for (l = MIDGARD_MMU_TOPLEVEL + 1; l <= cur_level; l++)
			new_pgds[l] = KBASE_INVALID_PHYSICAL_ADDRESS;

repeat_page_table_walk:
		/*
		 * Repeatedly calling mmu_get_lowest_valid_pgd() is clearly
		 * suboptimal. We don't have to re-parse the whole tree
		 * each time (just cache the l0-l2 sequence).
		 * On the other hand, it's only a gain when we map more than
		 * 256 pages at once (on average). Do we really care?
		 */
		/* insert_level < cur_level if there's no valid PGD for cur_level and insert_vpn */
		err = mmu_get_lowest_valid_pgd(kbdev, mmut, insert_vpfn, cur_level, &insert_level,
					       &pgd);

		if (err) {
			dev_err(kbdev->dev, "%s: mmu_get_lowest_valid_pgd() returned error %d",
				__func__, err);
			goto fail_unlock_free_pgds;
		}

		/* No valid pgd at cur_level */
		if (insert_level != cur_level) {
			/* Allocate new pgds for all missing levels from the required level
			 * down to the lowest valid pgd at insert_level
			 */
			err = mmu_insert_alloc_pgds(kbdev, mmut, new_pgds, (insert_level + 1),
						    cur_level, &pool_grown);
			if (err)
				goto fail_unlock_free_pgds;

			if (pool_grown)
				goto repeat_page_table_walk;

			newly_created_pgd = true;

			new_pgds[insert_level] = pgd;

			/* If we didn't find an existing valid pgd at cur_level,
			 * we've now allocated one. The ATE in the next step should
			 * be inserted in this newly allocated pgd.
			 */
			pgd = new_pgds[cur_level];
		}

		p = pfn_to_page(PFN_DOWN(pgd));

		pgd_page = kmap_pgd(p, pgd);
		if (!pgd_page) {
			dev_err(kbdev->dev, "%s: kmap failure", __func__);
			err = -ENOMEM;

			goto fail_unlock_free_pgds;
		}

		num_of_valid_entries = kbdev->mmu_mode->get_num_valid_entries(pgd_page);

		for (i = 0; i < count; i += GPU_PAGES_PER_CPU_PAGE) {
			unsigned int j;

			for (j = 0; j < GPU_PAGES_PER_CPU_PAGE; j++) {
				unsigned int ofs = vindex + i + j;
				phys_addr_t page_address = base_phys_address + (j * GPU_PAGE_SIZE);

				/* Fail if the current page is a valid ATE entry */
				WARN_ON_ONCE((pgd_page[ofs] & 1UL));
				pgd_page[ofs] = kbase_mmu_create_ate(kbdev, as_tagged(page_address),
								     flags, MIDGARD_MMU_BOTTOMLEVEL,
								     group_id);
			}
		}

		kbdev->mmu_mode->set_num_valid_entries(pgd_page, num_of_valid_entries + count);

		dirty_pgds |= 1ULL << (newly_created_pgd ? insert_level : MIDGARD_MMU_BOTTOMLEVEL);

		/* MMU cache flush operation here will depend on whether bottom level
		 * PGD is newly created or not.
		 *
		 * If bottom level PGD is newly created then no GPU cache maintenance is
		 * required as the PGD will not exist in GPU cache. Otherwise GPU cache
		 * maintenance is required for existing PGD.
		 */
		flush_op = newly_created_pgd ? KBASE_MMU_OP_NONE : KBASE_MMU_OP_FLUSH_PT;

		kbase_mmu_sync_pgd(kbdev, kctx, pgd + (vindex * sizeof(u64)),
				   pgd_dma_addr(p, pgd) + (vindex * sizeof(u64)),
				   count * sizeof(u64), flush_op);

		if (newly_created_pgd) {
			err = update_parent_pgds(kbdev, mmut, cur_level, insert_level, insert_vpfn,
						 new_pgds);
			if (err) {
				dev_err(kbdev->dev, "%s: update_parent_pgds() failed (%d)",
					__func__, err);

				kbdev->mmu_mode->entries_invalidate(&pgd_page[vindex], count);

				kunmap_pgd(p, pgd_page);
				goto fail_unlock_free_pgds;
			}
		}

		insert_vpfn += count;
		remain -= count;
		kunmap_pgd(p, pgd_page);
	}

	rt_mutex_unlock(&mmut->mmu_lock);

	mmu_flush_invalidate_insert_pages(kbdev, mmut, start_vpfn, nr, dirty_pgds, mmu_sync_info,
					  false);

	return 0;

fail_unlock_free_pgds:
	/* Free the pgds allocated by us from insert_level+1 to bottom level */
	for (l = cur_level; l > insert_level; l--)
		if (new_pgds[l] != KBASE_INVALID_PHYSICAL_ADDRESS)
			kbase_mmu_free_pgd(kbdev, mmut, new_pgds[l]);

	if (insert_vpfn != (start_vpfn * GPU_PAGES_PER_CPU_PAGE)) {
		/* Invalidate the pages we have partially completed */
		mmu_insert_pages_failure_recovery(kbdev, mmut, start_vpfn * GPU_PAGES_PER_CPU_PAGE,
						  insert_vpfn, &dirty_pgds, NULL, true);
	}

	mmu_flush_invalidate_insert_pages(kbdev, mmut, start_vpfn, nr, dirty_pgds, mmu_sync_info,
					  true);
	kbase_mmu_free_pgds_list(kbdev, mmut);
	rt_mutex_unlock(&mmut->mmu_lock);

	return err;
}

int kbase_mmu_insert_single_imported_page(struct kbase_context *kctx, u64 vpfn,
					  struct tagged_addr phys, size_t nr, unsigned long flags,
					  int const group_id,
					  enum kbase_caller_mmu_sync_info mmu_sync_info)
{
	/* The aliasing sink page has metadata and shall be moved to NOT_MOVABLE. */
	return kbase_mmu_insert_single_page(kctx, vpfn, phys, nr, flags, group_id, mmu_sync_info,
					    false);
}

int kbase_mmu_insert_single_aliased_page(struct kbase_context *kctx, u64 vpfn,
					 struct tagged_addr phys, size_t nr, unsigned long flags,
					 int const group_id,
					 enum kbase_caller_mmu_sync_info mmu_sync_info)
{
	/* The aliasing sink page has metadata and shall be moved to NOT_MOVABLE. */
	return kbase_mmu_insert_single_page(kctx, vpfn, phys, nr, flags, group_id, mmu_sync_info,
					    false);
}

static void kbase_mmu_progress_migration_on_insert(struct tagged_addr phys,
						   struct kbase_va_region *reg,
						   struct kbase_mmu_table *mmut, const u64 vpfn)
{
	struct page *phys_page = as_page(phys);
	struct kbase_page_metadata *page_md = kbase_page_private(phys_page);

	if (!IS_ENABLED(CONFIG_PAGE_MIGRATION_SUPPORT))
		return;

	spin_lock(&page_md->migrate_lock);

	/* If no GPU va region is given: the metadata provided are
	 * invalid.
	 *
	 * If the page is already allocated and mapped: this is
	 * an additional GPU mapping, probably to create a memory
	 * alias, which means it is no longer possible to migrate
	 * the page easily because tracking all the GPU mappings
	 * would be too costly.
	 *
	 * In any case: the page becomes not movable. It is kept
	 * alive, but attempts to migrate it will fail. The page
	 * will be freed if it is still not movable when it returns
	 * to a memory pool. Notice that the movable flag is not
	 * cleared because that would require taking the page lock.
	 */
	if (!reg || PAGE_STATUS_GET(page_md->status) == (u8)ALLOCATED_MAPPED) {
		page_md->status = PAGE_STATUS_SET(page_md->status, (u8)NOT_MOVABLE);
	} else if (PAGE_STATUS_GET(page_md->status) == (u8)ALLOCATE_IN_PROGRESS) {
		page_md->status = PAGE_STATUS_SET(page_md->status, (u8)ALLOCATED_MAPPED);
		page_md->data.mapped.reg = reg;
		page_md->data.mapped.mmut = mmut;
		page_md->data.mapped.vpfn = vpfn;
	}

	spin_unlock(&page_md->migrate_lock);
}

static void kbase_mmu_progress_migration_on_teardown(struct kbase_device *kbdev,
						     struct tagged_addr *phys, size_t requested_nr)
{
	size_t i;

	if (!IS_ENABLED(CONFIG_PAGE_MIGRATION_SUPPORT))
		return;

	for (i = 0; i < requested_nr; i++) {
		struct page *phys_page = as_page(phys[i]);
		struct kbase_page_metadata *page_md = kbase_page_private(phys_page);

		/* Skip the small page that is part of a large page, as the large page is
		 * excluded from the migration process.
		 */
		if (is_huge(phys[i]) || is_partial(phys[i]))
			continue;

		if (page_md) {
			u8 status;

			spin_lock(&page_md->migrate_lock);
			status = PAGE_STATUS_GET(page_md->status);

			if (status == ALLOCATED_MAPPED) {
				if (IS_PAGE_ISOLATED(page_md->status)) {
					page_md->status = PAGE_STATUS_SET(
						page_md->status, (u8)FREE_ISOLATED_IN_PROGRESS);
					page_md->data.free_isolated.kbdev = kbdev;
					/* At this point, we still have a reference
					 * to the page via its page migration metadata,
					 * and any page with the FREE_ISOLATED_IN_PROGRESS
					 * status will subsequently be freed in either
					 * kbase_page_migrate() or kbase_page_putback()
					 */
					phys[i] = as_tagged(KBASE_INVALID_PHYSICAL_ADDRESS);
				} else
					page_md->status = PAGE_STATUS_SET(page_md->status,
									  (u8)FREE_IN_PROGRESS);
			}

			spin_unlock(&page_md->migrate_lock);
		}
	}
}

u64 kbase_mmu_create_ate(struct kbase_device *const kbdev, struct tagged_addr const phy,
			 unsigned long const flags, int const level, int const group_id)
{
	u64 entry;
	unsigned int pte_flags = 0;

	kbdev->mmu_mode->entry_set_ate(&entry, phy, flags, level);

	if ((flags & KBASE_REG_GPU_CACHED) && !(flags & KBASE_REG_CPU_CACHED))
		pte_flags |= BIT(MMA_VIOLATION);

	return kbdev->mgm_dev->ops.mgm_update_gpu_pte(kbdev->mgm_dev, (unsigned int)group_id,
						      kbdev->mma_wa_id, pte_flags, level, entry);
}

static int mmu_insert_pages_no_flush(struct kbase_device *kbdev, struct kbase_mmu_table *mmut,
				     u64 start_vpfn, struct tagged_addr *phys, size_t nr,
				     unsigned long flags, int const group_id, u64 *dirty_pgds,
				     struct kbase_va_region *reg, bool ignore_page_migration)
{
	phys_addr_t pgd;
	u64 *pgd_page;
	u64 insert_vpfn = start_vpfn;
	size_t remain = nr;
	int err;
	struct kbase_mmu_mode const *mmu_mode;
	unsigned int i;
	phys_addr_t new_pgds[MIDGARD_MMU_BOTTOMLEVEL + 1];
	int l, cur_level, insert_level;
	struct tagged_addr *start_phys = phys;

	if (mmut->kctx)
		lockdep_assert_held(&mmut->kctx->reg_lock);

	/* Note that 0 is a valid start_vpfn */
	/* 64-bit address range is the max */
	KBASE_DEBUG_ASSERT(start_vpfn <= (U64_MAX / PAGE_SIZE));

	mmu_mode = kbdev->mmu_mode;

	/* Early out if there is nothing to do */
	if (nr == 0)
		return 0;

	/* Convert to GPU_PAGE_SIZE units. */
	insert_vpfn *= GPU_PAGES_PER_CPU_PAGE;
	remain *= GPU_PAGES_PER_CPU_PAGE;
	rt_mutex_lock(&mmut->mmu_lock);

	while (remain) {
		unsigned int vindex = insert_vpfn & 0x1FF;
		unsigned int count = KBASE_MMU_PAGE_ENTRIES - vindex;
		struct page *p;
		register unsigned int num_of_valid_entries;
		bool newly_created_pgd = false;
		enum kbase_mmu_op_type flush_op;
		bool pool_grown;

		if (count > remain)
			count = remain;

		/* There are 3 conditions to satisfy in order to create a level 2 ATE:
		 *
		 * - The GPU VA is aligned to 2 MB.
		 * - The physical address is tagged as the head of a 2 MB region,
		 *   which guarantees a contiguous physical address range.
		 * - There are actually 2 MB of virtual and physical pages to map,
		 *   i.e. 512 entries for the MMU page table.
		 */
		if (!vindex && is_huge_head(*phys) && (count == KBASE_MMU_PAGE_ENTRIES))
			cur_level = MIDGARD_MMU_LEVEL(2);
		else
			cur_level = MIDGARD_MMU_BOTTOMLEVEL;

		insert_level = cur_level;

		for (l = MIDGARD_MMU_TOPLEVEL + 1; l <= cur_level; l++)
			new_pgds[l] = KBASE_INVALID_PHYSICAL_ADDRESS;

repeat_page_table_walk:
		/*
		 * Repeatedly calling mmu_get_lowest_valid_pgd() is clearly
		 * suboptimal. We don't have to re-parse the whole tree
		 * each time (just cache the l0-l2 sequence).
		 * On the other hand, it's only a gain when we map more than
		 * 256 pages at once (on average). Do we really care?
		 */
		/* insert_level < cur_level if there's no valid PGD for cur_level and insert_vpn */
		err = mmu_get_lowest_valid_pgd(kbdev, mmut, insert_vpfn, cur_level, &insert_level,
					       &pgd);

		if (err) {
			dev_err(kbdev->dev, "%s: mmu_get_lowest_valid_pgd() returned error %d",
				__func__, err);
			goto fail_unlock_free_pgds;
		}

		/* No valid pgd at cur_level */
		if (insert_level != cur_level) {
			/* Allocate new pgds for all missing levels from the required level
			 * down to the lowest valid pgd at insert_level
			 */
			err = mmu_insert_alloc_pgds(kbdev, mmut, new_pgds, (insert_level + 1),
						    cur_level, &pool_grown);
			if (err)
				goto fail_unlock_free_pgds;

			if (pool_grown)
				goto repeat_page_table_walk;

			newly_created_pgd = true;

			new_pgds[insert_level] = pgd;

			/* If we didn't find an existing valid pgd at cur_level,
			 * we've now allocated one. The ATE in the next step should
			 * be inserted in this newly allocated pgd.
			 */
			pgd = new_pgds[cur_level];
		}

		p = pfn_to_page(PFN_DOWN(pgd));
		pgd_page = kmap_pgd(p, pgd);

		if (!pgd_page) {
			dev_err(kbdev->dev, "%s: kmap failure", __func__);
			err = -ENOMEM;

			goto fail_unlock_free_pgds;
		}

		num_of_valid_entries = mmu_mode->get_num_valid_entries(pgd_page);

		if (cur_level == MIDGARD_MMU_LEVEL(2)) {
			int level_index = (insert_vpfn >> 9) & 0x1FF;
			pgd_page[level_index] =
				kbase_mmu_create_ate(kbdev, *phys, flags, cur_level, group_id);

			num_of_valid_entries++;
		} else {
			for (i = 0; i < count; i += GPU_PAGES_PER_CPU_PAGE) {
				struct tagged_addr base_tagged_addr =
					phys[i / GPU_PAGES_PER_CPU_PAGE];
				phys_addr_t base_phys_address = as_phys_addr_t(base_tagged_addr);
				unsigned int j;

				for (j = 0; j < GPU_PAGES_PER_CPU_PAGE; j++) {
					unsigned int ofs = vindex + i + j;
					u64 *target = &pgd_page[ofs];
					phys_addr_t page_address =
						base_phys_address + (j * GPU_PAGE_SIZE);

					/* Warn if the current page is a valid ATE
					 * entry. The page table shouldn't have anything
					 * in the place where we are trying to put a
					 * new entry. Modification to page table entries
					 * should be performed with
					 * kbase_mmu_update_pages()
					 */
					WARN_ON_ONCE((*target & 1UL) != 0);

					*target = kbase_mmu_create_ate(kbdev,
								       as_tagged(page_address),
								       flags, cur_level, group_id);
				}

				/* If page migration is enabled, this is the right time
				 * to update the status of the page.
				 */
				if (kbase_is_page_migration_enabled() && !ignore_page_migration &&
				    !is_huge(base_tagged_addr) && !is_partial(base_tagged_addr))
					kbase_mmu_progress_migration_on_insert(
						base_tagged_addr, reg, mmut, insert_vpfn + i);
			}
			num_of_valid_entries += count;
		}

		mmu_mode->set_num_valid_entries(pgd_page, num_of_valid_entries);

		if (dirty_pgds)
			*dirty_pgds |= 1ULL << (newly_created_pgd ? insert_level : cur_level);

		/* MMU cache flush operation here will depend on whether bottom level
		 * PGD is newly created or not.
		 *
		 * If bottom level PGD is newly created then no GPU cache maintenance is
		 * required as the PGD will not exist in GPU cache. Otherwise GPU cache
		 * maintenance is required for existing PGD.
		 */
		flush_op = newly_created_pgd ? KBASE_MMU_OP_NONE : KBASE_MMU_OP_FLUSH_PT;

		kbase_mmu_sync_pgd(kbdev, mmut->kctx, pgd + (vindex * sizeof(u64)),
				   pgd_dma_addr(p, pgd) + (vindex * sizeof(u64)),
				   count * sizeof(u64), flush_op);

		if (newly_created_pgd) {
			err = update_parent_pgds(kbdev, mmut, cur_level, insert_level, insert_vpfn,
						 new_pgds);
			if (err) {
				dev_err(kbdev->dev, "%s: update_parent_pgds() failed (%d)",
					__func__, err);

				kbdev->mmu_mode->entries_invalidate(&pgd_page[vindex], count);

				kunmap_pgd(p, pgd_page);
				goto fail_unlock_free_pgds;
			}
		}

		phys += (count / GPU_PAGES_PER_CPU_PAGE);
		insert_vpfn += count;
		remain -= count;
		kunmap_pgd(p, pgd_page);
	}

	rt_mutex_unlock(&mmut->mmu_lock);

	return 0;

fail_unlock_free_pgds:
	/* Free the pgds allocated by us from insert_level+1 to bottom level */
	for (l = cur_level; l > insert_level; l--)
		if (new_pgds[l] != KBASE_INVALID_PHYSICAL_ADDRESS)
			kbase_mmu_free_pgd(kbdev, mmut, new_pgds[l]);

	if (insert_vpfn != (start_vpfn * GPU_PAGES_PER_CPU_PAGE)) {
		/* Invalidate the pages we have partially completed */
		mmu_insert_pages_failure_recovery(kbdev, mmut, start_vpfn * GPU_PAGES_PER_CPU_PAGE,
						  insert_vpfn, dirty_pgds, start_phys,
						  ignore_page_migration);
	}

	mmu_flush_invalidate_insert_pages(kbdev, mmut, start_vpfn, nr,
					  dirty_pgds ? *dirty_pgds : 0xF, CALLER_MMU_ASYNC, true);
	kbase_mmu_free_pgds_list(kbdev, mmut);
	rt_mutex_unlock(&mmut->mmu_lock);

	return err;
}

int kbase_mmu_insert_pages_no_flush(struct kbase_device *kbdev, struct kbase_mmu_table *mmut,
				    const u64 start_vpfn, struct tagged_addr *phys, size_t nr,
				    unsigned long flags, int const group_id, u64 *dirty_pgds,
				    struct kbase_va_region *reg)
{
	int err;

	/* Early out if there is nothing to do */
	if (nr == 0)
		return 0;

	err = mmu_insert_pages_no_flush(kbdev, mmut, start_vpfn, phys, nr, flags, group_id,
					dirty_pgds, reg, false);

	return err;
}

/*
 * Map 'nr' pages pointed to by 'phys' at GPU PFN 'vpfn' for GPU address space
 * number 'as_nr'.
 */
int kbase_mmu_insert_pages(struct kbase_device *kbdev, struct kbase_mmu_table *mmut, u64 vpfn,
			   struct tagged_addr *phys, size_t nr, unsigned long flags, int as_nr,
			   int const group_id, enum kbase_caller_mmu_sync_info mmu_sync_info,
			   struct kbase_va_region *reg)
{
	int err;
	u64 dirty_pgds = 0;

	CSTD_UNUSED(as_nr);

	/* Early out if there is nothing to do */
	if (nr == 0)
		return 0;

	err = mmu_insert_pages_no_flush(kbdev, mmut, vpfn, phys, nr, flags, group_id, &dirty_pgds,
					reg, false);
	if (err)
		return err;

	mmu_flush_invalidate_insert_pages(kbdev, mmut, vpfn, nr, dirty_pgds, mmu_sync_info, false);

	return 0;
}

KBASE_EXPORT_TEST_API(kbase_mmu_insert_pages);
KBASE_ALLOW_ERROR_INJECTION_TEST_API(kbase_mmu_insert_pages, ERRNO);

int kbase_mmu_insert_pages_skip_status_update(struct kbase_device *kbdev,
					      struct kbase_mmu_table *mmut, u64 vpfn,
					      struct tagged_addr *phys, size_t nr,
					      unsigned long flags, int as_nr, int const group_id,
					      enum kbase_caller_mmu_sync_info mmu_sync_info,
					      struct kbase_va_region *reg)
{
	int err;
	u64 dirty_pgds = 0;

	CSTD_UNUSED(as_nr);

	/* Early out if there is nothing to do */
	if (nr == 0)
		return 0;

	/* Imported allocations don't have metadata and therefore always ignore the
	 * page migration logic.
	 */
	err = mmu_insert_pages_no_flush(kbdev, mmut, vpfn, phys, nr, flags, group_id, &dirty_pgds,
					reg, true);
	if (err)
		return err;

	mmu_flush_invalidate_insert_pages(kbdev, mmut, vpfn, nr, dirty_pgds, mmu_sync_info, false);

	return 0;
}

int kbase_mmu_insert_aliased_pages(struct kbase_device *kbdev, struct kbase_mmu_table *mmut,
				   u64 vpfn, struct tagged_addr *phys, size_t nr,
				   unsigned long flags, int as_nr, int const group_id,
				   enum kbase_caller_mmu_sync_info mmu_sync_info,
				   struct kbase_va_region *reg)
{
	int err;
	u64 dirty_pgds = 0;

	CSTD_UNUSED(as_nr);

	/* Early out if there is nothing to do */
	if (nr == 0)
		return 0;

	/* Memory aliases are always built on top of existing allocations,
	 * therefore the state of physical pages shall be updated.
	 */
	err = mmu_insert_pages_no_flush(kbdev, mmut, vpfn, phys, nr, flags, group_id, &dirty_pgds,
					reg, false);
	if (err)
		return err;

	mmu_flush_invalidate_insert_pages(kbdev, mmut, vpfn, nr, dirty_pgds, mmu_sync_info, false);

	return 0;
}
KBASE_ALLOW_ERROR_INJECTION_TEST_API(kbase_mmu_insert_aliased_pages, ERRNO);

#if !MALI_USE_CSF
/**
 * kbase_mmu_flush_noretain() - Flush and invalidate the GPU caches
 * without retaining the kbase context.
 * @kctx: The KBase context.
 * @vpfn: The virtual page frame number to start the flush on.
 * @nr: The number of pages to flush.
 *
 * As per kbase_mmu_flush_invalidate but doesn't retain the kctx or do any
 * other locking.
 */
static void kbase_mmu_flush_noretain(struct kbase_context *kctx, u64 vpfn, size_t nr)
{
	struct kbase_device *kbdev = kctx->kbdev;
	int err;
	/* Calls to this function are inherently asynchronous, with respect to
	 * MMU operations.
	 */
	const enum kbase_caller_mmu_sync_info mmu_sync_info = CALLER_MMU_ASYNC;
	struct kbase_mmu_hw_op_param op_param;

	lockdep_assert_held(&kctx->kbdev->hwaccess_lock);
	lockdep_assert_held(&kctx->kbdev->mmu_hw_mutex);

	/* Early out if there is nothing to do */
	if (nr == 0)
		return;

	/* flush L2 and unlock the VA (resumes the MMU) */
	op_param.vpfn = vpfn;
	op_param.nr = nr;
	op_param.op = KBASE_MMU_OP_FLUSH_MEM;
	op_param.kctx_id = kctx->id;
	op_param.mmu_sync_info = mmu_sync_info;
	if (mmu_flush_cache_on_gpu_ctrl(kbdev)) {
		/* Value used to prevent skipping of any levels when flushing */
		op_param.flush_skip_levels = pgd_level_to_skip_flush(0xF);
		err = kbase_mmu_hw_do_flush_on_gpu_ctrl(kbdev, &kbdev->as[kctx->as_nr],
							&op_param);
	} else {
		err = kbase_mmu_hw_do_flush(kbdev, &kbdev->as[kctx->as_nr],
						   &op_param);
	}

	if (err) {
		/* Flush failed to complete, assume the
		 * GPU has hung and perform a reset to recover
		 */
		dev_err(kbdev->dev, "Flush for GPU page table update did not complete. Issuing GPU soft-reset to recover");

		if (kbase_prepare_to_reset_gpu_locked(kbdev, RESET_FLAGS_NONE))
			kbase_reset_gpu_locked(kbdev);
	}
}
#endif

void kbase_mmu_update(struct kbase_device *kbdev, struct kbase_mmu_table *mmut, int as_nr)
{
	lockdep_assert_held(&kbdev->hwaccess_lock);
	lockdep_assert_held(&kbdev->mmu_hw_mutex);
	KBASE_DEBUG_ASSERT(as_nr != KBASEP_AS_NR_INVALID);

	kbdev->mmu_mode->update(kbdev, mmut, as_nr);
}
KBASE_EXPORT_TEST_API(kbase_mmu_update);

void kbase_mmu_disable_as(struct kbase_device *kbdev, int as_nr)
{
	lockdep_assert_held(&kbdev->hwaccess_lock);
#if !MALI_USE_CSF
	lockdep_assert_held(&kbdev->mmu_hw_mutex);
#endif

	kbdev->mmu_mode->disable_as(kbdev, as_nr);
}

#if MALI_USE_CSF
void kbase_mmu_disable(struct kbase_context *kctx)
{
	/* Calls to this function are inherently asynchronous, with respect to
	 * MMU operations.
	 */
	const enum kbase_caller_mmu_sync_info mmu_sync_info = CALLER_MMU_ASYNC;
	struct kbase_device *kbdev = kctx->kbdev;
	struct kbase_mmu_hw_op_param op_param = { 0 };
	int lock_err, flush_err;

	/* ASSERT that the context has a valid as_nr, which is only the case
	 * when it's scheduled in.
	 *
	 * as_nr won't change because the caller has the hwaccess_lock
	 */
	KBASE_DEBUG_ASSERT(kctx->as_nr != KBASEP_AS_NR_INVALID);

	lockdep_assert_held(&kctx->kbdev->hwaccess_lock);

	op_param.vpfn = 0;
	op_param.nr = ~0U;
	op_param.op = KBASE_MMU_OP_FLUSH_MEM;
	op_param.kctx_id = kctx->id;
	op_param.mmu_sync_info = mmu_sync_info;

#if MALI_USE_CSF
	/* 0xF value used to prevent skipping of any levels when flushing */
	if (mmu_flush_cache_on_gpu_ctrl(kbdev))
		op_param.flush_skip_levels = pgd_level_to_skip_flush(0xF);
#endif
	/* lock MMU to prevent existing jobs on GPU from executing while the AS is
	 * not yet disabled
	 */
	lock_err = kbase_mmu_hw_do_lock(kbdev, &kbdev->as[kctx->as_nr], &op_param);
	if (lock_err)
		dev_err(kbdev->dev, "Failed to lock AS %d for ctx %d_%d", kctx->as_nr, kctx->tgid,
			kctx->id);

	/* Issue the flush command only when L2 cache is in stable power on state.
	 * Any other state for L2 cache implies that shader cores are powered off,
	 * which in turn implies there is no execution happening on the GPU.
	 */
	if (kbdev->pm.backend.l2_state == KBASE_L2_ON) {
		flush_err = kbase_gpu_cache_flush_and_busy_wait(kbdev,
								GPU_COMMAND_CACHE_CLN_INV_L2_LSC);
		if (flush_err)
			dev_err(kbdev->dev,
				"Failed to flush GPU cache when disabling AS %d for ctx %d_%d",
				kctx->as_nr, kctx->tgid, kctx->id);
	}
	kbdev->mmu_mode->disable_as(kbdev, kctx->as_nr);

	if (!lock_err) {
		/* unlock the MMU to allow it to resume */
		lock_err =
			kbase_mmu_hw_do_unlock_no_addr(kbdev, &kbdev->as[kctx->as_nr], &op_param);
		if (lock_err)
			dev_err(kbdev->dev, "Failed to unlock AS %d for ctx %d_%d", kctx->as_nr,
				kctx->tgid, kctx->id);
	}

#if !MALI_USE_CSF
	/*
	 * JM GPUs has some L1 read only caches that need to be invalidated
	 * with START_FLUSH configuration. Purge the MMU disabled kctx from
	 * the slot_rb tracking field so such invalidation is performed when
	 * a new katom is executed on the affected slots.
	 */
	kbase_backend_slot_kctx_purge_locked(kbdev, kctx);
#endif

	/* kbase_gpu_cache_flush_and_busy_wait() will reset the GPU on timeout. Only
	 * reset the GPU if locking or unlocking fails.
	 */
	if (lock_err)
		if (kbase_prepare_to_reset_gpu_locked(kbdev, RESET_FLAGS_NONE))
			kbase_reset_gpu_locked(kbdev);
}
#else
void kbase_mmu_disable(struct kbase_context *kctx)
{
	/* ASSERT that the context has a valid as_nr, which is only the case
	 * when it's scheduled in.
	 *
	 * as_nr won't change because the caller has the hwaccess_lock
	 */
	KBASE_DEBUG_ASSERT(kctx->as_nr != KBASEP_AS_NR_INVALID);

	lockdep_assert_held(&kctx->kbdev->hwaccess_lock);
	lockdep_assert_held(&kctx->kbdev->mmu_hw_mutex);

	/*
	 * The address space is being disabled, drain all knowledge of it out
	 * from the caches as pages and page tables might be freed after this.
	 *
	 * The job scheduler code will already be holding the locks and context
	 * so just do the flush.
	 */
	kbase_mmu_flush_noretain(kctx, 0, ~0);

	kctx->kbdev->mmu_mode->disable_as(kctx->kbdev, kctx->as_nr);
#if !MALI_USE_CSF
	/*
	 * JM GPUs has some L1 read only caches that need to be invalidated
	 * with START_FLUSH configuration. Purge the MMU disabled kctx from
	 * the slot_rb tracking field so such invalidation is performed when
	 * a new katom is executed on the affected slots.
	 */
	kbase_backend_slot_kctx_purge_locked(kctx->kbdev, kctx);
#endif
}
#endif
KBASE_EXPORT_TEST_API(kbase_mmu_disable);

static void kbase_mmu_update_and_free_parent_pgds(struct kbase_device *kbdev,
						  struct kbase_mmu_table *mmut, phys_addr_t *pgds,
						  u64 vpfn, int level,
						  enum kbase_mmu_op_type flush_op, u64 *dirty_pgds,
						  int as_nr)
{
	phys_addr_t current_pgd = pgds[level];
	struct page *p = phys_to_page(current_pgd);
	u64 *current_page = kmap_pgd(p, current_pgd);
	unsigned int current_valid_entries = kbdev->mmu_mode->get_num_valid_entries(current_page);
	unsigned int index = (vpfn >> ((3 - level) * 9)) & 0x1FFU;

	lockdep_assert_held(&mmut->mmu_lock);

	/* We need to track every level that needs updating */
	if (dirty_pgds)
		*dirty_pgds |= 1ULL << level;

	kbdev->mmu_mode->entries_invalidate(&current_page[index], 1);
	if (current_valid_entries == 1 && level != MIDGARD_MMU_LEVEL(0)) {
		kbdev->mmu_mode->set_num_valid_entries(current_page, 0);

		kunmap_pgd(p, current_page);

		kbase_mmu_update_and_free_parent_pgds(kbdev, mmut, pgds, vpfn, level - 1, flush_op,
						      dirty_pgds, as_nr);

		/* Check if fine grained GPU cache maintenance is being used */
		if (flush_op == KBASE_MMU_OP_FLUSH_PT) {
			/* Ensure the invalidated PTE is visible in memory right away */
			kbase_mmu_sync_pgd_cpu(kbdev,
					       pgd_dma_addr(p, current_pgd) + (index * sizeof(u64)),
					       sizeof(u64));
			/* Invalidate the GPU cache for the whole PGD page and not just for
			 * the cacheline containing the invalidated PTE, as the PGD page is
			 * going to be freed. There is an extremely remote possibility that
			 * other cachelines (containing all invalid PTEs) of PGD page are
			 * also present in the GPU cache.
			 */
			kbase_mmu_sync_pgd_gpu(kbdev, mmut->kctx, current_pgd, 512 * sizeof(u64),
					       KBASE_MMU_OP_FLUSH_PT);
		}

		kbase_mmu_add_to_free_pgds_list(mmut, current_pgd);
	} else {
		current_valid_entries--;

		kbdev->mmu_mode->set_num_valid_entries(current_page, current_valid_entries);

		kunmap_pgd(p, current_page);

		kbase_mmu_sync_pgd(kbdev, mmut->kctx, current_pgd + (index * sizeof(u64)),
				   pgd_dma_addr(p, current_pgd) + (index * sizeof(u64)),
				   sizeof(u64), flush_op);

		/* When fine grained GPU cache maintenance is used then invalidate the MMU caches
		 * now as the top most level PGD entry, affected by the teardown operation, has
		 * been invalidated (both in memory as well as in GPU L2 cache). This is to avoid
		 * the possibility of invalid ATEs being reloaded into the GPU L2 cache whilst the
		 * teardown is happening.
		 */
		if (flush_op == KBASE_MMU_OP_FLUSH_PT)
			mmu_invalidate_on_teardown(kbdev, mmut->kctx, vpfn, 1, level, as_nr);
	}
}

/**
 * mmu_flush_invalidate_teardown_pages() - Perform flush operation after unmapping pages.
 *
 * @kbdev:         Pointer to kbase device.
 * @kctx:          Pointer to kbase context.
 * @as_nr:         Address space number, for GPU cache maintenance operations
 *                 that happen outside a specific kbase context.
 * @phys:          Array of physical pages to flush.
 * @phys_page_nr:  Number of physical pages to flush.
 * @op_param:      Non-NULL pointer to struct containing information about the flush
 *                 operation to perform.
 *
 * This function will do one of three things:
 * 1. Invalidate the MMU caches, followed by a partial GPU cache flush of the
 *    individual pages that were unmapped if feature is supported on GPU.
 * 2. Perform a full GPU cache flush through the GPU_CONTROL interface if feature is
 *    supported on GPU or,
 * 3. Perform a full GPU cache flush through the MMU_CONTROL interface.
 *
 * When performing a partial GPU cache flush, the number of physical
 * pages does not have to be identical to the number of virtual pages on the MMU,
 * to support a single physical address flush for an aliased page.
 */
static void mmu_flush_invalidate_teardown_pages(struct kbase_device *kbdev,
						struct kbase_context *kctx, int as_nr,
						struct tagged_addr *phys, size_t phys_page_nr,
						struct kbase_mmu_hw_op_param *op_param)
{
	if (!mmu_flush_cache_on_gpu_ctrl(kbdev)) {
		/* Full cache flush through the MMU_COMMAND */
		mmu_flush_invalidate(kbdev, kctx, as_nr, op_param);
	} else if (op_param->op == KBASE_MMU_OP_FLUSH_MEM) {
		/* Full cache flush through the GPU_CONTROL */
		mmu_flush_invalidate_on_gpu_ctrl(kbdev, kctx, as_nr, op_param);
	}
#if MALI_USE_CSF
	else {
		/* Partial GPU cache flush of the pages that were unmapped */
		unsigned long irq_flags;
		unsigned int i;
		bool flush_done = false;

		for (i = 0; !flush_done && i < phys_page_nr; i++) {
			spin_lock_irqsave(&kbdev->hwaccess_lock, irq_flags);
			if (kbdev->pm.backend.gpu_ready && (!kctx || kctx->as_nr >= 0))
				mmu_flush_pa_range(kbdev, as_phys_addr_t(phys[i]), PAGE_SIZE,
						   KBASE_MMU_OP_FLUSH_MEM);
			else
				flush_done = true;
			spin_unlock_irqrestore(&kbdev->hwaccess_lock, irq_flags);
		}
	}
#else
	CSTD_UNUSED(phys);
	CSTD_UNUSED(phys_page_nr);
#endif
}

static int kbase_mmu_teardown_pgd_pages(struct kbase_device *kbdev, struct kbase_mmu_table *mmut,
					u64 vpfn, size_t nr, u64 *dirty_pgds,
					struct list_head *free_pgds_list,
					enum kbase_mmu_op_type flush_op, int as_nr)
{
	struct kbase_mmu_mode const *mmu_mode = kbdev->mmu_mode;

	CSTD_UNUSED(free_pgds_list);

	lockdep_assert_held(&mmut->mmu_lock);
	kbase_mmu_reset_free_pgds_list(mmut);
	/* Convert to GPU_PAGE_SIZE units. */
	vpfn *= GPU_PAGES_PER_CPU_PAGE;
	nr *= GPU_PAGES_PER_CPU_PAGE;

	while (nr) {
		unsigned int index = vpfn & 0x1FF;
		unsigned int count = KBASE_MMU_PAGE_ENTRIES - index;
		unsigned int pcount;
		int level;
		u64 *page;
		phys_addr_t pgds[MIDGARD_MMU_BOTTOMLEVEL + 1];
		register unsigned int num_of_valid_entries;
		phys_addr_t pgd = mmut->pgd;
		struct page *p = phys_to_page(pgd);

		count = MIN(nr, count);

		/* need to check if this is a 2MB page or a small page */
		for (level = MIDGARD_MMU_TOPLEVEL; level <= MIDGARD_MMU_BOTTOMLEVEL; level++) {
			phys_addr_t next_pgd;

			index = (vpfn >> ((3 - level) * 9)) & 0x1FF;
			page = kmap_pgd(p, pgd);
			if (mmu_mode->ate_is_valid(page[index], level))
				break; /* keep the mapping */
			else if (!mmu_mode->pte_is_valid(page[index], level)) {
				dev_warn(kbdev->dev, "Invalid PTE found @ level %d for VA %llx",
					 level, vpfn << PAGE_SHIFT);
				/* nothing here, advance to the next PTE of the current level */
				count = (1 << ((3 - level) * 9));
				count -= (vpfn & (count - 1));
				count = MIN(nr, count);
				goto next;
			}
			next_pgd = mmu_mode->pte_to_phy_addr(
				kbdev->mgm_dev->ops.mgm_pte_to_original_pte(
					kbdev->mgm_dev, MGM_DEFAULT_PTE_GROUP, level, page[index]));
			kunmap_pgd(p, page);
			pgds[level] = pgd;
			pgd = next_pgd;
			p = phys_to_page(pgd);
		}

		switch (level) {
		case MIDGARD_MMU_LEVEL(0):
		case MIDGARD_MMU_LEVEL(1):
			dev_warn(kbdev->dev, "%s: No support for ATEs at level %d", __func__,
				 level);
			kunmap_pgd(p, page);
			goto out;
		case MIDGARD_MMU_LEVEL(2):
			/* can only teardown if count >= 512 */
			if (count >= 512) {
				pcount = 1;
			} else {
				dev_warn(
					kbdev->dev,
					"%s: limiting teardown as it tries to do a partial 2MB teardown, need 512, but have %d to tear down",
					__func__, count);
				pcount = 0;
			}
			break;
		case MIDGARD_MMU_BOTTOMLEVEL:
			/* page count is the same as the logical count */
			pcount = count;
			break;
		default:
			dev_err(kbdev->dev, "%s: found non-mapped memory, early out", __func__);
			vpfn += count;
			nr -= count;
			continue;
		}

		if (pcount > 0)
			*dirty_pgds |= 1ULL << level;

		num_of_valid_entries = mmu_mode->get_num_valid_entries(page);
		if (WARN_ON_ONCE(num_of_valid_entries < pcount))
			num_of_valid_entries = 0;
		else
			num_of_valid_entries -= pcount;

		/* Invalidate the entries we added */
		mmu_mode->entries_invalidate(&page[index], pcount);

		if (!num_of_valid_entries) {
			mmu_mode->set_num_valid_entries(page, 0);

			kunmap_pgd(p, page);

			/* To avoid the invalid ATEs from the PGD page (that is going to be freed)
			 * from getting reloaded into the GPU L2 cache whilst the teardown is
			 * happening, the fine grained GPU L2 cache maintenance is done in the top
			 * to bottom level PGD order. MMU cache invalidation is done after
			 * invalidating the entry of top most level PGD, affected by the teardown.
			 */
			kbase_mmu_update_and_free_parent_pgds(kbdev, mmut, pgds, vpfn, level - 1,
							      flush_op, dirty_pgds, as_nr);

			/* Check if fine grained GPU cache maintenance is being used */
			if (flush_op == KBASE_MMU_OP_FLUSH_PT) {
				/* Ensure the invalidated ATEs are visible in memory right away */
				kbase_mmu_sync_pgd_cpu(kbdev,
						       pgd_dma_addr(p, pgd) + (index * sizeof(u64)),
						       pcount * sizeof(u64));
				/* Invalidate the GPU cache for the whole PGD page and not just for
				 * the cachelines containing the invalidated ATEs, as the PGD page
				 * is going to be freed. There is an extremely remote possibility
				 * that other cachelines (containing all invalid ATEs) of PGD page
				 * are also present in the GPU cache.
				 */
				kbase_mmu_sync_pgd_gpu(kbdev, mmut->kctx, pgd, 512 * sizeof(u64),
						       KBASE_MMU_OP_FLUSH_PT);
			}

			kbase_mmu_add_to_free_pgds_list(mmut, pgd);

			vpfn += count;
			nr -= count;
			continue;
		}

		mmu_mode->set_num_valid_entries(page, num_of_valid_entries);

		kbase_mmu_sync_pgd(kbdev, mmut->kctx, pgd + (index * sizeof(u64)),
				   pgd_dma_addr(p, pgd) + (index * sizeof(u64)),
				   pcount * sizeof(u64), flush_op);

		/* When fine grained GPU cache maintenance is used then invalidation of MMU cache
		 * is done inline for every bottom level PGD touched in the teardown.
		 */
		if (flush_op == KBASE_MMU_OP_FLUSH_PT)
			mmu_invalidate_on_teardown(kbdev, mmut->kctx, vpfn, pcount, level, as_nr);
next:
		kunmap_pgd(p, page);
		vpfn += count;
		nr -= count;
	}
out:
	return 0;
}

/**
 * mmu_teardown_pages - Remove GPU virtual addresses from the MMU page table
 *
 * @kbdev:    Pointer to kbase device.
 * @mmut:     Pointer to GPU MMU page table.
 * @vpfn:     Start page frame number (in PAGE_SIZE units) of the GPU virtual pages to unmap.
 * @phys:     Array of physical pages currently mapped to the virtual
 *            pages to unmap, or NULL. This is used for GPU cache maintenance
 *            and page migration support.
 * @nr_phys_pages: Number of physical pages (in PAGE_SIZE units) to flush.
 * @nr_virt_pages: Number of virtual pages (in PAGE_SIZE units) whose PTEs should be destroyed.
 * @as_nr:    Address space number, for GPU cache maintenance operations
 *            that happen outside a specific kbase context.
 * @ignore_page_migration: Whether page migration metadata should be ignored.
 *
 * We actually discard the ATE and free the page table pages if no valid entries
 * exist in the PGD.
 *
 * IMPORTANT: This uses kbasep_js_runpool_release_ctx() when the context is
 * currently scheduled into the runpool, and so potentially uses a lot of locks.
 * These locks must be taken in the correct order with respect to others
 * already held by the caller. Refer to kbasep_js_runpool_release_ctx() for more
 * information.
 *
 * The @p phys pointer to physical pages is not necessary for unmapping virtual memory,
 * but it is used for fine-grained GPU cache maintenance. If @p phys is NULL,
 * GPU cache maintenance will be done as usual; that is, invalidating the whole GPU caches
 * instead of specific physical address ranges.
 *
 * Return: 0 on success, otherwise an error code.
 */
static int mmu_teardown_pages(struct kbase_device *kbdev, struct kbase_mmu_table *mmut, u64 vpfn,
			      struct tagged_addr *phys, size_t nr_phys_pages, size_t nr_virt_pages,
			      int as_nr, bool ignore_page_migration)
{
	u64 start_vpfn = vpfn;
	enum kbase_mmu_op_type flush_op = KBASE_MMU_OP_NONE;
	struct kbase_mmu_hw_op_param op_param;
	int err = -EFAULT;
	u64 dirty_pgds = 0;
	LIST_HEAD(free_pgds_list);

	/* Calls to this function are inherently asynchronous, with respect to
	 * MMU operations.
	 */
	const enum kbase_caller_mmu_sync_info mmu_sync_info = CALLER_MMU_ASYNC;

	/* This function performs two operations: MMU maintenance and flushing
	 * the caches. To ensure internal consistency between the caches and the
	 * MMU, it does not make sense to be able to flush only the physical pages
	 * from the cache and keep the PTE, nor does it make sense to use this
	 * function to remove a PTE and keep the physical pages in the cache.
	 *
	 * However, we have legitimate cases where we can try to tear down a mapping
	 * with zero virtual and zero physical pages, so we must have the following
	 * behaviour:
	 *  - if both physical and virtual page counts are zero, return early
	 *  - if either physical and virtual page counts are zero, return early
	 *  - if there are fewer physical pages than virtual pages, return -EINVAL
	 */
	if (unlikely(nr_virt_pages == 0 || nr_phys_pages == 0))
		return 0;

	if (unlikely(nr_virt_pages < nr_phys_pages))
		return -EINVAL;

	/* MMU cache flush strategy depends on the number of pages to unmap. In both cases
	 * the operation is invalidate but the granularity of cache maintenance may change
	 * according to the situation.
	 *
	 * If GPU control command operations are present and the number of pages is "small",
	 * then the optimal strategy is flushing on the physical address range of the pages
	 * which are affected by the operation. That implies both the PGDs which are modified
	 * or removed from the page table and the physical pages which are freed from memory.
	 *
	 * Otherwise, there's no alternative to invalidating the whole GPU cache.
	 */
	if (mmu_flush_cache_on_gpu_ctrl(kbdev) && phys &&
	    nr_phys_pages <= KBASE_PA_RANGE_THRESHOLD_NR_PAGES)
		flush_op = KBASE_MMU_OP_FLUSH_PT;

	if (!rt_mutex_trylock(&mmut->mmu_lock)) {
		/*
		 * Sometimes, mmu_lock takes long time to be released.
		 * In that case, kswapd is stuck until it can hold
		 * the lock. Instead, just bail out here so kswapd
		 * could reclaim other pages.
		 */
		if (current_is_kswapd())
			return -EBUSY;
		rt_mutex_lock(&mmut->mmu_lock);
	}

	err = kbase_mmu_teardown_pgd_pages(kbdev, mmut, vpfn, nr_virt_pages, &dirty_pgds,
					   &free_pgds_list, flush_op, as_nr);

	/* Set up MMU operation parameters. See above about MMU cache flush strategy. */
	op_param = (struct kbase_mmu_hw_op_param){
		.vpfn = start_vpfn,
		.nr = nr_virt_pages,
		.mmu_sync_info = mmu_sync_info,
		.kctx_id = mmut->kctx ? mmut->kctx->id : 0xFFFFFFFF,
		.op = (flush_op == KBASE_MMU_OP_FLUSH_PT) ? KBASE_MMU_OP_FLUSH_PT :
								  KBASE_MMU_OP_FLUSH_MEM,
		.flush_skip_levels = pgd_level_to_skip_flush(dirty_pgds),
	};
	mmu_flush_invalidate_teardown_pages(kbdev, mmut->kctx, as_nr, phys, nr_phys_pages,
					    &op_param);

	/* If page migration is enabled: the status of all physical pages involved
	 * shall be updated, unless they are not movable. Their status shall be
	 * updated before releasing the lock to protect against concurrent
	 * requests to migrate the pages, if they have been isolated.
	 */
	if (kbase_is_page_migration_enabled() && phys && !ignore_page_migration)
		kbase_mmu_progress_migration_on_teardown(kbdev, phys, nr_phys_pages);

	kbase_mmu_free_pgds_list(kbdev, mmut);

	rt_mutex_unlock(&mmut->mmu_lock);

	return err;
}

int kbase_mmu_teardown_pages(struct kbase_device *kbdev, struct kbase_mmu_table *mmut, u64 vpfn,
			     struct tagged_addr *phys, size_t nr_phys_pages, size_t nr_virt_pages,
			     int as_nr)
{
	return mmu_teardown_pages(kbdev, mmut, vpfn, phys, nr_phys_pages, nr_virt_pages, as_nr,
				  false);
}
KBASE_EXPORT_TEST_API(kbase_mmu_teardown_pages);

int kbase_mmu_teardown_imported_pages(struct kbase_device *kbdev, struct kbase_mmu_table *mmut,
				      u64 vpfn, struct tagged_addr *phys, size_t nr_phys_pages,
				      size_t nr_virt_pages, int as_nr)
{
	return mmu_teardown_pages(kbdev, mmut, vpfn, phys, nr_phys_pages, nr_virt_pages, as_nr,
				  true);
}

/**
 * kbase_mmu_update_pages_no_flush() - Update phy pages and attributes data in GPU
 *                                     page table entries
 *
 * @kbdev: Pointer to kbase device.
 * @mmut:  The involved MMU table
 * @vpfn:  Virtual PFN (Page Frame Number), in PAGE_SIZE units, of the first page to update
 * @phys:  Pointer to the array of tagged physical addresses of the physical
 *         pages that are pointed to by the page table entries (that need to
 *         be updated). The pointer should be within the reg->gpu_alloc->pages
 *         array.
 * @nr:    Number of pages (in PAGE_SIZE units) to update
 * @flags: Flags
 * @group_id: The physical memory group in which the page was allocated.
 *            Valid range is 0..(MEMORY_GROUP_MANAGER_NR_GROUPS-1).
 * @dirty_pgds: Flags to track every level where a PGD has been updated.
 *
 * This will update page table entries that already exist on the GPU based on
 * new flags and replace any existing phy pages that are passed (the PGD pages
 * remain unchanged). It is used as a response to the changes of phys as well
 * as the the memory attributes.
 *
 * The caller is responsible for validating the memory attributes.
 *
 * Return: 0 if the attributes data in page table entries were updated
 *         successfully, otherwise an error code.
 */
int kbase_mmu_update_pages_no_flush(struct kbase_device *kbdev, struct kbase_mmu_table *mmut,
					   u64 vpfn, struct tagged_addr *phys, size_t nr,
					   unsigned long flags, int const group_id, u64 *dirty_pgds)
{
	phys_addr_t pgd;
	u64 *pgd_page;
	int err;

	KBASE_DEBUG_ASSERT(vpfn <= (U64_MAX / PAGE_SIZE));

	/* Early out if there is nothing to do */
	if (nr == 0)
		return 0;

	/* Convert to GPU_PAGE_SIZE units. */
	vpfn *= GPU_PAGES_PER_CPU_PAGE;
	nr *= GPU_PAGES_PER_CPU_PAGE;
	rt_mutex_lock(&mmut->mmu_lock);

	while (nr) {
		unsigned int i;
		unsigned int index = vpfn & 0x1FF;
		size_t count = KBASE_MMU_PAGE_ENTRIES - index;
		struct page *p;
		register unsigned int num_of_valid_entries;
		int cur_level = MIDGARD_MMU_BOTTOMLEVEL;

		if (count > nr)
			count = nr;

		if (is_huge(*phys) &&
		    (index == (index_in_large_page(*phys) * GPU_PAGES_PER_CPU_PAGE)))
			cur_level = MIDGARD_MMU_LEVEL(2);

		err = mmu_get_pgd_at_level(kbdev, mmut, vpfn, cur_level, &pgd);
		if (WARN_ON(err))
			goto fail_unlock;

		p = pfn_to_page(PFN_DOWN(pgd));
		pgd_page = kmap_pgd(p, pgd);
		if (!pgd_page) {
			dev_warn(kbdev->dev, "kmap failure on update_pages");
			err = -ENOMEM;
			goto fail_unlock;
		}

		num_of_valid_entries = kbdev->mmu_mode->get_num_valid_entries(pgd_page);

		if (cur_level == MIDGARD_MMU_LEVEL(2)) {
			unsigned int level_index = (vpfn >> 9) & 0x1FFU;
			struct tagged_addr *target_phys = phys - index_in_large_page(*phys);

#ifdef CONFIG_MALI_DEBUG
			WARN_ON_ONCE(!kbdev->mmu_mode->ate_is_valid(pgd_page[level_index],
								    MIDGARD_MMU_LEVEL(2)));
#endif
			pgd_page[level_index] = kbase_mmu_create_ate(
				kbdev, *target_phys, flags, MIDGARD_MMU_LEVEL(2), group_id);
			kbase_mmu_sync_pgd(kbdev, mmut->kctx, pgd + (level_index * sizeof(u64)),
					   pgd_dma_addr(p, pgd) + (level_index * sizeof(u64)),
					   sizeof(u64), KBASE_MMU_OP_NONE);
		} else {
			for (i = 0; i < count; i += GPU_PAGES_PER_CPU_PAGE) {
				phys_addr_t base_phys_address =
					as_phys_addr_t(phys[i / GPU_PAGES_PER_CPU_PAGE]);
				unsigned int j;

				for (j = 0; j < GPU_PAGES_PER_CPU_PAGE; j++) {
					phys_addr_t page_address =
						base_phys_address + (j * GPU_PAGE_SIZE);
#ifdef CONFIG_MALI_DEBUG
					WARN_ON_ONCE(!kbdev->mmu_mode->ate_is_valid(
						pgd_page[index + i + j], MIDGARD_MMU_BOTTOMLEVEL));
#endif
					pgd_page[index + i + j] = kbase_mmu_create_ate(
						kbdev, as_tagged(page_address), flags,
						MIDGARD_MMU_BOTTOMLEVEL, group_id);
				}
			}

			/* MMU cache flush strategy is NONE because GPU cache maintenance
			 * will be done by the caller.
			 */
			kbase_mmu_sync_pgd(kbdev, mmut->kctx, pgd + (index * sizeof(u64)),
					   pgd_dma_addr(p, pgd) + (index * sizeof(u64)),
					   count * sizeof(u64), KBASE_MMU_OP_NONE);
		}

		kbdev->mmu_mode->set_num_valid_entries(pgd_page, num_of_valid_entries);

		if (dirty_pgds && count > 0)
			*dirty_pgds |= 1ULL << cur_level;

		phys += (count / GPU_PAGES_PER_CPU_PAGE);
		vpfn += count;
		nr -= count;

		kunmap_pgd(p, pgd_page);
	}

	rt_mutex_unlock(&mmut->mmu_lock);
	return 0;

fail_unlock:
	rt_mutex_unlock(&mmut->mmu_lock);
	return err;
}

static int kbase_mmu_update_pages_common(struct kbase_device *kbdev, struct kbase_context *kctx,
					 u64 vpfn, struct tagged_addr *phys, size_t nr,
					 unsigned long flags, int const group_id)
{
	int err;
	u64 dirty_pgds = 0;
	struct kbase_mmu_table *mmut;

#if !MALI_USE_CSF
	if (unlikely(kctx == NULL))
		return -EINVAL;

	mmut = &kctx->mmu;
#else
	mmut = kctx ? &kctx->mmu : &kbdev->csf.mcu_mmu;
#endif

	err = kbase_mmu_update_pages_no_flush(kbdev, mmut, vpfn, phys, nr, flags, group_id,
					      &dirty_pgds);

	kbase_mmu_flush_invalidate_update_pages(kbdev, kctx, vpfn, nr, dirty_pgds);

	return err;
}

void kbase_mmu_flush_invalidate_update_pages(struct kbase_device *kbdev, struct kbase_context *kctx, u64 vpfn,
					size_t nr, u64 dirty_pgds)
{
	struct kbase_mmu_hw_op_param op_param;
	/* Calls to this function are inherently asynchronous, with respect to
	 * MMU operations.
	 */
	const enum kbase_caller_mmu_sync_info mmu_sync_info = CALLER_MMU_ASYNC;
	int as_nr;

#if !MALI_USE_CSF
	if (unlikely(kctx == NULL))
		return;

	as_nr = kctx->as_nr;
#else
	as_nr = kctx ? kctx->as_nr : MCU_AS_NR;
#endif

	op_param = (const struct kbase_mmu_hw_op_param){
		.vpfn = vpfn,
		.nr = nr,
		.op = KBASE_MMU_OP_FLUSH_MEM,
		.kctx_id = kctx ? kctx->id : 0xFFFFFFFF,
		.mmu_sync_info = mmu_sync_info,
		.flush_skip_levels = pgd_level_to_skip_flush(dirty_pgds),
	};

	if (mmu_flush_cache_on_gpu_ctrl(kbdev))
		mmu_flush_invalidate_on_gpu_ctrl(kbdev, kctx, as_nr, &op_param);
	else
		mmu_flush_invalidate(kbdev, kctx, as_nr, &op_param);
}

int kbase_mmu_update_pages(struct kbase_context *kctx, u64 vpfn, struct tagged_addr *phys,
			   size_t nr, unsigned long flags, int const group_id)
{
	if (unlikely(kctx == NULL))
		return -EINVAL;

	return kbase_mmu_update_pages_common(kctx->kbdev, kctx, vpfn, phys, nr, flags, group_id);
}

#if MALI_USE_CSF
int kbase_mmu_update_csf_mcu_pages(struct kbase_device *kbdev, u64 vpfn, struct tagged_addr *phys,
				   size_t nr, unsigned long flags, int const group_id)
{
	return kbase_mmu_update_pages_common(kbdev, NULL, vpfn, phys, nr, flags, group_id);
}
#endif /* MALI_USE_CSF */

static void mmu_page_migration_transaction_begin(struct kbase_device *kbdev)
{
	lockdep_assert_held(&kbdev->hwaccess_lock);

	WARN_ON_ONCE(kbdev->mmu_page_migrate_in_progress);
	kbdev->mmu_page_migrate_in_progress = true;
}

static void mmu_page_migration_transaction_end(struct kbase_device *kbdev)
{
	lockdep_assert_held(&kbdev->hwaccess_lock);
	WARN_ON_ONCE(!kbdev->mmu_page_migrate_in_progress);
	kbdev->mmu_page_migrate_in_progress = false;
	/* Invoke the PM state machine, as the MMU page migration session
	 * may have deferred a transition in L2 state machine.
	 */
	kbase_pm_update_state(kbdev);
}

static void mmu_undo_migrate_pgd_sub_page(struct kbase_mmu_table *mmut, phys_addr_t old_pgd_phys,
					  phys_addr_t new_pgd_phys, dma_addr_t new_pgd_dma_addr,
					  u64 pgd_vpfn_level)
{
	struct kbase_device *kbdev = mmut->kctx->kbdev;
	u64 vpfn = PGD_VPFN_LEVEL_GET_VPFN(pgd_vpfn_level);
	int level = PGD_VPFN_LEVEL_GET_LEVEL(pgd_vpfn_level);
	unsigned int index = (vpfn >> ((3 - level) * 9)) & 0x1FFU;
	unsigned int num_of_valid_entries;
	u64 *parent_pgd_page, *new_pgd_page, *target;
	phys_addr_t parent_pgd;
	u64 managed_pte;

	lockdep_assert_held(&mmut->kctx->reg_lock);
	lockdep_assert_held(&mmut->mmu_lock);

	if (mmu_get_pgd_at_level(kbdev, mmut, vpfn, level, &parent_pgd)) {
		dev_WARN(kbdev->dev, "Failed to get the PGD at level %u for VA %llx", level, vpfn);
		return;
	}

	parent_pgd_page = kmap_atomic_pgd(phys_to_page(parent_pgd), parent_pgd);
	num_of_valid_entries = kbdev->mmu_mode->get_num_valid_entries(parent_pgd_page);

#ifdef CONFIG_MALI_DEBUG
	/* The PTE should be pointing to the new sub page */
	if (new_pgd_phys !=
	    kbdev->mmu_mode->pte_to_phy_addr(kbdev->mgm_dev->ops.mgm_pte_to_original_pte(
		    kbdev->mgm_dev, MGM_DEFAULT_PTE_GROUP, level, parent_pgd_page[index]))) {
		dev_WARN(kbdev->dev, "Unexpected PTE value for PGD at level %u for VA %llx", level,
			 vpfn);
	}
#endif

	/* Make PTE point to the old sub page */
	kbdev->mmu_mode->entry_set_pte(&managed_pte, old_pgd_phys);
	target = &parent_pgd_page[index];
	*target = kbdev->mgm_dev->ops.mgm_update_gpu_pte(kbdev->mgm_dev, MGM_DEFAULT_PTE_GROUP,
							 level, PBHA_ID_DEFAULT, PTE_FLAGS_NONE,
							 managed_pte);

	kbdev->mmu_mode->set_num_valid_entries(parent_pgd_page, num_of_valid_entries);
	kunmap_atomic_pgd(parent_pgd_page);

	/* Make PTE update visible in memory */
	kbase_mmu_sync_pgd_cpu(
		kbdev, pgd_dma_addr(phys_to_page(parent_pgd), parent_pgd) + (index * sizeof(u64)),
		sizeof(u64));

	/* Invalidate all entries in the new sub page (albeit it may not be really needed) */
	new_pgd_page = kmap_atomic_pgd(phys_to_page(new_pgd_phys), new_pgd_phys);
	kbdev->mmu_mode->entries_invalidate(new_pgd_page, KBASE_MMU_PAGE_ENTRIES);
	kunmap_atomic_pgd(new_pgd_page);
	dma_sync_single_for_device(kbdev->dev, new_pgd_dma_addr, GPU_PAGE_SIZE, DMA_BIDIRECTIONAL);
}

static int mmu_migrate_pgd_sub_page(phys_addr_t old_pgd_phys, phys_addr_t new_pgd_phys,
				    dma_addr_t old_pgd_dma_addr, dma_addr_t new_pgd_dma_addr,
				    u64 pgd_vpfn_level)
{
	struct kbase_page_metadata *page_md = kbase_page_private(phys_to_page(old_pgd_phys));
	struct kbase_mmu_hw_op_param op_param;
	struct kbase_mmu_table *mmut = page_md->data.pt_mapped.mmut;
	struct kbase_device *kbdev = mmut->kctx->kbdev;
	u64 *old_pgd_page, *new_pgd_page, *parent_pgd_page, *target;
	u64 vpfn = PGD_VPFN_LEVEL_GET_VPFN(pgd_vpfn_level);
	int level = PGD_VPFN_LEVEL_GET_LEVEL(pgd_vpfn_level);
	unsigned int index = (vpfn >> ((3 - level) * 9)) & 0x1FFU;
	unsigned long hwaccess_flags = 0;
	unsigned int num_of_valid_entries;
	phys_addr_t parent_pgd;
	u64 managed_pte;
	int ret = 0;

	lockdep_assert_held(&mmut->kctx->reg_lock);
	lockdep_assert_held(&mmut->mmu_lock);

	/* Create all mappings before copying content.
	 * This is done as early as possible because it is the only operation that may
	 * fail. It is possible to do this before taking any locks because the
	 * pages to migrate are not going to change and even the parent PGD is not
	 * going to be affected by any other concurrent operation, since the page
	 * has been isolated before migration and therefore it cannot disappear in
	 * the middle of this function.
	 */
	old_pgd_page = kmap_pgd(phys_to_page(old_pgd_phys), old_pgd_phys);
	if (!old_pgd_page) {
		dev_warn(kbdev->dev, "%s: kmap failure for old pgd page.", __func__);
		ret = -EINVAL;
		goto old_page_map_error;
	}

	new_pgd_page = kmap_pgd(phys_to_page(new_pgd_phys), new_pgd_phys);
	if (!new_pgd_page) {
		dev_warn(kbdev->dev, "%s: kmap failure for new pgd page.", __func__);
		ret = -EINVAL;
		goto new_page_map_error;
	}

	/* GPU cache maintenance affects both memory content and page table,
	 * but at two different stages. A single virtual memory page is affected
	 * by the migration.
	 *
	 * Notice that the MMU maintenance is done in the following steps:
	 *
	 * 1) The MMU region is locked without performing any other operation.
	 *    This lock must cover the entire migration process, in order to
	 *    prevent any GPU access to the virtual page whose physical page
	 *    is being migrated.
	 * 2) Immediately after locking: the MMU region content is flushed via
	 *    GPU control while the lock is taken and without unlocking.
	 *    The region must stay locked for the duration of the whole page
	 *    migration procedure.
	 *    This is necessary to make sure that pending writes to the old page
	 *    are finalized before copying content to the new page.
	 * 3) Before unlocking: changes to the page table are flushed.
	 *    Finer-grained GPU control operations are used if possible, otherwise
	 *    the whole GPU cache shall be flushed again.
	 *    This is necessary to make sure that the GPU accesses the new page
	 *    after migration.
	 * 4) The MMU region is unlocked.
	 */
#define PGD_VPFN_MASK(level) (~((((u64)1) << ((3 - level) * 9)) - 1))
	op_param.mmu_sync_info = CALLER_MMU_ASYNC;
	op_param.kctx_id = mmut->kctx->id;
	op_param.vpfn = (vpfn / GPU_PAGES_PER_CPU_PAGE) & PGD_VPFN_MASK(level);
	op_param.nr = 1U << ((3 - level) * 9);
	op_param.op = KBASE_MMU_OP_FLUSH_PT;
	op_param.flush_skip_levels = pgd_level_to_skip_flush(3ULL << level);

	ret = mmu_get_pgd_at_level(kbdev, mmut, vpfn, level, &parent_pgd);
	if (ret) {
		dev_err(kbdev->dev, "%s: failed to find parent PGD for old PGD page.", __func__);
		goto get_pgd_at_level_error;
	}

	parent_pgd_page = kmap_pgd(phys_to_page(parent_pgd), parent_pgd);
	if (!parent_pgd_page) {
		dev_warn(kbdev->dev, "%s: kmap failure for parent PGD page.", __func__);
		ret = -EINVAL;
		goto pgd_page_map_error;
	}

	mutex_lock(&kbdev->mmu_hw_mutex);

	/* Lock MMU region and flush GPU cache by using GPU control,
	 * in order to keep MMU region locked.
	 */
	spin_lock_irqsave(&kbdev->hwaccess_lock, hwaccess_flags);
	if (unlikely(!kbase_pm_l2_allow_mmu_page_migration(kbdev))) {
		/* Defer the migration as L2 is in a transitional phase */
		spin_unlock_irqrestore(&kbdev->hwaccess_lock, hwaccess_flags);
		mutex_unlock(&kbdev->mmu_hw_mutex);
		dev_dbg(kbdev->dev, "%s: L2 in transtion, abort PGD page migration", __func__);
		ret = -EAGAIN;
		goto l2_state_defer_out;
	}
	/* Prevent transitional phases in L2 by starting the transaction */
	mmu_page_migration_transaction_begin(kbdev);
	if (kbdev->pm.backend.gpu_ready && mmut->kctx->as_nr >= 0) {
		int as_nr = mmut->kctx->as_nr;
		struct kbase_as *as = &kbdev->as[as_nr];

		ret = kbase_mmu_hw_do_lock(kbdev, as, &op_param);
		if (!ret) {
#if MALI_USE_CSF
			if (mmu_flush_cache_on_gpu_ctrl(kbdev))
				ret = kbase_gpu_cache_flush_pa_range_and_busy_wait(
					kbdev, old_pgd_phys, GPU_PAGE_SIZE,
					GPU_COMMAND_FLUSH_PA_RANGE_CLN_INV_L2_LSC);
			else
#endif
				ret = kbase_gpu_cache_flush_and_busy_wait(
					kbdev, GPU_COMMAND_CACHE_CLN_INV_L2_LSC);
		}
		if (ret)
			mmu_page_migration_transaction_end(kbdev);
	}
	spin_unlock_irqrestore(&kbdev->hwaccess_lock, hwaccess_flags);

	if (ret < 0) {
		mutex_unlock(&kbdev->mmu_hw_mutex);
		dev_err(kbdev->dev, "%s: failed to lock MMU region or flush GPU cache", __func__);
		goto l2_state_defer_out;
	}

	/* Copy memory content.
	 *
	 * It is necessary to claim the ownership of the DMA buffer for the old
	 * page before performing the copy, to make sure of reading a consistent
	 * version of its content, before copying. After the copy, ownership of
	 * the DMA buffer for the new page is given to the GPU in order to make
	 * the content visible to potential GPU access that may happen as soon as
	 * this function releases the lock on the MMU region.
	 */
	dma_sync_single_for_cpu(kbdev->dev, old_pgd_dma_addr, GPU_PAGE_SIZE, DMA_BIDIRECTIONAL);
	memcpy(new_pgd_page, old_pgd_page, GPU_PAGE_SIZE);
	dma_sync_single_for_device(kbdev->dev, new_pgd_dma_addr, GPU_PAGE_SIZE, DMA_BIDIRECTIONAL);

	/* Remap GPU PGD page.
	 *
	 * The current implementation doesn't handle the case of a level 0 PGD,
	 * that is: the root PGD of the page table.
	 */
	target = &parent_pgd_page[index];

	/* Certain entries of a page table page encode the count of valid entries
	 * present in that page. So need to save & restore the count information
	 * when updating the PTE/ATE to point to the new page.
	 */
	num_of_valid_entries = kbdev->mmu_mode->get_num_valid_entries(parent_pgd_page);

#ifdef CONFIG_MALI_DEBUG
	/* The PTE should be pointing to the page being migrated */
	WARN_ON_ONCE(
		old_pgd_phys !=
		kbdev->mmu_mode->pte_to_phy_addr(kbdev->mgm_dev->ops.mgm_pte_to_original_pte(
			kbdev->mgm_dev, MGM_DEFAULT_PTE_GROUP, level, parent_pgd_page[index])));
#endif
	kbdev->mmu_mode->entry_set_pte(&managed_pte, new_pgd_phys);
	*target = kbdev->mgm_dev->ops.mgm_update_gpu_pte(kbdev->mgm_dev, MGM_DEFAULT_PTE_GROUP,
							 PBHA_ID_DEFAULT, PTE_FLAGS_NONE, level,
							 managed_pte);

	kbdev->mmu_mode->set_num_valid_entries(parent_pgd_page, num_of_valid_entries);

	/* This function always updates a single entry inside an existing PGD therefore
	 * cache maintenance is necessary.
	 */
	kbase_mmu_sync_pgd(kbdev, mmut->kctx, parent_pgd + (index * sizeof(u64)),
			   pgd_dma_addr(phys_to_page(parent_pgd), parent_pgd) +
				   (index * sizeof(u64)),
			   sizeof(u64), KBASE_MMU_OP_FLUSH_PT);

	/* Unlock MMU region.
	 *
	 * For GPUs without FLUSH_PA_RANGE support, the GPU caches were completely
	 * cleaned and invalidated after locking the virtual address range affected
	 * by the migration. As long as the lock is in place, GPU access to the
	 * locked range would remain blocked. So there is no need to clean and
	 * invalidate the GPU caches again after the copying the page contents
	 * of old page and updating the page table entry to point to new page.
	 *
	 * For GPUs with FLUSH_PA_RANGE support, the contents of old page would
	 * have been evicted from the GPU caches after locking the virtual address
	 * range. The page table entry contents also would have been invalidated
	 * from the GPU's L2 cache by kbase_mmu_sync_pgd() after the page table
	 * update.
	 *
	 * If kbase_mmu_hw_do_unlock_no_addr() fails, GPU reset will be triggered which
	 * would remove the MMU lock and so there is no need to rollback page migration
	 * and the failure can be ignored.
	 */
	spin_lock_irqsave(&kbdev->hwaccess_lock, hwaccess_flags);
	if (kbdev->pm.backend.gpu_ready && mmut->kctx->as_nr >= 0) {
		int as_nr = mmut->kctx->as_nr;
		struct kbase_as *as = &kbdev->as[as_nr];
		int local_ret = kbase_mmu_hw_do_unlock_no_addr(kbdev, as, &op_param);

		CSTD_UNUSED(local_ret);
	}

	/* Release the transition prevention in L2 by ending the transaction */
	mmu_page_migration_transaction_end(kbdev);
	spin_unlock_irqrestore(&kbdev->hwaccess_lock, hwaccess_flags);
	/* Releasing locks before checking the migration transaction error state */
	mutex_unlock(&kbdev->mmu_hw_mutex);

l2_state_defer_out:
	kunmap_pgd(phys_to_page(parent_pgd), parent_pgd_page);
pgd_page_map_error:
get_pgd_at_level_error:
	kunmap_pgd(phys_to_page(new_pgd_phys), new_pgd_page);
new_page_map_error:
	kunmap_pgd(phys_to_page(old_pgd_phys), old_pgd_page);
old_page_map_error:
	return ret;
}

int kbase_mmu_migrate_pgd_page(struct tagged_addr old_pgd_phys, struct tagged_addr new_pgd_phys,
			       dma_addr_t old_pgd_dma_addr, dma_addr_t new_pgd_dma_addr)
{
	struct kbase_page_metadata *page_md = kbase_page_private(as_page(old_pgd_phys));
	struct kbase_mmu_table *mmut = page_md->data.pt_mapped.mmut;
	struct kbase_device *kbdev;
	u32 sub_page_index;
	u64 old_pgd_phys_addr = as_phys_addr_t(old_pgd_phys);
	u64 new_pgd_phys_addr = as_phys_addr_t(new_pgd_phys);
	int check_state, ret = 0;

	/* If page migration support is not compiled in, return with fault */
	if (!IS_ENABLED(CONFIG_PAGE_MIGRATION_SUPPORT))
		return -EINVAL;
	/* Due to the hard binding of mmu_command_instr with kctx_id via kbase_mmu_hw_op_param,
	 * here we skip the no kctx case, which is only used with MCU's mmut.
	 */
	if (!mmut->kctx)
		return -EINVAL;

	kbdev = mmut->kctx->kbdev;

	if (WARN_ON_ONCE(old_pgd_phys_addr & ~PAGE_MASK))
		return -EINVAL;

	if (WARN_ON_ONCE(new_pgd_phys_addr & ~PAGE_MASK))
		return -EINVAL;

	lockdep_assert_held(&mmut->kctx->reg_lock);

	mutex_lock(&mmut->mmu_lock);

	/* The state was evaluated before entering this function, but it could
	 * have changed before the mmu_lock was taken. However, the state
	 * transitions which are possible at this point are only two, and in both
	 * cases it is a stable state progressing to a "free in progress" state.
	 *
	 * After taking the mmu_lock the state can no longer change: read it again
	 * and make sure that it hasn't changed before continuing.
	 */
	spin_lock(&page_md->migrate_lock);
	check_state = PAGE_STATUS_GET(page_md->status);
	spin_unlock(&page_md->migrate_lock);
	if (check_state != PT_MAPPED) {
		dev_dbg(kbdev->dev, "%s: state changed to %d (was %d), abort PGD page migration",
			__func__, check_state, PT_MAPPED);
		WARN_ON_ONCE(check_state != FREE_PT_ISOLATED_IN_PROGRESS);
		ret = -EAGAIN;
		goto unlock;
	}

	for (sub_page_index = 0; sub_page_index < GPU_PAGES_PER_CPU_PAGE; sub_page_index++) {
		if (!page_md->data.pt_mapped.pgd_vpfn_level[sub_page_index])
			continue;

		ret = mmu_migrate_pgd_sub_page(
			old_pgd_phys_addr + (sub_page_index * GPU_PAGE_SIZE),
			new_pgd_phys_addr + (sub_page_index * GPU_PAGE_SIZE),
			old_pgd_dma_addr + (sub_page_index * GPU_PAGE_SIZE),
			new_pgd_dma_addr + (sub_page_index * GPU_PAGE_SIZE),
			page_md->data.pt_mapped.pgd_vpfn_level[sub_page_index]);
		if (ret)
			break;
	}

	if (ret == 0) {
		/* Undertaking metadata transfer, while we are holding the mmu_lock */
		spin_lock(&page_md->migrate_lock);
		/* Update the new page dma_addr with the transferred metadata from the old_page */
		page_md->dma_addr = new_pgd_dma_addr;
		page_md->status = PAGE_ISOLATE_SET(page_md->status, 0);

#if GPU_PAGES_PER_CPU_PAGE > 1
		page_md->data.pt_mapped.pgd_page = as_page(new_pgd_phys);
		if (mmut->last_allocated_pgd_page == as_page(old_pgd_phys))
			mmut->last_allocated_pgd_page = as_page(new_pgd_phys);
		if (mmut->last_freed_pgd_page == as_page(old_pgd_phys))
			mmut->last_freed_pgd_page = as_page(new_pgd_phys);
#endif
		spin_unlock(&page_md->migrate_lock);

		set_page_private(as_page(new_pgd_phys), (unsigned long)page_md);
		/* Old page metatdata pointer cleared as it now owned by the new page */
		set_page_private(as_page(old_pgd_phys), 0);
	} else {
		unsigned long hwaccess_flags;

		/* Undo the GPU page table updates to remove references to the new page */
		while (sub_page_index-- > 0) {
			if (!page_md->data.pt_mapped.pgd_vpfn_level[sub_page_index])
				continue;

			mmu_undo_migrate_pgd_sub_page(
				mmut, old_pgd_phys_addr + (sub_page_index * GPU_PAGE_SIZE),
				new_pgd_phys_addr + (sub_page_index * GPU_PAGE_SIZE),
				new_pgd_dma_addr + (sub_page_index * GPU_PAGE_SIZE),
				page_md->data.pt_mapped.pgd_vpfn_level[sub_page_index]);
		}

		spin_lock_irqsave(&kbdev->hwaccess_lock, hwaccess_flags);
		if (kbdev->pm.backend.gpu_ready && mmut->kctx->as_nr >= 0) {
			struct kbase_mmu_hw_op_param op_param = {
				.vpfn = 0,
				.nr = ~0U,
				.flush_skip_levels = 0,
				.op = KBASE_MMU_OP_FLUSH_PT,
				.kctx_id = mmut->kctx->id,
				.mmu_sync_info = CALLER_MMU_ASYNC,
			};
			int as_nr = mmut->kctx->as_nr;
			struct kbase_as *as = &kbdev->as[as_nr];
			int local_ret;

			local_ret = kbase_mmu_hw_do_lock(kbdev, as, &op_param);
			CSTD_UNUSED(local_ret);

			local_ret = kbase_gpu_cache_flush_and_busy_wait(
				kbdev, GPU_COMMAND_CACHE_CLN_INV_L2);
			CSTD_UNUSED(local_ret);

			local_ret = kbase_mmu_hw_do_unlock_no_addr(kbdev, as, &op_param);
			CSTD_UNUSED(local_ret);
		}
		spin_unlock_irqrestore(&kbdev->hwaccess_lock, hwaccess_flags);
	}

unlock:
	mutex_unlock(&mmut->mmu_lock);
	return ret;
}

int kbase_mmu_migrate_data_page(struct tagged_addr old_phys, struct tagged_addr new_phys,
				dma_addr_t old_dma_addr, dma_addr_t new_dma_addr)
{
	struct kbase_page_metadata *page_md = kbase_page_private(as_page(old_phys));
	struct kbase_mmu_hw_op_param op_param;
	struct kbase_mmu_table *mmut = page_md->data.mapped.mmut;
	struct kbase_device *kbdev;
	phys_addr_t pgd;
	u64 *old_page, *new_page, *pgd_page, *target, vpfn;
	unsigned int index;
	int check_state, ret = 0;
	unsigned long hwaccess_flags = 0;
	unsigned int num_of_valid_entries;
	u8 vmap_count = 0;
	phys_addr_t base_phys_address = as_phys_addr_t(new_phys);
	enum kbase_page_status page_status;
	unsigned int i;

	/* If page migration support is not compiled in, return with fault */
	if (!IS_ENABLED(CONFIG_PAGE_MIGRATION_SUPPORT))
		return -EINVAL;
	/* Due to the hard binding of mmu_command_instr with kctx_id via kbase_mmu_hw_op_param,
	 * here we skip the no kctx case, which is only used with MCU's mmut.
	 */
	if (!mmut->kctx)
		return -EINVAL;

	lockdep_assert_held(&mmut->kctx->reg_lock);

	vpfn = page_md->data.mapped.vpfn;
	kbdev = mmut->kctx->kbdev;
	index = vpfn & 0x1FFU;

	/* Create all mappings before copying content.
	 * This is done as early as possible because it is the only operation that may
	 * fail. It is possible to do this before taking any locks because the
	 * pages to migrate are not going to change and even the parent PGD is not
	 * going to be affected by any other concurrent operation, since the page
	 * has been isolated before migration and therefore it cannot disappear in
	 * the middle of this function.
	 */
	old_page = kbase_kmap(as_page(old_phys));
	if (!old_page) {
		dev_warn(kbdev->dev, "%s: kmap failure for old page.", __func__);
		ret = -EINVAL;
		goto old_page_map_error;
	}

	new_page = kbase_kmap(as_page(new_phys));
	if (!new_page) {
		dev_warn(kbdev->dev, "%s: kmap failure for new page.", __func__);
		ret = -EINVAL;
		goto new_page_map_error;
	}

	/* GPU cache maintenance affects both memory content and page table,
	 * but at two different stages. A single virtual memory page is affected
	 * by the migration.
	 *
	 * Notice that the MMU maintenance is done in the following steps:
	 *
	 * 1) The MMU region is locked without performing any other operation.
	 *    This lock must cover the entire migration process, in order to
	 *    prevent any GPU access to the virtual page whose physical page
	 *    is being migrated.
	 * 2) Immediately after locking: the MMU region content is flushed via
	 *    GPU control while the lock is taken and without unlocking.
	 *    The region must stay locked for the duration of the whole page
	 *    migration procedure.
	 *    This is necessary to make sure that pending writes to the old page
	 *    are finalized before copying content to the new page.
	 * 3) Before unlocking: changes to the page table are flushed.
	 *    Finer-grained GPU control operations are used if possible, otherwise
	 *    the whole GPU cache shall be flushed again.
	 *    This is necessary to make sure that the GPU accesses the new page
	 *    after migration.
	 * 4) The MMU region is unlocked.
	 */
	op_param.mmu_sync_info = CALLER_MMU_ASYNC;
	op_param.kctx_id = mmut->kctx->id;
	op_param.vpfn = (vpfn / GPU_PAGES_PER_CPU_PAGE);
	op_param.nr = 1;
	op_param.op = KBASE_MMU_OP_FLUSH_PT;
	op_param.flush_skip_levels = pgd_level_to_skip_flush(1ULL << MIDGARD_MMU_BOTTOMLEVEL);

	rt_mutex_lock(&mmut->mmu_lock);

	/* The state was evaluated before entering this function, but it could
	 * have changed before the mmu_lock was taken. However, the state
	 * transitions which are possible at this point are only two, and in both
	 * cases it is a stable state progressing to a "free in progress" state.
	 *
	 * After taking the mmu_lock the state can no longer change: read it again
	 * and make sure that it hasn't changed before continuing.
	 */
	spin_lock(&page_md->migrate_lock);
	check_state = PAGE_STATUS_GET(page_md->status);
	vmap_count = page_md->vmap_count;
	spin_unlock(&page_md->migrate_lock);

	if (check_state != ALLOCATED_MAPPED) {
		dev_dbg(kbdev->dev, "%s: state changed to %d (was %d), abort page migration",
			__func__, check_state, ALLOCATED_MAPPED);
		ret = -EAGAIN;
		goto page_state_change_out;
	} else if (vmap_count > 0) {
		dev_dbg(kbdev->dev, "%s: page was multi-mapped, abort page migration", __func__);
		ret = -EAGAIN;
		goto page_state_change_out;
	}

	ret = mmu_get_pgd_at_level(kbdev, mmut, vpfn, MIDGARD_MMU_BOTTOMLEVEL, &pgd);
	if (ret) {
		dev_err(kbdev->dev, "%s: failed to find PGD for old page.", __func__);
		goto get_pgd_at_level_error;
	}

	pgd_page = kmap_pgd(phys_to_page(pgd), pgd);
	if (!pgd_page) {
		dev_warn(kbdev->dev, "%s: kmap failure for PGD page.", __func__);
		ret = -EINVAL;
		goto pgd_page_map_error;
	}

	mutex_lock(&kbdev->mmu_hw_mutex);

	/* Lock MMU region and flush GPU cache by using GPU control,
	 * in order to keep MMU region locked.
	 */
	spin_lock_irqsave(&kbdev->hwaccess_lock, hwaccess_flags);
	if (unlikely(!kbase_pm_l2_allow_mmu_page_migration(kbdev))) {
		/* Defer the migration as L2 is in a transitional phase */
		spin_unlock_irqrestore(&kbdev->hwaccess_lock, hwaccess_flags);
		mutex_unlock(&kbdev->mmu_hw_mutex);
		dev_dbg(kbdev->dev, "%s: L2 in transtion, abort PGD page migration", __func__);
		ret = -EAGAIN;
		goto l2_state_defer_out;
	}
	/* Prevent transitional phases in L2 by starting the transaction */
	mmu_page_migration_transaction_begin(kbdev);
	if (kbdev->pm.backend.gpu_ready && mmut->kctx->as_nr >= 0) {
		int as_nr = mmut->kctx->as_nr;
		struct kbase_as *as = &kbdev->as[as_nr];

		ret = kbase_mmu_hw_do_lock(kbdev, as, &op_param);
		if (!ret) {
#if MALI_USE_CSF
			if (mmu_flush_cache_on_gpu_ctrl(kbdev))
				ret = kbase_gpu_cache_flush_pa_range_and_busy_wait(
					kbdev, as_phys_addr_t(old_phys), PAGE_SIZE,
					GPU_COMMAND_FLUSH_PA_RANGE_CLN_INV_L2_LSC);
			else
#endif
				ret = kbase_gpu_cache_flush_and_busy_wait(
					kbdev, GPU_COMMAND_CACHE_CLN_INV_L2_LSC);
		}
		if (ret)
			mmu_page_migration_transaction_end(kbdev);
	}
	spin_unlock_irqrestore(&kbdev->hwaccess_lock, hwaccess_flags);

	if (ret < 0) {
		mutex_unlock(&kbdev->mmu_hw_mutex);
		dev_err(kbdev->dev, "%s: failed to lock MMU region or flush GPU cache", __func__);
		goto undo_mappings;
	}

	/* Copy memory content.
	 *
	 * It is necessary to claim the ownership of the DMA buffer for the old
	 * page before performing the copy, to make sure of reading a consistent
	 * version of its content, before copying. After the copy, ownership of
	 * the DMA buffer for the new page is given to the GPU in order to make
	 * the content visible to potential GPU access that may happen as soon as
	 * this function releases the lock on the MMU region.
	 */
	dma_sync_single_for_cpu(kbdev->dev, old_dma_addr, PAGE_SIZE, DMA_BIDIRECTIONAL);
	memcpy(new_page, old_page, PAGE_SIZE);
	dma_sync_single_for_device(kbdev->dev, new_dma_addr, PAGE_SIZE, DMA_BIDIRECTIONAL);

	/* Remap GPU virtual page.
	 *
	 * This code rests on the assumption that page migration is only enabled
	 * for small pages, that necessarily live in the bottom level of the MMU
	 * page table.
	 */
	target = &pgd_page[index];

	/* Certain entries of a page table page encode the count of valid entries
	 * present in that page. So need to save & restore the count information
	 * when updating the PTE/ATE to point to the new page.
	 */
	num_of_valid_entries = kbdev->mmu_mode->get_num_valid_entries(pgd_page);

	for (i = 0; i < GPU_PAGES_PER_CPU_PAGE; i++) {
		phys_addr_t page_address = base_phys_address + (i * GPU_PAGE_SIZE);

		WARN_ON_ONCE((*target & 1UL) == 0);
		*target = kbase_mmu_create_ate(kbdev, as_tagged(page_address),
					       page_md->data.mapped.reg->flags,
					       MIDGARD_MMU_BOTTOMLEVEL,
					       page_md->data.mapped.reg->gpu_alloc->group_id);
		target++;
	}

	kbdev->mmu_mode->set_num_valid_entries(pgd_page, num_of_valid_entries);

	/* This function always updates a single entry inside an existing PGD when
	 * PAGE_SIZE is 4K, and would update more than one entry when PAGE_SIZE is
	 * not 4K, therefore cache maintenance is necessary.
	 */
	kbase_mmu_sync_pgd(kbdev, mmut->kctx, pgd + (index * sizeof(u64)),
			   pgd_dma_addr(phys_to_page(pgd), pgd) + (index * sizeof(u64)),
			   GPU_PAGES_PER_CPU_PAGE * sizeof(u64), KBASE_MMU_OP_FLUSH_PT);

	/* Unlock MMU region.
	 *
	 * For GPUs without FLUSH_PA_RANGE support, the GPU caches were completely
	 * cleaned and invalidated after locking the virtual address range affected
	 * by the migration. As long as the lock is in place, GPU access to the
	 * locked range would remain blocked. So there is no need to clean and
	 * invalidate the GPU caches again after the copying the page contents
	 * of old page and updating the page table entry to point to new page.
	 *
	 * For GPUs with FLUSH_PA_RANGE support, the contents of old page would
	 * have been evicted from the GPU caches after locking the virtual address
	 * range. The page table entry contents also would have been invalidated
	 * from the GPU's L2 cache by kbase_mmu_sync_pgd() after the page table
	 * update.
	 *
	 * If kbase_mmu_hw_do_unlock_no_addr() fails, GPU reset will be triggered which
	 * would remove the MMU lock and so there is no need to rollback page migration
	 * and the failure can be ignored.
	 */
	spin_lock_irqsave(&kbdev->hwaccess_lock, hwaccess_flags);
	if (kbdev->pm.backend.gpu_ready && mmut->kctx->as_nr >= 0) {
		int as_nr = mmut->kctx->as_nr;
		struct kbase_as *as = &kbdev->as[as_nr];
		int local_ret = kbase_mmu_hw_do_unlock_no_addr(kbdev, as, &op_param);

		CSTD_UNUSED(local_ret);
	}

	/* Release the transition prevention in L2 by ending the transaction */
	mmu_page_migration_transaction_end(kbdev);
	spin_unlock_irqrestore(&kbdev->hwaccess_lock, hwaccess_flags);
	/* Releasing locks before checking the migration transaction error state */
	mutex_unlock(&kbdev->mmu_hw_mutex);

	/* Undertaking metadata transfer, while we are holding the mmu_lock */
	spin_lock(&page_md->migrate_lock);
	page_status = PAGE_STATUS_GET(page_md->status);
	if (page_status == ALLOCATED_MAPPED) {
		/* Replace page in array of pages of the physical allocation. */
		size_t page_array_index = (page_md->data.mapped.vpfn / GPU_PAGES_PER_CPU_PAGE) -
					  page_md->data.mapped.reg->start_pfn;

		page_md->data.mapped.reg->gpu_alloc->pages[page_array_index] = new_phys;
	} else if (page_status == NOT_MOVABLE) {
		dev_dbg(kbdev->dev, "%s: migration completed and page has become NOT_MOVABLE.",
			__func__);
	} else {
		dev_WARN(kbdev->dev, "%s: migration completed but page has moved to status %d.",
			 __func__, page_status);
	}
	/* Update the new page dma_addr with the transferred metadata from the old_page */
	page_md->dma_addr = new_dma_addr;
	page_md->status = PAGE_ISOLATE_SET(page_md->status, 0);
	spin_unlock(&page_md->migrate_lock);
	set_page_private(as_page(new_phys), (unsigned long)page_md);
	/* Old page metatdata pointer cleared as it now owned by the new page */
	set_page_private(as_page(old_phys), 0);

l2_state_defer_out:
	kunmap_pgd(phys_to_page(pgd), pgd_page);
pgd_page_map_error:
get_pgd_at_level_error:
page_state_change_out:
	rt_mutex_unlock(&mmut->mmu_lock);

	kbase_kunmap(as_page(new_phys), new_page);
new_page_map_error:
	kbase_kunmap(as_page(old_phys), old_page);
old_page_map_error:
	return ret;

undo_mappings:
	/* Unlock the MMU table and undo mappings. */
<<<<<<< HEAD
	rt_mutex_unlock(&mmut->mmu_lock);
	kbase_kunmap(phys_to_page(pgd), pgd_page);
=======
	mutex_unlock(&mmut->mmu_lock);
	kunmap_pgd(phys_to_page(pgd), pgd_page);
>>>>>>> 3aa826b5
	kbase_kunmap(as_page(new_phys), new_page);
	kbase_kunmap(as_page(old_phys), old_page);

	return ret;
}

static void mmu_teardown_level(struct kbase_device *kbdev, struct kbase_mmu_table *mmut,
			       phys_addr_t pgd, int level)
{
	u64 *pgd_page;
	int i;
	struct memory_group_manager_device *mgm_dev = kbdev->mgm_dev;
	struct kbase_mmu_mode const *mmu_mode = kbdev->mmu_mode;
	u64 *pgd_page_buffer = NULL;
	struct page *p = phys_to_page(pgd);

	lockdep_assert_held(&mmut->mmu_lock);

	pgd_page = kmap_atomic_pgd(p, pgd);
	/* kmap_atomic should NEVER fail. */
	if (WARN_ON_ONCE(pgd_page == NULL))
		return;
	if (level < MIDGARD_MMU_BOTTOMLEVEL) {
		/* Copy the page to our preallocated buffer so that we can minimize
		 * kmap_atomic usage
		 */
		pgd_page_buffer = mmut->scratch_mem.teardown_pages.levels[level];
		memcpy(pgd_page_buffer, pgd_page, GPU_PAGE_SIZE);
	}

	/* When page migration is enabled, kbase_region_tracker_term() would ensure
	 * there are no pages left mapped on the GPU for a context. Hence the count
	 * of valid entries is expected to be zero here.
	 */
	if (kbase_is_page_migration_enabled() && mmut->kctx)
		WARN_ON_ONCE(kbdev->mmu_mode->get_num_valid_entries(pgd_page));
	/* Invalidate page after copying */
	mmu_mode->entries_invalidate(pgd_page, KBASE_MMU_PAGE_ENTRIES);
	kunmap_atomic_pgd(pgd_page);
	pgd_page = pgd_page_buffer;

	if (level < MIDGARD_MMU_BOTTOMLEVEL) {
		for (i = 0; i < KBASE_MMU_PAGE_ENTRIES; i++) {
			if (mmu_mode->pte_is_valid(pgd_page[i], level)) {
				phys_addr_t target_pgd = mmu_mode->pte_to_phy_addr(
					mgm_dev->ops.mgm_pte_to_original_pte(mgm_dev,
									     MGM_DEFAULT_PTE_GROUP,
									     level, pgd_page[i]));

				mmu_teardown_level(kbdev, mmut, target_pgd, level + 1);
			}
		}
	}

	kbase_mmu_free_pgd(kbdev, mmut, pgd);
}

static void kbase_mmu_mark_non_movable(struct kbase_device *const kbdev, struct page *page)
{
	struct kbase_page_metadata *page_md;

	if (!kbase_is_page_migration_enabled())
		return;

	/* Composite large-page is excluded from migration, trigger a warn if a development
	 * wrongly leads to it.
	 */
	if (is_huge_head(as_tagged(page_to_phys(page))) ||
	    is_partial(as_tagged(page_to_phys(page))))
		dev_WARN(kbdev->dev, "%s: migration on large-page attempted.", __func__);

	page_md = kbase_page_private(page);

	spin_lock(&page_md->migrate_lock);
	page_md->status = PAGE_STATUS_SET(page_md->status, NOT_MOVABLE);

	if (IS_PAGE_MOVABLE(page_md->status))
		page_md->status = PAGE_MOVABLE_CLEAR(page_md->status);

	spin_unlock(&page_md->migrate_lock);
}

int kbase_mmu_init(struct kbase_device *const kbdev, struct kbase_mmu_table *const mmut,
		   struct kbase_context *const kctx, int const group_id)
{
	if (WARN_ON(group_id >= MEMORY_GROUP_MANAGER_NR_GROUPS) || WARN_ON(group_id < 0))
		return -EINVAL;

	compiletime_assert(KBASE_MEM_ALLOC_MAX_SIZE <= (((8ull << 30) >> PAGE_SHIFT)),
			   "List of free PGDs may not be large enough.");
	compiletime_assert(MAX_PAGES_FOR_FREE_PGDS >= MIDGARD_MMU_BOTTOMLEVEL,
			   "Array of MMU levels is not large enough.");

	mmut->group_id = group_id;
	rt_mutex_init(&mmut->mmu_lock);
	mmut->kctx = kctx;
	mmut->pgd = KBASE_INVALID_PHYSICAL_ADDRESS;

#if GPU_PAGES_PER_CPU_PAGE > 1
	INIT_LIST_HEAD(&mmut->pgd_pages_list);
#endif

	/* We allocate pages into the kbdev memory pool, then
	 * kbase_mmu_alloc_pgd will allocate out of that pool. This is done to
	 * avoid allocations from the kernel happening with the lock held.
	 */
	while (mmut->pgd == KBASE_INVALID_PHYSICAL_ADDRESS) {
		int err;

		err = kbase_mem_pool_grow(&kbdev->mem_pools.small[mmut->group_id],
					  MIDGARD_MMU_BOTTOMLEVEL, kctx ? kctx->task : NULL);
		if (err) {
			kbase_mmu_term(kbdev, mmut);
			return -ENOMEM;
		}

		mutex_lock(&mmut->mmu_lock);
		mmut->pgd = kbase_mmu_alloc_pgd(kbdev, mmut);
		mutex_unlock(&mmut->mmu_lock);
	}

	kbase_mmu_mark_non_movable(kbdev, pfn_to_page(PFN_DOWN(mmut->pgd)));
	return 0;
}

void kbase_mmu_term(struct kbase_device *kbdev, struct kbase_mmu_table *mmut)
{
	WARN((mmut->kctx) && (mmut->kctx->as_nr != KBASEP_AS_NR_INVALID),
	     "kctx-%d_%d must first be scheduled out to flush GPU caches+tlbs before tearing down MMU tables",
	     mmut->kctx->tgid, mmut->kctx->id);

	if (mmut->pgd != KBASE_INVALID_PHYSICAL_ADDRESS) {
		rt_mutex_lock(&mmut->mmu_lock);
		mmu_teardown_level(kbdev, mmut, mmut->pgd, MIDGARD_MMU_TOPLEVEL);
		rt_mutex_unlock(&mmut->mmu_lock);

		if (mmut->kctx)
			KBASE_TLSTREAM_AUX_PAGESALLOC(kbdev, mmut->kctx->id, 0);
	}
}

void kbase_mmu_as_term(struct kbase_device *kbdev, unsigned int i)
{
	destroy_workqueue(kbdev->as[i].pf_wq);
}

void kbase_mmu_flush_pa_range(struct kbase_device *kbdev, struct kbase_context *kctx,
			      phys_addr_t phys, size_t size, enum kbase_mmu_op_type flush_op)
{
#if MALI_USE_CSF
	unsigned long irq_flags;

	spin_lock_irqsave(&kbdev->hwaccess_lock, irq_flags);
	if (mmu_flush_cache_on_gpu_ctrl(kbdev) && (flush_op != KBASE_MMU_OP_NONE) &&
	    kbdev->pm.backend.gpu_ready && (!kctx || kctx->as_nr >= 0))
		mmu_flush_pa_range(kbdev, phys, size, KBASE_MMU_OP_FLUSH_PT);
	spin_unlock_irqrestore(&kbdev->hwaccess_lock, irq_flags);
#else
	CSTD_UNUSED(kbdev);
	CSTD_UNUSED(kctx);
	CSTD_UNUSED(phys);
	CSTD_UNUSED(size);
	CSTD_UNUSED(flush_op);
#endif
}

#ifdef CONFIG_MALI_VECTOR_DUMP
static size_t kbasep_mmu_dump_level(struct kbase_context *kctx, phys_addr_t pgd, int level,
				    char **const buffer, size_t *size_left)
{
	phys_addr_t target_pgd;
	u64 *pgd_page;
	int i;
	size_t size = KBASE_MMU_PAGE_ENTRIES * sizeof(u64) + sizeof(u64);
	size_t dump_size;
	struct kbase_device *kbdev;
	struct kbase_mmu_mode const *mmu_mode;
	struct page *p;

	if (WARN_ON(kctx == NULL))
		return 0;
	lockdep_assert_held(&kctx->mmu.mmu_lock);

	kbdev = kctx->kbdev;
	mmu_mode = kbdev->mmu_mode;

	p = pfn_to_page(PFN_DOWN(pgd));
	pgd_page = kmap_pgd(p, pgd);
	if (!pgd_page) {
		dev_warn(kbdev->dev, "%s: kmap failure", __func__);
		return 0;
	}

	if (*size_left >= size) {
		/* A modified physical address that contains
		 * the page table level
		 */
		u64 m_pgd = pgd | (u64)level;

		/* Put the modified physical address in the output buffer */
		memcpy(*buffer, &m_pgd, sizeof(m_pgd));
		*buffer += sizeof(m_pgd);

		/* Followed by the page table itself */
		memcpy(*buffer, pgd_page, sizeof(u64) * KBASE_MMU_PAGE_ENTRIES);
		*buffer += sizeof(u64) * KBASE_MMU_PAGE_ENTRIES;

		*size_left -= size;
	}

	if (level < MIDGARD_MMU_BOTTOMLEVEL) {
		for (i = 0; i < KBASE_MMU_PAGE_ENTRIES; i++) {
			if (mmu_mode->pte_is_valid(pgd_page[i], level)) {
				target_pgd = mmu_mode->pte_to_phy_addr(
					kbdev->mgm_dev->ops.mgm_pte_to_original_pte(
						kbdev->mgm_dev, MGM_DEFAULT_PTE_GROUP, level,
						pgd_page[i]));

				dump_size = kbasep_mmu_dump_level(kctx, target_pgd, level + 1,
								  buffer, size_left);
				if (!dump_size) {
					kunmap_pgd(p, pgd_page);
					return 0;
				}
				size += dump_size;
			}
		}
	}

	kunmap_pgd(p, pgd_page);

	return size;
}

void *kbase_mmu_dump(struct kbase_context *kctx, size_t nr_pages)
{
	void *kaddr;
	size_t size_left;

	KBASE_DEBUG_ASSERT(kctx);

	if (nr_pages == 0) {
		/* can't dump in a 0 sized buffer, early out */
		return NULL;
	}

	size_left = nr_pages * PAGE_SIZE;

	if (WARN_ON(size_left == 0))
		return NULL;
	kaddr = vmalloc_user(size_left);

	rt_mutex_lock(&kctx->mmu.mmu_lock);

	if (kaddr) {
		u64 end_marker = 0xFFULL;
		char *buffer;
		char *mmu_dump_buffer;
		u64 config[3];
		size_t dump_size, size = 0;
		struct kbase_mmu_setup as_setup;

		buffer = (char *)kaddr;
		mmu_dump_buffer = buffer;

		kctx->kbdev->mmu_mode->get_as_setup(&kctx->mmu, &as_setup);
		config[0] = as_setup.transtab;
		config[1] = as_setup.memattr;
		config[2] = as_setup.transcfg;
		memcpy(buffer, &config, sizeof(config));
		mmu_dump_buffer += sizeof(config);
		size_left -= sizeof(config);
		size += sizeof(config);

		dump_size = kbasep_mmu_dump_level(kctx, kctx->mmu.pgd, MIDGARD_MMU_TOPLEVEL,
						  &mmu_dump_buffer, &size_left);

		if (!dump_size)
			goto fail_free;

		size += dump_size;

		/* Add on the size for the end marker */
		size += sizeof(u64);

		if (size > (nr_pages * PAGE_SIZE)) {
			/* The buffer isn't big enough - free the memory and
			 * return failure
			 */
			goto fail_free;
		}

		/* Add the end marker */
		memcpy(mmu_dump_buffer, &end_marker, sizeof(u64));
	}

	rt_mutex_unlock(&kctx->mmu.mmu_lock);
	return kaddr;

fail_free:
	vfree(kaddr);
	rt_mutex_unlock(&kctx->mmu.mmu_lock);
	return NULL;
}
KBASE_EXPORT_TEST_API(kbase_mmu_dump);
#endif /* CONFIG_MALI_VECTOR_DUMP */

void kbase_mmu_bus_fault_worker(struct work_struct *data)
{
	struct kbase_as *faulting_as;
	unsigned int as_no;
	struct kbase_context *kctx;
	struct kbase_device *kbdev;
	struct kbase_fault *fault;

	faulting_as = container_of(data, struct kbase_as, work_busfault);
	fault = &faulting_as->bf_data;

	/* Ensure that any pending page fault worker has completed */
	flush_work(&faulting_as->work_pagefault);

	as_no = faulting_as->number;

	kbdev = container_of(faulting_as, struct kbase_device, as[as_no]);

	/* Grab the context, already refcounted in kbase_mmu_interrupt() on
	 * flagging of the bus-fault. Therefore, it cannot be scheduled out of
	 * this AS until we explicitly release it
	 */
	kctx = kbase_ctx_sched_as_to_ctx(kbdev, as_no);
	if (!kctx) {
		atomic_dec(&kbdev->faults_pending);
		return;
	}

	/* check if we still have GPU */
	if (unlikely(kbase_is_gpu_removed(kbdev))) {
		dev_dbg(kbdev->dev, "%s: GPU has been removed", __func__);
		release_ctx(kbdev, kctx);
		atomic_dec(&kbdev->faults_pending);
		return;
	}

	if (unlikely(fault->protected_mode)) {
		kbase_mmu_report_fault_and_kill(kctx, faulting_as, "Permission failure", fault);
		kbase_mmu_hw_clear_fault(kbdev, faulting_as, KBASE_MMU_FAULT_TYPE_BUS_UNEXPECTED);
		release_ctx(kbdev, kctx);
		atomic_dec(&kbdev->faults_pending);
		return;
	}

#if MALI_USE_CSF
	/* Before the GPU power off, wait is done for the completion of
	 * in-flight MMU fault work items. So GPU is expected to remain
	 * powered up whilst the bus fault handling is being done.
	 */
	kbase_gpu_report_bus_fault_and_kill(kctx, faulting_as, fault);
#else
	/* NOTE: If GPU already powered off for suspend,
	 * we don't need to switch to unmapped
	 */
	if (!kbase_pm_context_active_handle_suspend(kbdev,
						    KBASE_PM_SUSPEND_HANDLER_DONT_REACTIVATE)) {
		kbase_gpu_report_bus_fault_and_kill(kctx, faulting_as, fault);
		kbase_pm_context_idle(kbdev);
	}
#endif

	release_ctx(kbdev, kctx);

	atomic_dec(&kbdev->faults_pending);
}

void kbase_flush_mmu_wqs(struct kbase_device *kbdev)
{
	int i;

	for (i = 0; i < kbdev->nr_hw_address_spaces; i++) {
		struct kbase_as *as = &kbdev->as[i];

		flush_workqueue(as->pf_wq);
	}
}<|MERGE_RESOLUTION|>--- conflicted
+++ resolved
@@ -138,6 +138,7 @@
 #endif
 }
 
+#if GPU_PAGES_PER_CPU_PAGE > 1
 /**
  * get_pgd_sub_page_index() - Return the index of a sub PGD page in the PGD page.
  *
@@ -150,7 +151,6 @@
 	return (pgd & ~PAGE_MASK) / GPU_PAGE_SIZE;
 }
 
-#if GPU_PAGES_PER_CPU_PAGE > 1
 /**
  * alloc_pgd_page_metadata() - Allocate page metadata for a PGD.
  *
@@ -2347,12 +2347,7 @@
 			new_pgds[i] = kbase_mmu_alloc_pgd(kbdev, mmut);
 			if (new_pgds[i] != KBASE_INVALID_PHYSICAL_ADDRESS)
 				break;
-<<<<<<< HEAD
-
 			rt_mutex_unlock(&mmut->mmu_lock);
-=======
-			mutex_unlock(&mmut->mmu_lock);
->>>>>>> 3aa826b5
 			err = kbase_mem_pool_grow(&kbdev->mem_pools.small[mmut->group_id],
 						  (size_t)level_high, NULL);
 			rt_mutex_lock(&mmut->mmu_lock);
@@ -4170,7 +4165,7 @@
 
 	lockdep_assert_held(&mmut->kctx->reg_lock);
 
-	mutex_lock(&mmut->mmu_lock);
+	rt_mutex_lock(&mmut->mmu_lock);
 
 	/* The state was evaluated before entering this function, but it could
 	 * have changed before the mmu_lock was taken. However, the state
@@ -4267,7 +4262,7 @@
 	}
 
 unlock:
-	mutex_unlock(&mmut->mmu_lock);
+	rt_mutex_unlock(&mmut->mmu_lock);
 	return ret;
 }
 
@@ -4559,13 +4554,8 @@
 
 undo_mappings:
 	/* Unlock the MMU table and undo mappings. */
-<<<<<<< HEAD
 	rt_mutex_unlock(&mmut->mmu_lock);
-	kbase_kunmap(phys_to_page(pgd), pgd_page);
-=======
-	mutex_unlock(&mmut->mmu_lock);
 	kunmap_pgd(phys_to_page(pgd), pgd_page);
->>>>>>> 3aa826b5
 	kbase_kunmap(as_page(new_phys), new_page);
 	kbase_kunmap(as_page(old_phys), old_page);
 
@@ -4682,9 +4672,9 @@
 			return -ENOMEM;
 		}
 
-		mutex_lock(&mmut->mmu_lock);
+		rt_mutex_lock(&mmut->mmu_lock);
 		mmut->pgd = kbase_mmu_alloc_pgd(kbdev, mmut);
-		mutex_unlock(&mmut->mmu_lock);
+		rt_mutex_unlock(&mmut->mmu_lock);
 	}
 
 	kbase_mmu_mark_non_movable(kbdev, pfn_to_page(PFN_DOWN(mmut->pgd)));
