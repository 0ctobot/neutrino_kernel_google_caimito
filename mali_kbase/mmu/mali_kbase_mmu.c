// SPDX-License-Identifier: GPL-2.0 WITH Linux-syscall-note
/*
 *
 * (C) COPYRIGHT 2010-2022 ARM Limited. All rights reserved.
 *
 * This program is free software and is provided to you under the terms of the
 * GNU General Public License version 2 as published by the Free Software
 * Foundation, and any use by you of this program is subject to the terms
 * of such GNU license.
 *
 * This program is distributed in the hope that it will be useful,
 * but WITHOUT ANY WARRANTY; without even the implied warranty of
 * MERCHANTABILITY or FITNESS FOR A PARTICULAR PURPOSE. See the
 * GNU General Public License for more details.
 *
 * You should have received a copy of the GNU General Public License
 * along with this program; if not, you can access it online at
 * http://www.gnu.org/licenses/gpl-2.0.html.
 *
 */

/**
 * DOC: Base kernel MMU management.
 */

#include <linux/kernel.h>
#include <linux/dma-mapping.h>
#include <mali_kbase.h>
#include <gpu/mali_kbase_gpu_fault.h>
#include <gpu/mali_kbase_gpu_regmap.h>
#include <tl/mali_kbase_tracepoints.h>
#include <backend/gpu/mali_kbase_instr_defs.h>
#include <mali_kbase_ctx_sched.h>
#include <mali_kbase_debug.h>
#include <mali_kbase_defs.h>
#include <mali_kbase_hw.h>
#include <mmu/mali_kbase_mmu_hw.h>
#include <mali_kbase_mem.h>
#include <mali_kbase_reset_gpu.h>
#include <mmu/mali_kbase_mmu.h>
#include <mmu/mali_kbase_mmu_internal.h>
#include <mali_kbase_cs_experimental.h>
#include <device/mali_kbase_device.h>
#include <uapi/gpu/arm/midgard/gpu/mali_kbase_gpu_id.h>
#if !MALI_USE_CSF
#include <mali_kbase_hwaccess_jm.h>
#endif

#include <mali_kbase_trace_gpu_mem.h>
#include <backend/gpu/mali_kbase_pm_internal.h>

static void mmu_hw_operation_begin(struct kbase_device *kbdev)
{
<<<<<<< HEAD
=======
#if !IS_ENABLED(CONFIG_MALI_NO_MALI)
>>>>>>> 5f5ee074
#if MALI_USE_CSF
	if (kbase_hw_has_issue(kbdev, BASE_HW_ISSUE_GPU2019_3878)) {
		unsigned long flags;

		lockdep_assert_held(&kbdev->mmu_hw_mutex);

		spin_lock_irqsave(&kbdev->hwaccess_lock, flags);
		WARN_ON_ONCE(kbdev->mmu_hw_operation_in_progress);
		kbdev->mmu_hw_operation_in_progress = true;
		spin_unlock_irqrestore(&kbdev->hwaccess_lock, flags);
	}
<<<<<<< HEAD
#else
	CSTD_UNUSED(kbdev);
#endif
=======
#endif /* MALI_USE_CSF */
#endif /* !CONFIG_MALI_NO_MALI */
>>>>>>> 5f5ee074
}

static void mmu_hw_operation_end(struct kbase_device *kbdev)
{
<<<<<<< HEAD
=======
#if !IS_ENABLED(CONFIG_MALI_NO_MALI)
>>>>>>> 5f5ee074
#if MALI_USE_CSF
	if (kbase_hw_has_issue(kbdev, BASE_HW_ISSUE_GPU2019_3878)) {
		unsigned long flags;

		lockdep_assert_held(&kbdev->mmu_hw_mutex);

		spin_lock_irqsave(&kbdev->hwaccess_lock, flags);
		WARN_ON_ONCE(!kbdev->mmu_hw_operation_in_progress);
		kbdev->mmu_hw_operation_in_progress = false;
		/* Invoke the PM state machine, the L2 power off may have been
		 * skipped due to the MMU command.
		 */
		kbase_pm_update_state(kbdev);
		spin_unlock_irqrestore(&kbdev->hwaccess_lock, flags);
	}
<<<<<<< HEAD
#else
	CSTD_UNUSED(kbdev);
#endif
=======
#endif /* MALI_USE_CSF */
#endif /* !CONFIG_MALI_NO_MALI */
>>>>>>> 5f5ee074
}

/**
 * mmu_flush_cache_on_gpu_ctrl() - Check if cache flush needs to be done
 * through GPU_CONTROL interface
 * @kbdev:         kbase device to check GPU model ID on.
 *
 * This function returns whether a cache flush for page table update should
 * run through GPU_CONTROL interface or MMU_AS_CONTROL interface.
 *
 * Return: True if cache flush should be done on GPU command.
 */
static bool mmu_flush_cache_on_gpu_ctrl(struct kbase_device *kbdev)
{
	uint32_t const arch_maj_cur = (kbdev->gpu_props.props.raw_props.gpu_id &
				       GPU_ID2_ARCH_MAJOR) >>
				      GPU_ID2_ARCH_MAJOR_SHIFT;

	return arch_maj_cur > 11;
}

/**
 * mmu_flush_invalidate_on_gpu_ctrl() - Flush and invalidate the GPU caches
 * through GPU_CONTROL interface.
 * @kbdev:         kbase device to issue the MMU operation on.
 * @as:            address space to issue the MMU operation on.
 * @op_param:      parameters for the operation.
 *
 * This wrapper function alternates AS_COMMAND_FLUSH_PT and AS_COMMAND_FLUSH_MEM
 * to equivalent GPU_CONTROL command FLUSH_CACHES.
 * The function first issue LOCK to MMU-AS with kbase_mmu_hw_do_operation().
 * And issues cache-flush with kbase_gpu_cache_flush_and_busy_wait() function
 * then issue UNLOCK to MMU-AS with kbase_mmu_hw_do_operation().
 *
 * Return: Zero if the operation was successful, non-zero otherwise.
 */
static int
mmu_flush_invalidate_on_gpu_ctrl(struct kbase_device *kbdev,
				 struct kbase_as *as,
				 struct kbase_mmu_hw_op_param *op_param)
{
	u32 flush_op;
	int ret, ret2;

	if (WARN_ON(kbdev == NULL) ||
	    WARN_ON(as == NULL) ||
	    WARN_ON(op_param == NULL))
		return -EINVAL;

	lockdep_assert_held(&kbdev->hwaccess_lock);
	lockdep_assert_held(&kbdev->mmu_hw_mutex);

	/* Translate operation to command */
	if (op_param->op == KBASE_MMU_OP_FLUSH_PT) {
		flush_op = GPU_COMMAND_CACHE_CLN_INV_L2;
	} else if (op_param->op == KBASE_MMU_OP_FLUSH_MEM) {
		flush_op = GPU_COMMAND_CACHE_CLN_INV_L2_LSC;
	} else {
		dev_warn(kbdev->dev, "Invalid flush request (op = %d)\n",
			 op_param->op);
		return -EINVAL;
	}

	/* 1. Issue MMU_AS_CONTROL.COMMAND.LOCK operation. */
	op_param->op = KBASE_MMU_OP_LOCK;
	ret = kbase_mmu_hw_do_operation_locked(kbdev, as, op_param);
	if (ret)
		return ret;

	/* 2. Issue GPU_CONTROL.COMMAND.FLUSH_CACHES operation */
	ret = kbase_gpu_cache_flush_and_busy_wait(kbdev, flush_op);

	/* 3. Issue MMU_AS_CONTROL.COMMAND.UNLOCK operation. */
	op_param->op = KBASE_MMU_OP_UNLOCK;
	ret2 = kbase_mmu_hw_do_operation_locked(kbdev, as, op_param);

	return ret ?: ret2;
}

/**
 * kbase_mmu_flush_invalidate() - Flush and invalidate the GPU caches.
 * @kctx: The KBase context.
 * @vpfn: The virtual page frame number to start the flush on.
 * @nr: The number of pages to flush.
 * @sync: Set if the operation should be synchronous or not.
 *
 * Issue a cache flush + invalidate to the GPU caches and invalidate the TLBs.
 *
 * If sync is not set then transactions still in flight when the flush is issued
 * may use the old page tables and the data they write will not be written out
 * to memory, this function returns after the flush has been issued but
 * before all accesses which might effect the flushed region have completed.
 *
 * If sync is set then accesses in the flushed region will be drained
 * before data is flush and invalidated through L1, L2 and into memory,
 * after which point this function will return.
 * @mmu_sync_info: Indicates whether this call is synchronous wrt MMU ops.
 */
static void
kbase_mmu_flush_invalidate(struct kbase_context *kctx, u64 vpfn, size_t nr,
			   bool sync,
			   enum kbase_caller_mmu_sync_info mmu_sync_info);

/**
 * kbase_mmu_flush_invalidate_no_ctx() - Flush and invalidate the GPU caches.
 * @kbdev: Device pointer.
 * @vpfn: The virtual page frame number to start the flush on.
 * @nr: The number of pages to flush.
 * @sync: Set if the operation should be synchronous or not.
 * @as_nr: GPU address space number for which flush + invalidate is required.
 * @mmu_sync_info: Indicates whether this call is synchronous wrt MMU ops.
 *
 * This is used for MMU tables which do not belong to a user space context.
 */
static void kbase_mmu_flush_invalidate_no_ctx(
	struct kbase_device *kbdev, u64 vpfn, size_t nr, bool sync, int as_nr,
	enum kbase_caller_mmu_sync_info mmu_sync_info);

/**
 * kbase_mmu_sync_pgd() - sync page directory to memory when needed.
 * @kbdev:	Device pointer.
 * @handle:	Address of DMA region.
 * @size:       Size of the region to sync.
 *
 * This should be called after each page directory update.
 */
static void kbase_mmu_sync_pgd(struct kbase_device *kbdev,
		dma_addr_t handle, size_t size)
{
	/* In non-coherent system, ensure the GPU can read
	 * the pages from memory
	 */
	if (kbdev->system_coherency == COHERENCY_NONE)
		dma_sync_single_for_device(kbdev->dev, handle, size,
				DMA_TO_DEVICE);
}

/*
 * Definitions:
 * - PGD: Page Directory.
 * - PTE: Page Table Entry. A 64bit value pointing to the next
 *        level of translation
 * - ATE: Address Translation Entry. A 64bit value pointing to
 *        a 4kB physical page.
 */

static int kbase_mmu_update_pages_no_flush(struct kbase_context *kctx, u64 vpfn,
					struct tagged_addr *phys, size_t nr,
					unsigned long flags, int group_id);

/**
 * kbase_mmu_update_and_free_parent_pgds() - Update number of valid entries and
 *                                           free memory of the page directories
 *
 * @kbdev:   Device pointer.
 * @mmut:    GPU MMU page table.
 * @pgds:    Physical addresses of page directories to be freed.
 * @vpfn:    The virtual page frame number.
 * @level:   The level of MMU page table.
 */
static void kbase_mmu_update_and_free_parent_pgds(struct kbase_device *kbdev,
						  struct kbase_mmu_table *mmut,
						  phys_addr_t *pgds, u64 vpfn,
						  int level);
/**
 * kbase_mmu_free_pgd() - Free memory of the page directory
 *
 * @kbdev:   Device pointer.
 * @mmut:    GPU MMU page table.
 * @pgd:     Physical address of page directory to be freed.
 * @dirty:   Flag to indicate whether the page may be dirty in the cache.
 */
static void kbase_mmu_free_pgd(struct kbase_device *kbdev,
			       struct kbase_mmu_table *mmut, phys_addr_t pgd,
			       bool dirty);
/**
 * reg_grow_calc_extra_pages() - Calculate the number of backed pages to add to
 *                               a region on a GPU page fault
 * @kbdev:         KBase device
 * @reg:           The region that will be backed with more pages
 * @fault_rel_pfn: PFN of the fault relative to the start of the region
 *
 * This calculates how much to increase the backing of a region by, based on
 * where a GPU page fault occurred and the flags in the region.
 *
 * This can be more than the minimum number of pages that would reach
 * @fault_rel_pfn, for example to reduce the overall rate of page fault
 * interrupts on a region, or to ensure that the end address is aligned.
 *
 * Return: the number of backed pages to increase by
 */
static size_t reg_grow_calc_extra_pages(struct kbase_device *kbdev,
		struct kbase_va_region *reg, size_t fault_rel_pfn)
{
	size_t multiple = reg->extension;
	size_t reg_current_size = kbase_reg_current_backed_size(reg);
	size_t minimum_extra = fault_rel_pfn - reg_current_size + 1;
	size_t remainder;

	if (!multiple) {
		dev_warn(
			kbdev->dev,
			"VA Region 0x%llx extension was 0, allocator needs to set this properly for KBASE_REG_PF_GROW\n",
			((unsigned long long)reg->start_pfn) << PAGE_SHIFT);
		return minimum_extra;
	}

	/* Calculate the remainder to subtract from minimum_extra to make it
	 * the desired (rounded down) multiple of the extension.
	 * Depending on reg's flags, the base used for calculating multiples is
	 * different
	 */

	/* multiple is based from the current backed size, even if the
	 * current backed size/pfn for end of committed memory are not
	 * themselves aligned to multiple
	 */
	remainder = minimum_extra % multiple;

#if !MALI_USE_CSF
	if (reg->flags & KBASE_REG_TILER_ALIGN_TOP) {
		/* multiple is based from the top of the initial commit, which
		 * has been allocated in such a way that (start_pfn +
		 * initial_commit) is already aligned to multiple. Hence the
		 * pfn for the end of committed memory will also be aligned to
		 * multiple
		 */
		size_t initial_commit = reg->initial_commit;

		if (fault_rel_pfn < initial_commit) {
			/* this case is just to catch in case it's been
			 * recommitted by userspace to be smaller than the
			 * initial commit
			 */
			minimum_extra = initial_commit - reg_current_size;
			remainder = 0;
		} else {
			/* same as calculating
			 * (fault_rel_pfn - initial_commit + 1)
			 */
			size_t pages_after_initial = minimum_extra +
				reg_current_size - initial_commit;

			remainder = pages_after_initial % multiple;
		}
	}
#endif /* !MALI_USE_CSF */

	if (remainder == 0)
		return minimum_extra;

	return minimum_extra + multiple - remainder;
}

#ifdef CONFIG_MALI_CINSTR_GWT
static void kbase_gpu_mmu_handle_write_faulting_as(struct kbase_device *kbdev,
						   struct kbase_as *faulting_as,
						   u64 start_pfn, size_t nr,
						   u32 kctx_id)
{
	/* Calls to this function are inherently synchronous, with respect to
	 * MMU operations.
	 */
	const enum kbase_caller_mmu_sync_info mmu_sync_info = CALLER_MMU_SYNC;
	struct kbase_mmu_hw_op_param op_param;

	mutex_lock(&kbdev->mmu_hw_mutex);

	kbase_mmu_hw_clear_fault(kbdev, faulting_as,
			KBASE_MMU_FAULT_TYPE_PAGE);

	/* flush L2 and unlock the VA (resumes the MMU) */
	op_param = (struct kbase_mmu_hw_op_param){
		.vpfn = start_pfn,
		.nr = nr,
		.op = KBASE_MMU_OP_FLUSH_PT,
		.kctx_id = kctx_id,
		.mmu_sync_info = mmu_sync_info,
	};

	mmu_hw_operation_begin(kbdev);
	if (mmu_flush_cache_on_gpu_ctrl(kbdev)) {
		unsigned long irq_flags;

		spin_lock_irqsave(&kbdev->hwaccess_lock, irq_flags);
		mmu_flush_invalidate_on_gpu_ctrl(kbdev, faulting_as, &op_param);
		spin_unlock_irqrestore(&kbdev->hwaccess_lock, irq_flags);
	} else {
		mmu_hw_operation_begin(kbdev);
		kbase_mmu_hw_do_operation(kbdev, faulting_as, &op_param);
		mmu_hw_operation_end(kbdev);
	}
	mmu_hw_operation_end(kbdev);

	mutex_unlock(&kbdev->mmu_hw_mutex);

	kbase_mmu_hw_enable_fault(kbdev, faulting_as,
			KBASE_MMU_FAULT_TYPE_PAGE);
}

static void set_gwt_element_page_addr_and_size(
		struct kbasep_gwt_list_element *element,
		u64 fault_page_addr, struct tagged_addr fault_phys)
{
	u64 fault_pfn = fault_page_addr >> PAGE_SHIFT;
	unsigned int vindex = fault_pfn & (NUM_4K_PAGES_IN_2MB_PAGE - 1);

	/* If the fault address lies within a 2MB page, then consider
	 * the whole 2MB page for dumping to avoid incomplete dumps.
	 */
	if (is_huge(fault_phys) && (vindex == index_in_large_page(fault_phys))) {
		element->page_addr = fault_page_addr & ~(SZ_2M - 1);
		element->num_pages = NUM_4K_PAGES_IN_2MB_PAGE;
	} else {
		element->page_addr = fault_page_addr;
		element->num_pages = 1;
	}
}

static void kbase_gpu_mmu_handle_write_fault(struct kbase_context *kctx,
			struct kbase_as *faulting_as)
{
	struct kbasep_gwt_list_element *pos;
	struct kbase_va_region *region;
	struct kbase_device *kbdev;
	struct tagged_addr *fault_phys_addr;
	struct kbase_fault *fault;
	u64 fault_pfn, pfn_offset;
	int ret;
	int as_no;

	as_no = faulting_as->number;
	kbdev = container_of(faulting_as, struct kbase_device, as[as_no]);
	fault = &faulting_as->pf_data;
	fault_pfn = fault->addr >> PAGE_SHIFT;

	kbase_gpu_vm_lock(kctx);

	/* Find region and check if it should be writable. */
	region = kbase_region_tracker_find_region_enclosing_address(kctx,
			fault->addr);
	if (kbase_is_region_invalid_or_free(region)) {
		kbase_gpu_vm_unlock(kctx);
		kbase_mmu_report_fault_and_kill(kctx, faulting_as,
				"Memory is not mapped on the GPU",
				&faulting_as->pf_data);
		return;
	}

	if (!(region->flags & KBASE_REG_GPU_WR)) {
		kbase_gpu_vm_unlock(kctx);
		kbase_mmu_report_fault_and_kill(kctx, faulting_as,
				"Region does not have write permissions",
				&faulting_as->pf_data);
		return;
	}

	pfn_offset = fault_pfn - region->start_pfn;
	fault_phys_addr = &kbase_get_gpu_phy_pages(region)[pfn_offset];

	/* Capture addresses of faulting write location
	 * for job dumping if write tracking is enabled.
	 */
	if (kctx->gwt_enabled) {
		u64 fault_page_addr = fault->addr & PAGE_MASK;
		bool found = false;
		/* Check if this write was already handled. */
		list_for_each_entry(pos, &kctx->gwt_current_list, link) {
			if (fault_page_addr == pos->page_addr) {
				found = true;
				break;
			}
		}

		if (!found) {
			pos = kmalloc(sizeof(*pos), GFP_KERNEL);
			if (pos) {
				pos->region = region;
				set_gwt_element_page_addr_and_size(pos,
					fault_page_addr, *fault_phys_addr);
				list_add(&pos->link, &kctx->gwt_current_list);
			} else {
				dev_warn(kbdev->dev, "kmalloc failure");
			}
		}
	}

	/* Now make this faulting page writable to GPU. */
	ret = kbase_mmu_update_pages_no_flush(kctx, fault_pfn,
				fault_phys_addr,
				1, region->flags, region->gpu_alloc->group_id);

	kbase_gpu_mmu_handle_write_faulting_as(kbdev, faulting_as, fault_pfn, 1,
					       kctx->id);

	kbase_gpu_vm_unlock(kctx);
}

static void kbase_gpu_mmu_handle_permission_fault(struct kbase_context *kctx,
			struct kbase_as	*faulting_as)
{
	struct kbase_fault *fault = &faulting_as->pf_data;

	switch (AS_FAULTSTATUS_ACCESS_TYPE_GET(fault->status)) {
	case AS_FAULTSTATUS_ACCESS_TYPE_ATOMIC:
	case AS_FAULTSTATUS_ACCESS_TYPE_WRITE:
		kbase_gpu_mmu_handle_write_fault(kctx, faulting_as);
		break;
	case AS_FAULTSTATUS_ACCESS_TYPE_EX:
		kbase_mmu_report_fault_and_kill(kctx, faulting_as,
				"Execute Permission fault", fault);
		break;
	case AS_FAULTSTATUS_ACCESS_TYPE_READ:
		kbase_mmu_report_fault_and_kill(kctx, faulting_as,
				"Read Permission fault", fault);
		break;
	default:
		kbase_mmu_report_fault_and_kill(kctx, faulting_as,
				"Unknown Permission fault", fault);
		break;
	}
}
#endif

#define MAX_POOL_LEVEL 2

/**
 * page_fault_try_alloc - Try to allocate memory from a context pool
 * @kctx:          Context pointer
 * @region:        Region to grow
 * @new_pages:     Number of 4 kB pages to allocate
 * @pages_to_grow: Pointer to variable to store number of outstanding pages on
 *                 failure. This can be either 4 kB or 2 MB pages, depending on
 *                 the number of pages requested.
 * @grow_2mb_pool: Pointer to variable to store which pool needs to grow - true
 *                 for 2 MB, false for 4 kB.
 * @prealloc_sas:  Pointer to kbase_sub_alloc structures
 *
 * This function will try to allocate as many pages as possible from the context
 * pool, then if required will try to allocate the remaining pages from the
 * device pool.
 *
 * This function will not allocate any new memory beyond that is already
 * present in the context or device pools. This is because it is intended to be
 * called with the vm_lock held, which could cause recursive locking if the
 * allocation caused the out-of-memory killer to run.
 *
 * If 2 MB pages are enabled and new_pages is >= 2 MB then pages_to_grow will be
 * a count of 2 MB pages, otherwise it will be a count of 4 kB pages.
 *
 * Return: true if successful, false on failure
 */
static bool page_fault_try_alloc(struct kbase_context *kctx,
		struct kbase_va_region *region, size_t new_pages,
		int *pages_to_grow, bool *grow_2mb_pool,
		struct kbase_sub_alloc **prealloc_sas)
{
	struct tagged_addr *gpu_pages[MAX_POOL_LEVEL] = {NULL};
	struct tagged_addr *cpu_pages[MAX_POOL_LEVEL] = {NULL};
	size_t pages_alloced[MAX_POOL_LEVEL] = {0};
	struct kbase_mem_pool *pool, *root_pool;
	int pool_level = 0;
	bool alloc_failed = false;
	size_t pages_still_required;

	if (WARN_ON(region->gpu_alloc->group_id >=
		MEMORY_GROUP_MANAGER_NR_GROUPS)) {
		/* Do not try to grow the memory pool */
		*pages_to_grow = 0;
		return false;
	}

#ifdef CONFIG_MALI_2MB_ALLOC
	if (new_pages >= (SZ_2M / SZ_4K)) {
		root_pool = &kctx->mem_pools.large[region->gpu_alloc->group_id];
		*grow_2mb_pool = true;
	} else {
#endif
		root_pool = &kctx->mem_pools.small[region->gpu_alloc->group_id];
		*grow_2mb_pool = false;
#ifdef CONFIG_MALI_2MB_ALLOC
	}
#endif

	if (region->gpu_alloc != region->cpu_alloc)
		new_pages *= 2;

	pages_still_required = new_pages;

	/* Determine how many pages are in the pools before trying to allocate.
	 * Don't attempt to allocate & free if the allocation can't succeed.
	 */
	for (pool = root_pool; pool != NULL; pool = pool->next_pool) {
		size_t pool_size_4k;

		kbase_mem_pool_lock(pool);

		pool_size_4k = kbase_mem_pool_size(pool) << pool->order;
		if (pool_size_4k >= pages_still_required)
			pages_still_required = 0;
		else
			pages_still_required -= pool_size_4k;

		kbase_mem_pool_unlock(pool);

		if (!pages_still_required)
			break;
	}

	if (pages_still_required) {
		/* Insufficient pages in pools. Don't try to allocate - just
		 * request a grow.
		 */
		*pages_to_grow = pages_still_required;

		return false;
	}

	/* Since we've dropped the pool locks, the amount of memory in the pools
	 * may change between the above check and the actual allocation.
	 */
	pool = root_pool;
	for (pool_level = 0; pool_level < MAX_POOL_LEVEL; pool_level++) {
		size_t pool_size_4k;
		size_t pages_to_alloc_4k;
		size_t pages_to_alloc_4k_per_alloc;

		kbase_mem_pool_lock(pool);

		/* Allocate as much as possible from this pool*/
		pool_size_4k = kbase_mem_pool_size(pool) << pool->order;
		pages_to_alloc_4k = MIN(new_pages, pool_size_4k);
		if (region->gpu_alloc == region->cpu_alloc)
			pages_to_alloc_4k_per_alloc = pages_to_alloc_4k;
		else
			pages_to_alloc_4k_per_alloc = pages_to_alloc_4k >> 1;

		pages_alloced[pool_level] = pages_to_alloc_4k;
		if (pages_to_alloc_4k) {
			gpu_pages[pool_level] =
					kbase_alloc_phy_pages_helper_locked(
						region->gpu_alloc, pool,
						pages_to_alloc_4k_per_alloc,
						&prealloc_sas[0]);

			if (!gpu_pages[pool_level]) {
				alloc_failed = true;
			} else if (region->gpu_alloc != region->cpu_alloc) {
				cpu_pages[pool_level] =
					kbase_alloc_phy_pages_helper_locked(
						region->cpu_alloc, pool,
						pages_to_alloc_4k_per_alloc,
						&prealloc_sas[1]);

				if (!cpu_pages[pool_level])
					alloc_failed = true;
			}
		}

		kbase_mem_pool_unlock(pool);

		if (alloc_failed) {
			WARN_ON(!new_pages);
			WARN_ON(pages_to_alloc_4k >= new_pages);
			WARN_ON(pages_to_alloc_4k_per_alloc >= new_pages);
			break;
		}

		new_pages -= pages_to_alloc_4k;

		if (!new_pages)
			break;

		pool = pool->next_pool;
		if (!pool)
			break;
	}

	if (new_pages) {
		/* Allocation was unsuccessful */
		int max_pool_level = pool_level;

		pool = root_pool;

		/* Free memory allocated so far */
		for (pool_level = 0; pool_level <= max_pool_level;
				pool_level++) {
			kbase_mem_pool_lock(pool);

			if (region->gpu_alloc != region->cpu_alloc) {
				if (pages_alloced[pool_level] &&
						cpu_pages[pool_level])
					kbase_free_phy_pages_helper_locked(
						region->cpu_alloc,
						pool, cpu_pages[pool_level],
						pages_alloced[pool_level]);
			}

			if (pages_alloced[pool_level] && gpu_pages[pool_level])
				kbase_free_phy_pages_helper_locked(
						region->gpu_alloc,
						pool, gpu_pages[pool_level],
						pages_alloced[pool_level]);

			kbase_mem_pool_unlock(pool);

			pool = pool->next_pool;
		}

		/*
		 * If the allocation failed despite there being enough memory in
		 * the pool, then just fail. Otherwise, try to grow the memory
		 * pool.
		 */
		if (alloc_failed)
			*pages_to_grow = 0;
		else
			*pages_to_grow = new_pages;

		return false;
	}

	/* Allocation was successful. No pages to grow, return success. */
	*pages_to_grow = 0;

	return true;
}

/* Small wrapper function to factor out GPU-dependent context releasing */
static void release_ctx(struct kbase_device *kbdev,
		struct kbase_context *kctx)
{
#if MALI_USE_CSF
	CSTD_UNUSED(kbdev);
	kbase_ctx_sched_release_ctx_lock(kctx);
#else /* MALI_USE_CSF */
	kbasep_js_runpool_release_ctx(kbdev, kctx);
#endif /* MALI_USE_CSF */
}

void kbase_mmu_page_fault_worker(struct work_struct *data)
{
	u64 fault_pfn;
	u32 fault_status;
	size_t new_pages;
	size_t fault_rel_pfn;
	struct kbase_as *faulting_as;
	int as_no;
	struct kbase_context *kctx;
	struct kbase_device *kbdev;
	struct kbase_va_region *region;
	struct kbase_fault *fault;
	int err;
	bool grown = false;
	int pages_to_grow;
	bool grow_2mb_pool;
	struct kbase_sub_alloc *prealloc_sas[2] = { NULL, NULL };
	int i;
	size_t current_backed_size;
#if MALI_JIT_PRESSURE_LIMIT_BASE
	size_t pages_trimmed = 0;
#endif

	/* Calls to this function are inherently synchronous, with respect to
	 * MMU operations.
	 */
	const enum kbase_caller_mmu_sync_info mmu_sync_info = CALLER_MMU_SYNC;

	faulting_as = container_of(data, struct kbase_as, work_pagefault);
	fault = &faulting_as->pf_data;
	fault_pfn = fault->addr >> PAGE_SHIFT;
	as_no = faulting_as->number;

	kbdev = container_of(faulting_as, struct kbase_device, as[as_no]);
	dev_dbg(kbdev->dev,
		"Entering %s %pK, fault_pfn %lld, as_no %d\n",
		__func__, (void *)data, fault_pfn, as_no);

	/* Grab the context that was already refcounted in kbase_mmu_interrupt()
	 * Therefore, it cannot be scheduled out of this AS until we explicitly
	 * release it
	 */
	kctx = kbase_ctx_sched_as_to_ctx(kbdev, as_no);
	if (!kctx) {
		atomic_dec(&kbdev->faults_pending);
		return;
	}

	KBASE_DEBUG_ASSERT(kctx->kbdev == kbdev);

#if MALI_JIT_PRESSURE_LIMIT_BASE
#if !MALI_USE_CSF
	mutex_lock(&kctx->jctx.lock);
#endif
#endif

#ifdef CONFIG_MALI_ARBITER_SUPPORT
	/* check if we still have GPU */
	if (unlikely(kbase_is_gpu_removed(kbdev))) {
		dev_dbg(kbdev->dev,
				"%s: GPU has been removed\n", __func__);
		goto fault_done;
	}
#endif

	if (unlikely(fault->protected_mode)) {
		kbase_mmu_report_fault_and_kill(kctx, faulting_as,
				"Protected mode fault", fault);
		kbase_mmu_hw_clear_fault(kbdev, faulting_as,
				KBASE_MMU_FAULT_TYPE_PAGE);

		goto fault_done;
	}

	fault_status = fault->status;
	switch (fault_status & AS_FAULTSTATUS_EXCEPTION_CODE_MASK) {

	case AS_FAULTSTATUS_EXCEPTION_CODE_TRANSLATION_FAULT:
		/* need to check against the region to handle this one */
		break;

	case AS_FAULTSTATUS_EXCEPTION_CODE_PERMISSION_FAULT:
#ifdef CONFIG_MALI_CINSTR_GWT
		/* If GWT was ever enabled then we need to handle
		 * write fault pages even if the feature was disabled later.
		 */
		if (kctx->gwt_was_enabled) {
			kbase_gpu_mmu_handle_permission_fault(kctx,
							faulting_as);
			goto fault_done;
		}
#endif

		kbase_mmu_report_fault_and_kill(kctx, faulting_as,
				"Permission failure", fault);
		goto fault_done;

	case AS_FAULTSTATUS_EXCEPTION_CODE_TRANSTAB_BUS_FAULT:
		kbase_mmu_report_fault_and_kill(kctx, faulting_as,
				"Translation table bus fault", fault);
		goto fault_done;

	case AS_FAULTSTATUS_EXCEPTION_CODE_ACCESS_FLAG:
		/* nothing to do, but we don't expect this fault currently */
		dev_warn(kbdev->dev, "Access flag unexpectedly set");
		goto fault_done;

	case AS_FAULTSTATUS_EXCEPTION_CODE_ADDRESS_SIZE_FAULT:
		kbase_mmu_report_fault_and_kill(kctx, faulting_as,
				"Address size fault", fault);
		goto fault_done;

	case AS_FAULTSTATUS_EXCEPTION_CODE_MEMORY_ATTRIBUTES_FAULT:
		kbase_mmu_report_fault_and_kill(kctx, faulting_as,
				"Memory attributes fault", fault);
		goto fault_done;

	default:
		kbase_mmu_report_fault_and_kill(kctx, faulting_as,
				"Unknown fault code", fault);
		goto fault_done;
	}

#ifdef CONFIG_MALI_2MB_ALLOC
	/* Preallocate memory for the sub-allocation structs if necessary */
	for (i = 0; i != ARRAY_SIZE(prealloc_sas); ++i) {
		prealloc_sas[i] = kmalloc(sizeof(*prealloc_sas[i]), GFP_KERNEL);
		if (!prealloc_sas[i]) {
			kbase_mmu_report_fault_and_kill(kctx, faulting_as,
					"Failed pre-allocating memory for sub-allocations' metadata",
					fault);
			goto fault_done;
		}
	}
#endif /* CONFIG_MALI_2MB_ALLOC */

page_fault_retry:
	/* so we have a translation fault,
	 * let's see if it is for growable memory
	 */
	kbase_gpu_vm_lock(kctx);

	region = kbase_region_tracker_find_region_enclosing_address(kctx,
			fault->addr);
	if (kbase_is_region_invalid_or_free(region)) {
		kbase_gpu_vm_unlock(kctx);
		kbase_mmu_report_fault_and_kill(kctx, faulting_as,
				"Memory is not mapped on the GPU", fault);
		goto fault_done;
	}

	if (region->gpu_alloc->type == KBASE_MEM_TYPE_IMPORTED_UMM) {
		kbase_gpu_vm_unlock(kctx);
		kbase_mmu_report_fault_and_kill(kctx, faulting_as,
				"DMA-BUF is not mapped on the GPU", fault);
		goto fault_done;
	}

	if (region->gpu_alloc->group_id >= MEMORY_GROUP_MANAGER_NR_GROUPS) {
		kbase_gpu_vm_unlock(kctx);
		kbase_mmu_report_fault_and_kill(kctx, faulting_as,
				"Bad physical memory group ID", fault);
		goto fault_done;
	}

	if ((region->flags & GROWABLE_FLAGS_REQUIRED)
			!= GROWABLE_FLAGS_REQUIRED) {
		kbase_gpu_vm_unlock(kctx);
		kbase_mmu_report_fault_and_kill(kctx, faulting_as,
				"Memory is not growable", fault);
		goto fault_done;
	}

	if ((region->flags & KBASE_REG_DONT_NEED)) {
		kbase_gpu_vm_unlock(kctx);
		kbase_mmu_report_fault_and_kill(kctx, faulting_as,
				"Don't need memory can't be grown", fault);
		goto fault_done;
	}

	if (AS_FAULTSTATUS_ACCESS_TYPE_GET(fault_status) ==
		AS_FAULTSTATUS_ACCESS_TYPE_READ)
		dev_warn(kbdev->dev, "Grow on pagefault while reading");

	/* find the size we need to grow it by
	 * we know the result fit in a size_t due to
	 * kbase_region_tracker_find_region_enclosing_address
	 * validating the fault_address to be within a size_t from the start_pfn
	 */
	fault_rel_pfn = fault_pfn - region->start_pfn;

	current_backed_size = kbase_reg_current_backed_size(region);

	if (fault_rel_pfn < current_backed_size) {
		struct kbase_mmu_hw_op_param op_param;

		dev_dbg(kbdev->dev,
			"Page fault @ 0x%llx in allocated region 0x%llx-0x%llx of growable TMEM: Ignoring",
				fault->addr, region->start_pfn,
				region->start_pfn +
				current_backed_size);

		mutex_lock(&kbdev->mmu_hw_mutex);

		kbase_mmu_hw_clear_fault(kbdev, faulting_as,
				KBASE_MMU_FAULT_TYPE_PAGE);
		/* [1] in case another page fault occurred while we were
		 * handling the (duplicate) page fault we need to ensure we
		 * don't loose the other page fault as result of us clearing
		 * the MMU IRQ. Therefore, after we clear the MMU IRQ we send
		 * an UNLOCK command that will retry any stalled memory
		 * transaction (which should cause the other page fault to be
		 * raised again).
		 */
		op_param = (struct kbase_mmu_hw_op_param){
			.vpfn = 0,
			.nr = 0,
			.op = KBASE_MMU_OP_UNLOCK,
			.kctx_id = kctx->id,
			.mmu_sync_info = mmu_sync_info,
		};
		mmu_hw_operation_begin(kbdev);
		kbase_mmu_hw_do_operation(kbdev, faulting_as, &op_param);
		mmu_hw_operation_end(kbdev);

		mutex_unlock(&kbdev->mmu_hw_mutex);

		kbase_mmu_hw_enable_fault(kbdev, faulting_as,
				KBASE_MMU_FAULT_TYPE_PAGE);
		kbase_gpu_vm_unlock(kctx);

		goto fault_done;
	}

	new_pages = reg_grow_calc_extra_pages(kbdev, region, fault_rel_pfn);

	/* cap to max vsize */
	new_pages = min(new_pages, region->nr_pages - current_backed_size);
	dev_dbg(kctx->kbdev->dev, "Allocate %zu pages on page fault\n",
		new_pages);

	if (new_pages == 0) {
		struct kbase_mmu_hw_op_param op_param;

		mutex_lock(&kbdev->mmu_hw_mutex);

		/* Duplicate of a fault we've already handled, nothing to do */
		kbase_mmu_hw_clear_fault(kbdev, faulting_as,
				KBASE_MMU_FAULT_TYPE_PAGE);

		/* See comment [1] about UNLOCK usage */
		op_param = (struct kbase_mmu_hw_op_param){
			.vpfn = 0,
			.nr = 0,
			.op = KBASE_MMU_OP_UNLOCK,
			.kctx_id = kctx->id,
			.mmu_sync_info = mmu_sync_info,
		};
		mmu_hw_operation_begin(kbdev);
		kbase_mmu_hw_do_operation(kbdev, faulting_as, &op_param);
		mmu_hw_operation_end(kbdev);

		mutex_unlock(&kbdev->mmu_hw_mutex);

		kbase_mmu_hw_enable_fault(kbdev, faulting_as,
				KBASE_MMU_FAULT_TYPE_PAGE);
		kbase_gpu_vm_unlock(kctx);
		goto fault_done;
	}

	pages_to_grow = 0;

#if MALI_JIT_PRESSURE_LIMIT_BASE
	if ((region->flags & KBASE_REG_ACTIVE_JIT_ALLOC) && !pages_trimmed) {
		kbase_jit_request_phys_increase(kctx, new_pages);
		pages_trimmed = new_pages;
	}
#endif

	spin_lock(&kctx->mem_partials_lock);
	grown = page_fault_try_alloc(kctx, region, new_pages, &pages_to_grow,
			&grow_2mb_pool, prealloc_sas);
	spin_unlock(&kctx->mem_partials_lock);

	if (grown) {
		u64 pfn_offset;
		struct kbase_mmu_hw_op_param op_param;

		/* alloc success */
		WARN_ON(kbase_reg_current_backed_size(region) >
			region->nr_pages);

		/* set up the new pages */
		pfn_offset = kbase_reg_current_backed_size(region) - new_pages;
		/*
		 * Note:
		 * Issuing an MMU operation will unlock the MMU and cause the
		 * translation to be replayed. If the page insertion fails then
		 * rather then trying to continue the context should be killed
		 * so the no_flush version of insert_pages is used which allows
		 * us to unlock the MMU as we see fit.
		 */
		err = kbase_mmu_insert_pages_no_flush(kbdev, &kctx->mmu,
			region->start_pfn + pfn_offset,
			&kbase_get_gpu_phy_pages(region)[pfn_offset],
			new_pages, region->flags, region->gpu_alloc->group_id);
		if (err) {
			kbase_free_phy_pages_helper(region->gpu_alloc,
					new_pages);
			if (region->gpu_alloc != region->cpu_alloc)
				kbase_free_phy_pages_helper(region->cpu_alloc,
						new_pages);
			kbase_gpu_vm_unlock(kctx);
			/* The locked VA region will be unlocked and the cache
			 * invalidated in here
			 */
			kbase_mmu_report_fault_and_kill(kctx, faulting_as,
					"Page table update failure", fault);
			goto fault_done;
		}
		KBASE_TLSTREAM_AUX_PAGEFAULT(kbdev, kctx->id, as_no,
				(u64)new_pages);
		trace_mali_mmu_page_fault_grow(region, fault, new_pages);

#if MALI_INCREMENTAL_RENDERING
		/* Switch to incremental rendering if we have nearly run out of
		 * memory in a JIT memory allocation.
		 */
		if (region->threshold_pages &&
			kbase_reg_current_backed_size(region) >
				region->threshold_pages) {

			dev_dbg(kctx->kbdev->dev,
				"%zu pages exceeded IR threshold %zu\n",
				new_pages + current_backed_size,
				region->threshold_pages);

			if (kbase_mmu_switch_to_ir(kctx, region) >= 0) {
				dev_dbg(kctx->kbdev->dev,
					"Get region %pK for IR\n",
					(void *)region);
				kbase_va_region_alloc_get(kctx, region);
			}
		}
#endif

		/* AS transaction begin */
		mutex_lock(&kbdev->mmu_hw_mutex);

		/* clear MMU interrupt - this needs to be done after updating
		 * the page tables but before issuing a FLUSH command. The
		 * FLUSH cmd has a side effect that it restarts stalled memory
		 * transactions in other address spaces which may cause
		 * another fault to occur. If we didn't clear the interrupt at
		 * this stage a new IRQ might not be raised when the GPU finds
		 * a MMU IRQ is already pending.
		 */
		kbase_mmu_hw_clear_fault(kbdev, faulting_as,
					 KBASE_MMU_FAULT_TYPE_PAGE);

		/* flush L2 and unlock the VA (resumes the MMU) */
		op_param = (struct kbase_mmu_hw_op_param){
			.vpfn = fault->addr >> PAGE_SHIFT,
			.nr = new_pages,
			.op = KBASE_MMU_OP_FLUSH_PT,
			.kctx_id = kctx->id,
			.mmu_sync_info = mmu_sync_info,
		};

		mmu_hw_operation_begin(kbdev);
		if (mmu_flush_cache_on_gpu_ctrl(kbdev)) {
<<<<<<< HEAD
=======
			unsigned long irq_flags;

			spin_lock_irqsave(&kbdev->hwaccess_lock, irq_flags);
>>>>>>> 5f5ee074
			err = mmu_flush_invalidate_on_gpu_ctrl(kbdev, faulting_as,
							 &op_param);
			spin_unlock_irqrestore(&kbdev->hwaccess_lock, irq_flags);
		} else {
<<<<<<< HEAD
=======
			mmu_hw_operation_begin(kbdev);
>>>>>>> 5f5ee074
			err = kbase_mmu_hw_do_operation(kbdev, faulting_as,
						  &op_param);
			mmu_hw_operation_end(kbdev);
		}

		if (err) {
			dev_err(kbdev->dev,
				"Flush for GPU page table update did not complete on handling page fault @ 0x%llx",
				fault->addr);
		}
		mmu_hw_operation_end(kbdev);

		if (err) {
			dev_err(kbdev->dev,
				"Flush for GPU page table update did not complete on handling page fault @ 0x%llx",
				fault->addr);
		}

		mutex_unlock(&kbdev->mmu_hw_mutex);
		/* AS transaction end */

		/* reenable this in the mask */
		kbase_mmu_hw_enable_fault(kbdev, faulting_as,
					 KBASE_MMU_FAULT_TYPE_PAGE);

#ifdef CONFIG_MALI_CINSTR_GWT
		if (kctx->gwt_enabled) {
			/* GWT also tracks growable regions. */
			struct kbasep_gwt_list_element *pos;

			pos = kmalloc(sizeof(*pos), GFP_KERNEL);
			if (pos) {
				pos->region = region;
				pos->page_addr = (region->start_pfn +
							pfn_offset) <<
							 PAGE_SHIFT;
				pos->num_pages = new_pages;
				list_add(&pos->link,
					&kctx->gwt_current_list);
			} else {
				dev_warn(kbdev->dev, "kmalloc failure");
			}
		}
#endif

#if MALI_JIT_PRESSURE_LIMIT_BASE
		if (pages_trimmed) {
			kbase_jit_done_phys_increase(kctx, pages_trimmed);
			pages_trimmed = 0;
		}
#endif
		kbase_gpu_vm_unlock(kctx);
	} else {
		int ret = -ENOMEM;

		kbase_gpu_vm_unlock(kctx);

		/* If the memory pool was insufficient then grow it and retry.
		 * Otherwise fail the allocation.
		 */
		if (pages_to_grow > 0) {
#ifdef CONFIG_MALI_2MB_ALLOC
			if (grow_2mb_pool) {
				/* Round page requirement up to nearest 2 MB */
				struct kbase_mem_pool *const lp_mem_pool =
					&kctx->mem_pools.large[
					region->gpu_alloc->group_id];

				pages_to_grow = (pages_to_grow +
					((1 << lp_mem_pool->order) - 1))
						>> lp_mem_pool->order;

				ret = kbase_mem_pool_grow(lp_mem_pool,
					pages_to_grow);
			} else {
#endif
				struct kbase_mem_pool *const mem_pool =
					&kctx->mem_pools.small[
					region->gpu_alloc->group_id];

				ret = kbase_mem_pool_grow(mem_pool,
					pages_to_grow);
#ifdef CONFIG_MALI_2MB_ALLOC
			}
#endif
		}
		if (ret < 0) {
			/* failed to extend, handle as a normal PF */
			kbase_mmu_report_fault_and_kill(kctx, faulting_as,
					"Page allocation failure", fault);
		} else {
			dev_dbg(kbdev->dev, "Try again after pool_grow\n");
			goto page_fault_retry;
		}
	}

fault_done:
#if MALI_JIT_PRESSURE_LIMIT_BASE
	if (pages_trimmed) {
		kbase_gpu_vm_lock(kctx);
		kbase_jit_done_phys_increase(kctx, pages_trimmed);
		kbase_gpu_vm_unlock(kctx);
	}
#if !MALI_USE_CSF
	mutex_unlock(&kctx->jctx.lock);
#endif
#endif

	for (i = 0; i != ARRAY_SIZE(prealloc_sas); ++i)
		kfree(prealloc_sas[i]);

	/*
	 * By this point, the fault was handled in some way,
	 * so release the ctx refcount
	 */
	release_ctx(kbdev, kctx);

	atomic_dec(&kbdev->faults_pending);
	dev_dbg(kbdev->dev, "Leaving page_fault_worker %pK\n", (void *)data);
}

static phys_addr_t kbase_mmu_alloc_pgd(struct kbase_device *kbdev,
		struct kbase_mmu_table *mmut)
{
	u64 *page;
	int i;
	struct page *p;

	p = kbase_mem_pool_alloc(&kbdev->mem_pools.small[mmut->group_id]);
	if (!p)
		return 0;

	page = kmap(p);
	if (page == NULL)
		goto alloc_free;

	/* If the MMU tables belong to a context then account the memory usage
	 * to that context, otherwise the MMU tables are device wide and are
	 * only accounted to the device.
	 */
	if (mmut->kctx) {
		int new_page_count;

		new_page_count = atomic_add_return(1,
			&mmut->kctx->used_pages);
		KBASE_TLSTREAM_AUX_PAGESALLOC(
			kbdev,
			mmut->kctx->id,
			(u64)new_page_count);
		kbase_process_page_usage_inc(mmut->kctx, 1);
	}

	atomic_add(1, &kbdev->memdev.used_pages);

	kbase_trace_gpu_mem_usage_inc(kbdev, mmut->kctx, 1);

	for (i = 0; i < KBASE_MMU_PAGE_ENTRIES; i++)
		kbdev->mmu_mode->entry_invalidate(&page[i]);

	kbase_mmu_sync_pgd(kbdev, kbase_dma_addr(p), PAGE_SIZE);

	kunmap(p);
	return page_to_phys(p);

alloc_free:
	kbase_mem_pool_free(&kbdev->mem_pools.small[mmut->group_id], p, false);

	return 0;
}

/* Given PGD PFN for level N, return PGD PFN for level N+1, allocating the
 * new table from the pool if needed and possible
 */
static int mmu_get_next_pgd(struct kbase_device *kbdev,
		struct kbase_mmu_table *mmut,
		phys_addr_t *pgd, u64 vpfn, int level)
{
	u64 *page;
	phys_addr_t target_pgd;
	struct page *p;

	KBASE_DEBUG_ASSERT(*pgd);

	lockdep_assert_held(&mmut->mmu_lock);

	/*
	 * Architecture spec defines level-0 as being the top-most.
	 * This is a bit unfortunate here, but we keep the same convention.
	 */
	vpfn >>= (3 - level) * 9;
	vpfn &= 0x1FF;

	p = pfn_to_page(PFN_DOWN(*pgd));
	page = kmap(p);
	if (page == NULL) {
		dev_warn(kbdev->dev, "%s: kmap failure\n", __func__);
		return -EINVAL;
	}

	target_pgd = kbdev->mmu_mode->pte_to_phy_addr(page[vpfn]);

	if (!target_pgd) {
		target_pgd = kbase_mmu_alloc_pgd(kbdev, mmut);
		if (!target_pgd) {
			dev_dbg(kbdev->dev, "%s: kbase_mmu_alloc_pgd failure\n",
					__func__);
			kunmap(p);
			return -ENOMEM;
		}

		kbdev->mmu_mode->entry_set_pte(page, vpfn, target_pgd);

		kbase_mmu_sync_pgd(kbdev, kbase_dma_addr(p), PAGE_SIZE);
		/* Rely on the caller to update the address space flags. */
	}

	kunmap(p);
	*pgd = target_pgd;

	return 0;
}

/*
 * Returns the PGD for the specified level of translation
 */
static int mmu_get_pgd_at_level(struct kbase_device *kbdev,
					struct kbase_mmu_table *mmut,
					u64 vpfn,
					int level,
					phys_addr_t *out_pgd)
{
	phys_addr_t pgd;
	int l;

	lockdep_assert_held(&mmut->mmu_lock);
	pgd = mmut->pgd;

	for (l = MIDGARD_MMU_TOPLEVEL; l < level; l++) {
		int err = mmu_get_next_pgd(kbdev, mmut, &pgd, vpfn, l);
		/* Handle failure condition */
		if (err) {
			dev_dbg(kbdev->dev,
				 "%s: mmu_get_next_pgd failure at level %d\n",
				 __func__, l);
			return err;
		}
	}

	*out_pgd = pgd;

	return 0;
}

static int mmu_get_bottom_pgd(struct kbase_device *kbdev,
		struct kbase_mmu_table *mmut,
		u64 vpfn,
		phys_addr_t *out_pgd)
{
	return mmu_get_pgd_at_level(kbdev, mmut, vpfn, MIDGARD_MMU_BOTTOMLEVEL,
			out_pgd);
}

static void mmu_insert_pages_failure_recovery(struct kbase_device *kbdev,
		struct kbase_mmu_table *mmut,
		u64 from_vpfn, u64 to_vpfn)
{
	phys_addr_t pgd;
	u64 vpfn = from_vpfn;
	struct kbase_mmu_mode const *mmu_mode;

	/* 64-bit address range is the max */
	KBASE_DEBUG_ASSERT(vpfn <= (U64_MAX / PAGE_SIZE));
	KBASE_DEBUG_ASSERT(from_vpfn <= to_vpfn);

	lockdep_assert_held(&mmut->mmu_lock);

	mmu_mode = kbdev->mmu_mode;

	while (vpfn < to_vpfn) {
		unsigned int i;
		unsigned int idx = vpfn & 0x1FF;
		unsigned int count = KBASE_MMU_PAGE_ENTRIES - idx;
		unsigned int pcount = 0;
		unsigned int left = to_vpfn - vpfn;
		int level;
		u64 *page;
		phys_addr_t pgds[MIDGARD_MMU_BOTTOMLEVEL + 1];

		register unsigned int num_of_valid_entries;

		if (count > left)
			count = left;

		/* need to check if this is a 2MB page or a 4kB */
		pgd = mmut->pgd;

		for (level = MIDGARD_MMU_TOPLEVEL;
				level <= MIDGARD_MMU_BOTTOMLEVEL; level++) {
			idx = (vpfn >> ((3 - level) * 9)) & 0x1FF;
			pgds[level] = pgd;
			page = kmap(phys_to_page(pgd));
			if (mmu_mode->ate_is_valid(page[idx], level))
				break; /* keep the mapping */
			kunmap(phys_to_page(pgd));
			pgd = mmu_mode->pte_to_phy_addr(page[idx]);
		}

		switch (level) {
		case MIDGARD_MMU_LEVEL(2):
			/* remap to single entry to update */
			pcount = 1;
			break;
		case MIDGARD_MMU_BOTTOMLEVEL:
			/* page count is the same as the logical count */
			pcount = count;
			break;
		default:
			dev_warn(kbdev->dev, "%sNo support for ATEs at level %d\n",
			       __func__, level);
			goto next;
		}

		num_of_valid_entries = mmu_mode->get_num_valid_entries(page);
		if (WARN_ON_ONCE(num_of_valid_entries < pcount))
			num_of_valid_entries = 0;
		else
			num_of_valid_entries -= pcount;

		if (!num_of_valid_entries) {
			kunmap(phys_to_page(pgd));

			kbase_mmu_free_pgd(kbdev, mmut, pgd, true);

			kbase_mmu_update_and_free_parent_pgds(kbdev, mmut, pgds,
							      vpfn, level);
			vpfn += count;
			continue;
		}

		/* Invalidate the entries we added */
		for (i = 0; i < pcount; i++)
			mmu_mode->entry_invalidate(&page[idx + i]);

		mmu_mode->set_num_valid_entries(page, num_of_valid_entries);

		kbase_mmu_sync_pgd(kbdev,
				   kbase_dma_addr(phys_to_page(pgd)) + 8 * idx,
				   8 * pcount);
		kunmap(phys_to_page(pgd));
next:
		vpfn += count;
	}
}

/*
 * Map the single page 'phys' 'nr' of times, starting at GPU PFN 'vpfn'
 */
int kbase_mmu_insert_single_page(struct kbase_context *kctx, u64 vpfn,
				 struct tagged_addr phys, size_t nr,
				 unsigned long flags, int const group_id,
				 enum kbase_caller_mmu_sync_info mmu_sync_info)
{
	phys_addr_t pgd;
	u64 *pgd_page;
	/* In case the insert_single_page only partially completes
	 * we need to be able to recover
	 */
	bool recover_required = false;
	u64 start_vpfn = vpfn;
	size_t recover_count = 0;
	size_t remain = nr;
	int err;
	struct kbase_device *kbdev;

	if (WARN_ON(kctx == NULL))
		return -EINVAL;

	/* 64-bit address range is the max */
	KBASE_DEBUG_ASSERT(vpfn <= (U64_MAX / PAGE_SIZE));

	kbdev = kctx->kbdev;

	/* Early out if there is nothing to do */
	if (nr == 0)
		return 0;

	rt_mutex_lock(&kctx->mmu.mmu_lock);

	while (remain) {
		unsigned int i;
		unsigned int index = vpfn & 0x1FF;
		unsigned int count = KBASE_MMU_PAGE_ENTRIES - index;
		struct page *p;
		register unsigned int num_of_valid_entries;

		if (count > remain)
			count = remain;

		/*
		 * Repeatedly calling mmu_get_bottom_pgd() is clearly
		 * suboptimal. We don't have to re-parse the whole tree
		 * each time (just cache the l0-l2 sequence).
		 * On the other hand, it's only a gain when we map more than
		 * 256 pages at once (on average). Do we really care?
		 */
		do {
			err = mmu_get_bottom_pgd(kbdev, &kctx->mmu,
					vpfn, &pgd);
			if (err != -ENOMEM)
				break;
			/* Fill the memory pool with enough pages for
			 * the page walk to succeed
			 */
			rt_mutex_unlock(&kctx->mmu.mmu_lock);
			err = kbase_mem_pool_grow(
				&kbdev->mem_pools.small[
					kctx->mmu.group_id],
				MIDGARD_MMU_BOTTOMLEVEL);
			rt_mutex_lock(&kctx->mmu.mmu_lock);
		} while (!err);
		if (err) {
			dev_warn(kbdev->dev, "%s: mmu_get_bottom_pgd failure\n",
				 __func__);
			if (recover_required) {
				/* Invalidate the pages we have partially
				 * completed
				 */
				mmu_insert_pages_failure_recovery(kbdev,
						&kctx->mmu,
						start_vpfn,
						start_vpfn + recover_count);
			}
			goto fail_unlock;
		}

		p = pfn_to_page(PFN_DOWN(pgd));
		pgd_page = kmap(p);
		if (!pgd_page) {
			dev_warn(kbdev->dev, "%s: kmap failure\n", __func__);
			if (recover_required) {
				/* Invalidate the pages we have partially
				 * completed
				 */
				mmu_insert_pages_failure_recovery(kbdev,
						&kctx->mmu,
						start_vpfn,
						start_vpfn + recover_count);
			}
			err = -ENOMEM;
			goto fail_unlock;
		}

		num_of_valid_entries =
			kbdev->mmu_mode->get_num_valid_entries(pgd_page);

		for (i = 0; i < count; i++) {
			unsigned int ofs = index + i;

			/* Fail if the current page is a valid ATE entry */
			KBASE_DEBUG_ASSERT(0 == (pgd_page[ofs] & 1UL));

			pgd_page[ofs] = kbase_mmu_create_ate(kbdev,
				phys, flags, MIDGARD_MMU_BOTTOMLEVEL, group_id);
		}

		kbdev->mmu_mode->set_num_valid_entries(
			pgd_page, num_of_valid_entries + count);

		vpfn += count;
		remain -= count;

		kbase_mmu_sync_pgd(kbdev,
				kbase_dma_addr(p) + (index * sizeof(u64)),
				count * sizeof(u64));

		kunmap(p);
		/* We have started modifying the page table.
		 * If further pages need inserting and fail we need to undo what
		 * has already taken place
		 */
		recover_required = true;
		recover_count += count;
	}
	rt_mutex_unlock(&kctx->mmu.mmu_lock);
	kbase_mmu_flush_invalidate(kctx, start_vpfn, nr, false, mmu_sync_info);
	return 0;

fail_unlock:
	rt_mutex_unlock(&kctx->mmu.mmu_lock);
	kbase_mmu_flush_invalidate(kctx, start_vpfn, nr, false, mmu_sync_info);
	return err;
}

static void kbase_mmu_free_pgd(struct kbase_device *kbdev,
			       struct kbase_mmu_table *mmut, phys_addr_t pgd,
			       bool dirty)
{
	struct page *p;

	lockdep_assert_held(&mmut->mmu_lock);

	p = pfn_to_page(PFN_DOWN(pgd));

	kbase_mem_pool_free(&kbdev->mem_pools.small[mmut->group_id],
			    p, dirty);

	atomic_sub(1, &kbdev->memdev.used_pages);

	/* If MMU tables belong to a context then pages will have been accounted
	 * against it, so we must decrement the usage counts here.
	 */
	if (mmut->kctx) {
		kbase_process_page_usage_dec(mmut->kctx, 1);
		atomic_sub(1, &mmut->kctx->used_pages);
	}

	kbase_trace_gpu_mem_usage_dec(kbdev, mmut->kctx, 1);
}

u64 kbase_mmu_create_ate(struct kbase_device *const kbdev,
	struct tagged_addr const phy, unsigned long const flags,
	int const level, int const group_id)
{
	u64 entry;

	kbdev->mmu_mode->entry_set_ate(&entry, phy, flags, level);
	return kbdev->mgm_dev->ops.mgm_update_gpu_pte(kbdev->mgm_dev,
		group_id, level, entry);
}

int kbase_mmu_insert_pages_no_flush(struct kbase_device *kbdev,
				    struct kbase_mmu_table *mmut,
				    const u64 start_vpfn,
				    struct tagged_addr *phys, size_t nr,
				    unsigned long flags,
				    int const group_id)
{
	phys_addr_t pgd;
	u64 *pgd_page;
	u64 insert_vpfn = start_vpfn;
	size_t remain = nr;
	int err;
	struct kbase_mmu_mode const *mmu_mode;

	/* Note that 0 is a valid start_vpfn */
	/* 64-bit address range is the max */
	KBASE_DEBUG_ASSERT(start_vpfn <= (U64_MAX / PAGE_SIZE));

	mmu_mode = kbdev->mmu_mode;

	/* Early out if there is nothing to do */
	if (nr == 0)
		return 0;

	rt_mutex_lock(&mmut->mmu_lock);

	while (remain) {
		unsigned int i;
		unsigned int vindex = insert_vpfn & 0x1FF;
		unsigned int count = KBASE_MMU_PAGE_ENTRIES - vindex;
		struct page *p;
		int cur_level;
		register unsigned int num_of_valid_entries;

		if (count > remain)
			count = remain;

		if (!vindex && is_huge_head(*phys))
			cur_level = MIDGARD_MMU_LEVEL(2);
		else
			cur_level = MIDGARD_MMU_BOTTOMLEVEL;

		/*
		 * Repeatedly calling mmu_get_pgd_at_level() is clearly
		 * suboptimal. We don't have to re-parse the whole tree
		 * each time (just cache the l0-l2 sequence).
		 * On the other hand, it's only a gain when we map more than
		 * 256 pages at once (on average). Do we really care?
		 */
		do {
			err = mmu_get_pgd_at_level(kbdev, mmut, insert_vpfn,
						   cur_level, &pgd);
			if (err != -ENOMEM)
				break;
			/* Fill the memory pool with enough pages for
			 * the page walk to succeed
			 */
			rt_mutex_unlock(&mmut->mmu_lock);
			err = kbase_mem_pool_grow(
				&kbdev->mem_pools.small[mmut->group_id],
				cur_level);
			rt_mutex_lock(&mmut->mmu_lock);
		} while (!err);

		if (err) {
			dev_warn(kbdev->dev,
				 "%s: mmu_get_bottom_pgd failure\n", __func__);
			if (insert_vpfn != start_vpfn) {
				/* Invalidate the pages we have partially
				 * completed
				 */
				mmu_insert_pages_failure_recovery(kbdev,
						mmut, start_vpfn, insert_vpfn);
			}
			goto fail_unlock;
		}

		p = pfn_to_page(PFN_DOWN(pgd));
		pgd_page = kmap(p);
		if (!pgd_page) {
			dev_warn(kbdev->dev, "%s: kmap failure\n",
				 __func__);
			if (insert_vpfn != start_vpfn) {
				/* Invalidate the pages we have partially
				 * completed
				 */
				mmu_insert_pages_failure_recovery(kbdev,
						mmut, start_vpfn, insert_vpfn);
			}
			err = -ENOMEM;
			goto fail_unlock;
		}

		num_of_valid_entries =
			mmu_mode->get_num_valid_entries(pgd_page);

		if (cur_level == MIDGARD_MMU_LEVEL(2)) {
			int level_index = (insert_vpfn >> 9) & 0x1FF;
			u64 *target = &pgd_page[level_index];

			if (mmu_mode->pte_is_valid(*target, cur_level)) {
				kbase_mmu_free_pgd(
					kbdev, mmut,
					kbdev->mmu_mode->pte_to_phy_addr(
						*target),
					false);
				num_of_valid_entries--;
			}
			*target = kbase_mmu_create_ate(kbdev, *phys, flags,
				cur_level, group_id);

			num_of_valid_entries++;
		} else {
			for (i = 0; i < count; i++) {
				unsigned int ofs = vindex + i;
				u64 *target = &pgd_page[ofs];

				/* Warn if the current page is a valid ATE
				 * entry. The page table shouldn't have anything
				 * in the place where we are trying to put a
				 * new entry. Modification to page table entries
				 * should be performed with
				 * kbase_mmu_update_pages()
				 */
				WARN_ON((*target & 1UL) != 0);

				*target = kbase_mmu_create_ate(kbdev,
					phys[i], flags, cur_level, group_id);
			}
			num_of_valid_entries += count;
		}

		mmu_mode->set_num_valid_entries(pgd_page, num_of_valid_entries);

		phys += count;
		insert_vpfn += count;
		remain -= count;

		kbase_mmu_sync_pgd(kbdev,
				kbase_dma_addr(p) + (vindex * sizeof(u64)),
				count * sizeof(u64));

		kunmap(p);
	}

	err = 0;

fail_unlock:
	rt_mutex_unlock(&mmut->mmu_lock);
	return err;
}

/*
 * Map 'nr' pages pointed to by 'phys' at GPU PFN 'vpfn' for GPU address space
 * number 'as_nr'.
 */
int kbase_mmu_insert_pages(struct kbase_device *kbdev,
			   struct kbase_mmu_table *mmut, u64 vpfn,
			   struct tagged_addr *phys, size_t nr,
			   unsigned long flags, int as_nr, int const group_id,
			   enum kbase_caller_mmu_sync_info mmu_sync_info)
{
	int err;

	err = kbase_mmu_insert_pages_no_flush(kbdev, mmut, vpfn,
			phys, nr, flags, group_id);

	if (mmut->kctx)
		kbase_mmu_flush_invalidate(mmut->kctx, vpfn, nr, false,
					   mmu_sync_info);
	else
		kbase_mmu_flush_invalidate_no_ctx(kbdev, vpfn, nr, false, as_nr,
						  mmu_sync_info);

	return err;
}

KBASE_EXPORT_TEST_API(kbase_mmu_insert_pages);

/**
 * kbase_mmu_flush_invalidate_noretain() - Flush and invalidate the GPU caches
 * without retaining the kbase context.
 * @kctx: The KBase context.
 * @vpfn: The virtual page frame number to start the flush on.
 * @nr: The number of pages to flush.
 *
 * As per kbase_mmu_flush_invalidate but doesn't retain the kctx or do any
 * other locking.
 */
static void kbase_mmu_flush_invalidate_noretain(struct kbase_context *kctx,
						u64 vpfn, size_t nr)
{
	struct kbase_device *kbdev = kctx->kbdev;
	struct kbase_mmu_hw_op_param op_param;
	int err;

	/* Calls to this function are inherently asynchronous, with respect to
	 * MMU operations.
	 */
	const enum kbase_caller_mmu_sync_info mmu_sync_info = CALLER_MMU_ASYNC;

	lockdep_assert_held(&kctx->kbdev->hwaccess_lock);
	lockdep_assert_held(&kctx->kbdev->mmu_hw_mutex);

	/* Early out if there is nothing to do */
	if (nr == 0)
		return;

	/* flush L2 and unlock the VA (resumes the MMU) */
	op_param = (struct kbase_mmu_hw_op_param){
		.vpfn = vpfn,
		.nr = nr,
		.op = KBASE_MMU_OP_FLUSH_MEM,
		.kctx_id = kctx->id,
		.mmu_sync_info = mmu_sync_info,
	};

	if (mmu_flush_cache_on_gpu_ctrl(kbdev)) {
		err = mmu_flush_invalidate_on_gpu_ctrl(
			kbdev, &kbdev->as[kctx->as_nr], &op_param);
	} else {
		err = kbase_mmu_hw_do_operation_locked(kbdev, &kbdev->as[kctx->as_nr],
						&op_param);
	}

	if (err) {
		/* Flush failed to complete, assume the
		 * GPU has hung and perform a reset to recover
		 */
		dev_err(kbdev->dev, "Flush for GPU page table update did not complete. Issuing GPU soft-reset to recover\n");

		if (kbase_prepare_to_reset_gpu_locked(kbdev, RESET_FLAGS_NONE))
			kbase_reset_gpu_locked(kbdev);
	}
}

/* Perform a flush/invalidate on a particular address space
 */
static void
kbase_mmu_flush_invalidate_as(struct kbase_device *kbdev, struct kbase_as *as,
			      u64 vpfn, size_t nr, bool sync, u32 kctx_id,
			      enum kbase_caller_mmu_sync_info mmu_sync_info)
{
	int err;
	bool gpu_powered;
	unsigned long flags;
	struct kbase_mmu_hw_op_param op_param;

	spin_lock_irqsave(&kbdev->hwaccess_lock, flags);
	gpu_powered = kbdev->pm.backend.gpu_powered;
	spin_unlock_irqrestore(&kbdev->hwaccess_lock, flags);

	/* GPU is off so there's no need to perform flush/invalidate.
	 * But even if GPU is not actually powered down, after gpu_powered flag
	 * was set to false, it is still safe to skip the flush/invalidate.
	 * The TLB invalidation will anyways be performed due to AS_COMMAND_UPDATE
	 * which is sent when address spaces are restored after gpu_powered flag
	 * is set to true. Flushing of L2 cache is certainly not required as L2
	 * cache is definitely off if gpu_powered is false.
	 */
	if (!gpu_powered)
		return;

	if (kbase_pm_context_active_handle_suspend(kbdev,
				KBASE_PM_SUSPEND_HANDLER_DONT_REACTIVATE)) {
		/* GPU has just been powered off due to system suspend.
		 * So again, no need to perform flush/invalidate.
		 */
		return;
	}

	/* AS transaction begin */
	mutex_lock(&kbdev->mmu_hw_mutex);

	op_param = (struct kbase_mmu_hw_op_param){
		.vpfn = vpfn,
		.nr = nr,
		.kctx_id = kctx_id,
		.mmu_sync_info = mmu_sync_info,
	};

	if (sync)
		op_param.op = KBASE_MMU_OP_FLUSH_MEM;
	else
		op_param.op = KBASE_MMU_OP_FLUSH_PT;

	mmu_hw_operation_begin(kbdev);
	if (mmu_flush_cache_on_gpu_ctrl(kbdev)) {
		spin_lock_irqsave(&kbdev->hwaccess_lock, flags);
		err = mmu_flush_invalidate_on_gpu_ctrl(kbdev, as, &op_param);
		spin_unlock_irqrestore(&kbdev->hwaccess_lock, flags);
	} else {
		mmu_hw_operation_begin(kbdev);
		err = kbase_mmu_hw_do_operation(kbdev, as, &op_param);
		mmu_hw_operation_end(kbdev);
	}
	mmu_hw_operation_end(kbdev);

	if (err) {
		/* Flush failed to complete, assume the GPU has hung and
		 * perform a reset to recover
		 */
		dev_err(kbdev->dev, "Flush for GPU page table update did not complete. Issuing GPU soft-reset to recover\n");

		if (kbase_prepare_to_reset_gpu(
			    kbdev, RESET_FLAGS_HWC_UNRECOVERABLE_ERROR))
			kbase_reset_gpu(kbdev);
	}

	mutex_unlock(&kbdev->mmu_hw_mutex);
	/* AS transaction end */

	kbase_pm_context_idle(kbdev);
}

static void
kbase_mmu_flush_invalidate_no_ctx(struct kbase_device *kbdev, u64 vpfn,
				  size_t nr, bool sync, int as_nr,
				  enum kbase_caller_mmu_sync_info mmu_sync_info)
{
	/* Skip if there is nothing to do */
	if (nr) {
		kbase_mmu_flush_invalidate_as(kbdev, &kbdev->as[as_nr], vpfn,
					      nr, sync, 0xFFFFFFFF,
					      mmu_sync_info);
	}
}

static void
kbase_mmu_flush_invalidate(struct kbase_context *kctx, u64 vpfn, size_t nr,
			   bool sync,
			   enum kbase_caller_mmu_sync_info mmu_sync_info)
{
	struct kbase_device *kbdev;
	bool ctx_is_in_runpool;

	/* Early out if there is nothing to do */
	if (nr == 0)
		return;

	kbdev = kctx->kbdev;
#if !MALI_USE_CSF
	mutex_lock(&kbdev->js_data.queue_mutex);
	ctx_is_in_runpool = kbase_ctx_sched_inc_refcount(kctx);
	mutex_unlock(&kbdev->js_data.queue_mutex);
#else
	ctx_is_in_runpool = kbase_ctx_sched_inc_refcount_if_as_valid(kctx);
#endif /* !MALI_USE_CSF */

	if (ctx_is_in_runpool) {
		KBASE_DEBUG_ASSERT(kctx->as_nr != KBASEP_AS_NR_INVALID);

		kbase_mmu_flush_invalidate_as(kbdev, &kbdev->as[kctx->as_nr],
					      vpfn, nr, sync, kctx->id,
					      mmu_sync_info);

		release_ctx(kbdev, kctx);
	}
}

void kbase_mmu_update(struct kbase_device *kbdev,
		struct kbase_mmu_table *mmut,
		int as_nr)
{
	lockdep_assert_held(&kbdev->hwaccess_lock);
	lockdep_assert_held(&kbdev->mmu_hw_mutex);
	KBASE_DEBUG_ASSERT(as_nr != KBASEP_AS_NR_INVALID);

	kbdev->mmu_mode->update(kbdev, mmut, as_nr);
}
KBASE_EXPORT_TEST_API(kbase_mmu_update);

void kbase_mmu_disable_as(struct kbase_device *kbdev, int as_nr)
{
	lockdep_assert_held(&kbdev->hwaccess_lock);
	lockdep_assert_held(&kbdev->mmu_hw_mutex);

	kbdev->mmu_mode->disable_as(kbdev, as_nr);
}

void kbase_mmu_disable(struct kbase_context *kctx)
{
	/* ASSERT that the context has a valid as_nr, which is only the case
	 * when it's scheduled in.
	 *
	 * as_nr won't change because the caller has the hwaccess_lock
	 */
	KBASE_DEBUG_ASSERT(kctx->as_nr != KBASEP_AS_NR_INVALID);

	lockdep_assert_held(&kctx->kbdev->hwaccess_lock);
	lockdep_assert_held(&kctx->kbdev->mmu_hw_mutex);

	/*
	 * The address space is being disabled, drain all knowledge of it out
	 * from the caches as pages and page tables might be freed after this.
	 *
	 * The job scheduler code will already be holding the locks and context
	 * so just do the flush.
	 */
	kbase_mmu_flush_invalidate_noretain(kctx, 0, ~0);

	kctx->kbdev->mmu_mode->disable_as(kctx->kbdev, kctx->as_nr);
#if !MALI_USE_CSF
	/*
	 * JM GPUs has some L1 read only caches that need to be invalidated
	 * with START_FLUSH configuration. Purge the MMU disabled kctx from
	 * the slot_rb tracking field so such invalidation is performed when
	 * a new katom is executed on the affected slots.
	 */
	kbase_backend_slot_kctx_purge_locked(kctx->kbdev, kctx);
#endif
}
KBASE_EXPORT_TEST_API(kbase_mmu_disable);

static void kbase_mmu_update_and_free_parent_pgds(struct kbase_device *kbdev,
						  struct kbase_mmu_table *mmut,
						  phys_addr_t *pgds, u64 vpfn,
						  int level)
{
	int current_level;

	lockdep_assert_held(&mmut->mmu_lock);

	for (current_level = level - 1; current_level >= MIDGARD_MMU_LEVEL(0);
	     current_level--) {
		u64 *current_page = kmap(phys_to_page(pgds[current_level]));
		unsigned int current_valid_entries =
			kbdev->mmu_mode->get_num_valid_entries(current_page);

		if (current_valid_entries == 1 &&
		    current_level != MIDGARD_MMU_LEVEL(0)) {
			kunmap(phys_to_page(pgds[current_level]));

			kbase_mmu_free_pgd(kbdev, mmut, pgds[current_level],
					   true);
		} else {
			int index = (vpfn >> ((3 - current_level) * 9)) & 0x1FF;

			kbdev->mmu_mode->entry_invalidate(&current_page[index]);

			current_valid_entries--;

			kbdev->mmu_mode->set_num_valid_entries(
				current_page, current_valid_entries);

			kbase_mmu_sync_pgd(kbdev,
					   kbase_dma_addr(phys_to_page(
						   pgds[current_level])) +
						   8 * index,
					   8 * 1);

			kunmap(phys_to_page(pgds[current_level]));
			break;
		}
	}
}

/*
 * We actually discard the ATE and free the page table pages if no valid entries
 * exist in PGD.
 *
 * IMPORTANT: This uses kbasep_js_runpool_release_ctx() when the context is
 * currently scheduled into the runpool, and so potentially uses a lot of locks.
 * These locks must be taken in the correct order with respect to others
 * already held by the caller. Refer to kbasep_js_runpool_release_ctx() for more
 * information.
 */
int kbase_mmu_teardown_pages(struct kbase_device *kbdev,
	struct kbase_mmu_table *mmut, u64 vpfn, size_t nr, int as_nr)
{
	phys_addr_t pgd;
	u64 start_vpfn = vpfn;
	size_t requested_nr = nr;
	struct kbase_mmu_mode const *mmu_mode;
	int err = -EFAULT;

	/* Calls to this function are inherently asynchronous, with respect to
	 * MMU operations.
	 */
	const enum kbase_caller_mmu_sync_info mmu_sync_info = CALLER_MMU_ASYNC;

	if (nr == 0) {
		/* early out if nothing to do */
		return 0;
	}

	if (!rt_mutex_trylock(&mmut->mmu_lock)) {
		/*
		 * Sometimes, mmu_lock takes long time to be released.
		 * In that case, kswapd is stuck until it can hold
		 * the lock. Instead, just bail out here so kswapd
		 * could reclaim other pages.
		 */
		if (current_is_kswapd())
			return -EBUSY;
		rt_mutex_lock(&mmut->mmu_lock);
	}

	mmu_mode = kbdev->mmu_mode;

	while (nr) {
		unsigned int i;
		unsigned int index = vpfn & 0x1FF;
		unsigned int count = KBASE_MMU_PAGE_ENTRIES - index;
		unsigned int pcount;
		int level;
		u64 *page;
		phys_addr_t pgds[MIDGARD_MMU_BOTTOMLEVEL + 1];
		register unsigned int num_of_valid_entries;

		if (count > nr)
			count = nr;

		/* need to check if this is a 2MB or a 4kB page */
		pgd = mmut->pgd;

		for (level = MIDGARD_MMU_TOPLEVEL;
				level <= MIDGARD_MMU_BOTTOMLEVEL; level++) {
			phys_addr_t next_pgd;

			index = (vpfn >> ((3 - level) * 9)) & 0x1FF;
			page = kmap(phys_to_page(pgd));
			if (mmu_mode->ate_is_valid(page[index], level))
				break; /* keep the mapping */
			else if (!mmu_mode->pte_is_valid(page[index], level)) {
				/* nothing here, advance */
				switch (level) {
				case MIDGARD_MMU_LEVEL(0):
					count = 134217728;
					break;
				case MIDGARD_MMU_LEVEL(1):
					count = 262144;
					break;
				case MIDGARD_MMU_LEVEL(2):
					count = 512;
					break;
				case MIDGARD_MMU_LEVEL(3):
					count = 1;
					break;
				}
				if (count > nr)
					count = nr;
				goto next;
			}
			next_pgd = mmu_mode->pte_to_phy_addr(page[index]);
			pgds[level] = pgd;
			kunmap(phys_to_page(pgd));
			pgd = next_pgd;
		}

		switch (level) {
		case MIDGARD_MMU_LEVEL(0):
		case MIDGARD_MMU_LEVEL(1):
			dev_warn(kbdev->dev,
				 "%s: No support for ATEs at level %d\n",
				 __func__, level);
			kunmap(phys_to_page(pgd));
			goto out;
		case MIDGARD_MMU_LEVEL(2):
			/* can only teardown if count >= 512 */
			if (count >= 512) {
				pcount = 1;
			} else {
				dev_warn(kbdev->dev,
					 "%s: limiting teardown as it tries to do a partial 2MB teardown, need 512, but have %d to tear down\n",
					 __func__, count);
				pcount = 0;
			}
			break;
		case MIDGARD_MMU_BOTTOMLEVEL:
			/* page count is the same as the logical count */
			pcount = count;
			break;
		default:
			dev_err(kbdev->dev,
				"%s: found non-mapped memory, early out\n",
				__func__);
			vpfn += count;
			nr -= count;
			continue;
		}

		num_of_valid_entries = mmu_mode->get_num_valid_entries(page);
		if (WARN_ON_ONCE(num_of_valid_entries < pcount))
			num_of_valid_entries = 0;
		else
			num_of_valid_entries -= pcount;

		if (!num_of_valid_entries) {
			kunmap(phys_to_page(pgd));

			kbase_mmu_free_pgd(kbdev, mmut, pgd, true);

			kbase_mmu_update_and_free_parent_pgds(kbdev, mmut, pgds,
							      vpfn, level);

			vpfn += count;
			nr -= count;
			continue;
		}

		/* Invalidate the entries we added */
		for (i = 0; i < pcount; i++)
			mmu_mode->entry_invalidate(&page[index + i]);

		mmu_mode->set_num_valid_entries(page, num_of_valid_entries);

		kbase_mmu_sync_pgd(
			kbdev, kbase_dma_addr(phys_to_page(pgd)) + 8 * index,
			8 * pcount);
next:
		kunmap(phys_to_page(pgd));
		vpfn += count;
		nr -= count;
	}
	err = 0;
out:
	rt_mutex_unlock(&mmut->mmu_lock);

	if (mmut->kctx)
		kbase_mmu_flush_invalidate(mmut->kctx, start_vpfn, requested_nr,
					   true, mmu_sync_info);
	else
		kbase_mmu_flush_invalidate_no_ctx(kbdev, start_vpfn,
						  requested_nr, true, as_nr,
						  mmu_sync_info);

	return err;
}

KBASE_EXPORT_TEST_API(kbase_mmu_teardown_pages);

/**
 * kbase_mmu_update_pages_no_flush() - Update attributes data in GPU page table entries
 *
 * @kctx:  Kbase context
 * @vpfn:  Virtual PFN (Page Frame Number) of the first page to update
 * @phys:  Pointer to the array of tagged physical addresses of the physical
 *         pages that are pointed to by the page table entries (that need to
 *         be updated). The pointer should be within the reg->gpu_alloc->pages
 *         array.
 * @nr:    Number of pages to update
 * @flags: Flags
 * @group_id: The physical memory group in which the page was allocated.
 *            Valid range is 0..(MEMORY_GROUP_MANAGER_NR_GROUPS-1).
 *
 * This will update page table entries that already exist on the GPU based on
 * the new flags that are passed (the physical pages pointed to by the page
 * table entries remain unchanged). It is used as a response to the changes of
 * the memory attributes.
 *
 * The caller is responsible for validating the memory attributes.
 *
 * Return: 0 if the attributes data in page table entries were updated
 *         successfully, otherwise an error code.
 */
static int kbase_mmu_update_pages_no_flush(struct kbase_context *kctx, u64 vpfn,
					struct tagged_addr *phys, size_t nr,
					unsigned long flags, int const group_id)
{
	phys_addr_t pgd;
	u64 *pgd_page;
	int err;
	struct kbase_device *kbdev;

	if (WARN_ON(kctx == NULL))
		return -EINVAL;

	KBASE_DEBUG_ASSERT(vpfn <= (U64_MAX / PAGE_SIZE));

	/* Early out if there is nothing to do */
	if (nr == 0)
		return 0;

	rt_mutex_lock(&kctx->mmu.mmu_lock);

	kbdev = kctx->kbdev;

	while (nr) {
		unsigned int i;
		unsigned int index = vpfn & 0x1FF;
		size_t count = KBASE_MMU_PAGE_ENTRIES - index;
		struct page *p;
		register unsigned int num_of_valid_entries;
		int cur_level = MIDGARD_MMU_BOTTOMLEVEL;

		if (count > nr)
			count = nr;

		if (is_huge(*phys) && (index == index_in_large_page(*phys)))
			cur_level = MIDGARD_MMU_LEVEL(2);

		err = mmu_get_pgd_at_level(kbdev, &kctx->mmu, vpfn, cur_level, &pgd);
		if (WARN_ON(err))
			goto fail_unlock;

		p = pfn_to_page(PFN_DOWN(pgd));
		pgd_page = kmap(p);
		if (!pgd_page) {
			dev_warn(kbdev->dev, "kmap failure on update_pages");
			err = -ENOMEM;
			goto fail_unlock;
		}

		num_of_valid_entries =
			kbdev->mmu_mode->get_num_valid_entries(pgd_page);

		if (cur_level == MIDGARD_MMU_LEVEL(2)) {
			int level_index = (vpfn >> 9) & 0x1FF;
			struct tagged_addr *target_phys =
				phys - index_in_large_page(*phys);

#ifdef CONFIG_MALI_DEBUG
			WARN_ON_ONCE(!kbdev->mmu_mode->ate_is_valid(
					pgd_page[level_index], MIDGARD_MMU_LEVEL(2)));
#endif
			pgd_page[level_index] = kbase_mmu_create_ate(kbdev,
					*target_phys, flags, MIDGARD_MMU_LEVEL(2),
					group_id);
			kbase_mmu_sync_pgd(kbdev,
				kbase_dma_addr(p) + (level_index * sizeof(u64)),
				sizeof(u64));
		} else {
			for (i = 0; i < count; i++) {
#ifdef CONFIG_MALI_DEBUG
				WARN_ON_ONCE(!kbdev->mmu_mode->ate_is_valid(
						pgd_page[index + i],
						MIDGARD_MMU_BOTTOMLEVEL));
#endif
				pgd_page[index + i] = kbase_mmu_create_ate(kbdev,
					phys[i], flags, MIDGARD_MMU_BOTTOMLEVEL,
					group_id);
			}
			kbase_mmu_sync_pgd(kbdev,
				kbase_dma_addr(p) + (index * sizeof(u64)),
				count * sizeof(u64));
		}

		kbdev->mmu_mode->set_num_valid_entries(pgd_page,
					num_of_valid_entries);

		phys += count;
		vpfn += count;
		nr -= count;

		kunmap(p);
	}

	rt_mutex_unlock(&kctx->mmu.mmu_lock);
	return 0;

fail_unlock:
	rt_mutex_unlock(&kctx->mmu.mmu_lock);
	return err;
}

int kbase_mmu_update_pages(struct kbase_context *kctx, u64 vpfn,
			   struct tagged_addr *phys, size_t nr,
			   unsigned long flags, int const group_id)
{
	int err;

	/* Calls to this function are inherently asynchronous, with respect to
	 * MMU operations.
	 */
	const enum kbase_caller_mmu_sync_info mmu_sync_info = CALLER_MMU_ASYNC;

	err = kbase_mmu_update_pages_no_flush(kctx, vpfn, phys, nr, flags,
		group_id);
	kbase_mmu_flush_invalidate(kctx, vpfn, nr, true, mmu_sync_info);
	return err;
}

static void mmu_teardown_level(struct kbase_device *kbdev,
		struct kbase_mmu_table *mmut, phys_addr_t pgd,
		int level)
{
	phys_addr_t target_pgd;
	u64 *pgd_page;
	int i;
	struct kbase_mmu_mode const *mmu_mode;
	u64 *pgd_page_buffer;

	lockdep_assert_held(&mmut->mmu_lock);

	/* Early-out. No need to kmap to check entries for L3 PGD. */
	if (level == MIDGARD_MMU_BOTTOMLEVEL) {
		kbase_mmu_free_pgd(kbdev, mmut, pgd, true);
		return;
	}

	pgd_page = kmap_atomic(pfn_to_page(PFN_DOWN(pgd)));
	/* kmap_atomic should NEVER fail. */
	if (WARN_ON(pgd_page == NULL))
		return;
	/* Copy the page to our preallocated buffer so that we can minimize
	 * kmap_atomic usage
	 */
	pgd_page_buffer = mmut->mmu_teardown_pages[level];
	memcpy(pgd_page_buffer, pgd_page, PAGE_SIZE);
	kunmap_atomic(pgd_page);
	pgd_page = pgd_page_buffer;

	mmu_mode = kbdev->mmu_mode;

	for (i = 0; i < KBASE_MMU_PAGE_ENTRIES; i++) {
		target_pgd = mmu_mode->pte_to_phy_addr(pgd_page[i]);

		if (target_pgd) {
			if (mmu_mode->pte_is_valid(pgd_page[i], level)) {
				mmu_teardown_level(kbdev, mmut,
						   target_pgd,
						   level + 1);
			}
		}
	}

	kbase_mmu_free_pgd(kbdev, mmut, pgd, true);
}

int kbase_mmu_init(struct kbase_device *const kbdev,
	struct kbase_mmu_table *const mmut, struct kbase_context *const kctx,
	int const group_id)
{
	int level;

	if (WARN_ON(group_id >= MEMORY_GROUP_MANAGER_NR_GROUPS) ||
	    WARN_ON(group_id < 0))
		return -EINVAL;

	mmut->group_id = group_id;
	rt_mutex_init(&mmut->mmu_lock);
	mmut->kctx = kctx;
	mmut->pgd = 0;

	/* Preallocate MMU depth of 3 pages for mmu_teardown_level to use */
	for (level = MIDGARD_MMU_TOPLEVEL;
			level < MIDGARD_MMU_BOTTOMLEVEL; level++) {
		mmut->mmu_teardown_pages[level] =
			kmalloc(PAGE_SIZE, GFP_KERNEL);

		if (!mmut->mmu_teardown_pages[level]) {
			kbase_mmu_term(kbdev, mmut);
			return -ENOMEM;
		}
	}

	/* We allocate pages into the kbdev memory pool, then
	 * kbase_mmu_alloc_pgd will allocate out of that pool. This is done to
	 * avoid allocations from the kernel happening with the lock held.
	 */
	while (!mmut->pgd) {
		int err;

		err = kbase_mem_pool_grow(
			&kbdev->mem_pools.small[mmut->group_id],
			MIDGARD_MMU_BOTTOMLEVEL);
		if (err) {
			kbase_mmu_term(kbdev, mmut);
			return -ENOMEM;
		}

		rt_mutex_lock(&mmut->mmu_lock);
		mmut->pgd = kbase_mmu_alloc_pgd(kbdev, mmut);
		rt_mutex_unlock(&mmut->mmu_lock);
	}

	return 0;
}

void kbase_mmu_term(struct kbase_device *kbdev, struct kbase_mmu_table *mmut)
{
	int level;

	if (mmut->pgd) {
		rt_mutex_lock(&mmut->mmu_lock);
		mmu_teardown_level(kbdev, mmut, mmut->pgd, MIDGARD_MMU_TOPLEVEL);
		rt_mutex_unlock(&mmut->mmu_lock);

		if (mmut->kctx)
			KBASE_TLSTREAM_AUX_PAGESALLOC(kbdev, mmut->kctx->id, 0);
	}

	for (level = MIDGARD_MMU_TOPLEVEL;
			level < MIDGARD_MMU_BOTTOMLEVEL; level++) {
		if (!mmut->mmu_teardown_pages[level])
			break;
		kfree(mmut->mmu_teardown_pages[level]);
	}

	rt_mutex_destroy(&mmut->mmu_lock);
}

void kbase_mmu_as_term(struct kbase_device *kbdev, int i)
{
	destroy_workqueue(kbdev->as[i].pf_wq);
}

static size_t kbasep_mmu_dump_level(struct kbase_context *kctx, phys_addr_t pgd,
		int level, char ** const buffer, size_t *size_left)
{
	phys_addr_t target_pgd;
	u64 *pgd_page;
	int i;
	size_t size = KBASE_MMU_PAGE_ENTRIES * sizeof(u64) + sizeof(u64);
	size_t dump_size;
	struct kbase_device *kbdev;
	struct kbase_mmu_mode const *mmu_mode;

	if (WARN_ON(kctx == NULL))
		return 0;
	lockdep_assert_held(&kctx->mmu.mmu_lock);

	kbdev = kctx->kbdev;
	mmu_mode = kbdev->mmu_mode;

	pgd_page = kmap(pfn_to_page(PFN_DOWN(pgd)));
	if (!pgd_page) {
		dev_warn(kbdev->dev, "%s: kmap failure\n", __func__);
		return 0;
	}

	if (*size_left >= size) {
		/* A modified physical address that contains
		 * the page table level
		 */
		u64 m_pgd = pgd | level;

		/* Put the modified physical address in the output buffer */
		memcpy(*buffer, &m_pgd, sizeof(m_pgd));
		*buffer += sizeof(m_pgd);

		/* Followed by the page table itself */
		memcpy(*buffer, pgd_page, sizeof(u64) * KBASE_MMU_PAGE_ENTRIES);
		*buffer += sizeof(u64) * KBASE_MMU_PAGE_ENTRIES;

		*size_left -= size;
	}

	if (level < MIDGARD_MMU_BOTTOMLEVEL) {
		for (i = 0; i < KBASE_MMU_PAGE_ENTRIES; i++) {
			if (mmu_mode->pte_is_valid(pgd_page[i], level)) {
				target_pgd = mmu_mode->pte_to_phy_addr(
						pgd_page[i]);

				dump_size = kbasep_mmu_dump_level(kctx,
						target_pgd, level + 1,
						buffer, size_left);
				if (!dump_size) {
					kunmap(pfn_to_page(PFN_DOWN(pgd)));
					return 0;
				}
				size += dump_size;
			}
		}
	}

	kunmap(pfn_to_page(PFN_DOWN(pgd)));

	return size;
}

void *kbase_mmu_dump(struct kbase_context *kctx, int nr_pages)
{
	void *kaddr;
	size_t size_left;

	KBASE_DEBUG_ASSERT(kctx);

	if (nr_pages == 0) {
		/* can't dump in a 0 sized buffer, early out */
		return NULL;
	}

	size_left = nr_pages * PAGE_SIZE;

	if (WARN_ON(size_left == 0))
		return NULL;
	kaddr = vmalloc_user(size_left);

	rt_mutex_lock(&kctx->mmu.mmu_lock);

	if (kaddr) {
		u64 end_marker = 0xFFULL;
		char *buffer;
		char *mmu_dump_buffer;
		u64 config[3];
		size_t dump_size, size = 0;
		struct kbase_mmu_setup as_setup;

		buffer = (char *)kaddr;
		mmu_dump_buffer = buffer;

		kctx->kbdev->mmu_mode->get_as_setup(&kctx->mmu,
				&as_setup);
		config[0] = as_setup.transtab;
		config[1] = as_setup.memattr;
		config[2] = as_setup.transcfg;
		memcpy(buffer, &config, sizeof(config));
		mmu_dump_buffer += sizeof(config);
		size_left -= sizeof(config);
		size += sizeof(config);

		dump_size = kbasep_mmu_dump_level(kctx,
				kctx->mmu.pgd,
				MIDGARD_MMU_TOPLEVEL,
				&mmu_dump_buffer,
				&size_left);

		if (!dump_size)
			goto fail_free;

		size += dump_size;

		/* Add on the size for the end marker */
		size += sizeof(u64);

		if (size > (nr_pages * PAGE_SIZE)) {
			/* The buffer isn't big enough - free the memory and
			 * return failure
			 */
			goto fail_free;
		}

		/* Add the end marker */
		memcpy(mmu_dump_buffer, &end_marker, sizeof(u64));
	}

	rt_mutex_unlock(&kctx->mmu.mmu_lock);
	return kaddr;

fail_free:
	vfree(kaddr);
	rt_mutex_unlock(&kctx->mmu.mmu_lock);
	return NULL;
}
KBASE_EXPORT_TEST_API(kbase_mmu_dump);

void kbase_mmu_bus_fault_worker(struct work_struct *data)
{
	struct kbase_as *faulting_as;
	int as_no;
	struct kbase_context *kctx;
	struct kbase_device *kbdev;
	struct kbase_fault *fault;

	faulting_as = container_of(data, struct kbase_as, work_busfault);
	fault = &faulting_as->bf_data;

	/* Ensure that any pending page fault worker has completed */
	flush_work(&faulting_as->work_pagefault);

	as_no = faulting_as->number;

	kbdev = container_of(faulting_as, struct kbase_device, as[as_no]);

	/* Grab the context, already refcounted in kbase_mmu_interrupt() on
	 * flagging of the bus-fault. Therefore, it cannot be scheduled out of
	 * this AS until we explicitly release it
	 */
	kctx = kbase_ctx_sched_as_to_ctx(kbdev, as_no);
	if (!kctx) {
		atomic_dec(&kbdev->faults_pending);
		return;
	}

#ifdef CONFIG_MALI_ARBITER_SUPPORT
	/* check if we still have GPU */
	if (unlikely(kbase_is_gpu_removed(kbdev))) {
		dev_dbg(kbdev->dev,
				"%s: GPU has been removed\n", __func__);
		release_ctx(kbdev, kctx);
		atomic_dec(&kbdev->faults_pending);
		return;
	}
#endif

	if (unlikely(fault->protected_mode)) {
		kbase_mmu_report_fault_and_kill(kctx, faulting_as,
				"Permission failure", fault);
		kbase_mmu_hw_clear_fault(kbdev, faulting_as,
				KBASE_MMU_FAULT_TYPE_BUS_UNEXPECTED);
		release_ctx(kbdev, kctx);
		atomic_dec(&kbdev->faults_pending);
		return;

	}

#if MALI_USE_CSF
	/* Before the GPU power off, wait is done for the completion of
	 * in-flight MMU fault work items. So GPU is expected to remain
	 * powered up whilst the bus fault handling is being done.
	 */
	kbase_gpu_report_bus_fault_and_kill(kctx, faulting_as, fault);
#else
	/* NOTE: If GPU already powered off for suspend,
	 * we don't need to switch to unmapped
	 */
	if (!kbase_pm_context_active_handle_suspend(kbdev,
				KBASE_PM_SUSPEND_HANDLER_DONT_REACTIVATE)) {
		kbase_gpu_report_bus_fault_and_kill(kctx, faulting_as, fault);
		kbase_pm_context_idle(kbdev);
	}
#endif

	release_ctx(kbdev, kctx);

	atomic_dec(&kbdev->faults_pending);
}

void kbase_flush_mmu_wqs(struct kbase_device *kbdev)
{
	int i;

	for (i = 0; i < kbdev->nr_hw_address_spaces; i++) {
		struct kbase_as *as = &kbdev->as[i];

		flush_workqueue(as->pf_wq);
	}
}<|MERGE_RESOLUTION|>--- conflicted
+++ resolved
@@ -51,10 +51,7 @@
 
 static void mmu_hw_operation_begin(struct kbase_device *kbdev)
 {
-<<<<<<< HEAD
-=======
 #if !IS_ENABLED(CONFIG_MALI_NO_MALI)
->>>>>>> 5f5ee074
 #if MALI_USE_CSF
 	if (kbase_hw_has_issue(kbdev, BASE_HW_ISSUE_GPU2019_3878)) {
 		unsigned long flags;
@@ -66,22 +63,13 @@
 		kbdev->mmu_hw_operation_in_progress = true;
 		spin_unlock_irqrestore(&kbdev->hwaccess_lock, flags);
 	}
-<<<<<<< HEAD
-#else
-	CSTD_UNUSED(kbdev);
-#endif
-=======
 #endif /* MALI_USE_CSF */
 #endif /* !CONFIG_MALI_NO_MALI */
->>>>>>> 5f5ee074
 }
 
 static void mmu_hw_operation_end(struct kbase_device *kbdev)
 {
-<<<<<<< HEAD
-=======
 #if !IS_ENABLED(CONFIG_MALI_NO_MALI)
->>>>>>> 5f5ee074
 #if MALI_USE_CSF
 	if (kbase_hw_has_issue(kbdev, BASE_HW_ISSUE_GPU2019_3878)) {
 		unsigned long flags;
@@ -97,14 +85,8 @@
 		kbase_pm_update_state(kbdev);
 		spin_unlock_irqrestore(&kbdev->hwaccess_lock, flags);
 	}
-<<<<<<< HEAD
-#else
-	CSTD_UNUSED(kbdev);
-#endif
-=======
 #endif /* MALI_USE_CSF */
 #endif /* !CONFIG_MALI_NO_MALI */
->>>>>>> 5f5ee074
 }
 
 /**
@@ -384,8 +366,6 @@
 		.kctx_id = kctx_id,
 		.mmu_sync_info = mmu_sync_info,
 	};
-
-	mmu_hw_operation_begin(kbdev);
 	if (mmu_flush_cache_on_gpu_ctrl(kbdev)) {
 		unsigned long irq_flags;
 
@@ -397,7 +377,6 @@
 		kbase_mmu_hw_do_operation(kbdev, faulting_as, &op_param);
 		mmu_hw_operation_end(kbdev);
 	}
-	mmu_hw_operation_end(kbdev);
 
 	mutex_unlock(&kbdev->mmu_hw_mutex);
 
@@ -1113,34 +1092,19 @@
 			.kctx_id = kctx->id,
 			.mmu_sync_info = mmu_sync_info,
 		};
-
-		mmu_hw_operation_begin(kbdev);
 		if (mmu_flush_cache_on_gpu_ctrl(kbdev)) {
-<<<<<<< HEAD
-=======
 			unsigned long irq_flags;
 
 			spin_lock_irqsave(&kbdev->hwaccess_lock, irq_flags);
->>>>>>> 5f5ee074
 			err = mmu_flush_invalidate_on_gpu_ctrl(kbdev, faulting_as,
 							 &op_param);
 			spin_unlock_irqrestore(&kbdev->hwaccess_lock, irq_flags);
 		} else {
-<<<<<<< HEAD
-=======
 			mmu_hw_operation_begin(kbdev);
->>>>>>> 5f5ee074
 			err = kbase_mmu_hw_do_operation(kbdev, faulting_as,
 						  &op_param);
 			mmu_hw_operation_end(kbdev);
 		}
-
-		if (err) {
-			dev_err(kbdev->dev,
-				"Flush for GPU page table update did not complete on handling page fault @ 0x%llx",
-				fault->addr);
-		}
-		mmu_hw_operation_end(kbdev);
 
 		if (err) {
 			dev_err(kbdev->dev,
@@ -1946,7 +1910,6 @@
 	else
 		op_param.op = KBASE_MMU_OP_FLUSH_PT;
 
-	mmu_hw_operation_begin(kbdev);
 	if (mmu_flush_cache_on_gpu_ctrl(kbdev)) {
 		spin_lock_irqsave(&kbdev->hwaccess_lock, flags);
 		err = mmu_flush_invalidate_on_gpu_ctrl(kbdev, as, &op_param);
@@ -1956,7 +1919,6 @@
 		err = kbase_mmu_hw_do_operation(kbdev, as, &op_param);
 		mmu_hw_operation_end(kbdev);
 	}
-	mmu_hw_operation_end(kbdev);
 
 	if (err) {
 		/* Flush failed to complete, assume the GPU has hung and
