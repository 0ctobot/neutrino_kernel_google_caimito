--- conflicted
+++ resolved
@@ -2664,19 +2664,8 @@
 	if (err)
 		return err;
 
-<<<<<<< HEAD
-	rt_mutex_lock(&kbdev->pm.lock);
-	spin_lock_irqsave(&kbdev->hwaccess_lock, flags);
-
 	err = core_mask_set(kbdev, &core_mask);
 
-	spin_unlock_irqrestore(&kbdev->hwaccess_lock, flags);
-	rt_mutex_unlock(&kbdev->pm.lock);
-
-=======
-	err = core_mask_set(kbdev, &core_mask);
-
->>>>>>> 3aa826b5
 	if (err)
 		return err;
 
@@ -6018,19 +6007,11 @@
 #if (KERNEL_VERSION(5, 3, 0) <= LINUX_VERSION_CODE)
 		mutex_unlock(&kbase_probe_mutex);
 #endif
-<<<<<<< HEAD
-#ifdef CONFIG_MALI_ARBITER_SUPPORT
-		rt_mutex_lock(&kbdev->pm.lock);
-		kbase_arbiter_pm_vm_event(kbdev, KBASE_VM_GPU_INITIALIZED_EVT);
-		rt_mutex_unlock(&kbdev->pm.lock);
-#endif
-=======
 		if (kbase_has_arbiter(kbdev)) {
-			mutex_lock(&kbdev->pm.lock);
+			rt_mutex_lock(&kbdev->pm.lock);
 			kbase_arbiter_pm_vm_event(kbdev, KBASE_VM_GPU_INITIALIZED_EVT);
-			mutex_unlock(&kbdev->pm.lock);
+			rt_mutex_unlock(&kbdev->pm.lock);
 		}
->>>>>>> 3aa826b5
 	}
 
 	return err;
