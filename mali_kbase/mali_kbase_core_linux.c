--- conflicted
+++ resolved
@@ -505,37 +505,6 @@
 		return -ENODEV;
 
 	pdev = to_platform_device(kbdev->dev);
-<<<<<<< HEAD
-	/* 3 IRQ resources */
-	for (i = 0; i < 3; i++) {
-		struct resource irq_res;
-		int irq;
-		int irqtag;
-
-		irq = platform_get_irq(pdev, i);
-		if (irq < 0) {
-			dev_err(kbdev->dev, "No IRQ resource at index %d\n", i);
-			return irq;
-		}
-
-#if IS_ENABLED(CONFIG_OF)
-		if (irq != of_irq_to_resource(kbdev->dev->of_node, i, &irq_res)) {
-			dev_err(kbdev->dev, "Failed to get irq resource at index %d\n", i);
-			return irq;
-		}
-
-		if (!strncasecmp(irq_res.name, "JOB", 4)) {
-			irqtag = JOB_IRQ_TAG;
-		} else if (!strncasecmp(irq_res.name, "MMU", 4)) {
-			irqtag = MMU_IRQ_TAG;
-		} else if (!strncasecmp(irq_res.name, "GPU", 4)) {
-			irqtag = GPU_IRQ_TAG;
-		} else {
-			dev_err(&pdev->dev, "Invalid irq res name: '%s'\n",
-				irq_res.name);
-			return -EINVAL;
-		}
-=======
 
 	for (i = 0; i < ARRAY_SIZE(irq_names_caps); i++) {
 		int irq;
@@ -550,14 +519,9 @@
 		irq = platform_get_irq_byname(pdev, irq_names_caps[i]);
 		if (irq < 0)
 			irq = platform_get_irq_byname(pdev, irq_names[i]);
->>>>>>> 850de7f6
 #else
 		irq = platform_get_irq(pdev, i);
 #endif /* CONFIG_OF */
-<<<<<<< HEAD
-		kbdev->irqs[irqtag].irq = irq;
-		kbdev->irqs[irqtag].flags = irq_res.flags & IRQF_TRIGGER_MASK;
-=======
 
 		if (irq < 0) {
 			dev_err(kbdev->dev, "No IRQ resource '%s'\n", irq_names_caps[i]);
@@ -566,7 +530,6 @@
 
 		kbdev->irqs[i].irq = irq;
 		kbdev->irqs[i].flags = irqd_get_trigger_type(irq_get_irq_data(irq));
->>>>>>> 850de7f6
 	}
 
 	return 0;
@@ -4732,8 +4695,6 @@
 	 */
 #if defined(CONFIG_PM_OPP)
 #if defined(CONFIG_REGULATOR)
-<<<<<<< HEAD
-=======
 #if (KERNEL_VERSION(6, 0, 0) <= LINUX_VERSION_CODE)
 	if (kbdev->nr_regulators > 0) {
 		kbdev->token = dev_pm_opp_set_regulators(kbdev->dev, regulator_names);
@@ -4745,25 +4706,16 @@
 
 	}
 #elif (KERNEL_VERSION(4, 10, 0) <= LINUX_VERSION_CODE)
->>>>>>> 850de7f6
 	if (kbdev->nr_regulators > 0) {
 		kbdev->opp_token = dev_pm_opp_set_regulators(kbdev->dev,
 			regulator_names);
 
-<<<<<<< HEAD
-		if (kbdev->opp_token < 0) {
-			err = kbdev->opp_token;
-			goto regulators_probe_defer;
-		}
-	}
-=======
 		if (IS_ERR(kbdev->opp_table)) {
 			err = PTR_ERR(kbdev->opp_table);
 			goto regulators_probe_defer;
 		}
 	}
 #endif /* (KERNEL_VERSION(6, 0, 0) <= LINUX_VERSION_CODE) */
->>>>>>> 850de7f6
 #endif /* CONFIG_REGULATOR */
 	err = dev_pm_opp_of_add_table(kbdev->dev);
 	CSTD_UNUSED(err);
@@ -4799,10 +4751,6 @@
 #if defined(CONFIG_PM_OPP)
 	dev_pm_opp_of_remove_table(kbdev->dev);
 #if defined(CONFIG_REGULATOR)
-<<<<<<< HEAD
-	if (kbdev->opp_token >= 0)
-		dev_pm_opp_put_regulators(kbdev->opp_token);
-=======
 #if (KERNEL_VERSION(6, 0, 0) <= LINUX_VERSION_CODE)
 	if (kbdev->token > -EPERM)
 		dev_pm_opp_put_regulators(kbdev->token);
@@ -4810,7 +4758,6 @@
 	if (!IS_ERR_OR_NULL(kbdev->opp_table))
 		dev_pm_opp_put_regulators(kbdev->opp_table);
 #endif /* (KERNEL_VERSION(6, 0, 0) <= LINUX_VERSION_CODE) */
->>>>>>> 850de7f6
 #endif /* CONFIG_REGULATOR */
 #endif /* CONFIG_PM_OPP */
 
