--- conflicted
+++ resolved
@@ -87,7 +87,6 @@
 #include <linux/errno.h>
 #include <linux/of.h>
 #include <linux/of_address.h>
-#include <linux/of_irq.h>
 #include <linux/platform_device.h>
 #include <linux/of_platform.h>
 #include <linux/miscdevice.h>
@@ -505,37 +504,6 @@
 		return -ENODEV;
 
 	pdev = to_platform_device(kbdev->dev);
-<<<<<<< HEAD
-	/* 3 IRQ resources */
-	for (i = 0; i < 3; i++) {
-		struct resource irq_res;
-		int irq;
-		int irqtag;
-
-		irq = platform_get_irq(pdev, i);
-		if (irq < 0) {
-			dev_err(kbdev->dev, "No IRQ resource at index %d\n", i);
-			return irq;
-		}
-
-#if IS_ENABLED(CONFIG_OF)
-		if (irq != of_irq_to_resource(kbdev->dev->of_node, i, &irq_res)) {
-			dev_err(kbdev->dev, "Failed to get irq resource at index %d\n", i);
-			return irq;
-		}
-
-		if (!strncasecmp(irq_res.name, "JOB", 4)) {
-			irqtag = JOB_IRQ_TAG;
-		} else if (!strncasecmp(irq_res.name, "MMU", 4)) {
-			irqtag = MMU_IRQ_TAG;
-		} else if (!strncasecmp(irq_res.name, "GPU", 4)) {
-			irqtag = GPU_IRQ_TAG;
-		} else {
-			dev_err(&pdev->dev, "Invalid irq res name: '%s'\n",
-				irq_res.name);
-			return -EINVAL;
-		}
-=======
 
 	for (i = 0; i < ARRAY_SIZE(irq_names_caps); i++) {
 		int irq;
@@ -550,14 +518,9 @@
 		irq = platform_get_irq_byname(pdev, irq_names_caps[i]);
 		if (irq < 0)
 			irq = platform_get_irq_byname(pdev, irq_names[i]);
->>>>>>> 1bc56745
 #else
 		irq = platform_get_irq(pdev, i);
 #endif /* CONFIG_OF */
-<<<<<<< HEAD
-		kbdev->irqs[irqtag].irq = irq;
-		kbdev->irqs[irqtag].flags = irq_res.flags & IRQF_TRIGGER_MASK;
-=======
 
 		if (irq < 0) {
 			dev_err(kbdev->dev, "No IRQ resource '%s'\n", irq_names_caps[i]);
@@ -566,7 +529,6 @@
 
 		kbdev->irqs[i].irq = irq;
 		kbdev->irqs[i].flags = irqd_get_trigger_type(irq_get_irq_data(irq));
->>>>>>> 1bc56745
 	}
 
 	return 0;
@@ -4732,12 +4694,6 @@
 	 */
 #if defined(CONFIG_PM_OPP)
 #if defined(CONFIG_REGULATOR)
-<<<<<<< HEAD
-	if (kbdev->nr_regulators > 0) {
-		kbdev->opp_token = dev_pm_opp_set_regulators(kbdev->dev,
-			regulator_names);
-	}
-=======
 #if (KERNEL_VERSION(6, 0, 0) <= LINUX_VERSION_CODE)
 	if (kbdev->nr_regulators > 0) {
 		kbdev->token = dev_pm_opp_set_regulators(kbdev->dev, regulator_names);
@@ -4759,12 +4715,25 @@
 		}
 	}
 #endif /* (KERNEL_VERSION(6, 0, 0) <= LINUX_VERSION_CODE) */
->>>>>>> 1bc56745
 #endif /* CONFIG_REGULATOR */
 	err = dev_pm_opp_of_add_table(kbdev->dev);
 	CSTD_UNUSED(err);
 #endif /* CONFIG_PM_OPP */
 	return 0;
+
+#if defined(CONFIG_PM_OPP) &&                                                                      \
+	((KERNEL_VERSION(4, 10, 0) <= LINUX_VERSION_CODE) && defined(CONFIG_REGULATOR))
+regulators_probe_defer:
+	for (i = 0; i < BASE_MAX_NR_CLOCKS_REGULATORS; i++) {
+		if (kbdev->clocks[i]) {
+			if (__clk_is_enabled(kbdev->clocks[i]))
+				clk_disable_unprepare(kbdev->clocks[i]);
+			clk_put(kbdev->clocks[i]);
+			kbdev->clocks[i] = NULL;
+		} else
+			break;
+	}
+#endif
 
 clocks_probe_defer:
 #if defined(CONFIG_REGULATOR)
@@ -4782,10 +4751,6 @@
 #if defined(CONFIG_PM_OPP)
 	dev_pm_opp_of_remove_table(kbdev->dev);
 #if defined(CONFIG_REGULATOR)
-<<<<<<< HEAD
-	if (kbdev->opp_token >= 0)
-		dev_pm_opp_put_regulators(kbdev->opp_token);
-=======
 #if (KERNEL_VERSION(6, 0, 0) <= LINUX_VERSION_CODE)
 	if (kbdev->token > -EPERM)
 		dev_pm_opp_put_regulators(kbdev->token);
@@ -4793,7 +4758,6 @@
 	if (!IS_ERR_OR_NULL(kbdev->opp_table))
 		dev_pm_opp_put_regulators(kbdev->opp_table);
 #endif /* (KERNEL_VERSION(6, 0, 0) <= LINUX_VERSION_CODE) */
->>>>>>> 1bc56745
 #endif /* CONFIG_REGULATOR */
 #endif /* CONFIG_PM_OPP */
 
