// SPDX-License-Identifier: GPL-2.0
/*
 *
 * (C) COPYRIGHT 2010-2021 ARM Limited. All rights reserved.
 *
 * This program is free software and is provided to you under the terms of the
 * GNU General Public License version 2 as published by the Free Software
 * Foundation, and any use by you of this program is subject to the terms
 * of such GNU license.
 *
 * This program is distributed in the hope that it will be useful,
 * but WITHOUT ANY WARRANTY; without even the implied warranty of
 * MERCHANTABILITY or FITNESS FOR A PARTICULAR PURPOSE. See the
 * GNU General Public License for more details.
 *
 * You should have received a copy of the GNU General Public License
 * along with this program; if not, you can access it online at
 * http://www.gnu.org/licenses/gpl-2.0.html.
 *
 */

/*
 * Power policy API implementations
 */

#include <mali_kbase.h>
#include <gpu/mali_kbase_gpu_regmap.h>
#include <mali_kbase_pm.h>
#include <backend/gpu/mali_kbase_pm_internal.h>
#include <mali_kbase_reset_gpu.h>

#if MALI_USE_CSF && defined CONFIG_MALI_DEBUG
#include <csf/mali_kbase_csf_firmware.h>
#endif

#include <linux/of.h>

static const struct kbase_pm_policy *const all_policy_list[] = {
	&kbase_pm_coarse_demand_policy_ops,
<<<<<<< HEAD
	&kbase_pm_adaptive_policy_ops,
#if !MALI_CUSTOMER_RELEASE
	&kbase_pm_always_on_demand_policy_ops,
#endif
=======
>>>>>>> 2bfaaa5f
	&kbase_pm_always_on_policy_ops
};

void kbase_pm_policy_init(struct kbase_device *kbdev)
{
	const struct kbase_pm_policy *default_policy = all_policy_list[0];
	struct device_node *np = kbdev->dev->of_node;
	const char *power_policy_name;
	unsigned long flags;
	int i;
<<<<<<< HEAD
=======

	if (of_property_read_string(np, "power_policy", &power_policy_name) == 0) {
		for (i = 0; i < ARRAY_SIZE(all_policy_list); i++)
			if (sysfs_streq(all_policy_list[i]->name, power_policy_name)) {
				default_policy = all_policy_list[i];
				break;
			}
	}
>>>>>>> 2bfaaa5f

#if MALI_USE_CSF && defined(CONFIG_MALI_DEBUG)
	/* Use always_on policy if module param fw_debug=1 is
	 * passed, to aid firmware debugging.
	 */
	if (fw_debug)
		default_policy = &kbase_pm_always_on_policy_ops;
#endif

<<<<<<< HEAD
	if (of_property_read_string(np, "power_policy", &power_policy_name) == 0) {
		for (i = 0; i < ARRAY_SIZE(all_policy_list); i++)
			if (sysfs_streq(all_policy_list[i]->name, power_policy_name)) {
				default_policy = all_policy_list[i];
				break;
			}
	}

=======
>>>>>>> 2bfaaa5f
	default_policy->init(kbdev);

#if MALI_USE_CSF
	spin_lock_irqsave(&kbdev->hwaccess_lock, flags);
	kbdev->pm.backend.pm_current_policy = default_policy;
	kbdev->pm.backend.csf_pm_sched_flags = default_policy->pm_sched_flags;
	spin_unlock_irqrestore(&kbdev->hwaccess_lock, flags);
#else
	CSTD_UNUSED(flags);
	kbdev->pm.backend.pm_current_policy = default_policy;
#endif
}

void kbase_pm_policy_term(struct kbase_device *kbdev)
{
	kbdev->pm.backend.pm_current_policy->term(kbdev);
}

void kbase_pm_update_active(struct kbase_device *kbdev)
{
	struct kbase_pm_device_data *pm = &kbdev->pm;
	struct kbase_pm_backend_data *backend = &pm->backend;
	unsigned long flags;
	bool active;

	lockdep_assert_held(&pm->lock);

	/* pm_current_policy will never be NULL while pm.lock is held */
	KBASE_DEBUG_ASSERT(backend->pm_current_policy);

	spin_lock_irqsave(&kbdev->hwaccess_lock, flags);

	active = backend->pm_current_policy->get_core_active(kbdev);
	WARN((kbase_pm_is_active(kbdev) && !active),
		"GPU is active but policy '%s' is indicating that it can be powered off",
		kbdev->pm.backend.pm_current_policy->name);

	if (active) {
		/* Power on the GPU and any cores requested by the policy */
		if (!pm->backend.invoke_poweroff_wait_wq_when_l2_off &&
				pm->backend.poweroff_wait_in_progress) {
			KBASE_DEBUG_ASSERT(kbdev->pm.backend.gpu_powered);
			pm->backend.poweron_required = true;
			spin_unlock_irqrestore(&kbdev->hwaccess_lock, flags);
		} else {
			/* Cancel the invocation of
			 * kbase_pm_gpu_poweroff_wait_wq() from the L2 state
			 * machine. This is safe - it
			 * invoke_poweroff_wait_wq_when_l2_off is true, then
			 * the poweroff work hasn't even been queued yet,
			 * meaning we can go straight to powering on.
			 */
			pm->backend.invoke_poweroff_wait_wq_when_l2_off = false;
			pm->backend.poweroff_wait_in_progress = false;
			pm->backend.l2_desired = true;
#if MALI_USE_CSF
			pm->backend.mcu_desired = true;
#endif

			spin_unlock_irqrestore(&kbdev->hwaccess_lock, flags);
			kbase_pm_do_poweron(kbdev, false);
		}
	} else {
		/* It is an error for the power policy to power off the GPU
		 * when there are contexts active
		 */
		KBASE_DEBUG_ASSERT(pm->active_count == 0);

		pm->backend.poweron_required = false;

		/* Request power off */
		if (pm->backend.gpu_powered) {
			spin_unlock_irqrestore(&kbdev->hwaccess_lock, flags);

			/* Power off the GPU immediately */
			kbase_pm_do_poweroff(kbdev);
		} else {
			spin_unlock_irqrestore(&kbdev->hwaccess_lock, flags);
		}
	}
}

void kbase_pm_update_dynamic_cores_onoff(struct kbase_device *kbdev)
{
	bool shaders_desired;

	lockdep_assert_held(&kbdev->hwaccess_lock);
	lockdep_assert_held(&kbdev->pm.lock);

	if (kbdev->pm.backend.pm_current_policy == NULL)
		return;
	if (kbdev->pm.backend.poweroff_wait_in_progress)
		return;

#if MALI_USE_CSF
	CSTD_UNUSED(shaders_desired);
	/* Invoke the MCU state machine to send a request to FW for updating
	 * the mask of shader cores that can be used for allocation of
	 * endpoints requested by CSGs.
	 */
	if (kbase_pm_is_mcu_desired(kbdev))
		kbase_pm_update_state(kbdev);
#else
	/* In protected transition, don't allow outside shader core request
	 * affect transition, return directly
	 */
	if (kbdev->pm.backend.protected_transition_override)
		return;

	shaders_desired = kbdev->pm.backend.pm_current_policy->shaders_needed(kbdev);

	if (shaders_desired && kbase_pm_is_l2_desired(kbdev)) {
		kbase_pm_update_state(kbdev);
	}
#endif
}

void kbase_pm_update_cores_state_nolock(struct kbase_device *kbdev)
{
	bool shaders_desired;

	lockdep_assert_held(&kbdev->hwaccess_lock);

	if (kbdev->pm.backend.pm_current_policy == NULL)
		return;
	if (kbdev->pm.backend.poweroff_wait_in_progress)
		return;

	if (kbdev->pm.backend.protected_transition_override)
		/* We are trying to change in/out of protected mode - force all
		 * cores off so that the L2 powers down
		 */
		shaders_desired = false;
	else
		shaders_desired = kbdev->pm.backend.pm_current_policy->shaders_needed(kbdev);

#if MALI_USE_CSF
	/* On CSF GPUs, Host driver isn't supposed to do the power management
	 * for shader cores. CSF firmware will power up the cores appropriately
	 * and so from Driver's standpoint 'shaders_desired' flag shall always
	 * remain 0.
	 */
	shaders_desired = false;
#endif
	if (kbdev->pm.backend.shaders_desired != shaders_desired) {
		KBASE_KTRACE_ADD(kbdev, PM_CORES_CHANGE_DESIRED, NULL, kbdev->pm.backend.shaders_desired);

		kbdev->pm.backend.shaders_desired = shaders_desired;
		kbase_pm_update_state(kbdev);
	}
}

void kbase_pm_update_cores_state(struct kbase_device *kbdev)
{
	unsigned long flags;

	spin_lock_irqsave(&kbdev->hwaccess_lock, flags);

	kbase_pm_update_cores_state_nolock(kbdev);

	spin_unlock_irqrestore(&kbdev->hwaccess_lock, flags);
}

int kbase_pm_list_policies(struct kbase_device *kbdev,
	const struct kbase_pm_policy * const **list)
{
	if (list)
		*list = all_policy_list;

	return ARRAY_SIZE(all_policy_list);
}

KBASE_EXPORT_TEST_API(kbase_pm_list_policies);

const struct kbase_pm_policy *kbase_pm_get_policy(struct kbase_device *kbdev)
{
	KBASE_DEBUG_ASSERT(kbdev != NULL);

	return kbdev->pm.backend.pm_current_policy;
}

KBASE_EXPORT_TEST_API(kbase_pm_get_policy);

#if MALI_USE_CSF
static int policy_change_wait_for_L2_off(struct kbase_device *kbdev)
{
#define WAIT_DURATION_MS (3000)
	long remaining;
	long timeout = kbase_csf_timeout_in_jiffies(WAIT_DURATION_MS);
	int err = 0;

	/* Wait for L2 becoming off, by which the MCU is also implicitly off
	 * since the L2 state machine would only start its power-down
	 * sequence when the MCU is in off state. The L2 off is required
	 * as the tiler may need to be power cycled for MCU reconfiguration
	 * for host control of shader cores.
	 */
#if KERNEL_VERSION(4, 13, 1) <= LINUX_VERSION_CODE
	remaining = wait_event_killable_timeout(
		kbdev->pm.backend.gpu_in_desired_state_wait,
		kbdev->pm.backend.l2_state == KBASE_L2_OFF, timeout);
#else
	remaining = wait_event_timeout(
		kbdev->pm.backend.gpu_in_desired_state_wait,
		kbdev->pm.backend.l2_state == KBASE_L2_OFF, timeout);
#endif

	if (!remaining) {
		err = -ETIMEDOUT;
	} else if (remaining < 0) {
		dev_info(kbdev->dev,
			 "Wait for L2_off got interrupted");
		err = (int)remaining;
	}

	dev_dbg(kbdev->dev, "%s: err=%d mcu_state=%d, L2_state=%d\n", __func__,
		err, kbdev->pm.backend.mcu_state, kbdev->pm.backend.l2_state);

	return err;
}
#endif

void kbase_pm_set_policy(struct kbase_device *kbdev,
				const struct kbase_pm_policy *new_policy)
{
	const struct kbase_pm_policy *old_policy;
	unsigned long flags;
#if MALI_USE_CSF
	unsigned int new_policy_csf_pm_sched_flags;
	bool sched_suspend;
	bool reset_gpu = false;
#endif

	KBASE_DEBUG_ASSERT(kbdev != NULL);
	KBASE_DEBUG_ASSERT(new_policy != NULL);

	KBASE_KTRACE_ADD(kbdev, PM_SET_POLICY, NULL, new_policy->id);

#if MALI_USE_CSF
	/* Serialize calls on kbase_pm_set_policy() */
	mutex_lock(&kbdev->pm.backend.policy_change_lock);

	spin_lock_irqsave(&kbdev->hwaccess_lock, flags);
	/* policy_change_clamp_state_to_off, when needed, is set/cleared in
	 * this function, a very limited temporal scope for covering the
	 * change transition.
	 */
	WARN_ON(kbdev->pm.backend.policy_change_clamp_state_to_off);
	new_policy_csf_pm_sched_flags = new_policy->pm_sched_flags;

	/* Requiring the scheduler PM suspend operation when changes involving
	 * the always_on policy, reflected by the CSF_DYNAMIC_PM_CORE_KEEP_ON
	 * flag bit.
	 */
	sched_suspend = kbdev->csf.firmware_inited &&
			(CSF_DYNAMIC_PM_CORE_KEEP_ON &
			 (new_policy_csf_pm_sched_flags |
			  kbdev->pm.backend.csf_pm_sched_flags));

	spin_unlock_irqrestore(&kbdev->hwaccess_lock, flags);

	if (sched_suspend)
		kbase_csf_scheduler_pm_suspend(kbdev);

	spin_lock_irqsave(&kbdev->hwaccess_lock, flags);
	/* If the current active policy is always_on, one needs to clamp the
	 * MCU/L2 for reaching off-state
	 */
	if (sched_suspend)
		kbdev->pm.backend.policy_change_clamp_state_to_off =
			CSF_DYNAMIC_PM_CORE_KEEP_ON & kbdev->pm.backend.csf_pm_sched_flags;

	kbase_pm_update_state(kbdev);
	spin_unlock_irqrestore(&kbdev->hwaccess_lock, flags);

	if (sched_suspend)
		reset_gpu = policy_change_wait_for_L2_off(kbdev);
#endif

	/* During a policy change we pretend the GPU is active */
	/* A suspend won't happen here, because we're in a syscall from a
	 * userspace thread
	 */
	kbase_pm_context_active(kbdev);

	kbase_pm_lock(kbdev);

	/* Remove the policy to prevent IRQ handlers from working on it */
	spin_lock_irqsave(&kbdev->hwaccess_lock, flags);
	old_policy = kbdev->pm.backend.pm_current_policy;
	kbdev->pm.backend.pm_current_policy = NULL;
	spin_unlock_irqrestore(&kbdev->hwaccess_lock, flags);

	KBASE_KTRACE_ADD(kbdev, PM_CURRENT_POLICY_TERM, NULL, old_policy->id);
	if (old_policy->term)
		old_policy->term(kbdev);

<<<<<<< HEAD
	memset(&kbdev->pm.backend.pm_policy_data, 0, sizeof(union kbase_pm_policy_data));
=======
	memset(&kbdev->pm.backend.pm_policy_data, 0,
	       sizeof(union kbase_pm_policy_data));
>>>>>>> 2bfaaa5f

	KBASE_KTRACE_ADD(kbdev, PM_CURRENT_POLICY_INIT, NULL, new_policy->id);
	if (new_policy->init)
		new_policy->init(kbdev);

	spin_lock_irqsave(&kbdev->hwaccess_lock, flags);
	kbdev->pm.backend.pm_current_policy = new_policy;
#if MALI_USE_CSF
	kbdev->pm.backend.csf_pm_sched_flags = new_policy_csf_pm_sched_flags;
	/* New policy in place, release the clamping on mcu/L2 off state */
	kbdev->pm.backend.policy_change_clamp_state_to_off = false;
	kbase_pm_update_state(kbdev);
#endif
	spin_unlock_irqrestore(&kbdev->hwaccess_lock, flags);

	/* If any core power state changes were previously attempted, but
	 * couldn't be made because the policy was changing (current_policy was
	 * NULL), then re-try them here.
	 */
	kbase_pm_update_active(kbdev);
	kbase_pm_update_cores_state(kbdev);

	kbase_pm_unlock(kbdev);

	/* Now the policy change is finished, we release our fake context active
	 * reference
	 */
	kbase_pm_context_idle(kbdev);

#if MALI_USE_CSF
	/* Reverse the suspension done */
	if (reset_gpu) {
		dev_warn(kbdev->dev, "Resorting to GPU reset for policy change\n");
		if (kbase_prepare_to_reset_gpu(kbdev, RESET_FLAGS_NONE))
			kbase_reset_gpu(kbdev);
		kbase_reset_gpu_wait(kbdev);
	} else if (sched_suspend)
		kbase_csf_scheduler_pm_resume(kbdev);

	mutex_unlock(&kbdev->pm.backend.policy_change_lock);
#endif
}

KBASE_EXPORT_TEST_API(kbase_pm_set_policy);<|MERGE_RESOLUTION|>--- conflicted
+++ resolved
@@ -37,13 +37,7 @@
 
 static const struct kbase_pm_policy *const all_policy_list[] = {
 	&kbase_pm_coarse_demand_policy_ops,
-<<<<<<< HEAD
 	&kbase_pm_adaptive_policy_ops,
-#if !MALI_CUSTOMER_RELEASE
-	&kbase_pm_always_on_demand_policy_ops,
-#endif
-=======
->>>>>>> 2bfaaa5f
 	&kbase_pm_always_on_policy_ops
 };
 
@@ -54,8 +48,6 @@
 	const char *power_policy_name;
 	unsigned long flags;
 	int i;
-<<<<<<< HEAD
-=======
 
 	if (of_property_read_string(np, "power_policy", &power_policy_name) == 0) {
 		for (i = 0; i < ARRAY_SIZE(all_policy_list); i++)
@@ -64,7 +56,6 @@
 				break;
 			}
 	}
->>>>>>> 2bfaaa5f
 
 #if MALI_USE_CSF && defined(CONFIG_MALI_DEBUG)
 	/* Use always_on policy if module param fw_debug=1 is
@@ -74,17 +65,6 @@
 		default_policy = &kbase_pm_always_on_policy_ops;
 #endif
 
-<<<<<<< HEAD
-	if (of_property_read_string(np, "power_policy", &power_policy_name) == 0) {
-		for (i = 0; i < ARRAY_SIZE(all_policy_list); i++)
-			if (sysfs_streq(all_policy_list[i]->name, power_policy_name)) {
-				default_policy = all_policy_list[i];
-				break;
-			}
-	}
-
-=======
->>>>>>> 2bfaaa5f
 	default_policy->init(kbdev);
 
 #if MALI_USE_CSF
@@ -382,12 +362,8 @@
 	if (old_policy->term)
 		old_policy->term(kbdev);
 
-<<<<<<< HEAD
-	memset(&kbdev->pm.backend.pm_policy_data, 0, sizeof(union kbase_pm_policy_data));
-=======
 	memset(&kbdev->pm.backend.pm_policy_data, 0,
 	       sizeof(union kbase_pm_policy_data));
->>>>>>> 2bfaaa5f
 
 	KBASE_KTRACE_ADD(kbdev, PM_CURRENT_POLICY_INIT, NULL, new_policy->id);
 	if (new_policy->init)
