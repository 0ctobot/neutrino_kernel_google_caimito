--- conflicted
+++ resolved
@@ -515,11 +515,8 @@
  *                         work function, kbase_pm_gpu_clock_control_worker.
  * @gpu_clock_control_work: work item to set GPU clock during L2 power cycle
  *                          using gpu_clock_control
-<<<<<<< HEAD
  * @event_log: data for the always-on event log
-=======
  * @reset_in_progress: Set if reset is ongoing, otherwise set to 0
->>>>>>> 3aa826b5
  *
  * This structure contains data for the power management framework. There is one
  * instance of this structure per device in the system.
@@ -628,11 +625,8 @@
 	bool gpu_clock_slowed_down;
 	struct work_struct gpu_clock_control_work;
 
-<<<<<<< HEAD
 	struct kbase_pm_event_log event_log;
-=======
 	atomic_t reset_in_progress;
->>>>>>> 3aa826b5
 };
 
 #if MALI_USE_CSF
