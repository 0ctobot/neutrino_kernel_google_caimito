// SPDX-License-Identifier: GPL-2.0 WITH Linux-syscall-note
/*
 *
 * (C) COPYRIGHT 2014-2023 ARM Limited. All rights reserved.
 *
 * This program is free software and is provided to you under the terms of the
 * GNU General Public License version 2 as published by the Free Software
 * Foundation, and any use by you of this program is subject to the terms
 * of such GNU license.
 *
 * This program is distributed in the hope that it will be useful,
 * but WITHOUT ANY WARRANTY; without even the implied warranty of
 * MERCHANTABILITY or FITNESS FOR A PARTICULAR PURPOSE. See the
 * GNU General Public License for more details.
 *
 * You should have received a copy of the GNU General Public License
 * along with this program; if not, you can access it online at
 * http://www.gnu.org/licenses/gpl-2.0.html.
 *
 */

#include <mali_kbase.h>
#include <mali_kbase_hwaccess_time.h>
#if MALI_USE_CSF
#include <asm/arch_timer.h>
#include <linux/gcd.h>
#include <csf/mali_kbase_csf_timeout.h>
#endif
#include <device/mali_kbase_device.h>
#include <backend/gpu/mali_kbase_pm_internal.h>
#include <mali_kbase_config_defaults.h>
#include <linux/version_compat_defs.h>

struct kbase_timeout_info {
	char *selector_str;
	u64 timeout_cycles;
};

#if MALI_USE_CSF
static struct kbase_timeout_info timeout_info[KBASE_TIMEOUT_SELECTOR_COUNT] = {
	[CSF_FIRMWARE_TIMEOUT] = { "CSF_FIRMWARE_TIMEOUT", MIN(CSF_FIRMWARE_TIMEOUT_CYCLES,
							       CSF_FIRMWARE_PING_TIMEOUT_CYCLES) },
	[CSF_PM_TIMEOUT] = { "CSF_PM_TIMEOUT", CSF_PM_TIMEOUT_CYCLES },
	[CSF_GPU_RESET_TIMEOUT] = { "CSF_GPU_RESET_TIMEOUT", CSF_GPU_RESET_TIMEOUT_CYCLES },
	[CSF_CSG_SUSPEND_TIMEOUT] = { "CSF_CSG_SUSPEND_TIMEOUT", CSF_CSG_SUSPEND_TIMEOUT_CYCLES },
	[CSF_FIRMWARE_BOOT_TIMEOUT] = { "CSF_FIRMWARE_BOOT_TIMEOUT",
					CSF_FIRMWARE_BOOT_TIMEOUT_CYCLES },
	[CSF_FIRMWARE_PING_TIMEOUT] = { "CSF_FIRMWARE_PING_TIMEOUT",
					CSF_FIRMWARE_PING_TIMEOUT_CYCLES },
	[CSF_SCHED_PROTM_PROGRESS_TIMEOUT] = { "CSF_SCHED_PROTM_PROGRESS_TIMEOUT",
					       DEFAULT_PROGRESS_TIMEOUT_CYCLES },
	[MMU_AS_INACTIVE_WAIT_TIMEOUT] = { "MMU_AS_INACTIVE_WAIT_TIMEOUT",
					   MMU_AS_INACTIVE_WAIT_TIMEOUT_CYCLES },
	[KCPU_FENCE_SIGNAL_TIMEOUT] = { "KCPU_FENCE_SIGNAL_TIMEOUT",
					KCPU_FENCE_SIGNAL_TIMEOUT_CYCLES },
};
#else
static struct kbase_timeout_info timeout_info[KBASE_TIMEOUT_SELECTOR_COUNT] = {
	[MMU_AS_INACTIVE_WAIT_TIMEOUT] = { "MMU_AS_INACTIVE_WAIT_TIMEOUT",
					   MMU_AS_INACTIVE_WAIT_TIMEOUT_CYCLES },
	[JM_DEFAULT_JS_FREE_TIMEOUT] = { "JM_DEFAULT_JS_FREE_TIMEOUT",
					 JM_DEFAULT_JS_FREE_TIMEOUT_CYCLES },
};
#endif

void kbase_backend_get_gpu_time_norequest(struct kbase_device *kbdev,
					  u64 *cycle_counter,
					  u64 *system_time,
					  struct timespec64 *ts)
{
	u32 hi1, hi2;

	if (cycle_counter)
		*cycle_counter = kbase_backend_get_cycle_cnt(kbdev);

	if (system_time) {
		/* Read hi, lo, hi to ensure a coherent u64 */
		do {
			hi1 = kbase_reg_read(kbdev,
					     GPU_CONTROL_REG(TIMESTAMP_HI));
			*system_time = kbase_reg_read(kbdev,
					     GPU_CONTROL_REG(TIMESTAMP_LO));
			hi2 = kbase_reg_read(kbdev,
					     GPU_CONTROL_REG(TIMESTAMP_HI));
		} while (hi1 != hi2);
		*system_time |= (((u64) hi1) << 32);
	}

	/* Record the CPU's idea of current time */
	if (ts != NULL)
#if (KERNEL_VERSION(4, 17, 0) > LINUX_VERSION_CODE)
		*ts = ktime_to_timespec64(ktime_get_raw());
#else
		ktime_get_raw_ts64(ts);
#endif
}

#if !MALI_USE_CSF
/**
 * timedwait_cycle_count_active() - Timed wait till CYCLE_COUNT_ACTIVE is active
 *
 * @kbdev: Kbase device
 *
 * Return: true if CYCLE_COUNT_ACTIVE is active within the timeout.
 */
static bool timedwait_cycle_count_active(struct kbase_device *kbdev)
{
#if IS_ENABLED(CONFIG_MALI_NO_MALI)
	return true;
#else
	bool success = false;
	const unsigned int timeout = 100;
	const unsigned long remaining = jiffies + msecs_to_jiffies(timeout);

	while (time_is_after_jiffies(remaining)) {
		if ((kbase_reg_read(kbdev, GPU_CONTROL_REG(GPU_STATUS)) &
		     GPU_STATUS_CYCLE_COUNT_ACTIVE)) {
			success = true;
			break;
		}
	}
	return success;
#endif
}
#endif

void kbase_backend_get_gpu_time(struct kbase_device *kbdev, u64 *cycle_counter,
				u64 *system_time, struct timespec64 *ts)
{
#if !MALI_USE_CSF
	kbase_pm_request_gpu_cycle_counter(kbdev);
	WARN_ONCE(kbdev->pm.backend.l2_state != KBASE_L2_ON,
		  "L2 not powered up");
	WARN_ONCE((!timedwait_cycle_count_active(kbdev)),
		  "Timed out on CYCLE_COUNT_ACTIVE");
#endif
	kbase_backend_get_gpu_time_norequest(kbdev, cycle_counter, system_time,
					     ts);
#if !MALI_USE_CSF
	kbase_pm_release_gpu_cycle_counter(kbdev);
#endif
}

static u64 kbase_device_get_scaling_frequency(struct kbase_device *kbdev)
{
	u64 freq_khz = kbdev->lowest_gpu_freq_khz;

	if (!freq_khz) {
		dev_dbg(kbdev->dev,
			"Lowest frequency uninitialized! Using reference frequency for scaling");
		return DEFAULT_REF_TIMEOUT_FREQ_KHZ;
	}

	return freq_khz;
}

void kbase_device_set_timeout_ms(struct kbase_device *kbdev, enum kbase_timeout_selector selector,
				 unsigned int timeout_ms)
{
	char *selector_str;

	if (unlikely(selector >= KBASE_TIMEOUT_SELECTOR_COUNT)) {
		selector = KBASE_DEFAULT_TIMEOUT;
		selector_str = timeout_info[selector].selector_str;
		dev_warn(kbdev->dev,
			 "Unknown timeout selector passed, falling back to default: %s\n",
			 timeout_info[selector].selector_str);
	}
	selector_str = timeout_info[selector].selector_str;

	kbdev->backend_time.device_scaled_timeouts[selector] = timeout_ms;
	dev_dbg(kbdev->dev, "\t%-35s: %ums\n", selector_str, timeout_ms);
}

void kbase_device_set_timeout(struct kbase_device *kbdev, enum kbase_timeout_selector selector,
			      u64 timeout_cycles, u32 cycle_multiplier)
{
	u64 final_cycles;
	u64 timeout;
	u64 freq_khz = kbase_device_get_scaling_frequency(kbdev);

	if (unlikely(selector >= KBASE_TIMEOUT_SELECTOR_COUNT)) {
		selector = KBASE_DEFAULT_TIMEOUT;
		dev_warn(kbdev->dev,
			 "Unknown timeout selector passed, falling back to default: %s\n",
			 timeout_info[selector].selector_str);
	}

	/* If the multiplication overflows, we will have unsigned wrap-around, and so might
	 * end up with a shorter timeout. In those cases, we then want to have the largest
	 * timeout possible that will not run into these issues. Note that this will not
	 * wait for U64_MAX/frequency ms, as it will be clamped to a max of UINT_MAX
	 * milliseconds by subsequent steps.
	 */
	if (check_mul_overflow(timeout_cycles, (u64)cycle_multiplier, &final_cycles))
		final_cycles = U64_MAX;

	/* Timeout calculation:
	 * dividing number of cycles by freq in KHz automatically gives value
	 * in milliseconds. nr_cycles will have to be multiplied by 1e3 to
	 * get result in microseconds, and 1e6 to get result in nanoseconds.
	 */
	timeout = div_u64(final_cycles, freq_khz);

	if (unlikely(timeout > UINT_MAX)) {
		dev_dbg(kbdev->dev,
			"Capping excessive timeout %llums for %s at freq %llukHz to UINT_MAX ms",
			timeout, timeout_info[selector].selector_str,
			kbase_device_get_scaling_frequency(kbdev));
		timeout = UINT_MAX;
	}

	kbase_device_set_timeout_ms(kbdev, selector, (unsigned int)timeout);
}

/**
 * kbase_timeout_scaling_init - Initialize the table of scaled timeout
 *                              values associated with a @kbase_device.
 *
 * @kbdev:	KBase device pointer.
 *
 * Return: 0 on success, negative error code otherwise.
 */
static int kbase_timeout_scaling_init(struct kbase_device *kbdev)
{
	int err;
	enum kbase_timeout_selector selector;

	/* First, we initialize the minimum and maximum device frequencies, which
	 * are used to compute the timeouts.
	 */
	err = kbase_pm_gpu_freq_init(kbdev);
	if (unlikely(err < 0)) {
		dev_dbg(kbdev->dev, "Could not initialize GPU frequency\n");
		return err;
	}

	dev_dbg(kbdev->dev, "Scaling kbase timeouts:\n");
	for (selector = 0; selector < KBASE_TIMEOUT_SELECTOR_COUNT; selector++) {
		u32 cycle_multiplier = 1;
		u64 nr_cycles = timeout_info[selector].timeout_cycles;
#if MALI_USE_CSF
		/* Special case: the scheduler progress timeout can be set manually,
		 * and does not have a canonical length defined in the headers. Hence,
		 * we query it once upon startup to get a baseline, and change it upon
		 * every invocation of the appropriate functions
		 */
		if (selector == CSF_SCHED_PROTM_PROGRESS_TIMEOUT)
			nr_cycles = kbase_csf_timeout_get(kbdev);
#endif

		/* Since we are in control of the iteration bounds for the selector,
		 * we don't have to worry about bounds checking when setting the timeout.
		 */
		kbase_device_set_timeout(kbdev, selector, nr_cycles, cycle_multiplier);
	}
	return 0;
}

<<<<<<< HEAD
	timeout = div_u64(nr_cycles, freq_khz);
	if (WARN(timeout > UINT_MAX,
		 "Capping excessive timeout %llums for %s at freq %llukHz to UINT_MAX ms",
		 (unsigned long long)timeout, selector_str, (unsigned long long)freq_khz))
		timeout = UINT_MAX;
	return (unsigned int)(timeout * KBASE_TIMEOUT_MULTIPLIER);
=======
unsigned int kbase_get_timeout_ms(struct kbase_device *kbdev, enum kbase_timeout_selector selector)
{
	if (unlikely(selector >= KBASE_TIMEOUT_SELECTOR_COUNT)) {
		dev_warn(kbdev->dev, "Querying wrong selector, falling back to default\n");
		selector = KBASE_DEFAULT_TIMEOUT;
	}

	return kbdev->backend_time.device_scaled_timeouts[selector];
>>>>>>> 698c24a4
}
KBASE_EXPORT_TEST_API(kbase_get_timeout_ms);

u64 kbase_backend_get_cycle_cnt(struct kbase_device *kbdev)
{
	u32 hi1, hi2, lo;

	/* Read hi, lo, hi to ensure a coherent u64 */
	do {
		hi1 = kbase_reg_read(kbdev,
					GPU_CONTROL_REG(CYCLE_COUNT_HI));
		lo = kbase_reg_read(kbdev,
					GPU_CONTROL_REG(CYCLE_COUNT_LO));
		hi2 = kbase_reg_read(kbdev,
					GPU_CONTROL_REG(CYCLE_COUNT_HI));
	} while (hi1 != hi2);

	return lo | (((u64) hi1) << 32);
}

#if MALI_USE_CSF
u64 __maybe_unused kbase_backend_time_convert_gpu_to_cpu(struct kbase_device *kbdev, u64 gpu_ts)
{
	if (WARN_ON(!kbdev))
		return 0;

	return div64_u64(gpu_ts * kbdev->backend_time.multiplier, kbdev->backend_time.divisor) +
	       kbdev->backend_time.offset;
}

/**
 * get_cpu_gpu_time() - Get current CPU and GPU timestamps.
 *
 * @kbdev:	Kbase device.
 * @cpu_ts:	Output CPU timestamp.
 * @gpu_ts:	Output GPU timestamp.
 * @gpu_cycle:  Output GPU cycle counts.
 */
static void get_cpu_gpu_time(struct kbase_device *kbdev, u64 *cpu_ts, u64 *gpu_ts, u64 *gpu_cycle)
{
	struct timespec64 ts;

	kbase_backend_get_gpu_time(kbdev, gpu_cycle, gpu_ts, &ts);

	if (cpu_ts)
		*cpu_ts = ts.tv_sec * NSEC_PER_SEC + ts.tv_nsec;
}
#endif

int kbase_backend_time_init(struct kbase_device *kbdev)
{
	int err = 0;
#if MALI_USE_CSF
	u64 cpu_ts = 0;
	u64 gpu_ts = 0;
	u64 freq;
	u64 common_factor;

	kbase_pm_register_access_enable(kbdev);
	get_cpu_gpu_time(kbdev, &cpu_ts, &gpu_ts, NULL);
	freq = arch_timer_get_cntfrq();

	if (!freq) {
		dev_warn(kbdev->dev, "arch_timer_get_rate() is zero!");
		err = -EINVAL;
		goto disable_registers;
	}

	common_factor = gcd(NSEC_PER_SEC, freq);

	kbdev->backend_time.multiplier = div64_u64(NSEC_PER_SEC, common_factor);
	kbdev->backend_time.divisor = div64_u64(freq, common_factor);

	if (!kbdev->backend_time.divisor) {
		dev_warn(kbdev->dev, "CPU to GPU divisor is zero!");
		err = -EINVAL;
		goto disable_registers;
	}

	kbdev->backend_time.offset = cpu_ts - div64_u64(gpu_ts * kbdev->backend_time.multiplier,
							kbdev->backend_time.divisor);
#endif

	if (kbase_timeout_scaling_init(kbdev)) {
		dev_warn(kbdev->dev, "Could not initialize timeout scaling");
		err = -EINVAL;
	}

#if MALI_USE_CSF
disable_registers:
	kbase_pm_register_access_disable(kbdev);
#endif

	return err;
}<|MERGE_RESOLUTION|>--- conflicted
+++ resolved
@@ -257,14 +257,6 @@
 	return 0;
 }
 
-<<<<<<< HEAD
-	timeout = div_u64(nr_cycles, freq_khz);
-	if (WARN(timeout > UINT_MAX,
-		 "Capping excessive timeout %llums for %s at freq %llukHz to UINT_MAX ms",
-		 (unsigned long long)timeout, selector_str, (unsigned long long)freq_khz))
-		timeout = UINT_MAX;
-	return (unsigned int)(timeout * KBASE_TIMEOUT_MULTIPLIER);
-=======
 unsigned int kbase_get_timeout_ms(struct kbase_device *kbdev, enum kbase_timeout_selector selector)
 {
 	if (unlikely(selector >= KBASE_TIMEOUT_SELECTOR_COUNT)) {
@@ -273,7 +265,6 @@
 	}
 
 	return kbdev->backend_time.device_scaled_timeouts[selector];
->>>>>>> 698c24a4
 }
 KBASE_EXPORT_TEST_API(kbase_get_timeout_ms);
 
