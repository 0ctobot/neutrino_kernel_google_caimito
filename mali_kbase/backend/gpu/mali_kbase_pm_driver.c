--- conflicted
+++ resolved
@@ -3420,7 +3420,6 @@
 }
 #endif
 
-<<<<<<< HEAD
 static int kbase_pm_hw_reset(struct kbase_device *kbdev)
 {
 	unsigned long flags;
@@ -3468,35 +3467,10 @@
 	return 0;
 }
 
-static int kbase_pm_do_reset(struct kbase_device *kbdev)
-=======
 static int kbase_pm_do_reset_soft(struct kbase_device *kbdev)
->>>>>>> 7ec5b8a0
 {
 	int ret;
 
-<<<<<<< HEAD
-#if MALI_USE_CSF
-	if (kbdev->csf.reset.force_pm_hw_reset && kbdev->pm.backend.callback_hardware_reset) {
-		dev_err(kbdev->dev, "Power Cycle reset mali");
-		kbdev->csf.reset.force_pm_hw_reset = false;
-		return kbase_pm_hw_reset(kbdev);
-	}
-#endif
-
-	KBASE_KTRACE_ADD(kbdev, CORE_GPU_SOFT_RESET, NULL, 0);
-
-	KBASE_TLSTREAM_JD_GPU_SOFT_RESET(kbdev, kbdev);
-
-	reg_offset = GPU_CONTROL_ENUM(GPU_IRQ_MASK);
-	reg_val = RESET_COMPLETED;
-
-	/* Unmask the reset complete interrupt only */
-	kbase_reg_write32(kbdev, reg_offset, reg_val);
-
-
-=======
->>>>>>> 7ec5b8a0
 	if (kbdev->pm.backend.callback_soft_reset) {
 		ret = kbdev->pm.backend.callback_soft_reset(kbdev);
 		if (ret < 0)
@@ -3512,31 +3486,37 @@
 	return 0;
 }
 
-<<<<<<< HEAD
-=======
 static int kbase_pm_do_reset(struct kbase_device *kbdev)
 {
 	struct kbasep_reset_timeout_data rtdata;
 	u32 reg_offset, reg_val;
 	int ret;
 
+#if MALI_USE_CSF
+	if (kbdev->csf.reset.force_pm_hw_reset && kbdev->pm.backend.callback_hardware_reset) {
+		dev_err(kbdev->dev, "Power Cycle reset mali");
+		kbdev->csf.reset.force_pm_hw_reset = false;
+		return kbase_pm_hw_reset(kbdev);
+	}
+#endif
+
 	KBASE_KTRACE_ADD(kbdev, CORE_GPU_SOFT_RESET, NULL, 0);
 
 	KBASE_TLSTREAM_JD_GPU_SOFT_RESET(kbdev, kbdev);
 
 	{
+		/* b/290409680 - unmask irq before the soft reset */
+		reg_offset = GPU_CONTROL_ENUM(GPU_IRQ_MASK);
+		reg_val = RESET_COMPLETED;
+
+		/* Unmask the reset complete interrupt only */
+		kbase_reg_write32(kbdev, reg_offset, reg_val);
+
 		ret = kbase_pm_do_reset_soft(kbdev);
 		if (ret)
 			return ret;
-
-		reg_offset = GPU_CONTROL_ENUM(GPU_IRQ_MASK);
-		reg_val = RESET_COMPLETED;
-
-		/* Unmask the reset complete interrupt only */
-		kbase_reg_write32(kbdev, reg_offset, reg_val);
-	}
-
->>>>>>> 7ec5b8a0
+	}
+
 	/* Initialize a structure for tracking the status of the reset */
 	rtdata.kbdev = kbdev;
 	rtdata.timed_out = false;
