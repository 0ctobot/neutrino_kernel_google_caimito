/* SPDX-License-Identifier: GPL-2.0 WITH Linux-syscall-note */
/*
 *
 * (C) COPYRIGHT 2019-2023 ARM Limited. All rights reserved.
 *
 * This program is free software and is provided to you under the terms of the
 * GNU General Public License version 2 as published by the Free Software
 * Foundation, and any use by you of this program is subject to the terms
 * of such GNU license.
 *
 * This program is distributed in the hope that it will be useful,
 * but WITHOUT ANY WARRANTY; without even the implied warranty of
 * MERCHANTABILITY or FITNESS FOR A PARTICULAR PURPOSE. See the
 * GNU General Public License for more details.
 *
 * You should have received a copy of the GNU General Public License
 * along with this program; if not, you can access it online at
 * http://www.gnu.org/licenses/gpl-2.0.html.
 *
 */
#ifndef _KBASE_GPU_REGMAP_JM_H_
#define _KBASE_GPU_REGMAP_JM_H_

#if MALI_USE_CSF && defined(__KERNEL__)
#error "Cannot be compiled with CSF"
#endif

/* Set to implementation defined, outer caching */
#define AS_MEMATTR_AARCH64_OUTER_IMPL_DEF 0x88ull
/* Set to write back memory, outer caching */
#define AS_MEMATTR_AARCH64_OUTER_WA       0x8Dull
/* Set to inner non-cacheable, outer-non-cacheable
 * Setting defined by the alloc bits is ignored, but set to a valid encoding:
 * - no-alloc on read
 * - no alloc on write
 */
#define AS_MEMATTR_AARCH64_NON_CACHEABLE  0x4Cull

/* Symbols for default MEMATTR to use
 * Default is - HW implementation defined caching
 */
#define AS_MEMATTR_INDEX_DEFAULT               0
#define AS_MEMATTR_INDEX_DEFAULT_ACE           3

/* HW implementation defined caching */
#define AS_MEMATTR_INDEX_IMPL_DEF_CACHE_POLICY 0
/* Force cache on */
#define AS_MEMATTR_INDEX_FORCE_TO_CACHE_ALL    1
/* Write-alloc */
#define AS_MEMATTR_INDEX_WRITE_ALLOC           2
/* Outer coherent, inner implementation defined policy */
#define AS_MEMATTR_INDEX_OUTER_IMPL_DEF        3
/* Outer coherent, write alloc inner */
#define AS_MEMATTR_INDEX_OUTER_WA              4
/* Normal memory, inner non-cacheable, outer non-cacheable (ARMv8 mode only) */
#define AS_MEMATTR_INDEX_NON_CACHEABLE         5

/* GPU control registers */

#define CORE_FEATURES           0x008   /* (RO) Shader Core Features */
#define JS_PRESENT              0x01C   /* (RO) Job slots present */
#define LATEST_FLUSH            0x038   /* (RO) Flush ID of latest
                                         * clean-and-invalidate operation
                                         */
#define PRFCNT_BASE_LO          0x060   /* (RW) Performance counter memory
                                         * region base address, low word
                                         */
#define PRFCNT_BASE_HI          0x064   /* (RW) Performance counter memory
                                         * region base address, high word
                                         */
#define PRFCNT_CONFIG           0x068   /* (RW) Performance counter configuration */
#define PRFCNT_JM_EN            0x06C   /* (RW) Performance counter enable
                                         * flags for Job Manager
                                         */
#define PRFCNT_SHADER_EN        0x070   /* (RW) Performance counter enable
                                         * flags for shader cores */
#define PRFCNT_TILER_EN         0x074   /* (RW) Performance counter enable
                                         * flags for tiler
                                         */
#define PRFCNT_MMU_L2_EN        0x07C   /* (RW) Performance counter enable
                                         * flags for MMU/L2 cache
                                         */

#define JS0_FEATURES            0x0C0   /* (RO) Features of job slot 0 */
#define JS1_FEATURES            0x0C4   /* (RO) Features of job slot 1 */
#define JS2_FEATURES            0x0C8   /* (RO) Features of job slot 2 */
#define JS3_FEATURES            0x0CC   /* (RO) Features of job slot 3 */
#define JS4_FEATURES            0x0D0   /* (RO) Features of job slot 4 */
#define JS5_FEATURES            0x0D4   /* (RO) Features of job slot 5 */
#define JS6_FEATURES            0x0D8   /* (RO) Features of job slot 6 */
#define JS7_FEATURES            0x0DC   /* (RO) Features of job slot 7 */
#define JS8_FEATURES            0x0E0   /* (RO) Features of job slot 8 */
#define JS9_FEATURES            0x0E4   /* (RO) Features of job slot 9 */
#define JS10_FEATURES           0x0E8   /* (RO) Features of job slot 10 */
#define JS11_FEATURES           0x0EC   /* (RO) Features of job slot 11 */
#define JS12_FEATURES           0x0F0   /* (RO) Features of job slot 12 */
#define JS13_FEATURES           0x0F4   /* (RO) Features of job slot 13 */
#define JS14_FEATURES           0x0F8   /* (RO) Features of job slot 14 */
#define JS15_FEATURES           0x0FC   /* (RO) Features of job slot 15 */

#define JS_FEATURES_REG(n)      GPU_CONTROL_REG(JS0_FEATURES + ((n) << 2))

#define JM_CONFIG               0xF00   /* (RW) Job manager configuration (implementation-specific) */

/* Job control registers */

#define JOB_IRQ_JS_STATE        0x010   /* status==active and _next == busy snapshot from last JOB_IRQ_CLEAR */
#define JOB_IRQ_THROTTLE        0x014   /* cycles to delay delivering an interrupt externally. The JOB_IRQ_STATUS is NOT affected by this, just the delivery of the interrupt.  */

<<<<<<< HEAD
=======
#define JOB_SLOT0               0x800   /* Configuration registers for job slot 0 */
#define JOB_SLOT_REG(n, r)      (JOB_CONTROL_REG(JOB_SLOT0 + ((n) << 7)) + (r))
>>>>>>> 16988dee
#define JOB_SLOT1               0x880   /* Configuration registers for job slot 1 */
#define JOB_SLOT2               0x900   /* Configuration registers for job slot 2 */
#define JOB_SLOT3               0x980   /* Configuration registers for job slot 3 */
#define JOB_SLOT4               0xA00   /* Configuration registers for job slot 4 */
#define JOB_SLOT5               0xA80   /* Configuration registers for job slot 5 */
#define JOB_SLOT6               0xB00   /* Configuration registers for job slot 6 */
#define JOB_SLOT7               0xB80   /* Configuration registers for job slot 7 */
#define JOB_SLOT8               0xC00   /* Configuration registers for job slot 8 */
#define JOB_SLOT9               0xC80   /* Configuration registers for job slot 9 */
#define JOB_SLOT10              0xD00   /* Configuration registers for job slot 10 */
#define JOB_SLOT11              0xD80   /* Configuration registers for job slot 11 */
#define JOB_SLOT12              0xE00   /* Configuration registers for job slot 12 */
#define JOB_SLOT13              0xE80   /* Configuration registers for job slot 13 */
#define JOB_SLOT14              0xF00   /* Configuration registers for job slot 14 */
#define JOB_SLOT15              0xF80   /* Configuration registers for job slot 15 */

<<<<<<< HEAD
#define JS_XAFFINITY           0x1C /* (RO) Extended affinity mask for job slot n*/

#define JS_COMMAND             0x20	/* (WO) Command register for job slot n */
#define JS_STATUS              0x24	/* (RO) Status register for job slot n */

#define JS_XAFFINITY_NEXT      0x5C /* (RW) Next extended affinity mask for job slot n */

#define JS_FLUSH_ID_NEXT       0x70	/* (RW) Next job slot n cache flush ID */
=======
/* JM Job control register definitions for mali_kbase_debug_job_fault */
#define JS_HEAD_LO              0x00    /* (RO) Job queue head pointer for job slot n, low word */
#define JS_HEAD_HI              0x04    /* (RO) Job queue head pointer for job slot n, high word */
#define JS_TAIL_LO              0x08    /* (RO) Job queue tail pointer for job slot n, low word */
#define JS_TAIL_HI              0x0C    /* (RO) Job queue tail pointer for job slot n, high word */
#define JS_AFFINITY_LO          0x10    /* (RO) Core affinity mask for job slot n, low word */
#define JS_AFFINITY_HI          0x14    /* (RO) Core affinity mask for job slot n, high word */
#define JS_CONFIG               0x18    /* (RO) Configuration settings for job slot n */
#define JS_XAFFINITY            0x1C    /* (RO) Extended affinity mask for job slot n*/
#define JS_COMMAND              0x20	/* (WO) Command register for job slot n */
#define JS_STATUS               0x24    /* (RO) Status register for job slot n */
#define JS_HEAD_NEXT_LO         0x40    /* (RW) Next job queue head pointer for job slot n, low word */
#define JS_HEAD_NEXT_HI         0x44    /* (RW) Next job queue head pointer for job slot n, high word */
#define JS_AFFINITY_NEXT_LO     0x50    /* (RW) Next core affinity mask for job slot n, low word */
#define JS_AFFINITY_NEXT_HI     0x54    /* (RW) Next core affinity mask for job slot n, high word */
#define JS_CONFIG_NEXT          0x58    /* (RW) Next configuration settings for job slot n */
#define JS_XAFFINITY_NEXT       0x5C    /* (RW) Next extended affinity mask for job slot n */
#define JS_COMMAND_NEXT         0x60    /* (RW) Next command register for job slot n */

#define JS_FLUSH_ID_NEXT        0x70    /* (RW) Next job slot n cache flush ID */
>>>>>>> 16988dee

/* No JM-specific MMU control registers */
/* No JM-specific MMU address space control registers */

/* JS_COMMAND register commands */
#define JS_COMMAND_NOP          0x00	/* NOP Operation. Writing this value is ignored */
#define JS_COMMAND_START        0x01	/* Start processing a job chain. Writing this value is ignored */
#define JS_COMMAND_SOFT_STOP    0x02	/* Gently stop processing a job chain */
#define JS_COMMAND_HARD_STOP    0x03	/* Rudely stop processing a job chain */
#define JS_COMMAND_SOFT_STOP_0  0x04	/* Execute SOFT_STOP if JOB_CHAIN_FLAG is 0 */
#define JS_COMMAND_HARD_STOP_0  0x05	/* Execute HARD_STOP if JOB_CHAIN_FLAG is 0 */
#define JS_COMMAND_SOFT_STOP_1  0x06	/* Execute SOFT_STOP if JOB_CHAIN_FLAG is 1 */
#define JS_COMMAND_HARD_STOP_1  0x07	/* Execute HARD_STOP if JOB_CHAIN_FLAG is 1 */

#define JS_COMMAND_MASK         0x07    /* Mask of bits currently in use by the HW */

/* Possible values of JS_CONFIG and JS_CONFIG_NEXT registers */
#define JS_CONFIG_START_FLUSH_NO_ACTION        (0u << 0)
#define JS_CONFIG_START_FLUSH_CLEAN            (1u << 8)
#define JS_CONFIG_START_FLUSH_INV_SHADER_OTHER (2u << 8)
#define JS_CONFIG_START_FLUSH_CLEAN_INVALIDATE (3u << 8)
#define JS_CONFIG_START_MMU                    (1u << 10)
#define JS_CONFIG_JOB_CHAIN_FLAG               (1u << 11)
#define JS_CONFIG_END_FLUSH_NO_ACTION          JS_CONFIG_START_FLUSH_NO_ACTION
#define JS_CONFIG_END_FLUSH_CLEAN              (1u << 12)
#define JS_CONFIG_END_FLUSH_CLEAN_INVALIDATE   (3u << 12)
#define JS_CONFIG_ENABLE_FLUSH_REDUCTION       (1u << 14)
#define JS_CONFIG_DISABLE_DESCRIPTOR_WR_BK     (1u << 15)
#define JS_CONFIG_THREAD_PRI(n)                ((n) << 16)

/* JS_XAFFINITY register values */
#define JS_XAFFINITY_XAFFINITY_ENABLE (1u << 0)
#define JS_XAFFINITY_TILER_ENABLE     (1u << 8)
#define JS_XAFFINITY_CACHE_ENABLE     (1u << 16)

/* JS_STATUS register values */

/* NOTE: Please keep this values in sync with enum base_jd_event_code in mali_base_kernel.h.
 * The values are separated to avoid dependency of userspace and kernel code.
 */

/* Group of values representing the job status instead of a particular fault */
#define JS_STATUS_NO_EXCEPTION_BASE   0x00
#define JS_STATUS_INTERRUPTED         (JS_STATUS_NO_EXCEPTION_BASE + 0x02)	/* 0x02 means INTERRUPTED */
#define JS_STATUS_STOPPED             (JS_STATUS_NO_EXCEPTION_BASE + 0x03)	/* 0x03 means STOPPED */
#define JS_STATUS_TERMINATED          (JS_STATUS_NO_EXCEPTION_BASE + 0x04)	/* 0x04 means TERMINATED */

/* General fault values */
#define JS_STATUS_FAULT_BASE          0x40
#define JS_STATUS_CONFIG_FAULT        (JS_STATUS_FAULT_BASE)	/* 0x40 means CONFIG FAULT */
#define JS_STATUS_POWER_FAULT         (JS_STATUS_FAULT_BASE + 0x01)	/* 0x41 means POWER FAULT */
#define JS_STATUS_READ_FAULT          (JS_STATUS_FAULT_BASE + 0x02)	/* 0x42 means READ FAULT */
#define JS_STATUS_WRITE_FAULT         (JS_STATUS_FAULT_BASE + 0x03)	/* 0x43 means WRITE FAULT */
#define JS_STATUS_AFFINITY_FAULT      (JS_STATUS_FAULT_BASE + 0x04)	/* 0x44 means AFFINITY FAULT */
#define JS_STATUS_BUS_FAULT           (JS_STATUS_FAULT_BASE + 0x08)	/* 0x48 means BUS FAULT */

/* Instruction or data faults */
#define JS_STATUS_INSTRUCTION_FAULT_BASE  0x50
#define JS_STATUS_INSTR_INVALID_PC        (JS_STATUS_INSTRUCTION_FAULT_BASE)	/* 0x50 means INSTR INVALID PC */
#define JS_STATUS_INSTR_INVALID_ENC       (JS_STATUS_INSTRUCTION_FAULT_BASE + 0x01)	/* 0x51 means INSTR INVALID ENC */
#define JS_STATUS_INSTR_TYPE_MISMATCH     (JS_STATUS_INSTRUCTION_FAULT_BASE + 0x02)	/* 0x52 means INSTR TYPE MISMATCH */
#define JS_STATUS_INSTR_OPERAND_FAULT     (JS_STATUS_INSTRUCTION_FAULT_BASE + 0x03)	/* 0x53 means INSTR OPERAND FAULT */
#define JS_STATUS_INSTR_TLS_FAULT         (JS_STATUS_INSTRUCTION_FAULT_BASE + 0x04)	/* 0x54 means INSTR TLS FAULT */
#define JS_STATUS_INSTR_BARRIER_FAULT     (JS_STATUS_INSTRUCTION_FAULT_BASE + 0x05)	/* 0x55 means INSTR BARRIER FAULT */
#define JS_STATUS_INSTR_ALIGN_FAULT       (JS_STATUS_INSTRUCTION_FAULT_BASE + 0x06)	/* 0x56 means INSTR ALIGN FAULT */
/* NOTE: No fault with 0x57 code defined in spec. */
#define JS_STATUS_DATA_INVALID_FAULT      (JS_STATUS_INSTRUCTION_FAULT_BASE + 0x08)	/* 0x58 means DATA INVALID FAULT */
#define JS_STATUS_TILE_RANGE_FAULT        (JS_STATUS_INSTRUCTION_FAULT_BASE + 0x09)	/* 0x59 means TILE RANGE FAULT */
#define JS_STATUS_ADDRESS_RANGE_FAULT     (JS_STATUS_INSTRUCTION_FAULT_BASE + 0x0A)	/* 0x5A means ADDRESS RANGE FAULT */

/* Other faults */
#define JS_STATUS_MEMORY_FAULT_BASE   0x60
#define JS_STATUS_OUT_OF_MEMORY       (JS_STATUS_MEMORY_FAULT_BASE)	/* 0x60 means OUT OF MEMORY */
#define JS_STATUS_UNKNOWN             0x7F	/* 0x7F means UNKNOWN */

/* JS<n>_FEATURES register */
#define JS_FEATURE_NULL_JOB              (1u << 1)
#define JS_FEATURE_SET_VALUE_JOB         (1u << 2)
#define JS_FEATURE_CACHE_FLUSH_JOB       (1u << 3)
#define JS_FEATURE_COMPUTE_JOB           (1u << 4)
#define JS_FEATURE_VERTEX_JOB            (1u << 5)
#define JS_FEATURE_GEOMETRY_JOB          (1u << 6)
#define JS_FEATURE_TILER_JOB             (1u << 7)
#define JS_FEATURE_FUSED_JOB             (1u << 8)
#define JS_FEATURE_FRAGMENT_JOB          (1u << 9)

/* JM_CONFIG register */
#define JM_TIMESTAMP_OVERRIDE  (1ul << 0)
#define JM_CLOCK_GATE_OVERRIDE (1ul << 1)
#define JM_JOB_THROTTLE_ENABLE (1ul << 2)
#define JM_JOB_THROTTLE_LIMIT_SHIFT (3)
#define JM_MAX_JOB_THROTTLE_LIMIT (0x3F)
#define JM_FORCE_COHERENCY_FEATURES_SHIFT (2)

/* GPU_COMMAND values */
#define GPU_COMMAND_NOP                0x00 /* No operation, nothing happens */
#define GPU_COMMAND_SOFT_RESET         0x01 /* Stop all external bus interfaces, and then reset the entire GPU. */
#define GPU_COMMAND_HARD_RESET         0x02 /* Immediately reset the entire GPU. */
#define GPU_COMMAND_PRFCNT_CLEAR       0x03 /* Clear all performance counters, setting them all to zero. */
#define GPU_COMMAND_PRFCNT_SAMPLE      0x04 /* Sample all performance counters, writing them out to memory */
#define GPU_COMMAND_CYCLE_COUNT_START  0x05 /* Starts the cycle counter, and system timestamp propagation */
#define GPU_COMMAND_CYCLE_COUNT_STOP   0x06 /* Stops the cycle counter, and system timestamp propagation */
#define GPU_COMMAND_CLEAN_CACHES       0x07 /* Clean all caches */
#define GPU_COMMAND_CLEAN_INV_CACHES   0x08 /* Clean and invalidate all caches */
#define GPU_COMMAND_SET_PROTECTED_MODE 0x09 /* Places the GPU in protected mode */

/* GPU_COMMAND cache flush alias to CSF command payload */
#define GPU_COMMAND_CACHE_CLN_INV_L2 GPU_COMMAND_CLEAN_INV_CACHES
#define GPU_COMMAND_CACHE_CLN_INV_L2_LSC GPU_COMMAND_CLEAN_INV_CACHES
#define GPU_COMMAND_CACHE_CLN_INV_FULL GPU_COMMAND_CLEAN_INV_CACHES
#define GPU_COMMAND_CACHE_CLN_INV_LSC GPU_COMMAND_CLEAN_INV_CACHES

/* Merge cache flush commands */
#define GPU_COMMAND_FLUSH_CACHE_MERGE(cmd1, cmd2)                              \
	((cmd1) > (cmd2) ? (cmd1) : (cmd2))

/* IRQ flags */
#define GPU_FAULT (1 << 0) /* A GPU Fault has occurred */
#define MULTIPLE_GPU_FAULTS (1 << 7) /* More than one GPU Fault occurred.  */
#define RESET_COMPLETED (1 << 8) /* Set when a reset has completed.  */
#define POWER_CHANGED_SINGLE (1 << 9) /* Set when a single core has finished powering up or down. */
#define POWER_CHANGED_ALL (1 << 10) /* Set when all cores have finished powering up or down. */
#define PRFCNT_SAMPLE_COMPLETED (1 << 16) /* Set when a performance count sample has completed. */
#define CLEAN_CACHES_COMPLETED (1 << 17) /* Set when a cache clean operation has completed. */
#define FLUSH_PA_RANGE_COMPLETED                                                                   \
	(1 << 20) /* Set when a physical range cache clean operation has completed. */

/*
 * In Debug build,
 * GPU_IRQ_REG_COMMON | POWER_CHANGED_SINGLE is used to clear and enable interupts sources of GPU_IRQ
 * by writing it onto GPU_IRQ_CLEAR/MASK registers.
 *
 * In Release build,
 * GPU_IRQ_REG_COMMON is used.
 *
 * Note:
 * CLEAN_CACHES_COMPLETED - Used separately for cache operation.
 */
#define GPU_IRQ_REG_COMMON (GPU_FAULT | MULTIPLE_GPU_FAULTS | RESET_COMPLETED \
		| POWER_CHANGED_ALL | PRFCNT_SAMPLE_COMPLETED)

#endif /* _KBASE_GPU_REGMAP_JM_H_ */<|MERGE_RESOLUTION|>--- conflicted
+++ resolved
@@ -107,11 +107,8 @@
 #define JOB_IRQ_JS_STATE        0x010   /* status==active and _next == busy snapshot from last JOB_IRQ_CLEAR */
 #define JOB_IRQ_THROTTLE        0x014   /* cycles to delay delivering an interrupt externally. The JOB_IRQ_STATUS is NOT affected by this, just the delivery of the interrupt.  */
 
-<<<<<<< HEAD
-=======
 #define JOB_SLOT0               0x800   /* Configuration registers for job slot 0 */
 #define JOB_SLOT_REG(n, r)      (JOB_CONTROL_REG(JOB_SLOT0 + ((n) << 7)) + (r))
->>>>>>> 16988dee
 #define JOB_SLOT1               0x880   /* Configuration registers for job slot 1 */
 #define JOB_SLOT2               0x900   /* Configuration registers for job slot 2 */
 #define JOB_SLOT3               0x980   /* Configuration registers for job slot 3 */
@@ -128,16 +125,6 @@
 #define JOB_SLOT14              0xF00   /* Configuration registers for job slot 14 */
 #define JOB_SLOT15              0xF80   /* Configuration registers for job slot 15 */
 
-<<<<<<< HEAD
-#define JS_XAFFINITY           0x1C /* (RO) Extended affinity mask for job slot n*/
-
-#define JS_COMMAND             0x20	/* (WO) Command register for job slot n */
-#define JS_STATUS              0x24	/* (RO) Status register for job slot n */
-
-#define JS_XAFFINITY_NEXT      0x5C /* (RW) Next extended affinity mask for job slot n */
-
-#define JS_FLUSH_ID_NEXT       0x70	/* (RW) Next job slot n cache flush ID */
-=======
 /* JM Job control register definitions for mali_kbase_debug_job_fault */
 #define JS_HEAD_LO              0x00    /* (RO) Job queue head pointer for job slot n, low word */
 #define JS_HEAD_HI              0x04    /* (RO) Job queue head pointer for job slot n, high word */
@@ -158,7 +145,6 @@
 #define JS_COMMAND_NEXT         0x60    /* (RW) Next command register for job slot n */
 
 #define JS_FLUSH_ID_NEXT        0x70    /* (RW) Next job slot n cache flush ID */
->>>>>>> 16988dee
 
 /* No JM-specific MMU control registers */
 /* No JM-specific MMU address space control registers */
