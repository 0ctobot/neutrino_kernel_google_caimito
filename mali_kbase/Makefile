# SPDX-License-Identifier: GPL-2.0 WITH Linux-syscall-note
#
# (C) COPYRIGHT 2010-2021 ARM Limited. All rights reserved.
#
# This program is free software and is provided to you under the terms of the
# GNU General Public License version 2 as published by the Free Software
# Foundation, and any use by you of this program is subject to the terms
# of such GNU license.
#
# This program is distributed in the hope that it will be useful,
# but WITHOUT ANY WARRANTY; without even the implied warranty of
# MERCHANTABILITY or FITNESS FOR A PARTICULAR PURPOSE. See the
# GNU General Public License for more details.
#
# You should have received a copy of the GNU General Public License
# along with this program; if not, you can access it online at
# http://www.gnu.org/licenses/gpl-2.0.html.
#
#

KERNEL_SRC ?= /lib/modules/$(shell uname -r)/build
KDIR ?= $(KERNEL_SRC)

# Ensure build intermediates are in OUT_DIR instead of alongside the source
M ?= $(shell pwd)

ifeq ($(KDIR),)
    $(error Must specify KDIR to point to the kernel to target))
endif


#
# Pixel integration configuration values
#

# Core kbase configuration options
CONFIG_MALI_EXPERT=y
# CONFIG_MALI_MIDGARD_DVFS=y
ifneq ($(CONFIG_SOC_GS101),y)
CONFIG_MALI_CSF_SUPPORT=y
endif

# Pixel integration specific configuration options
CONFIG_MALI_PLATFORM_NAME="pixel"
<<<<<<< HEAD
# CONFIG_MALI_PIXEL_GPU_QOS ?= y
# CONFIG_MALI_PIXEL_GPU_BTS ?= y
# CONFIG_MALI_PIXEL_GPU_SECURE_RENDERING ?= y
# CONFIG_MALI_PIXEL_GPU_THERMAL ?= y
# CONFIG_MALI_PIXEL_GPU_PM ?= y
=======
CONFIG_MALI_PIXEL_GPU_QOS ?= y
CONFIG_MALI_PIXEL_GPU_BTS ?= y
CONFIG_MALI_PIXEL_GPU_SECURE_RENDERING ?= y
CONFIG_MALI_PIXEL_GPU_THERMAL ?= y
ifeq ($(CONFIG_MALI_CSF_SUPPORT),y)
CONFIG_MALI_PIXEL_GPU_SSCD ?= y
endif
CONFIG_MALI_HOST_CONTROLS_SC_RAILS ?= y
>>>>>>> 2551a7b8

#
# Default configuration values
#
# Dependency resolution is done through statements as Kconfig
# is not supported for out-of-tree builds.
#

CONFIG_MALI_MIDGARD ?= m
ifeq ($(CONFIG_MALI_MIDGARD),m)
    CONFIG_MALI_PLATFORM_NAME ?= "devicetree"
    CONFIG_MALI_GATOR_SUPPORT ?= y
    CONFIG_MALI_ARBITRATION ?= n
    CONFIG_MALI_PARTITION_MANAGER ?= n

    ifeq ($(origin CONFIG_MALI_ABITER_MODULES), undefined)
        CONFIG_MALI_ARBITER_MODULES := $(CONFIG_MALI_ARBITRATION)
    endif

    ifeq ($(origin CONFIG_MALI_GPU_POWER_MODULES), undefined)
        CONFIG_MALI_GPU_POWER_MODULES := $(CONFIG_MALI_ARBITRATION)
    endif

    ifneq ($(CONFIG_MALI_NO_MALI),y)
        # Prevent misuse when CONFIG_MALI_NO_MALI=y
        CONFIG_MALI_REAL_HW ?= y
    endif

    ifeq ($(CONFIG_MALI_MIDGARD_DVFS),y)
        # Prevent misuse when CONFIG_MALI_MIDGARD_DVFS=y
        CONFIG_MALI_DEVFREQ ?= n
    else
        CONFIG_MALI_DEVFREQ ?= y
    endif

    ifeq ($(CONFIG_MALI_DMA_BUF_MAP_ON_DEMAND), y)
        # Prevent misuse when CONFIG_MALI_DMA_BUF_MAP_ON_DEMAND=y
        CONFIG_MALI_DMA_BUF_LEGACY_COMPAT = n
    endif

    ifeq ($(CONFIG_XEN),y)
        ifneq ($(CONFIG_MALI_ARBITRATION), n)
            CONFIG_MALI_XEN ?= m
        endif
    endif

    #
    # Expert/Debug/Test released configurations
    #
    ifeq ($(CONFIG_MALI_EXPERT), y)
        ifeq ($(CONFIG_MALI_NO_MALI), y)
            CONFIG_MALI_REAL_HW = n
        else
            # Prevent misuse when CONFIG_MALI_NO_MALI=n
            CONFIG_MALI_REAL_HW = y
            CONFIG_MALI_ERROR_INJECT = n
        endif

        ifeq ($(CONFIG_MALI_HW_ERRATA_1485982_NOT_AFFECTED), y)
            # Prevent misuse when CONFIG_MALI_HW_ERRATA_1485982_NOT_AFFECTED=y
            CONFIG_MALI_HW_ERRATA_1485982_USE_CLOCK_ALTERNATIVE = n
        endif

        ifeq ($(CONFIG_MALI_DEBUG), y)
            CONFIG_MALI_MIDGARD_ENABLE_TRACE ?= y
            CONFIG_MALI_SYSTEM_TRACE ?= y

            ifeq ($(CONFIG_SYNC), y)
                CONFIG_MALI_FENCE_DEBUG ?= y
            else
                ifeq ($(CONFIG_SYNC_FILE), y)
                    CONFIG_MALI_FENCE_DEBUG ?= y
                else
                    CONFIG_MALI_FENCE_DEBUG = n
                endif
            endif
        else
            # Prevent misuse when CONFIG_MALI_DEBUG=n
            CONFIG_MALI_MIDGARD_ENABLE_TRACE = n
            CONFIG_MALI_SYSTEM_TRACE = n
            CONFIG_MALI_FENCE_DEBUG = n
        endif
    else
        # Prevent misuse when CONFIG_MALI_EXPERT=n
        CONFIG_MALI_CORESTACK = n
        CONFIG_MALI_2MB_ALLOC = n
        CONFIG_MALI_PWRSOFT_765 = n
        CONFIG_MALI_MEMORY_FULLY_BACKED = n
        CONFIG_MALI_JOB_DUMP = n
        CONFIG_MALI_NO_MALI = n
        CONFIG_MALI_REAL_HW = y
        CONFIG_MALI_ERROR_INJECT = n
        CONFIG_MALI_HW_ERRATA_1485982_NOT_AFFECTED = n
        CONFIG_MALI_HW_ERRATA_1485982_USE_CLOCK_ALTERNATIVE = n
        CONFIG_MALI_HOST_CONTROLS_SC_RAILS = n
        CONFIG_MALI_PRFCNT_SET_SELECT_VIA_DEBUG_FS = n
        CONFIG_MALI_DEBUG = n
        CONFIG_MALI_MIDGARD_ENABLE_TRACE = n
        CONFIG_MALI_SYSTEM_TRACE = n
        CONFIG_MALI_FENCE_DEBUG = n
    endif

    ifeq ($(CONFIG_MALI_DEBUG), y)
        CONFIG_MALI_KUTF ?= y
        ifeq ($(CONFIG_MALI_KUTF), y)
            CONFIG_MALI_KUTF_IRQ_TEST ?= y
            CONFIG_MALI_KUTF_CLK_RATE_TRACE ?= y
        else
            # Prevent misuse when CONFIG_MALI_KUTF=n
            CONFIG_MALI_KUTF_IRQ_TEST = n
            CONFIG_MALI_KUTF_CLK_RATE_TRACE = n
        endif
    else
        # Prevent misuse when CONFIG_MALI_DEBUG=n
        CONFIG_MALI_KUTF = n
        CONFIG_MALI_KUTF_IRQ_TEST = n
        CONFIG_MALI_KUTF_CLK_RATE_TRACE = n
    endif
else
    # Prevent misuse when CONFIG_MALI_MIDGARD=n
    CONFIG_MALI_ARBITRATION = n
    CONFIG_MALI_ARBITER_MODULES = n
    CONFIG_MALI_GPU_POWER_MODULES = n
    CONFIG_MALI_KUTF = n
    CONFIG_MALI_KUTF_IRQ_TEST = n
    CONFIG_MALI_KUTF_CLK_RATE_TRACE = n
endif

# All Mali CONFIG should be listed here
CONFIGS := \
    CONFIG_MALI_MIDGARD \
    CONFIG_MALI_CSF_SUPPORT \
    CONFIG_MALI_GATOR_SUPPORT \
    CONFIG_MALI_DMA_FENCE \
    CONFIG_MALI_ARBITER_SUPPORT \
    CONFIG_MALI_ARBITRATION \
    CONFIG_MALI_ARBITER_MODULES \
    CONFIG_MALI_GPU_POWER_MODULES \
    CONFIG_MALI_PARTITION_MANAGER \
    CONFIG_MALI_REAL_HW \
    CONFIG_MALI_GEM5_BUILD \
    CONFIG_MALI_DEVFREQ \
    CONFIG_MALI_MIDGARD_DVFS \
    CONFIG_MALI_DMA_BUF_MAP_ON_DEMAND \
    CONFIG_MALI_DMA_BUF_LEGACY_COMPAT \
    CONFIG_MALI_EXPERT \
    CONFIG_MALI_CORESTACK \
    CONFIG_MALI_2MB_ALLOC \
    CONFIG_MALI_PWRSOFT_765 \
    CONFIG_MALI_MEMORY_FULLY_BACKED \
    CONFIG_MALI_JOB_DUMP \
    CONFIG_MALI_NO_MALI \
    CONFIG_MALI_ERROR_INJECT \
    CONFIG_MALI_HW_ERRATA_1485982_NOT_AFFECTED \
    CONFIG_MALI_HW_ERRATA_1485982_USE_CLOCK_ALTERNATIVE \
    CONFIG_MALI_HOST_CONTROLS_SC_RAILS \
    CONFIG_MALI_PRFCNT_SET_PRIMARY \
    CONFIG_MALI_PRFCNT_SET_SECONDARY \
    CONFIG_MALI_PRFCNT_SET_TERTIARY \
    CONFIG_MALI_PRFCNT_SET_SELECT_VIA_DEBUG_FS \
    CONFIG_MALI_DEBUG \
    CONFIG_MALI_MIDGARD_ENABLE_TRACE \
    CONFIG_MALI_SYSTEM_TRACE \
    CONFIG_MALI_FENCE_DEBUG \
    CONFIG_MALI_KUTF \
    CONFIG_MALI_KUTF_IRQ_TEST \
    CONFIG_MALI_KUTF_CLK_RATE_TRACE \
    CONFIG_MALI_XEN

# Pixel integration CONFIG options
CONFIGS += \
    CONFIG_MALI_PIXEL_GPU_QOS \
    CONFIG_MALI_PIXEL_GPU_BTS \
    CONFIG_MALI_PIXEL_GPU_THERMAL \
    CONFIG_MALI_PIXEL_GPU_SECURE_RENDERING \
<<<<<<< HEAD
    CONFIG_MALI_PIXEL_GPU_PM
=======
    CONFIG_MALI_PIXEL_GPU_SSCD

>>>>>>> 2551a7b8

#
# MAKE_ARGS to pass the custom CONFIGs on out-of-tree build
#
# Generate the list of CONFIGs and values.
# $(value config) is the name of the CONFIG option.
# $(value $(value config)) is its value (y, m).
# When the CONFIG is not set to y or m, it defaults to n.
MAKE_ARGS := $(foreach config,$(CONFIGS), \
                    $(if $(filter y m,$(value $(value config))), \
                        $(value config)=$(value $(value config)), \
                        $(value config)=n))

MAKE_ARGS += CONFIG_MALI_PLATFORM_NAME=$(CONFIG_MALI_PLATFORM_NAME)

#
# EXTRA_CFLAGS to define the custom CONFIGs on out-of-tree build
#
# Generate the list of CONFIGs defines with values from CONFIGS.
# $(value config) is the name of the CONFIG option.
# When set to y or m, the CONFIG gets defined to 1.
EXTRA_CFLAGS := $(foreach config,$(CONFIGS), \
                    $(if $(filter y m,$(value $(value config))), \
                        -D$(value config)=1))

<<<<<<< HEAD
include $(KDIR)/../private/google-modules/soc/gs/Makefile.include
=======
EXTRA_CFLAGS += -DCONFIG_MALI_PLATFORM_NAME=$(CONFIG_MALI_PLATFORM_NAME)
>>>>>>> 2551a7b8

#
# KBUILD_EXTRA_SYMBOLS to prevent warnings about unknown functions
#

modules modules_install clean:
	$(MAKE) -C $(KDIR) M=$(M) W=1 $(MAKE_ARGS) EXTRA_CFLAGS="$(EXTRA_CFLAGS)" KBUILD_EXTRA_SYMBOLS="$(EXTRA_SYMBOLS)" $(@)<|MERGE_RESOLUTION|>--- conflicted
+++ resolved
@@ -42,22 +42,15 @@
 
 # Pixel integration specific configuration options
 CONFIG_MALI_PLATFORM_NAME="pixel"
-<<<<<<< HEAD
 # CONFIG_MALI_PIXEL_GPU_QOS ?= y
 # CONFIG_MALI_PIXEL_GPU_BTS ?= y
 # CONFIG_MALI_PIXEL_GPU_SECURE_RENDERING ?= y
 # CONFIG_MALI_PIXEL_GPU_THERMAL ?= y
 # CONFIG_MALI_PIXEL_GPU_PM ?= y
-=======
-CONFIG_MALI_PIXEL_GPU_QOS ?= y
-CONFIG_MALI_PIXEL_GPU_BTS ?= y
-CONFIG_MALI_PIXEL_GPU_SECURE_RENDERING ?= y
-CONFIG_MALI_PIXEL_GPU_THERMAL ?= y
 ifeq ($(CONFIG_MALI_CSF_SUPPORT),y)
 CONFIG_MALI_PIXEL_GPU_SSCD ?= y
 endif
-CONFIG_MALI_HOST_CONTROLS_SC_RAILS ?= y
->>>>>>> 2551a7b8
+#CONFIG_MALI_HOST_CONTROLS_SC_RAILS ?= y
 
 #
 # Default configuration values
@@ -233,12 +226,8 @@
     CONFIG_MALI_PIXEL_GPU_BTS \
     CONFIG_MALI_PIXEL_GPU_THERMAL \
     CONFIG_MALI_PIXEL_GPU_SECURE_RENDERING \
-<<<<<<< HEAD
-    CONFIG_MALI_PIXEL_GPU_PM
-=======
+    CONFIG_MALI_PIXEL_GPU_PM \
     CONFIG_MALI_PIXEL_GPU_SSCD
-
->>>>>>> 2551a7b8
 
 #
 # MAKE_ARGS to pass the custom CONFIGs on out-of-tree build
@@ -264,11 +253,9 @@
                     $(if $(filter y m,$(value $(value config))), \
                         -D$(value config)=1))
 
-<<<<<<< HEAD
+EXTRA_CFLAGS += -DCONFIG_MALI_PLATFORM_NAME=$(CONFIG_MALI_PLATFORM_NAME)
+
 include $(KDIR)/../private/google-modules/soc/gs/Makefile.include
-=======
-EXTRA_CFLAGS += -DCONFIG_MALI_PLATFORM_NAME=$(CONFIG_MALI_PLATFORM_NAME)
->>>>>>> 2551a7b8
 
 #
 # KBUILD_EXTRA_SYMBOLS to prevent warnings about unknown functions
