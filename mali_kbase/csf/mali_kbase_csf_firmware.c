--- conflicted
+++ resolved
@@ -2446,19 +2446,9 @@
 
 int kbase_csf_firmware_late_init(struct kbase_device *kbdev)
 {
-<<<<<<< HEAD
-	WARN_ON(!kbdev->csf.gpu_idle_hysteresis_us);
-=======
 	u32 modifier = 0;
 
-	kbdev->csf.gpu_idle_hysteresis_ns = FIRMWARE_IDLE_HYSTERESIS_TIME_NS;
-
-#ifdef KBASE_PM_RUNTIME
-	if (kbase_pm_gpu_sleep_allowed(kbdev))
-		kbdev->csf.gpu_idle_hysteresis_ns /= FIRMWARE_IDLE_HYSTERESIS_GPU_SLEEP_SCALER;
-#endif
 	WARN_ON(!kbdev->csf.gpu_idle_hysteresis_ns);
->>>>>>> 698c24a4
 
 #ifdef CONFIG_MALI_HOST_CONTROLS_SC_RAILS
 	kbdev->csf.gpu_idle_dur_count = convert_dur_to_idle_count(
@@ -2692,31 +2682,23 @@
 	if (ret != 0)
 		goto err_out;
 
+	ret = kbase_csf_firmware_cfg_init(kbdev);
+	if (ret != 0)
+		goto err_out;
+
+	ret = kbase_device_csf_iterator_trace_init(kbdev);
+	if (ret != 0)
+		goto err_out;
+
 	ret = kbase_csf_firmware_log_init(kbdev);
 	if (ret != 0) {
 		dev_err(kbdev->dev, "Failed to initialize FW trace (err %d)", ret);
 		goto err_out;
 	}
 
-	ret = kbase_csf_firmware_cfg_init(kbdev);
-	if (ret != 0)
-		goto err_out;
-
-	ret = kbase_device_csf_iterator_trace_init(kbdev);
-	if (ret != 0)
-		goto err_out;
-
-<<<<<<< HEAD
-	ret = kbase_csf_firmware_log_init(kbdev);
-	if (ret != 0) {
-		dev_err(kbdev->dev, "Failed to initialize FW trace (err %d)", ret);
-		goto err_out;
-	}
-
 	/* Firmware loaded successfully */
 	dev_info(kbdev->dev, "Firmware load successful");
-=======
->>>>>>> 698c24a4
+
 	if (kbdev->csf.fw_core_dump.available)
 		kbase_csf_firmware_core_dump_init(kbdev);
 
