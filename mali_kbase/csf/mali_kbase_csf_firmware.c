--- conflicted
+++ resolved
@@ -55,18 +55,10 @@
 #include <asm/arch_timer.h>
 #include <linux/delay.h>
 #include <linux/version_compat_defs.h>
-<<<<<<< HEAD
-
-static char release_fw_name[] = "mali_csffw-r49p0.bin";
+
+static char release_fw_name[] = "mali_csffw-r51p0.bin";
 static char default_fw_name[] = "mali_csffw.bin";
 module_param_string(fw_name, release_fw_name, sizeof(release_fw_name), 0644);
-=======
-#include <mali_kbase_config_defaults.h>
-#define MALI_MAX_DEFAULT_FIRMWARE_NAME_LEN ((size_t)20)
-
-static char default_fw_name[MALI_MAX_DEFAULT_FIRMWARE_NAME_LEN] = "mali_csffw.bin";
-module_param_string(fw_name, default_fw_name, sizeof(default_fw_name), 0644);
->>>>>>> 3aa826b5
 MODULE_PARM_DESC(fw_name, "firmware image");
 
 /* The waiting time for firmware to boot */
@@ -123,43 +115,10 @@
 
 #define CSF_GLB_REQ_CFG_MASK                                           \
 	(GLB_REQ_CFG_ALLOC_EN_MASK | GLB_REQ_CFG_PROGRESS_TIMER_MASK | \
-<<<<<<< HEAD
-	 GLB_REQ_CFG_PWROFF_TIMER_MASK | GLB_REQ_IDLE_ENABLE_MASK)
-
-char fw_git_sha[BUILD_INFO_GIT_SHA_LEN];
-
-static inline u32 input_page_read(const u32 *const input, const u32 offset)
-{
-	WARN_ON(offset % sizeof(u32));
-
-	return input[offset / sizeof(u32)];
-}
-
-static inline void input_page_write(u32 *const input, const u32 offset, const u32 value)
-{
-	WARN_ON(offset % sizeof(u32));
-
-	input[offset / sizeof(u32)] = value;
-}
-
-static inline void input_page_partial_write(u32 *const input, const u32 offset, u32 value, u32 mask)
-{
-	WARN_ON(offset % sizeof(u32));
-
-	input[offset / sizeof(u32)] = (input_page_read(input, offset) & ~mask) | (value & mask);
-}
-
-static inline u32 output_page_read(const u32 *const output, const u32 offset)
-{
-	WARN_ON(offset % sizeof(u32));
-
-	return output[offset / sizeof(u32)];
-}
-
-=======
 	 GLB_REQ_CFG_PWROFF_TIMER_MASK | GLB_REQ_IDLE_ENABLE_MASK |    \
 	 GLB_REQ_CFG_EVICTION_TIMER_MASK | GLB_REQ_ITER_TRACE_ENABLE_MASK)
->>>>>>> 3aa826b5
+
+char fw_git_sha[BUILD_INFO_GIT_SHA_LEN];
 
 static unsigned int entry_type(u32 header)
 {
@@ -371,12 +330,9 @@
 				       wait_timeout);
 	if (!remaining)
 		dev_err(kbdev->dev, "Timed out waiting for fw boot completion");
-<<<<<<< HEAD
 	else
 		dev_info(kbdev->dev, "Firmware boot completed");
 
-=======
->>>>>>> 3aa826b5
 	kbdev->csf.interrupt_received = false;
 }
 
@@ -1532,60 +1488,11 @@
 }
 EXPORT_SYMBOL(kbase_csf_ring_doorbell);
 
-<<<<<<< HEAD
-/**
- * handle_internal_firmware_fatal - Handler for CS internal firmware fault.
- *
- * @kbdev:  Pointer to kbase device
- *
- * Report group fatal error to user space for all GPU command queue groups
- * in the device, terminate them and reset GPU.
- */
-static void handle_internal_firmware_fatal(struct kbase_device *const kbdev)
-{
-	int as;
-
-	kbasep_platform_event_core_dump(kbdev, "Internal firmware error");
-
-	for (as = 0; as < kbdev->nr_hw_address_spaces; as++) {
-		unsigned long flags;
-		struct kbase_context *kctx;
-		struct kbase_fault fault;
-
-		if (as == MCU_AS_NR)
-			continue;
-
-		/* Only handle the fault for an active address space. Lock is
-		 * taken here to atomically get reference to context in an
-		 * active address space and retain its refcount.
-		 */
-		spin_lock_irqsave(&kbdev->hwaccess_lock, flags);
-		kctx = kbase_ctx_sched_as_to_ctx_nolock(kbdev, (size_t)as);
-
-		if (kctx) {
-			kbase_ctx_sched_retain_ctx_refcount(kctx);
-			spin_unlock_irqrestore(&kbdev->hwaccess_lock, flags);
-		} else {
-			spin_unlock_irqrestore(&kbdev->hwaccess_lock, flags);
-			continue;
-		}
-=======
 static bool global_request_complete(struct kbase_csf_fw_io *fw_io,
->>>>>>> 3aa826b5
 
 				    u32 const req_mask)
 {
-<<<<<<< HEAD
-	struct kbase_device *const kbdev =
-		container_of(data, struct kbase_device, csf.fw_error_work);
-	pixel_gpu_uevent_kmd_error_send(kbdev, GPU_UEVENT_INFO_FW_ERROR);
-
-	handle_internal_firmware_fatal(kbdev);
-}
-=======
 	struct kbase_device *const kbdev = fw_io->kbdev;
->>>>>>> 3aa826b5
-
 	bool complete = false;
 	unsigned long flags;
 
@@ -1960,16 +1867,6 @@
 	dev_dbg(kbdev->dev, "FW Sleep-on-Idle was %s", fw_soi_allowed ? "enabled" : "disabled");
 	KBASE_KTRACE_ADD(kbdev, CSF_FIRMWARE_SLEEP_ON_IDLE_CHANGED, NULL, fw_soi_allowed);
 
-<<<<<<< HEAD
-	/* The GPU idle timer is always enabled for simplicity. Checks will be
-	 * done before scheduling the GPU idle worker to see if it is
-	 * appropriate for the current power policy.
-	 */
-	enable_gpu_idle_timer(kbdev);
-
-	set_timeout_global(global_iface, kbase_csf_timeout_get(kbdev));
-=======
->>>>>>> 3aa826b5
 
 	/* The csg suspend timeout is always enabled so customer has the flexibility to update it
 	 * at any time.
@@ -2282,14 +2179,7 @@
 	kbdev->csf.gpu_idle_dur_count = hysteresis_val;
 	kbdev->csf.gpu_idle_dur_count_no_modifier = no_modifier;
 
-<<<<<<< HEAD
-	dev_dbg(kbdev->dev, "GPU suspend timeout updated: 0x%lld ns (0x%.8x)",
-		kbdev->csf.gpu_idle_hysteresis_ns,
-		kbdev->csf.gpu_idle_dur_count);
-	if (kbdev->csf.gpu_idle_timer_enabled) {
-=======
 	if (atomic_read(&kbdev->csf.scheduler.gpu_idle_timer_enabled)) {
->>>>>>> 3aa826b5
 		/* Timer is already enabled. Disable the timer as FW only reads
 		 * the new idle timer value when timer is re-enabled.
 		 */
@@ -2415,37 +2305,28 @@
 	return kbase_csf_firmware_set_mcu_core_pwroff_time(kbdev, DEFAULT_GLB_PWROFF_TIMEOUT_NS);
 }
 
+static void coredump_worker(struct work_struct *data)
+{
+	struct kbase_device *kbdev = container_of(data, struct kbase_device, csf.coredump_work);
+
+	kbasep_platform_event_core_dump(kbdev, "GPU hang");
+}
+
 int kbase_csf_firmware_early_init(struct kbase_device *kbdev)
 {
+        int csf_hw_doorbell_page_size = CSF_HW_DOORBELL_PAGE_SIZE;
 	kbdev->csf.num_doorbells =
 		(kbdev->reg_size - CSF_HW_DOORBELL_PAGE_OFFSET) / CSF_HW_DOORBELL_PAGE_SIZE;
 
 	if (!kbdev->csf.num_doorbells || (kbdev->csf.num_doorbells > CSF_NUM_DOORBELL_MAX)) {
-		dev_err(kbdev->dev, "Invalid number of doorbell pages: %u",
-			kbdev->csf.num_doorbells);
-		return -EINVAL;
-	}
-
-<<<<<<< HEAD
-static void coredump_worker(struct work_struct *data)
-{
-	struct kbase_device *kbdev = container_of(data, struct kbase_device, csf.coredump_work);
-
-	kbasep_platform_event_core_dump(kbdev, "GPU hang");
-}
-
-int kbase_csf_firmware_early_init(struct kbase_device *kbdev)
-{
-	u32 no_modifier = 0;
-
-=======
->>>>>>> 3aa826b5
+		dev_warn(kbdev->dev, "Invalid number of doorbell pages: %u and page size %d",
+			kbdev->csf.num_doorbells, csf_hw_doorbell_page_size);
+		// b/363213832 - Not a real error to have more memory here.
+		kbdev->csf.num_doorbells = CSF_NUM_DOORBELL_MAX;
+		//return -EINVAL;
+	}
+
 	init_waitqueue_head(&kbdev->csf.event_wait);
-
-	kbdev->csf.mcu_core_pwroff_dur_ns = DEFAULT_GLB_PWROFF_TIMEOUT_NS;
-	kbdev->csf.mcu_core_pwroff_dur_count = convert_dur_to_core_pwroff_count(
-		kbdev, DEFAULT_GLB_PWROFF_TIMEOUT_NS, &no_modifier);
-	kbdev->csf.mcu_core_pwroff_dur_count_no_modifier = no_modifier;
 
 	kbase_csf_firmware_reset_mcu_core_pwroff_time(kbdev);
 	INIT_LIST_HEAD(&kbdev->csf.firmware_interfaces);
@@ -2454,15 +2335,8 @@
 	INIT_LIST_HEAD(&kbdev->csf.firmware_trace_buffers.list);
 	INIT_LIST_HEAD(&kbdev->csf.user_reg.list);
 	INIT_WORK(&kbdev->csf.firmware_reload_work, kbase_csf_firmware_reload_worker);
-<<<<<<< HEAD
-	INIT_WORK(&kbdev->csf.fw_error_work, firmware_error_worker);
+	INIT_WORK(&kbdev->csf.glb_fatal_work, kbase_csf_glb_fatal_worker);
 	INIT_WORK(&kbdev->csf.coredump_work, coredump_worker);
-
-	init_rwsem(&kbdev->csf.pmode_sync_sem);
-	kbdev->csf.glb_init_request_pending = true;
-=======
-	INIT_WORK(&kbdev->csf.glb_fatal_work, kbase_csf_glb_fatal_worker);
->>>>>>> 3aa826b5
 
 	init_rwsem(&kbdev->csf.mmu_sync_sem);
 	mutex_init(&kbdev->csf.reg_lock);
@@ -2662,15 +2536,12 @@
 		goto err_out;
 	}
 
-<<<<<<< HEAD
 	ret = kbasep_platform_fw_config_init(kbdev);
 	if (ret != 0) {
 		dev_err(kbdev->dev, "Failed to perform platform specific FW configuration");
 		goto err_out;
 	}
-=======
 	init_page_fault_cnt_firmware_memory(kbdev);
->>>>>>> 3aa826b5
 
 	ret = kbase_csf_firmware_cfg_fw_wa_init(kbdev);
 	if (ret != 0) {
@@ -2716,26 +2587,18 @@
 	if (ret != 0)
 		goto err_out;
 
-	ret = kbase_csf_firmware_cfg_init(kbdev);
-	if (ret != 0)
-		goto err_out;
-
-<<<<<<< HEAD
-	ret = kbase_device_csf_iterator_trace_init(kbdev);
-	if (ret != 0)
-		goto err_out;
-
 	ret = kbase_csf_firmware_log_init(kbdev);
 	if (ret != 0) {
 		dev_err(kbdev->dev, "Failed to initialize FW trace (err %d)", ret);
 		goto err_out;
 	}
 
+	ret = kbase_csf_firmware_cfg_init(kbdev);
+	if (ret != 0)
+		goto err_out;
+
 	/* Firmware loaded successfully */
 	dev_info(kbdev->dev, "Firmware load successful");
-
-=======
->>>>>>> 3aa826b5
 	if (kbdev->csf.fw_core_dump.available)
 		kbase_csf_firmware_core_dump_init(kbdev);
 
