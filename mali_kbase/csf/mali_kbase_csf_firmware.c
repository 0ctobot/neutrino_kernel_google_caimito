// SPDX-License-Identifier: GPL-2.0 WITH Linux-syscall-note
/*
 *
 * (C) COPYRIGHT 2018-2022 ARM Limited. All rights reserved.
 *
 * This program is free software and is provided to you under the terms of the
 * GNU General Public License version 2 as published by the Free Software
 * Foundation, and any use by you of this program is subject to the terms
 * of such GNU license.
 *
 * This program is distributed in the hope that it will be useful,
 * but WITHOUT ANY WARRANTY; without even the implied warranty of
 * MERCHANTABILITY or FITNESS FOR A PARTICULAR PURPOSE. See the
 * GNU General Public License for more details.
 *
 * You should have received a copy of the GNU General Public License
 * along with this program; if not, you can access it online at
 * http://www.gnu.org/licenses/gpl-2.0.html.
 *
 */

#include "mali_kbase.h"
#include "mali_kbase_csf_firmware_cfg.h"
#include "mali_kbase_csf_firmware_log.h"
#include "mali_kbase_csf_trace_buffer.h"
#include "mali_kbase_csf_timeout.h"
#include "mali_kbase_mem.h"
#include "mali_kbase_mem_pool_group.h"
#include "mali_kbase_reset_gpu.h"
#include "mali_kbase_ctx_sched.h"
#include "mali_kbase_csf_scheduler.h"
#include <mali_kbase_hwaccess_time.h>
#include "device/mali_kbase_device.h"
#include "backend/gpu/mali_kbase_pm_internal.h"
#include "tl/mali_kbase_timeline_priv.h"
#include "tl/mali_kbase_tracepoints.h"
#include "mali_kbase_csf_tl_reader.h"
#include "backend/gpu/mali_kbase_clk_rate_trace_mgr.h"
#include <csf/ipa_control/mali_kbase_csf_ipa_control.h>
#include <csf/mali_kbase_csf_registers.h>

#include <linux/list.h>
#include <linux/slab.h>
#include <linux/firmware.h>
#include <linux/mman.h>
#include <linux/string.h>
#include <linux/mutex.h>
#include <linux/ctype.h>
#if (KERNEL_VERSION(4, 13, 0) <= LINUX_VERSION_CODE)
#include <linux/set_memory.h>
#endif
#include <mmu/mali_kbase_mmu.h>
#include <asm/arch_timer.h>
#include <linux/delay.h>

#define MALI_MAX_FIRMWARE_NAME_LEN ((size_t)20)

static char fw_name[MALI_MAX_FIRMWARE_NAME_LEN] = "mali_csffw.bin";
module_param_string(fw_name, fw_name, sizeof(fw_name), 0644);
MODULE_PARM_DESC(fw_name, "firmware image");

/* The waiting time for firmware to boot */
static unsigned int csf_firmware_boot_timeout_ms;
module_param(csf_firmware_boot_timeout_ms, uint, 0444);
MODULE_PARM_DESC(csf_firmware_boot_timeout_ms,
		 "Maximum time to wait for firmware to boot.");

#ifdef CONFIG_MALI_DEBUG
/* Makes Driver wait indefinitely for an acknowledgment for the different
 * requests it sends to firmware. Otherwise the timeouts interfere with the
 * use of debugger for source-level debugging of firmware as Driver initiates
 * a GPU reset when a request times out, which always happen when a debugger
 * is connected.
 */
bool fw_debug; /* Default value of 0/false */
module_param(fw_debug, bool, 0444);
MODULE_PARM_DESC(fw_debug,
	"Enables effective use of a debugger for debugging firmware code.");
#endif

#define FIRMWARE_HEADER_MAGIC    (0xC3F13A6Eul)
#define FIRMWARE_HEADER_VERSION  (0ul)
#define FIRMWARE_HEADER_LENGTH   (0x14ul)

#define CSF_FIRMWARE_ENTRY_SUPPORTED_FLAGS \
	(CSF_FIRMWARE_ENTRY_READ | \
	 CSF_FIRMWARE_ENTRY_WRITE | \
	 CSF_FIRMWARE_ENTRY_EXECUTE | \
	 CSF_FIRMWARE_ENTRY_PROTECTED | \
	 CSF_FIRMWARE_ENTRY_SHARED | \
	 CSF_FIRMWARE_ENTRY_ZERO | \
	 CSF_FIRMWARE_ENTRY_CACHE_MODE)

#define CSF_FIRMWARE_ENTRY_TYPE_INTERFACE     (0)
#define CSF_FIRMWARE_ENTRY_TYPE_CONFIGURATION (1)
#define CSF_FIRMWARE_ENTRY_TYPE_FUTF_TEST     (2)
#define CSF_FIRMWARE_ENTRY_TYPE_TRACE_BUFFER  (3)
#define CSF_FIRMWARE_ENTRY_TYPE_TIMELINE_METADATA (4)
#define CSF_FIRMWARE_ENTRY_TYPE_BUILD_INFO_METADATA (6)

#define CSF_FIRMWARE_CACHE_MODE_NONE              (0ul << 3)
#define CSF_FIRMWARE_CACHE_MODE_CACHED            (1ul << 3)
#define CSF_FIRMWARE_CACHE_MODE_UNCACHED_COHERENT (2ul << 3)
#define CSF_FIRMWARE_CACHE_MODE_CACHED_COHERENT   (3ul << 3)

#define INTERFACE_ENTRY_NAME_OFFSET (0x14)

#define TL_METADATA_ENTRY_NAME_OFFSET (0x8)

#define BUILD_INFO_METADATA_SIZE_OFFSET (0x4)
#define BUILD_INFO_GIT_SHA_LEN (40U)
#define BUILD_INFO_GIT_DIRTY_LEN (1U)
#define BUILD_INFO_GIT_SHA_PATTERN "git_sha: "

#define CSF_MAX_FW_STOP_LOOPS            (100000)

#define CSF_GLB_REQ_CFG_MASK                                                                       \
	(GLB_REQ_CFG_ALLOC_EN_MASK | GLB_REQ_CFG_PROGRESS_TIMER_MASK |                             \
	 GLB_REQ_CFG_PWROFF_TIMER_MASK | GLB_REQ_IDLE_ENABLE_MASK)


static inline u32 input_page_read(const u32 *const input, const u32 offset)
{
	WARN_ON(offset % sizeof(u32));

	return input[offset / sizeof(u32)];
}

static inline void input_page_write(u32 *const input, const u32 offset,
			const u32 value)
{
	WARN_ON(offset % sizeof(u32));

	input[offset / sizeof(u32)] = value;
}

static inline void input_page_partial_write(u32 *const input, const u32 offset,
			u32 value, u32 mask)
{
	WARN_ON(offset % sizeof(u32));

	input[offset / sizeof(u32)] =
		(input_page_read(input, offset) & ~mask) | (value & mask);
}

static inline u32 output_page_read(const u32 *const output, const u32 offset)
{
	WARN_ON(offset % sizeof(u32));

	return output[offset / sizeof(u32)];
}

static unsigned int entry_type(u32 header)
{
	return header & 0xFF;
}
static unsigned int entry_size(u32 header)
{
	return (header >> 8) & 0xFF;
}
static bool entry_update(u32 header)
{
	return (header >> 30) & 0x1;
}
static bool entry_optional(u32 header)
{
	return (header >> 31) & 0x1;
}

/**
 * struct firmware_timeline_metadata - Timeline metadata item within the MCU firmware
 *
 * @node: List head linking all timeline metadata to
 *        kbase_device:csf.firmware_timeline_metadata.
 * @name: NUL-terminated string naming the metadata.
 * @data: Metadata content.
 * @size: Metadata size.
 */
struct firmware_timeline_metadata {
	struct list_head node;
	char *name;
	char *data;
	size_t size;
};

/* The shared interface area, used for communicating with firmware, is managed
 * like a virtual memory zone. Reserve the virtual space from that zone
 * corresponding to shared interface entry parsed from the firmware image.
 * The shared_reg_rbtree should have been initialized before calling this
 * function.
 */
static int setup_shared_iface_static_region(struct kbase_device *kbdev)
{
	struct kbase_csf_firmware_interface *interface =
		kbdev->csf.shared_interface;
	struct kbase_va_region *reg;
	int ret = -ENOMEM;

	if (!interface)
		return -EINVAL;

	reg = kbase_alloc_free_region(&kbdev->csf.shared_reg_rbtree, 0,
			interface->num_pages_aligned, KBASE_REG_ZONE_MCU_SHARED);
	if (reg) {
		mutex_lock(&kbdev->csf.reg_lock);
		ret = kbase_add_va_region_rbtree(kbdev, reg,
				interface->virtual, interface->num_pages_aligned, 1);
		mutex_unlock(&kbdev->csf.reg_lock);
		if (ret)
			kfree(reg);
		else
			reg->flags &= ~KBASE_REG_FREE;
	}

	return ret;
}

static int wait_mcu_status_value(struct kbase_device *kbdev, u32 val)
{
	u32 max_loops = CSF_MAX_FW_STOP_LOOPS;

	/* wait for the MCU_STATUS register to reach the given status value */
	while (--max_loops &&
	       (kbase_reg_read(kbdev, GPU_CONTROL_REG(MCU_STATUS)) != val)) {
	}

	return (max_loops == 0) ? -1 : 0;
}

void kbase_csf_firmware_disable_mcu(struct kbase_device *kbdev)
{
	KBASE_TLSTREAM_TL_KBASE_CSFFW_FW_DISABLING(kbdev, kbase_backend_get_cycle_cnt(kbdev));

	kbase_reg_write(kbdev, GPU_CONTROL_REG(MCU_CONTROL), MCU_CNTRL_DISABLE);
}

static void wait_for_firmware_stop(struct kbase_device *kbdev)
{
	if (wait_mcu_status_value(kbdev, MCU_CNTRL_DISABLE) < 0) {
		/* This error shall go away once MIDJM-2371 is closed */
		dev_err(kbdev->dev, "Firmware failed to stop");
	}

	KBASE_TLSTREAM_TL_KBASE_CSFFW_FW_OFF(kbdev, kbase_backend_get_cycle_cnt(kbdev));
}

void kbase_csf_firmware_disable_mcu_wait(struct kbase_device *kbdev)
{
	wait_for_firmware_stop(kbdev);
}

static void stop_csf_firmware(struct kbase_device *kbdev)
{
	/* Stop the MCU firmware */
	kbase_csf_firmware_disable_mcu(kbdev);

	wait_for_firmware_stop(kbdev);
}

static void wait_for_firmware_boot(struct kbase_device *kbdev)
{
	long wait_timeout;
	long remaining;

	if (!csf_firmware_boot_timeout_ms)
		csf_firmware_boot_timeout_ms =
			kbase_get_timeout_ms(kbdev, CSF_FIRMWARE_BOOT_TIMEOUT);

	wait_timeout = kbase_csf_timeout_in_jiffies(csf_firmware_boot_timeout_ms);

	/* Firmware will generate a global interface interrupt once booting
	 * is complete
	 */
	remaining = wait_event_timeout(kbdev->csf.event_wait,
			kbdev->csf.interrupt_received == true, wait_timeout);

	if (!remaining)
		dev_err(kbdev->dev, "Timed out waiting for fw boot completion");

	kbdev->csf.interrupt_received = false;
}

static void boot_csf_firmware(struct kbase_device *kbdev)
{
	kbase_csf_firmware_enable_mcu(kbdev);

	wait_for_firmware_boot(kbdev);
}

static void wait_ready(struct kbase_device *kbdev)
{
	u32 max_loops = KBASE_AS_INACTIVE_MAX_LOOPS;
	u32 val;

	val = kbase_reg_read(kbdev, MMU_AS_REG(MCU_AS_NR, AS_STATUS));

	/* Wait for a while for the update command to take effect */
	while (--max_loops && (val & AS_STATUS_AS_ACTIVE))
		val = kbase_reg_read(kbdev, MMU_AS_REG(MCU_AS_NR, AS_STATUS));

	if (max_loops == 0) {
		dev_err(kbdev->dev, "AS_ACTIVE bit stuck when enabling AS0 for MCU, might be caused by slow/unstable GPU clock or possible faulty FPGA connector\n");
		queue_work(system_highpri_wq, &kbdev->csf.coredump_work);
	}
}

static void unload_mmu_tables(struct kbase_device *kbdev)
{
	unsigned long irq_flags;

	mutex_lock(&kbdev->mmu_hw_mutex);
	spin_lock_irqsave(&kbdev->hwaccess_lock, irq_flags);
	if (kbdev->pm.backend.gpu_powered)
		kbase_mmu_disable_as(kbdev, MCU_AS_NR);
	spin_unlock_irqrestore(&kbdev->hwaccess_lock, irq_flags);
	mutex_unlock(&kbdev->mmu_hw_mutex);
}

static void load_mmu_tables(struct kbase_device *kbdev)
{
	unsigned long irq_flags;

	mutex_lock(&kbdev->mmu_hw_mutex);
	spin_lock_irqsave(&kbdev->hwaccess_lock, irq_flags);
	kbase_mmu_update(kbdev, &kbdev->csf.mcu_mmu, MCU_AS_NR);
	spin_unlock_irqrestore(&kbdev->hwaccess_lock, irq_flags);
	mutex_unlock(&kbdev->mmu_hw_mutex);

	/* Wait for a while for the update command to take effect */
	wait_ready(kbdev);
}

/**
 * convert_mem_flags() - Convert firmware memory flags to GPU region flags
 *
 * Return: GPU memory region flags
 *
 * @kbdev: Instance of GPU platform device (used to determine system coherency)
 * @flags: Flags of an "interface memory setup" section in a firmware image
 * @cm:    appropriate cache mode chosen for the "interface memory setup"
 *         section, which could be different from the cache mode requested by
 *         firmware.
 */
static unsigned long convert_mem_flags(const struct kbase_device * const kbdev,
	const u32 flags, u32 *cm)
{
	unsigned long mem_flags = 0;
	u32 cache_mode = flags & CSF_FIRMWARE_ENTRY_CACHE_MODE;
	bool is_shared = (flags & CSF_FIRMWARE_ENTRY_SHARED) ? true : false;

	/* The memory flags control the access permissions for the MCU, the
	 * shader cores/tiler are not expected to access this memory
	 */
	if (flags & CSF_FIRMWARE_ENTRY_READ)
		mem_flags |= KBASE_REG_GPU_RD;

	if (flags & CSF_FIRMWARE_ENTRY_WRITE)
		mem_flags |= KBASE_REG_GPU_WR;

	if ((flags & CSF_FIRMWARE_ENTRY_EXECUTE) == 0)
		mem_flags |= KBASE_REG_GPU_NX;

	if (flags & CSF_FIRMWARE_ENTRY_PROTECTED)
		mem_flags |= KBASE_REG_PROTECTED;

	/* Substitute uncached coherent memory for cached coherent memory if
	 * the system does not support ACE coherency.
	 */
	if ((cache_mode == CSF_FIRMWARE_CACHE_MODE_CACHED_COHERENT) &&
		(kbdev->system_coherency != COHERENCY_ACE))
		cache_mode = CSF_FIRMWARE_CACHE_MODE_UNCACHED_COHERENT;

	/* Substitute uncached incoherent memory for uncached coherent memory
	 * if the system does not support ACE-Lite coherency.
	 */
	if ((cache_mode == CSF_FIRMWARE_CACHE_MODE_UNCACHED_COHERENT) &&
		(kbdev->system_coherency == COHERENCY_NONE))
		cache_mode = CSF_FIRMWARE_CACHE_MODE_NONE;

	*cm = cache_mode;

	switch (cache_mode) {
	case CSF_FIRMWARE_CACHE_MODE_NONE:
		mem_flags |=
			KBASE_REG_MEMATTR_INDEX(AS_MEMATTR_INDEX_NON_CACHEABLE);
		break;
	case CSF_FIRMWARE_CACHE_MODE_CACHED:
		mem_flags |=
			KBASE_REG_MEMATTR_INDEX(
			AS_MEMATTR_INDEX_IMPL_DEF_CACHE_POLICY);
		break;
	case CSF_FIRMWARE_CACHE_MODE_UNCACHED_COHERENT:
	case CSF_FIRMWARE_CACHE_MODE_CACHED_COHERENT:
		WARN_ON(!is_shared);
		mem_flags |= KBASE_REG_SHARE_BOTH |
			KBASE_REG_MEMATTR_INDEX(AS_MEMATTR_INDEX_SHARED);
		break;
	default:
		dev_err(kbdev->dev,
			"Firmware contains interface with unsupported cache mode\n");
		break;
	}
	return mem_flags;
}

static void load_fw_image_section(struct kbase_device *kbdev, const u8 *data,
		struct tagged_addr *phys, u32 num_pages, u32 flags,
		u32 data_start, u32 data_end)
{
	u32 data_pos = data_start;
	u32 data_len = data_end - data_start;
	u32 page_num;
	u32 page_limit;

	if (flags & CSF_FIRMWARE_ENTRY_ZERO)
		page_limit = num_pages;
	else
		page_limit = (data_len + PAGE_SIZE - 1) / PAGE_SIZE;

	for (page_num = 0; page_num < page_limit; ++page_num) {
		struct page *const page = as_page(phys[page_num]);
		char *const p = kmap_atomic(page);
		u32 const copy_len = min_t(u32, PAGE_SIZE, data_len);

		if (copy_len > 0) {
			memcpy(p, data + data_pos, copy_len);
			data_pos += copy_len;
			data_len -= copy_len;
		}

		if (flags & CSF_FIRMWARE_ENTRY_ZERO) {
			u32 const zi_len = PAGE_SIZE - copy_len;

			memset(p + copy_len, 0, zi_len);
		}

		kbase_sync_single_for_device(kbdev, kbase_dma_addr(page),
				PAGE_SIZE, DMA_TO_DEVICE);
		kunmap_atomic(p);
	}
}

static int reload_fw_image(struct kbase_device *kbdev)
{
	const u32 magic = FIRMWARE_HEADER_MAGIC;
	struct kbase_csf_firmware_interface *interface;
	struct kbase_csf_mcu_fw *const mcu_fw = &kbdev->csf.fw;
	int ret = 0;

	if (WARN_ON(mcu_fw->data == NULL)) {
		dev_err(kbdev->dev, "Firmware image copy not loaded\n");
		ret = -EINVAL;
		goto out;
	}

	/* Do a basic sanity check on MAGIC signature */
	if (memcmp(mcu_fw->data, &magic, sizeof(magic)) != 0) {
		dev_err(kbdev->dev, "Incorrect magic value, firmware image could have been corrupted\n");
		ret = -EINVAL;
		goto out;
	}

	list_for_each_entry(interface, &kbdev->csf.firmware_interfaces, node) {
		/* Dont skip re-loading any section if full reload was requested */
		if (!kbdev->csf.firmware_full_reload_needed) {
			/* Skip reload of text & read only data sections */
			if ((interface->flags & CSF_FIRMWARE_ENTRY_EXECUTE) ||
			    !(interface->flags & CSF_FIRMWARE_ENTRY_WRITE))
				continue;
		}

		load_fw_image_section(kbdev, mcu_fw->data, interface->phys, interface->num_pages,
				      interface->flags, interface->data_start, interface->data_end);
	}

	kbdev->csf.firmware_full_reload_needed = false;

	kbase_csf_firmware_reload_trace_buffers_data(kbdev);
out:
	return ret;
}

/**
 * entry_find_large_page_to_reuse() - Find if the large page of previously parsed
 *                                    FW interface entry can be reused to store
 *                                    the contents of new FW interface entry.
 *
 * @kbdev: Kbase device structure
 * @virtual_start: Start of the virtual address range required for an entry allocation
 * @virtual_end: End of the virtual address range required for an entry allocation
 * @phys: Pointer to the array of physical (tagged) addresses making up the new
 *        FW interface entry. It is an output parameter which would be made to
 *        point to an already existing array allocated for the previously parsed
 *        FW interface entry using large page(s). If no appropriate entry is
 *        found it is set to NULL.
 * @pma:  Pointer to a protected memory allocation. It is an output parameter
 *        which would be made to the protected memory allocation of a previously
 *        parsed FW interface entry using large page(s) from protected memory.
 *        If no appropriate entry is found it is set to NULL.
 * @num_pages: Number of pages requested.
 * @num_pages_aligned: This is an output parameter used to carry the number of 4KB pages
 *                     within the 2MB pages aligned allocation.
 * @is_small_page: This is an output flag used to select between the small and large page
 *                 to be used for the FW entry allocation.
 *
 * Go through all the already initialized interfaces and find if a previously
 * allocated large page can be used to store contents of new FW interface entry.
 *
 * Return: true if a large page can be reused, false otherwise.
 */
static inline bool entry_find_large_page_to_reuse(
	struct kbase_device *kbdev, const u32 virtual_start, const u32 virtual_end,
	struct tagged_addr **phys, struct protected_memory_allocation ***pma,
	u32 num_pages, u32 *num_pages_aligned, bool *is_small_page)
{
	struct kbase_csf_firmware_interface *interface = NULL;
	struct kbase_csf_firmware_interface *target_interface = NULL;
	u32 virtual_diff_min = U32_MAX;
	bool reuse_large_page = false;

	CSTD_UNUSED(interface);
	CSTD_UNUSED(target_interface);
	CSTD_UNUSED(virtual_diff_min);

	*num_pages_aligned = num_pages;
	*is_small_page = true;
	*phys = NULL;
	*pma = NULL;


	return reuse_large_page;
}

/**
 * parse_memory_setup_entry() - Process an "interface memory setup" section
 *
 * @kbdev: Kbase device structure
 * @fw: The firmware image containing the section
 * @entry: Pointer to the start of the section
 * @size: Size (in bytes) of the section
 *
 * Read an "interface memory setup" section from the firmware image and create
 * the necessary memory region including the MMU page tables. If successful
 * the interface will be added to the kbase_device:csf.firmware_interfaces list.
 *
 * Return: 0 if successful, negative error code on failure
 */
static int parse_memory_setup_entry(struct kbase_device *kbdev,
				    const struct kbase_csf_mcu_fw *const fw, const u32 *entry,
				    unsigned int size)
{
	int ret = 0;
	const u32 flags = entry[0];
	const u32 virtual_start = entry[1];
	const u32 virtual_end = entry[2];
	const u32 data_start = entry[3];
	const u32 data_end = entry[4];
	u32 num_pages;
	u32 num_pages_aligned;
	char *name;
	struct tagged_addr *phys = NULL;
	struct kbase_csf_firmware_interface *interface = NULL;
	bool allocated_pages = false, protected_mode = false;
	unsigned long mem_flags = 0;
	u32 cache_mode = 0;
	struct protected_memory_allocation **pma = NULL;
	bool reuse_pages = false;
	bool is_small_page = true;

	if (data_end < data_start) {
		dev_err(kbdev->dev, "Firmware corrupt, data_end < data_start (0x%x<0x%x)\n",
				data_end, data_start);
		return -EINVAL;
	}
	if (virtual_end < virtual_start) {
		dev_err(kbdev->dev, "Firmware corrupt, virtual_end < virtual_start (0x%x<0x%x)\n",
				virtual_end, virtual_start);
		return -EINVAL;
	}
	if (data_end > fw->size) {
		dev_err(kbdev->dev, "Firmware corrupt, file truncated? data_end=0x%x > fw->size=0x%zx\n",
				data_end, fw->size);
		return -EINVAL;
	}

	if ((virtual_start & ~PAGE_MASK) != 0 ||
			(virtual_end & ~PAGE_MASK) != 0) {
		dev_err(kbdev->dev, "Firmware corrupt: virtual addresses not page aligned: 0x%x-0x%x\n",
				virtual_start, virtual_end);
		return -EINVAL;
	}

	if ((flags & CSF_FIRMWARE_ENTRY_SUPPORTED_FLAGS) != flags) {
		dev_err(kbdev->dev, "Firmware contains interface with unsupported flags (0x%x)\n",
				flags);
		return -EINVAL;
	}

	if (flags & CSF_FIRMWARE_ENTRY_PROTECTED)
		protected_mode = true;

	if (protected_mode && kbdev->csf.pma_dev == NULL) {
		dev_err(kbdev->dev,
			"Protected memory allocator not found, Firmware protected mode entry will not be supported");
		return 0;
	}

	num_pages = (virtual_end - virtual_start)
		>> PAGE_SHIFT;

	reuse_pages = entry_find_large_page_to_reuse(
		kbdev, virtual_start, virtual_end, &phys, &pma,
		num_pages, &num_pages_aligned, &is_small_page);
	if (!reuse_pages)
		phys = kmalloc_array(num_pages_aligned, sizeof(*phys), GFP_KERNEL);

	if (!phys)
		return -ENOMEM;

	if (protected_mode) {
		if (!reuse_pages) {
			pma = kbase_csf_protected_memory_alloc(
				kbdev, phys, num_pages_aligned, is_small_page);
		}

		if (!pma)
			ret = -ENOMEM;
	} else {
		if (!reuse_pages) {
			ret = kbase_mem_pool_alloc_pages(
				kbase_mem_pool_group_select(
					kbdev, KBASE_MEM_GROUP_CSF_FW, is_small_page),
				num_pages_aligned, phys, false);
		}
	}

	if (ret < 0) {
		dev_err(kbdev->dev,
			"Failed to allocate %u physical pages for the firmware interface entry at VA 0x%x\n",
			num_pages_aligned, virtual_start);
		goto out;
	}

	allocated_pages = true;
	load_fw_image_section(kbdev, fw->data, phys, num_pages, flags,
			data_start, data_end);

	/* Allocate enough memory for the struct kbase_csf_firmware_interface and
	 * the name of the interface. An extra byte is allocated to place a
	 * NUL-terminator in. This should already be included according to the
	 * specification but here we add it anyway to be robust against a
	 * corrupt firmware image.
	 */
	interface = kmalloc(sizeof(*interface) +
			size - INTERFACE_ENTRY_NAME_OFFSET + 1, GFP_KERNEL);
	if (!interface) {
		ret = -ENOMEM;
		goto out;
	}
	name = (void *)(interface + 1);
	memcpy(name, entry + (INTERFACE_ENTRY_NAME_OFFSET / sizeof(*entry)),
			size - INTERFACE_ENTRY_NAME_OFFSET);
	name[size - INTERFACE_ENTRY_NAME_OFFSET] = 0;

	interface->name = name;
	interface->phys = phys;
	interface->reuse_pages = reuse_pages;
	interface->is_small_page = is_small_page;
	interface->num_pages = num_pages;
	interface->num_pages_aligned = num_pages_aligned;
	interface->virtual = virtual_start;
	interface->kernel_map = NULL;
	interface->flags = flags;
	interface->data_start = data_start;
	interface->data_end = data_end;
	interface->pma = pma;

	mem_flags = convert_mem_flags(kbdev, flags, &cache_mode);

	if (flags & CSF_FIRMWARE_ENTRY_SHARED) {
		struct page **page_list;
		u32 i;
		pgprot_t cpu_map_prot;
		u32 mem_attr_index = KBASE_REG_MEMATTR_VALUE(mem_flags);

		/* Since SHARED memory type was used for mapping shared memory
		 * on GPU side, it can be mapped as cached on CPU side on both
		 * types of coherent platforms.
		 */
		if ((cache_mode == CSF_FIRMWARE_CACHE_MODE_CACHED_COHERENT) ||
		    (cache_mode == CSF_FIRMWARE_CACHE_MODE_UNCACHED_COHERENT)) {
			WARN_ON(mem_attr_index !=
					AS_MEMATTR_INDEX_SHARED);
			cpu_map_prot = PAGE_KERNEL;
		} else {
			WARN_ON(mem_attr_index !=
					AS_MEMATTR_INDEX_NON_CACHEABLE);
			cpu_map_prot = pgprot_writecombine(PAGE_KERNEL);
		}

		page_list = kmalloc_array(num_pages, sizeof(*page_list),
				GFP_KERNEL);
		if (!page_list) {
			ret = -ENOMEM;
			goto out;
		}

		for (i = 0; i < num_pages; i++)
			page_list[i] = as_page(phys[i]);

		interface->kernel_map = vmap(page_list, num_pages, VM_MAP,
				cpu_map_prot);

		kfree(page_list);

		if (!interface->kernel_map) {
			ret = -ENOMEM;
			goto out;
		}
	}

	/* Start location of the shared interface area is fixed and is
	 * specified in firmware spec, and so there shall only be a
	 * single entry with that start address.
	 */
	if (virtual_start == (KBASE_REG_ZONE_MCU_SHARED_BASE << PAGE_SHIFT))
		kbdev->csf.shared_interface = interface;

	list_add(&interface->node, &kbdev->csf.firmware_interfaces);

	if (!reuse_pages) {
		ret = kbase_mmu_insert_pages_no_flush(kbdev, &kbdev->csf.mcu_mmu,
						      virtual_start >> PAGE_SHIFT, phys,
						      num_pages_aligned, mem_flags,
						      KBASE_MEM_GROUP_CSF_FW, NULL);

		if (ret != 0) {
			dev_err(kbdev->dev, "Failed to insert firmware pages\n");
			/* The interface has been added to the list, so cleanup will
			 * be handled by firmware unloading
			 */
		}
	}

	dev_dbg(kbdev->dev, "Processed section '%s'", name);

	return ret;

out:
	if (allocated_pages) {
		if (!reuse_pages) {
			if (protected_mode) {
				kbase_csf_protected_memory_free(
					kbdev, pma, num_pages_aligned, is_small_page);
			} else {
				kbase_mem_pool_free_pages(
					kbase_mem_pool_group_select(
						kbdev, KBASE_MEM_GROUP_CSF_FW, is_small_page),
					num_pages_aligned, phys, false, false);
			}
		}
	}

	if (!reuse_pages)
		kfree(phys);

	kfree(interface);
	return ret;
}

/**
 * parse_timeline_metadata_entry() - Process a "timeline metadata" section
 *
 * Return: 0 if successful, negative error code on failure
 *
 * @kbdev: Kbase device structure
 * @fw:    Firmware image containing the section
 * @entry: Pointer to the section
 * @size:  Size (in bytes) of the section
 */
static int parse_timeline_metadata_entry(struct kbase_device *kbdev,
					 const struct kbase_csf_mcu_fw *const fw, const u32 *entry,
					 unsigned int size)
{
	const u32 data_start = entry[0];
	const u32 data_size = entry[1];
	const u32 data_end = data_start + data_size;
	const char *name = (char *)&entry[2];
	struct firmware_timeline_metadata *metadata;
	const unsigned int name_len =
		size - TL_METADATA_ENTRY_NAME_OFFSET;
	size_t allocation_size = sizeof(*metadata) + name_len + 1 + data_size;

	if (data_end > fw->size) {
		dev_err(kbdev->dev,
			"Firmware corrupt, file truncated? data_end=0x%x > fw->size=0x%zx",
			data_end, fw->size);
		return -EINVAL;
	}

	/* Allocate enough space for firmware_timeline_metadata,
	 * its name and the content.
	 */
	metadata = kmalloc(allocation_size, GFP_KERNEL);
	if (!metadata)
		return -ENOMEM;

	metadata->name = (char *)(metadata + 1);
	metadata->data = (char *)(metadata + 1) + name_len + 1;
	metadata->size = data_size;

	memcpy(metadata->name, name, name_len);
	metadata->name[name_len] = 0;

	/* Copy metadata's content. */
	memcpy(metadata->data, fw->data + data_start, data_size);

	list_add(&metadata->node, &kbdev->csf.firmware_timeline_metadata);

	dev_dbg(kbdev->dev, "Timeline metadata '%s'", metadata->name);

	return 0;
}

/**
 * parse_build_info_metadata_entry() - Process a "build info metadata" section
 * @kbdev: Kbase device structure
 * @fw:    Firmware image containing the section
 * @entry: Pointer to the section
 * @size:  Size (in bytes) of the section
 *
 * This prints the git SHA of the firmware on frimware load.
 *
 * Return: 0 if successful, negative error code on failure
 */
static int parse_build_info_metadata_entry(struct kbase_device *kbdev,
					   const struct kbase_csf_mcu_fw *const fw,
					   const u32 *entry, unsigned int size)
{
	const u32 meta_start_addr = entry[0];
	char *ptr = NULL;
	size_t sha_pattern_len = strlen(BUILD_INFO_GIT_SHA_PATTERN);

	/* Only print git SHA to avoid releasing sensitive information */
	ptr = strstr(fw->data + meta_start_addr, BUILD_INFO_GIT_SHA_PATTERN);
	/* Check that we won't overrun the found string  */
	if (ptr &&
	    strlen(ptr) >= BUILD_INFO_GIT_SHA_LEN + BUILD_INFO_GIT_DIRTY_LEN + sha_pattern_len) {
		char git_sha[BUILD_INFO_GIT_SHA_LEN + BUILD_INFO_GIT_DIRTY_LEN + 1];
		int i = 0;

		/* Move ptr to start of SHA */
		ptr += sha_pattern_len;
		for (i = 0; i < BUILD_INFO_GIT_SHA_LEN; i++) {
			/* Ensure that the SHA is made up of hex digits */
			if (!isxdigit(ptr[i]))
				break;

			git_sha[i] = ptr[i];
		}

		/* Check if the next char indicates git SHA is dirty */
		if (ptr[i] == ' ' || ptr[i] == '+') {
			git_sha[i] = ptr[i];
			i++;
		}
		git_sha[i] = '\0';

		dev_info(kbdev->dev, "Mali firmware git_sha: %s\n", git_sha);
	} else
		dev_info(kbdev->dev, "Mali firmware git_sha not found or invalid\n");

	return 0;
}

/**
 * load_firmware_entry() - Process an entry from a firmware image
 *
 * @kbdev:  Kbase device
 * @fw:     Firmware image containing the entry
 * @offset: Byte offset within the image of the entry to load
 * @header: Header word of the entry
 *
 * Read an entry from a firmware image and do any necessary work (e.g. loading
 * the data into page accessible to the MCU).
 *
 * Unknown entries are ignored if the 'optional' flag is set within the entry,
 * otherwise the function will fail with -EINVAL
 *
 * Return: 0 if successful, negative error code on failure
 */
static int load_firmware_entry(struct kbase_device *kbdev, const struct kbase_csf_mcu_fw *const fw,
			       u32 offset, u32 header)
{
	const unsigned int type = entry_type(header);
	unsigned int size = entry_size(header);
	const bool optional = entry_optional(header);
	/* Update is used with configuration and tracebuffer entries to
	 * initiate a FIRMWARE_CONFIG_UPDATE, instead of triggering a
	 * silent reset.
	 */
	const bool updatable = entry_update(header);
	const u32 *entry = (void *)(fw->data + offset);

	if ((offset % sizeof(*entry)) || (size % sizeof(*entry))) {
		dev_err(kbdev->dev, "Firmware entry isn't 32 bit aligned, offset=0x%x size=0x%x\n",
				offset, size);
		return -EINVAL;
	}

	if (size < sizeof(*entry)) {
		dev_err(kbdev->dev, "Size field too small: %u\n", size);
		return -EINVAL;
	}

	/* Remove the header */
	entry++;
	size -= sizeof(*entry);

	switch (type) {
	case CSF_FIRMWARE_ENTRY_TYPE_INTERFACE:
		/* Interface memory setup */
		if (size < INTERFACE_ENTRY_NAME_OFFSET + sizeof(*entry)) {
			dev_err(kbdev->dev, "Interface memory setup entry too short (size=%u)\n",
					size);
			return -EINVAL;
		}
		return parse_memory_setup_entry(kbdev, fw, entry, size);
	case CSF_FIRMWARE_ENTRY_TYPE_CONFIGURATION:
		/* Configuration option */
		if (size < CONFIGURATION_ENTRY_NAME_OFFSET + sizeof(*entry)) {
			dev_err(kbdev->dev, "Configuration option entry too short (size=%u)\n",
					size);
			return -EINVAL;
		}
		return kbase_csf_firmware_cfg_option_entry_parse(
			kbdev, fw, entry, size, updatable);
	case CSF_FIRMWARE_ENTRY_TYPE_TRACE_BUFFER:
		/* Trace buffer */
		if (size < TRACE_BUFFER_ENTRY_NAME_OFFSET + sizeof(*entry)) {
			dev_err(kbdev->dev, "Trace Buffer entry too short (size=%u)\n",
				size);
			return -EINVAL;
		}
		return kbase_csf_firmware_parse_trace_buffer_entry(
			kbdev, entry, size, updatable);
	case CSF_FIRMWARE_ENTRY_TYPE_TIMELINE_METADATA:
		/* Meta data section */
		if (size < TL_METADATA_ENTRY_NAME_OFFSET + sizeof(*entry)) {
			dev_err(kbdev->dev, "Timeline metadata entry too short (size=%u)\n",
				size);
			return -EINVAL;
		}
		return parse_timeline_metadata_entry(kbdev, fw, entry, size);
	case CSF_FIRMWARE_ENTRY_TYPE_BUILD_INFO_METADATA:
		if (size < BUILD_INFO_METADATA_SIZE_OFFSET + sizeof(*entry)) {
			dev_err(kbdev->dev, "Build info metadata entry too short (size=%u)\n",
				size);
			return -EINVAL;
		}
		return parse_build_info_metadata_entry(kbdev, fw, entry, size);
	}

	if (!optional) {
		dev_err(kbdev->dev,
			"Unsupported non-optional entry type %u in firmware\n",
			type);
		return -EINVAL;
	}

	return 0;
}

static void free_global_iface(struct kbase_device *kbdev)
{
	struct kbase_csf_global_iface *iface = &kbdev->csf.global_iface;

	if (iface->groups) {
		unsigned int gid;

		for (gid = 0; gid < iface->group_num; ++gid)
			kfree(iface->groups[gid].streams);

		kfree(iface->groups);
		iface->groups = NULL;
	}
}

/**
 * iface_gpu_va_to_cpu - Convert a GPU VA address within the shared interface
 *                       region to a CPU address, using the existing mapping.
 * @kbdev: Device pointer
 * @gpu_va: GPU VA to convert
 *
 * Return: A CPU pointer to the location within the shared interface region, or
 *         NULL on failure.
 */
static inline void *iface_gpu_va_to_cpu(struct kbase_device *kbdev, u32 gpu_va)
{
	struct kbase_csf_firmware_interface *interface =
		kbdev->csf.shared_interface;
	u8 *kernel_base = interface->kernel_map;

	if (gpu_va < interface->virtual ||
	    gpu_va >= interface->virtual + interface->num_pages * PAGE_SIZE) {
		dev_err(kbdev->dev,
				"Interface address 0x%x not within %u-page region at 0x%x",
				gpu_va, interface->num_pages,
				interface->virtual);
		return NULL;
	}

	return (void *)(kernel_base + (gpu_va - interface->virtual));
}

static int parse_cmd_stream_info(struct kbase_device *kbdev,
		struct kbase_csf_cmd_stream_info *sinfo,
		u32 *stream_base)
{
	sinfo->kbdev = kbdev;
	sinfo->features = stream_base[STREAM_FEATURES/4];
	sinfo->input = iface_gpu_va_to_cpu(kbdev,
			stream_base[STREAM_INPUT_VA/4]);
	sinfo->output = iface_gpu_va_to_cpu(kbdev,
			stream_base[STREAM_OUTPUT_VA/4]);

	if (sinfo->input == NULL || sinfo->output == NULL)
		return -EINVAL;

	return 0;
}

static int parse_cmd_stream_group_info(struct kbase_device *kbdev,
		struct kbase_csf_cmd_stream_group_info *ginfo,
		u32 *group_base, u32 group_stride)
{
	unsigned int sid;

	ginfo->kbdev = kbdev;
	ginfo->features = group_base[GROUP_FEATURES/4];
	ginfo->input = iface_gpu_va_to_cpu(kbdev,
			group_base[GROUP_INPUT_VA/4]);
	ginfo->output = iface_gpu_va_to_cpu(kbdev,
			group_base[GROUP_OUTPUT_VA/4]);

	if (ginfo->input == NULL || ginfo->output == NULL)
		return -ENOMEM;

	ginfo->suspend_size = group_base[GROUP_SUSPEND_SIZE/4];
	ginfo->protm_suspend_size = group_base[GROUP_PROTM_SUSPEND_SIZE/4];
	ginfo->stream_num = group_base[GROUP_STREAM_NUM/4];

	if (ginfo->stream_num < MIN_SUPPORTED_STREAMS_PER_GROUP ||
			ginfo->stream_num > MAX_SUPPORTED_STREAMS_PER_GROUP) {
		dev_err(kbdev->dev, "CSG with %u CSs out of range %u-%u",
				ginfo->stream_num,
				MIN_SUPPORTED_STREAMS_PER_GROUP,
				MAX_SUPPORTED_STREAMS_PER_GROUP);
		return -EINVAL;
	}

	ginfo->stream_stride = group_base[GROUP_STREAM_STRIDE/4];

	if (ginfo->stream_num * ginfo->stream_stride > group_stride) {
		dev_err(kbdev->dev,
				"group stride of 0x%x exceeded by %u CSs with stride 0x%x",
				group_stride, ginfo->stream_num,
				ginfo->stream_stride);
		return -EINVAL;
	}

	ginfo->streams = kmalloc_array(ginfo->stream_num,
			sizeof(*ginfo->streams), GFP_KERNEL);

	if (!ginfo->streams)
		return -ENOMEM;

	for (sid = 0; sid < ginfo->stream_num; sid++) {
		int err;
		u32 *stream_base = group_base + (STREAM_CONTROL_0 +
				ginfo->stream_stride * sid) / 4;

		err = parse_cmd_stream_info(kbdev, &ginfo->streams[sid],
				stream_base);
		if (err < 0) {
			/* caller will free the memory for CSs array */
			return err;
		}
	}

	return 0;
}

static u32 get_firmware_version(struct kbase_device *kbdev)
{
	struct kbase_csf_firmware_interface *interface =
		kbdev->csf.shared_interface;
	u32 *shared_info = interface->kernel_map;

	return shared_info[GLB_VERSION/4];
}

static int parse_capabilities(struct kbase_device *kbdev)
{
	struct kbase_csf_firmware_interface *interface =
		kbdev->csf.shared_interface;
	u32 *shared_info = interface->kernel_map;
	struct kbase_csf_global_iface *iface = &kbdev->csf.global_iface;
	unsigned int gid;

	/* All offsets are in bytes, so divide by 4 for access via a u32 pointer
	 */

	/* The version number of the global interface is expected to be a
	 * non-zero value. If it's not, the firmware may not have booted.
	 */
	iface->version = get_firmware_version(kbdev);
	if (!iface->version) {
		dev_err(kbdev->dev, "Version check failed. Firmware may have failed to boot.");
		return -EINVAL;
	}


	iface->kbdev = kbdev;
	iface->features = shared_info[GLB_FEATURES/4];
	iface->input = iface_gpu_va_to_cpu(kbdev, shared_info[GLB_INPUT_VA/4]);
	iface->output = iface_gpu_va_to_cpu(kbdev,
			shared_info[GLB_OUTPUT_VA/4]);

	if (iface->input == NULL || iface->output == NULL)
		return -ENOMEM;

	iface->group_num = shared_info[GLB_GROUP_NUM/4];

	if (iface->group_num < MIN_SUPPORTED_CSGS ||
			iface->group_num > MAX_SUPPORTED_CSGS) {
		dev_err(kbdev->dev,
				"Interface containing %u CSGs outside of range %u-%u",
				iface->group_num, MIN_SUPPORTED_CSGS,
				MAX_SUPPORTED_CSGS);
		return -EINVAL;
	}

	iface->group_stride = shared_info[GLB_GROUP_STRIDE/4];
	iface->prfcnt_size = shared_info[GLB_PRFCNT_SIZE/4];

	if (iface->version >= kbase_csf_interface_version(1, 1, 0))
		iface->instr_features = shared_info[GLB_INSTR_FEATURES / 4];
	else
		iface->instr_features = 0;

	if ((GROUP_CONTROL_0 +
		(unsigned long)iface->group_num * iface->group_stride) >
			(interface->num_pages * PAGE_SIZE)) {
		dev_err(kbdev->dev,
				"interface size of %u pages exceeded by %u CSGs with stride 0x%x",
				interface->num_pages, iface->group_num,
				iface->group_stride);
		return -EINVAL;
	}

	WARN_ON(iface->groups);

	iface->groups = kcalloc(iface->group_num, sizeof(*iface->groups),
				GFP_KERNEL);
	if (!iface->groups)
		return -ENOMEM;

	for (gid = 0; gid < iface->group_num; gid++) {
		int err;
		u32 *group_base = shared_info + (GROUP_CONTROL_0 +
				iface->group_stride * gid) / 4;

		err = parse_cmd_stream_group_info(kbdev, &iface->groups[gid],
				group_base, iface->group_stride);
		if (err < 0) {
			free_global_iface(kbdev);
			return err;
		}
	}

	return 0;
}

static inline void access_firmware_memory(struct kbase_device *kbdev,
	u32 gpu_addr, u32 *value, const bool read)
{
	struct kbase_csf_firmware_interface *interface;

	list_for_each_entry(interface, &kbdev->csf.firmware_interfaces, node) {
		if ((gpu_addr >= interface->virtual) &&
			(gpu_addr < interface->virtual + (interface->num_pages << PAGE_SHIFT))) {
			u32 offset_bytes = gpu_addr - interface->virtual;
			u32 page_num = offset_bytes >> PAGE_SHIFT;
			u32 offset_in_page = offset_bytes & ~PAGE_MASK;
			struct page *target_page = as_page(
				interface->phys[page_num]);
			u32 *cpu_addr = kmap_atomic(target_page);

			if (read) {
				kbase_sync_single_for_device(kbdev,
					kbase_dma_addr(target_page) + offset_in_page,
					sizeof(u32), DMA_BIDIRECTIONAL);

				*value = cpu_addr[offset_in_page >> 2];
			} else {
				cpu_addr[offset_in_page >> 2] = *value;

				kbase_sync_single_for_device(kbdev,
					kbase_dma_addr(target_page) + offset_in_page,
					sizeof(u32), DMA_BIDIRECTIONAL);
			}

			kunmap_atomic(cpu_addr);
			return;
		}
	}
	dev_warn(kbdev->dev, "Invalid GPU VA %x passed\n", gpu_addr);
}

void kbase_csf_read_firmware_memory(struct kbase_device *kbdev,
	u32 gpu_addr, u32 *value)
{
	access_firmware_memory(kbdev, gpu_addr, value, true);
}

void kbase_csf_update_firmware_memory(struct kbase_device *kbdev,
	u32 gpu_addr, u32 value)
{
	access_firmware_memory(kbdev, gpu_addr, &value, false);
}

void kbase_csf_firmware_cs_input(
	const struct kbase_csf_cmd_stream_info *const info, const u32 offset,
	const u32 value)
{
	const struct kbase_device * const kbdev = info->kbdev;

	dev_dbg(kbdev->dev, "cs input w: reg %08x val %08x\n", offset, value);
	input_page_write(info->input, offset, value);
}

u32 kbase_csf_firmware_cs_input_read(
	const struct kbase_csf_cmd_stream_info *const info,
	const u32 offset)
{
	const struct kbase_device * const kbdev = info->kbdev;
	u32 const val = input_page_read(info->input, offset);

	dev_dbg(kbdev->dev, "cs input r: reg %08x val %08x\n", offset, val);
	return val;
}

void kbase_csf_firmware_cs_input_mask(
	const struct kbase_csf_cmd_stream_info *const info, const u32 offset,
	const u32 value, const u32 mask)
{
	const struct kbase_device * const kbdev = info->kbdev;

	dev_dbg(kbdev->dev, "cs input w: reg %08x val %08x mask %08x\n",
			offset, value, mask);
	input_page_partial_write(info->input, offset, value, mask);
}

u32 kbase_csf_firmware_cs_output(
	const struct kbase_csf_cmd_stream_info *const info, const u32 offset)
{
	const struct kbase_device * const kbdev = info->kbdev;
	u32 const val = output_page_read(info->output, offset);

	dev_dbg(kbdev->dev, "cs output r: reg %08x val %08x\n", offset, val);
	return val;
}

void kbase_csf_firmware_csg_input(
	const struct kbase_csf_cmd_stream_group_info *const info,
	const u32 offset, const u32 value)
{
	const struct kbase_device * const kbdev = info->kbdev;

	dev_dbg(kbdev->dev, "csg input w: reg %08x val %08x\n",
			offset, value);
	input_page_write(info->input, offset, value);
}

u32 kbase_csf_firmware_csg_input_read(
	const struct kbase_csf_cmd_stream_group_info *const info,
	const u32 offset)
{
	const struct kbase_device * const kbdev = info->kbdev;
	u32 const val = input_page_read(info->input, offset);

	dev_dbg(kbdev->dev, "csg input r: reg %08x val %08x\n", offset, val);
	return val;
}

void kbase_csf_firmware_csg_input_mask(
	const struct kbase_csf_cmd_stream_group_info *const info,
	const u32 offset, const u32 value, const u32 mask)
{
	const struct kbase_device * const kbdev = info->kbdev;

	dev_dbg(kbdev->dev, "csg input w: reg %08x val %08x mask %08x\n",
			offset, value, mask);
	input_page_partial_write(info->input, offset, value, mask);
}

u32 kbase_csf_firmware_csg_output(
	const struct kbase_csf_cmd_stream_group_info *const info,
	const u32 offset)
{
	const struct kbase_device * const kbdev = info->kbdev;
	u32 const val = output_page_read(info->output, offset);

	dev_dbg(kbdev->dev, "csg output r: reg %08x val %08x\n", offset, val);
	return val;
}
KBASE_EXPORT_TEST_API(kbase_csf_firmware_csg_output);

void kbase_csf_firmware_global_input(
	const struct kbase_csf_global_iface *const iface, const u32 offset,
	const u32 value)
{
	const struct kbase_device * const kbdev = iface->kbdev;

	dev_dbg(kbdev->dev, "glob input w: reg %08x val %08x\n", offset, value);
	input_page_write(iface->input, offset, value);
}
KBASE_EXPORT_TEST_API(kbase_csf_firmware_global_input);

void kbase_csf_firmware_global_input_mask(
	const struct kbase_csf_global_iface *const iface, const u32 offset,
	const u32 value, const u32 mask)
{
	const struct kbase_device * const kbdev = iface->kbdev;

	dev_dbg(kbdev->dev, "glob input w: reg %08x val %08x mask %08x\n",
			offset, value, mask);
	input_page_partial_write(iface->input, offset, value, mask);
}
KBASE_EXPORT_TEST_API(kbase_csf_firmware_global_input_mask);

u32 kbase_csf_firmware_global_input_read(
	const struct kbase_csf_global_iface *const iface, const u32 offset)
{
	const struct kbase_device * const kbdev = iface->kbdev;
	u32 const val = input_page_read(iface->input, offset);

	dev_dbg(kbdev->dev, "glob input r: reg %08x val %08x\n", offset, val);
	return val;
}

u32 kbase_csf_firmware_global_output(
	const struct kbase_csf_global_iface *const iface, const u32 offset)
{
	const struct kbase_device * const kbdev = iface->kbdev;
	u32 const val = output_page_read(iface->output, offset);

	dev_dbg(kbdev->dev, "glob output r: reg %08x val %08x\n", offset, val);
	return val;
}
KBASE_EXPORT_TEST_API(kbase_csf_firmware_global_output);

/**
 * csf_doorbell_offset() - Calculate the offset to the CSF host doorbell
 * @doorbell_nr: Doorbell number
 *
 * Return: CSF host register offset for the specified doorbell number.
 */
static u32 csf_doorbell_offset(int doorbell_nr)
{
	WARN_ON(doorbell_nr < 0);
	WARN_ON(doorbell_nr >= CSF_NUM_DOORBELL);

	return CSF_HW_DOORBELL_PAGE_OFFSET + (doorbell_nr * CSF_HW_DOORBELL_PAGE_SIZE);
}

void kbase_csf_ring_doorbell(struct kbase_device *kbdev, int doorbell_nr)
{
	kbase_reg_write(kbdev, csf_doorbell_offset(doorbell_nr), (u32)1);
}
EXPORT_SYMBOL(kbase_csf_ring_doorbell);

/**
 * handle_internal_firmware_fatal - Handler for CS internal firmware fault.
 *
 * @kbdev:  Pointer to kbase device
 *
 * Report group fatal error to user space for all GPU command queue groups
 * in the device, terminate them and reset GPU.
 */
static void handle_internal_firmware_fatal(struct kbase_device *const kbdev)
{
	int as;

	kbasep_platform_event_core_dump(kbdev, "Internal firmware error");

	for (as = 0; as < kbdev->nr_hw_address_spaces; as++) {
		unsigned long flags;
		struct kbase_context *kctx;
		struct kbase_fault fault;

		if (as == MCU_AS_NR)
			continue;

		/* Only handle the fault for an active address space. Lock is
		 * taken here to atomically get reference to context in an
		 * active address space and retain its refcount.
		 */
		spin_lock_irqsave(&kbdev->hwaccess_lock, flags);
		kctx = kbase_ctx_sched_as_to_ctx_nolock(kbdev, as);

		if (kctx) {
			kbase_ctx_sched_retain_ctx_refcount(kctx);
			spin_unlock_irqrestore(&kbdev->hwaccess_lock, flags);
		} else {
			spin_unlock_irqrestore(&kbdev->hwaccess_lock, flags);
			continue;
		}

		fault = (struct kbase_fault) {
			.status = GPU_EXCEPTION_TYPE_SW_FAULT_1,
		};

		kbase_csf_ctx_handle_fault(kctx, &fault);
		kbase_ctx_sched_release_ctx_lock(kctx);
	}

	if (kbase_prepare_to_reset_gpu(kbdev,
				       RESET_FLAGS_HWC_UNRECOVERABLE_ERROR))
		kbase_reset_gpu(kbdev);
}

/**
 * firmware_error_worker - Worker function for handling firmware internal error
 *
 * @data: Pointer to a work_struct embedded in kbase device.
 *
 * Handle the CS internal firmware error
 */
static void firmware_error_worker(struct work_struct *const data)
{
	struct kbase_device *const kbdev =
		container_of(data, struct kbase_device, csf.fw_error_work);

	handle_internal_firmware_fatal(kbdev);
}

static bool global_request_complete(struct kbase_device *const kbdev,
				    u32 const req_mask)
{
	struct kbase_csf_global_iface *global_iface =
				&kbdev->csf.global_iface;
	bool complete = false;
	unsigned long flags;

	kbase_csf_scheduler_spin_lock(kbdev, &flags);

	if ((kbase_csf_firmware_global_output(global_iface, GLB_ACK) &
	     req_mask) ==
	    (kbase_csf_firmware_global_input_read(global_iface, GLB_REQ) &
	     req_mask))
		complete = true;

	kbase_csf_scheduler_spin_unlock(kbdev, flags);

	return complete;
}

static int wait_for_global_request(struct kbase_device *const kbdev,
				   u32 const req_mask)
{
	const long wait_timeout =
		kbase_csf_timeout_in_jiffies(kbdev->csf.fw_timeout_ms);
	long remaining;
	int err = 0;

	remaining = wait_event_timeout(kbdev->csf.event_wait,
				       global_request_complete(kbdev, req_mask),
				       wait_timeout);

	if (!remaining) {
		dev_warn(kbdev->dev, "[%llu] Timeout (%d ms) waiting for global request %x to complete",
			 kbase_backend_get_cycle_cnt(kbdev),
			 kbdev->csf.fw_timeout_ms,
			 req_mask);
		err = -ETIMEDOUT;

	}

	return err;
}

static void set_global_request(
	const struct kbase_csf_global_iface *const global_iface,
	u32 const req_mask)
{
	u32 glb_req;

	kbase_csf_scheduler_spin_lock_assert_held(global_iface->kbdev);

	glb_req = kbase_csf_firmware_global_output(global_iface, GLB_ACK);
	glb_req ^= req_mask;
	kbase_csf_firmware_global_input_mask(global_iface, GLB_REQ, glb_req,
					     req_mask);
}

static void enable_endpoints_global(
	const struct kbase_csf_global_iface *const global_iface,
	u64 const shader_core_mask)
{
	kbase_csf_firmware_global_input(global_iface, GLB_ALLOC_EN_LO,
		shader_core_mask & U32_MAX);
	kbase_csf_firmware_global_input(global_iface, GLB_ALLOC_EN_HI,
		shader_core_mask >> 32);

	set_global_request(global_iface, GLB_REQ_CFG_ALLOC_EN_MASK);
}

static void enable_shader_poweroff_timer(struct kbase_device *const kbdev,
	const struct kbase_csf_global_iface *const global_iface)
{
	u32 pwroff_reg;

	if (kbdev->csf.firmware_hctl_core_pwr)
		pwroff_reg =
		    GLB_PWROFF_TIMER_TIMER_SOURCE_SET(DISABLE_GLB_PWROFF_TIMER,
			       GLB_PWROFF_TIMER_TIMER_SOURCE_SYSTEM_TIMESTAMP);
	else
		pwroff_reg = kbdev->csf.mcu_core_pwroff_dur_count;

	kbase_csf_firmware_global_input(global_iface, GLB_PWROFF_TIMER,
					pwroff_reg);
	set_global_request(global_iface, GLB_REQ_CFG_PWROFF_TIMER_MASK);

	/* Save the programed reg value in its shadow field */
	kbdev->csf.mcu_core_pwroff_reg_shadow = pwroff_reg;

	dev_dbg(kbdev->dev, "GLB_PWROFF_TIMER set to 0x%.8x\n", pwroff_reg);
}

static void set_timeout_global(
	const struct kbase_csf_global_iface *const global_iface,
	u64 const timeout)
{
	kbase_csf_firmware_global_input(global_iface, GLB_PROGRESS_TIMER,
		timeout / GLB_PROGRESS_TIMER_TIMEOUT_SCALE);

	set_global_request(global_iface, GLB_REQ_CFG_PROGRESS_TIMER_MASK);
}

static void enable_gpu_idle_timer(struct kbase_device *const kbdev)
{
	struct kbase_csf_global_iface *global_iface = &kbdev->csf.global_iface;

	kbase_csf_scheduler_spin_lock_assert_held(kbdev);

	kbase_csf_firmware_global_input(global_iface, GLB_IDLE_TIMER,
					kbdev->csf.gpu_idle_dur_count);
	kbase_csf_firmware_global_input_mask(global_iface, GLB_REQ, GLB_REQ_REQ_IDLE_ENABLE,
					     GLB_REQ_IDLE_ENABLE_MASK);
	dev_dbg(kbdev->dev, "Enabling GPU idle timer with count-value: 0x%.8x",
		kbdev->csf.gpu_idle_dur_count);
}


static void global_init(struct kbase_device *const kbdev, u64 core_mask)
{
	u32 const ack_irq_mask =
		GLB_ACK_IRQ_MASK_CFG_ALLOC_EN_MASK | GLB_ACK_IRQ_MASK_PING_MASK |
		GLB_ACK_IRQ_MASK_CFG_PROGRESS_TIMER_MASK | GLB_ACK_IRQ_MASK_PROTM_ENTER_MASK |
		GLB_ACK_IRQ_MASK_PROTM_EXIT_MASK | GLB_ACK_IRQ_MASK_FIRMWARE_CONFIG_UPDATE_MASK |
		GLB_ACK_IRQ_MASK_CFG_PWROFF_TIMER_MASK | GLB_ACK_IRQ_MASK_IDLE_EVENT_MASK |
		GLB_ACK_IRQ_MASK_IDLE_ENABLE_MASK;

	const struct kbase_csf_global_iface *const global_iface =
		&kbdev->csf.global_iface;
	unsigned long flags;

#ifdef CONFIG_MALI_HOST_CONTROLS_SC_RAILS
	/* If the power_policy will grant host control over FW PM, we need to turn on the SC rail*/
	if (kbdev->csf.firmware_hctl_core_pwr) {
		queue_work(system_highpri_wq, &kbdev->pm.backend.sc_rails_on_work);
	}
#endif

	kbase_csf_scheduler_spin_lock(kbdev, &flags);

	/* Update shader core allocation enable mask */
	enable_endpoints_global(global_iface, core_mask);
	enable_shader_poweroff_timer(kbdev, global_iface);

	set_timeout_global(global_iface, kbase_csf_timeout_get(kbdev));

	/* Unmask the interrupts */
	kbase_csf_firmware_global_input(global_iface,
		GLB_ACK_IRQ_MASK, ack_irq_mask);

	kbase_csf_ring_doorbell(kbdev, CSF_KERNEL_DOORBELL_NR);

	kbase_csf_scheduler_spin_unlock(kbdev, flags);
}

/**
 * global_init_on_boot - Sends a global request to control various features.
 *
 * @kbdev: Instance of a GPU platform device that implements a CSF interface
 *
 * Currently only the request to enable endpoints and timeout for GPU progress
 * timer is sent.
 *
 * Return: 0 on success, or negative on failure.
 */
static int global_init_on_boot(struct kbase_device *const kbdev)
{
	unsigned long flags;
	u64 core_mask;

	spin_lock_irqsave(&kbdev->hwaccess_lock, flags);
	core_mask = kbase_pm_ca_get_core_mask(kbdev);
	kbdev->csf.firmware_hctl_core_pwr =
				kbase_pm_no_mcu_core_pwroff(kbdev);
	spin_unlock_irqrestore(&kbdev->hwaccess_lock, flags);

	global_init(kbdev, core_mask);

	return wait_for_global_request(kbdev, CSF_GLB_REQ_CFG_MASK);
}

void kbase_csf_firmware_global_reinit(struct kbase_device *kbdev,
				      u64 core_mask)
{
	lockdep_assert_held(&kbdev->hwaccess_lock);

	kbdev->csf.glb_init_request_pending = true;
	kbdev->csf.firmware_hctl_core_pwr =
				kbase_pm_no_mcu_core_pwroff(kbdev);
	global_init(kbdev, core_mask);
}

bool kbase_csf_firmware_global_reinit_complete(struct kbase_device *kbdev)
{
	lockdep_assert_held(&kbdev->hwaccess_lock);
#ifndef CONFIG_MALI_HOST_CONTROLS_SC_RAILS
	WARN_ON(!kbdev->csf.glb_init_request_pending);
#endif

	if (global_request_complete(kbdev, CSF_GLB_REQ_CFG_MASK))
		kbdev->csf.glb_init_request_pending = false;

	return !kbdev->csf.glb_init_request_pending;
}

void kbase_csf_firmware_update_core_attr(struct kbase_device *kbdev,
		bool update_core_pwroff_timer, bool update_core_mask, u64 core_mask)
{
	unsigned long flags;

	lockdep_assert_held(&kbdev->hwaccess_lock);

	kbase_csf_scheduler_spin_lock(kbdev, &flags);
	if (update_core_mask)
		enable_endpoints_global(&kbdev->csf.global_iface, core_mask);
	if (update_core_pwroff_timer)
		enable_shader_poweroff_timer(kbdev, &kbdev->csf.global_iface);

	kbase_csf_ring_doorbell(kbdev, CSF_KERNEL_DOORBELL_NR);
	kbase_csf_scheduler_spin_unlock(kbdev, flags);
}

bool kbase_csf_firmware_core_attr_updated(struct kbase_device *kbdev)
{
	lockdep_assert_held(&kbdev->hwaccess_lock);

	return global_request_complete(kbdev, GLB_REQ_CFG_ALLOC_EN_MASK |
					      GLB_REQ_CFG_PWROFF_TIMER_MASK);
}

/**
 * kbase_csf_firmware_reload_worker() - reload the fw image and re-enable the MCU
 * @work: CSF Work item for reloading the firmware.
 *
 * This helper function will reload the firmware image and re-enable the MCU.
 * It is supposed to be called after MCU(GPU) has been reset.
 * Unlike the initial boot the firmware binary image is not parsed completely.
 * Only the data sections, which were loaded in memory during the initial boot,
 * are re-initialized either by zeroing them or copying their data from the
 * firmware binary image. The memory allocation for the firmware pages and
 * MMU programming is not needed for the reboot, presuming the firmware binary
 * file on the filesystem would not change.
 */
static void kbase_csf_firmware_reload_worker(struct work_struct *work)
{
	struct kbase_device *kbdev = container_of(work, struct kbase_device,
						  csf.firmware_reload_work);
	int err;

	dev_info(kbdev->dev, "reloading firmware");

	KBASE_TLSTREAM_TL_KBASE_CSFFW_FW_RELOADING(kbdev, kbase_backend_get_cycle_cnt(kbdev));

	/* Reload just the data sections from firmware binary image */
	err = reload_fw_image(kbdev);
	if (err)
		return;

	kbase_csf_tl_reader_reset(&kbdev->timeline->csf_tl_reader);

	err = kbasep_platform_fw_config_init(kbdev);
	if (WARN_ON(err))
		return;

	/* Reboot the firmware */
	kbase_csf_firmware_enable_mcu(kbdev);
}

void kbase_csf_firmware_trigger_reload(struct kbase_device *kbdev)
{
	lockdep_assert_held(&kbdev->hwaccess_lock);

	kbdev->csf.firmware_reloaded = false;

	if (kbdev->csf.firmware_reload_needed) {
		kbdev->csf.firmware_reload_needed = false;
		queue_work(system_highpri_wq, &kbdev->csf.firmware_reload_work);
	} else {
		kbase_csf_firmware_enable_mcu(kbdev);
	}
}

void kbase_csf_firmware_reload_completed(struct kbase_device *kbdev)
{
	u32 version;

	lockdep_assert_held(&kbdev->hwaccess_lock);

	if (unlikely(!kbdev->csf.firmware_inited))
		return;

	/* Check firmware rebooted properly: we do not expect
	 * the version number to change with a running reboot.
	 */
	version = get_firmware_version(kbdev);

	if (version != kbdev->csf.global_iface.version)
		dev_err(kbdev->dev, "Version check failed in firmware reboot.");

	KBASE_KTRACE_ADD(kbdev, CSF_FIRMWARE_REBOOT, NULL, 0u);

	/* Tell MCU state machine to transit to next state */
	kbdev->csf.firmware_reloaded = true;
	kbase_pm_update_state(kbdev);
}

/**
 * Converts the dur_us provided to the idle count the firmware can use.
 *
 * Return: the firmware count corresponding to dur_us to use in MCU.
 *
 * @kbdev: Kernel base device pointer
 * @dur_us: The duration in microseconds.
 */
static u32 convert_dur_to_idle_count(struct kbase_device *kbdev, const u32 dur_us)
{
#define MICROSECONDS_PER_SECOND 1000000u
#define HYSTERESIS_VAL_UNIT_SHIFT (10)
	/* Get the cntfreq_el0 value, which drives the SYSTEM_TIMESTAMP */
	u64 freq = arch_timer_get_cntfrq();
	u64 dur_val = dur_us;
	u32 cnt_val_u32, reg_val_u32;
	bool src_system_timestamp = freq > 0;

	if (!src_system_timestamp) {
		/* Get the cycle_counter source alternative */
		spin_lock(&kbdev->pm.clk_rtm.lock);
		if (kbdev->pm.clk_rtm.clks[0])
			freq = kbdev->pm.clk_rtm.clks[0]->clock_val;
		else
			dev_warn(kbdev->dev, "No GPU clock, unexpected intregration issue!");
		spin_unlock(&kbdev->pm.clk_rtm.lock);

		dev_info(
			kbdev->dev,
			"Can't get the timestamp frequency, use cycle counter format with firmware idle hysteresis!");
	}

	/* Formula for dur_val = ((dur_us/MICROSECONDS_PER_SECOND) * freq_HZ) >> 10) */
	dur_val = (dur_val * freq) >> HYSTERESIS_VAL_UNIT_SHIFT;
	dur_val = div_u64(dur_val, MICROSECONDS_PER_SECOND);

	/* Interface limits the value field to S32_MAX */
	cnt_val_u32 = (dur_val > S32_MAX) ? S32_MAX : (u32)dur_val;

	reg_val_u32 = GLB_IDLE_TIMER_TIMEOUT_SET(0, cnt_val_u32);
	/* add the source flag */
	if (src_system_timestamp)
		reg_val_u32 = GLB_IDLE_TIMER_TIMER_SOURCE_SET(reg_val_u32,
				GLB_IDLE_TIMER_TIMER_SOURCE_SYSTEM_TIMESTAMP);
	else
		reg_val_u32 = GLB_IDLE_TIMER_TIMER_SOURCE_SET(reg_val_u32,
				GLB_IDLE_TIMER_TIMER_SOURCE_GPU_COUNTER);

	return reg_val_u32;
}

u32 kbase_csf_firmware_get_gpu_idle_hysteresis_time(struct kbase_device *kbdev)
{
	unsigned long flags;
	u32 dur;

	kbase_csf_scheduler_spin_lock(kbdev, &flags);
	dur = kbdev->csf.gpu_idle_hysteresis_ms;
	kbase_csf_scheduler_spin_unlock(kbdev, flags);

	return dur;
}

#ifndef CONFIG_MALI_HOST_CONTROLS_SC_RAILS
static inline u32 msec_to_usec_saturate(u32 ms) {
#define MILLISECONDS_PER_SECOND 1000
	if (ms > U32_MAX / MILLISECONDS_PER_SECOND)
		return U32_MAX;
	return ms * MILLISECONDS_PER_SECOND;
}
#endif

u32 kbase_csf_firmware_set_gpu_idle_hysteresis_time(struct kbase_device *kbdev, u32 dur)
{
	unsigned long flags;
#ifdef CONFIG_MALI_HOST_CONTROLS_SC_RAILS
	const u32 hysteresis_val = convert_dur_to_idle_count(kbdev, MALI_HOST_CONTROLS_SC_RAILS_IDLE_TIMER_US);
#else
	const u32 hysteresis_val = convert_dur_to_idle_count(kbdev, msec_to_usec_saturate(dur));
#endif

	/* The 'fw_load_lock' is taken to synchronize against the deferred
	 * loading of FW, where the idle timer will be enabled.
	 */
	mutex_lock(&kbdev->fw_load_lock);
	if (unlikely(!kbdev->csf.firmware_inited)) {
		kbase_csf_scheduler_spin_lock(kbdev, &flags);
		kbdev->csf.gpu_idle_hysteresis_ms = dur;
		kbdev->csf.gpu_idle_dur_count = hysteresis_val;
		kbase_csf_scheduler_spin_unlock(kbdev, flags);
		mutex_unlock(&kbdev->fw_load_lock);
		goto end;
	}
	mutex_unlock(&kbdev->fw_load_lock);

	kbase_csf_scheduler_pm_active(kbdev);
	if (kbase_csf_scheduler_wait_mcu_active(kbdev)) {
		dev_err(kbdev->dev,
			"Unable to activate the MCU, the idle hysteresis value shall remain unchanged");
		kbase_csf_scheduler_pm_idle(kbdev);
		return kbdev->csf.gpu_idle_dur_count;
	}

	kbase_csf_scheduler_lock(kbdev);
	if (kbdev->csf.scheduler.gpu_idle_fw_timer_enabled) {
		/* The firmware only reads the new idle timer value when the timer is
		 * disabled.
		 */
		kbase_csf_scheduler_spin_lock(kbdev, &flags);
		kbase_csf_firmware_disable_gpu_idle_timer(kbdev);
		kbase_csf_scheduler_spin_unlock(kbdev, flags);
		/* Ensure that the request has taken effect */
		wait_for_global_request(kbdev, GLB_REQ_IDLE_DISABLE_MASK);

		kbase_csf_scheduler_spin_lock(kbdev, &flags);
		kbdev->csf.gpu_idle_hysteresis_ms = dur;
		kbdev->csf.gpu_idle_dur_count = hysteresis_val;
		kbase_csf_firmware_enable_gpu_idle_timer(kbdev);
		kbase_csf_scheduler_spin_unlock(kbdev, flags);
		wait_for_global_request(kbdev, GLB_REQ_IDLE_ENABLE_MASK);
	} else {
		/* Record the new values. Would be used later when timer is
		 * enabled
		 */
		kbase_csf_scheduler_spin_lock(kbdev, &flags);
		kbdev->csf.gpu_idle_hysteresis_ms = dur;
		kbdev->csf.gpu_idle_dur_count = hysteresis_val;
		kbase_csf_scheduler_spin_unlock(kbdev, flags);
	}
	kbase_csf_scheduler_unlock(kbdev);

	dev_dbg(kbdev->dev, "GPU suspend timeout updated: %i ms (0x%.8x)",
		kbdev->csf.gpu_idle_hysteresis_ms,
		kbdev->csf.gpu_idle_dur_count);
	kbase_csf_scheduler_pm_idle(kbdev);

end:
	dev_dbg(kbdev->dev, "CSF set firmware idle hysteresis count-value: 0x%.8x",
		hysteresis_val);

	return hysteresis_val;
}

static u32 convert_dur_to_core_pwroff_count(struct kbase_device *kbdev, const u32 dur_us)
{
#define PWROFF_VAL_UNIT_SHIFT (10)
	/* Get the cntfreq_el0 value, which drives the SYSTEM_TIMESTAMP */
	u64 freq = arch_timer_get_cntfrq();
	u64 dur_val = dur_us;
	u32 cnt_val_u32, reg_val_u32;
	bool src_system_timestamp = freq > 0;

	if (!src_system_timestamp) {
		/* Get the cycle_counter source alternative */
		spin_lock(&kbdev->pm.clk_rtm.lock);
		if (kbdev->pm.clk_rtm.clks[0])
			freq = kbdev->pm.clk_rtm.clks[0]->clock_val;
		else
			dev_warn(kbdev->dev, "No GPU clock, unexpected integration issue!");
		spin_unlock(&kbdev->pm.clk_rtm.lock);

		dev_info(
			kbdev->dev,
			"Can't get the timestamp frequency, use cycle counter with MCU shader Core Poweroff timer!");
	}

	/* Formula for dur_val = ((dur_us/1e6) * freq_HZ) >> 10) */
	dur_val = (dur_val * freq) >> HYSTERESIS_VAL_UNIT_SHIFT;
	dur_val = div_u64(dur_val, 1000000);

	/* Interface limits the value field to S32_MAX */
	cnt_val_u32 = (dur_val > S32_MAX) ? S32_MAX : (u32)dur_val;

	reg_val_u32 = GLB_PWROFF_TIMER_TIMEOUT_SET(0, cnt_val_u32);
	/* add the source flag */
	if (src_system_timestamp)
		reg_val_u32 = GLB_PWROFF_TIMER_TIMER_SOURCE_SET(reg_val_u32,
				GLB_PWROFF_TIMER_TIMER_SOURCE_SYSTEM_TIMESTAMP);
	else
		reg_val_u32 = GLB_PWROFF_TIMER_TIMER_SOURCE_SET(reg_val_u32,
				GLB_PWROFF_TIMER_TIMER_SOURCE_GPU_COUNTER);

	return reg_val_u32;
}

u32 kbase_csf_firmware_get_mcu_core_pwroff_time(struct kbase_device *kbdev)
{
	u32 pwroff;
	unsigned long flags;

	spin_lock_irqsave(&kbdev->hwaccess_lock, flags);
	pwroff = kbdev->csf.mcu_core_pwroff_dur_us;
	spin_unlock_irqrestore(&kbdev->hwaccess_lock, flags);

	return pwroff;
}

u32 kbase_csf_firmware_set_mcu_core_pwroff_time(struct kbase_device *kbdev, u32 dur)
{
	unsigned long flags;
	const u32 pwroff = convert_dur_to_core_pwroff_count(kbdev, dur);

	spin_lock_irqsave(&kbdev->hwaccess_lock, flags);
	kbdev->csf.mcu_core_pwroff_dur_us = dur;
	kbdev->csf.mcu_core_pwroff_dur_count = pwroff;
	spin_unlock_irqrestore(&kbdev->hwaccess_lock, flags);

	dev_dbg(kbdev->dev, "MCU shader Core Poweroff input update: 0x%.8x", pwroff);

	return pwroff;
}

/**
 * kbase_device_csf_iterator_trace_init - Send request to enable iterator
 *                                        trace port.
 * @kbdev: Kernel base device pointer
 *
 * Return: 0 on success (or if enable request is not sent), or error
 *         code -EINVAL on failure of GPU to acknowledge enable request.
 */
static int kbase_device_csf_iterator_trace_init(struct kbase_device *kbdev)
{
	/* Enable the iterator trace port if supported by the GPU.
	 * It requires the GPU to have a nonzero "iter_trace_enable"
	 * property in the device tree, and the FW must advertise
	 * this feature in GLB_FEATURES.
	 */
	if (kbdev->pm.backend.gpu_powered) {
		/* check device tree for iterator trace enable property */
		const void *iter_trace_param = of_get_property(
					       kbdev->dev->of_node,
					       "iter_trace_enable", NULL);

		const struct kbase_csf_global_iface *iface =
						&kbdev->csf.global_iface;

		if (iter_trace_param) {
			u32 iter_trace_value = be32_to_cpup(iter_trace_param);

			if ((iface->features &
			     GLB_FEATURES_ITER_TRACE_SUPPORTED_MASK) &&
			    iter_trace_value) {
				long ack_timeout;

				ack_timeout = kbase_csf_timeout_in_jiffies(
					kbase_get_timeout_ms(kbdev, CSF_FIRMWARE_TIMEOUT));

				/* write enable request to global input */
				kbase_csf_firmware_global_input_mask(
					iface, GLB_REQ,
					GLB_REQ_ITER_TRACE_ENABLE_MASK,
					GLB_REQ_ITER_TRACE_ENABLE_MASK);
				/* Ring global doorbell */
				kbase_csf_ring_doorbell(kbdev,
						    CSF_KERNEL_DOORBELL_NR);

				ack_timeout = wait_event_timeout(
					kbdev->csf.event_wait,
					!((kbase_csf_firmware_global_input_read(
						   iface, GLB_REQ) ^
					   kbase_csf_firmware_global_output(
						   iface, GLB_ACK)) &
					  GLB_REQ_ITER_TRACE_ENABLE_MASK),
					ack_timeout);

				return ack_timeout ? 0 : -EINVAL;

			}
		}

	}
	return 0;
}

static void coredump_worker(struct work_struct *data)
{
	struct kbase_device *kbdev = container_of(data, struct kbase_device, csf.coredump_work);

	kbasep_platform_event_core_dump(kbdev, "GPU hang");
}

int kbase_csf_firmware_early_init(struct kbase_device *kbdev)
{
	init_waitqueue_head(&kbdev->csf.event_wait);
	kbdev->csf.interrupt_received = false;

	kbdev->csf.fw_timeout_ms =
		kbase_get_timeout_ms(kbdev, CSF_FIRMWARE_TIMEOUT);

<<<<<<< HEAD
	kbdev->csf.gpu_idle_hysteresis_ms = FIRMWARE_IDLE_HYSTERESIS_TIME_MS;
#ifdef KBASE_PM_RUNTIME
	if (kbase_pm_gpu_sleep_allowed(kbdev))
		kbdev->csf.gpu_idle_hysteresis_ms /=
			FIRMWARE_IDLE_HYSTERESIS_GPU_SLEEP_SCALER;
#endif
	WARN_ON(!kbdev->csf.gpu_idle_hysteresis_ms);

#ifdef CONFIG_MALI_HOST_CONTROLS_SC_RAILS
	kbdev->csf.gpu_idle_dur_count = convert_dur_to_idle_count(
		kbdev, MALI_HOST_CONTROLS_SC_RAILS_IDLE_TIMER_US);

	/* Set to the lowest posssible value for FW to immediately write
	 * to the power off register to disable the cores.
	 */
	kbdev->csf.mcu_core_pwroff_dur_count = 1;
#else
	kbdev->csf.gpu_idle_dur_count = convert_dur_to_idle_count(
		kbdev, msec_to_usec_saturate(kbdev->csf.gpu_idle_hysteresis_ms));
=======
>>>>>>> c3053358
	kbdev->csf.mcu_core_pwroff_dur_us = DEFAULT_GLB_PWROFF_TIMEOUT_US;
	kbdev->csf.mcu_core_pwroff_dur_count = convert_dur_to_core_pwroff_count(
		kbdev, DEFAULT_GLB_PWROFF_TIMEOUT_US);
#endif

	INIT_LIST_HEAD(&kbdev->csf.firmware_interfaces);
	INIT_LIST_HEAD(&kbdev->csf.firmware_config);
	INIT_LIST_HEAD(&kbdev->csf.firmware_timeline_metadata);
	INIT_LIST_HEAD(&kbdev->csf.firmware_trace_buffers.list);
	INIT_WORK(&kbdev->csf.firmware_reload_work,
		  kbase_csf_firmware_reload_worker);
	INIT_WORK(&kbdev->csf.fw_error_work, firmware_error_worker);
	INIT_WORK(&kbdev->csf.coredump_work, coredump_worker);

	mutex_init(&kbdev->csf.reg_lock);

	kbdev->csf.fw = (struct kbase_csf_mcu_fw){ .data = NULL };

	return 0;
}

int kbase_csf_firmware_late_init(struct kbase_device *kbdev)
{
	kbdev->csf.gpu_idle_hysteresis_ms = FIRMWARE_IDLE_HYSTERESIS_TIME_MS;
#ifdef KBASE_PM_RUNTIME
	if (kbase_pm_gpu_sleep_allowed(kbdev))
		kbdev->csf.gpu_idle_hysteresis_ms /= FIRMWARE_IDLE_HYSTERESIS_GPU_SLEEP_SCALER;
#endif
	WARN_ON(!kbdev->csf.gpu_idle_hysteresis_ms);
	kbdev->csf.gpu_idle_dur_count =
		convert_dur_to_idle_count(kbdev, kbdev->csf.gpu_idle_hysteresis_ms);

	return 0;
}

int kbase_csf_firmware_load_init(struct kbase_device *kbdev)
{
	const struct firmware *firmware = NULL;
	struct kbase_csf_mcu_fw *const mcu_fw = &kbdev->csf.fw;
	const u32 magic = FIRMWARE_HEADER_MAGIC;
	u8 version_major, version_minor;
	u32 version_hash;
	u32 entry_end_offset;
	u32 entry_offset;
	int ret;

	lockdep_assert_held(&kbdev->fw_load_lock);

	if (WARN_ON((kbdev->as_free & MCU_AS_BITMASK) == 0))
		return -EINVAL;
	kbdev->as_free &= ~MCU_AS_BITMASK;

	ret = kbase_mmu_init(kbdev, &kbdev->csf.mcu_mmu, NULL,
		BASE_MEM_GROUP_DEFAULT);

	if (ret != 0) {
		/* Release the address space */
		kbdev->as_free |= MCU_AS_BITMASK;
		return ret;
	}

	ret = kbase_mcu_shared_interface_region_tracker_init(kbdev);
	if (ret != 0) {
		dev_err(kbdev->dev,
			"Failed to setup the rb tree for managing shared interface segment\n");
		goto err_out;
	}

	if (request_firmware(&firmware, fw_name, kbdev->dev) != 0) {
		dev_err(kbdev->dev,
				"Failed to load firmware image '%s'\n",
				fw_name);
		ret = -ENOENT;
	} else {
		/* Try to save a copy and then release the loaded firmware image */
		mcu_fw->size = firmware->size;
		mcu_fw->data = vmalloc((unsigned long)mcu_fw->size);

		if (mcu_fw->data == NULL) {
			ret = -ENOMEM;
		} else {
			memcpy(mcu_fw->data, firmware->data, mcu_fw->size);
			dev_dbg(kbdev->dev, "Firmware image (%zu-bytes) retained in csf.fw\n",
				mcu_fw->size);
		}

		release_firmware(firmware);
	}

	/* If error in loading or saving the image, branches to error out */
	if (ret)
		goto err_out;

	if (mcu_fw->size < FIRMWARE_HEADER_LENGTH) {
		dev_err(kbdev->dev, "Firmware too small\n");
		ret = -EINVAL;
		goto err_out;
	}

	if (memcmp(mcu_fw->data, &magic, sizeof(magic)) != 0) {
		dev_err(kbdev->dev, "Incorrect firmware magic\n");
		ret = -EINVAL;
		goto err_out;
	}

	version_minor = mcu_fw->data[4];
	version_major = mcu_fw->data[5];

	if (version_major != FIRMWARE_HEADER_VERSION) {
		dev_err(kbdev->dev,
				"Firmware header version %d.%d not understood\n",
				version_major, version_minor);
		ret = -EINVAL;
		goto err_out;
	}

	memcpy(&version_hash, &mcu_fw->data[8], sizeof(version_hash));

	dev_notice(kbdev->dev, "Loading Mali firmware 0x%x", version_hash);

	memcpy(&entry_end_offset, &mcu_fw->data[0x10], sizeof(entry_end_offset));

	if (entry_end_offset > mcu_fw->size) {
		dev_err(kbdev->dev, "Firmware image is truncated\n");
		ret = -EINVAL;
		goto err_out;
	}

	entry_offset = FIRMWARE_HEADER_LENGTH;
	while (entry_offset < entry_end_offset) {
		u32 header;
		unsigned int size;

		memcpy(&header, &mcu_fw->data[entry_offset], sizeof(header));

		size = entry_size(header);

		ret = load_firmware_entry(kbdev, mcu_fw, entry_offset, header);
		if (ret != 0) {
			dev_err(kbdev->dev, "Failed to load firmware image\n");
			goto err_out;
		}
		entry_offset += size;
	}

	if (!kbdev->csf.shared_interface) {
		dev_err(kbdev->dev, "Shared interface region not found\n");
		ret = -EINVAL;
		goto err_out;
	} else {
		ret = setup_shared_iface_static_region(kbdev);
		if (ret != 0) {
			dev_err(kbdev->dev, "Failed to insert a region for shared iface entry parsed from fw image\n");
			goto err_out;
		}
	}

	ret = kbase_csf_firmware_trace_buffers_init(kbdev);
	if (ret != 0) {
		dev_err(kbdev->dev, "Failed to initialize trace buffers\n");
		goto err_out;
	}

	ret = kbasep_platform_fw_config_init(kbdev);
	if (ret != 0) {
		dev_err(kbdev->dev, "Failed to perform platform specific FW configuration");
		goto error;
	}

	/* Make sure L2 cache is powered up */
	kbase_pm_wait_for_l2_powered(kbdev);

	/* Load the MMU tables into the selected address space */
	load_mmu_tables(kbdev);

	boot_csf_firmware(kbdev);

	ret = parse_capabilities(kbdev);
	if (ret != 0)
		goto err_out;

	ret = kbase_csf_doorbell_mapping_init(kbdev);
	if (ret != 0)
		goto err_out;

	ret = kbase_csf_scheduler_init(kbdev);
	if (ret != 0)
		goto err_out;

	ret = kbase_csf_setup_dummy_user_reg_page(kbdev);
	if (ret != 0)
		goto err_out;

	ret = kbase_csf_timeout_init(kbdev);
	if (ret != 0)
		goto err_out;

	ret = global_init_on_boot(kbdev);
	if (ret != 0)
		goto err_out;

	ret = kbase_csf_firmware_cfg_init(kbdev);
	if (ret != 0)
		goto err_out;

	ret = kbase_device_csf_iterator_trace_init(kbdev);
	if (ret != 0)
		goto err_out;

	ret = kbase_csf_firmware_log_init(kbdev);
	if (ret != 0) {
		dev_err(kbdev->dev, "Failed to initialize FW trace (err %d)", ret);
		goto err_out;
	}

	/* Firmware loaded successfully, ret = 0 */
	KBASE_KTRACE_ADD(kbdev, CSF_FIRMWARE_BOOT, NULL,
			(((u64)version_hash) << 32) |
			(((u64)version_major) << 8) | version_minor);
	return 0;

err_out:
	kbase_csf_firmware_unload_term(kbdev);
	return ret;
}

void kbase_csf_firmware_unload_term(struct kbase_device *kbdev)
{
	unsigned long flags;
	int ret = 0;

	cancel_work_sync(&kbdev->csf.fw_error_work);

	ret = kbase_reset_gpu_wait(kbdev);

	WARN(ret, "failed to wait for GPU reset");

	kbase_csf_firmware_log_term(kbdev);

	kbase_csf_firmware_cfg_term(kbdev);

	kbase_csf_timeout_term(kbdev);

	kbase_csf_free_dummy_user_reg_page(kbdev);

	kbase_csf_scheduler_term(kbdev);

	kbase_csf_doorbell_mapping_term(kbdev);

	/* Explicitly trigger the disabling of MCU through the state machine and
	 * wait for its completion. It may not have been disabled yet due to the
	 * power policy.
	 */
	kbdev->pm.backend.mcu_desired = false;
	kbase_pm_wait_for_desired_state(kbdev);

	free_global_iface(kbdev);

	spin_lock_irqsave(&kbdev->hwaccess_lock, flags);
	kbdev->csf.firmware_inited = false;
	if (WARN_ON(kbdev->pm.backend.mcu_state != KBASE_MCU_OFF)) {
		kbdev->pm.backend.mcu_state = KBASE_MCU_OFF;
		stop_csf_firmware(kbdev);
	}
	spin_unlock_irqrestore(&kbdev->hwaccess_lock, flags);

	unload_mmu_tables(kbdev);

	kbase_csf_firmware_trace_buffers_term(kbdev);

	while (!list_empty(&kbdev->csf.firmware_interfaces)) {
		struct kbase_csf_firmware_interface *interface;

		interface =
			list_first_entry(&kbdev->csf.firmware_interfaces,
					 struct kbase_csf_firmware_interface,
					 node);
		list_del(&interface->node);

		vunmap(interface->kernel_map);

		if (!interface->reuse_pages) {
			if (interface->flags & CSF_FIRMWARE_ENTRY_PROTECTED) {
				kbase_csf_protected_memory_free(
					kbdev, interface->pma, interface->num_pages_aligned,
					interface->is_small_page);
			} else {
				kbase_mem_pool_free_pages(
					kbase_mem_pool_group_select(
						kbdev, KBASE_MEM_GROUP_CSF_FW,
						interface->is_small_page),
					interface->num_pages_aligned,
					interface->phys,
					true, false);
			}

			kfree(interface->phys);
		}

		kfree(interface);
	}

	while (!list_empty(&kbdev->csf.firmware_timeline_metadata)) {
		struct firmware_timeline_metadata *metadata;

		metadata = list_first_entry(
			&kbdev->csf.firmware_timeline_metadata,
			struct firmware_timeline_metadata,
			node);
		list_del(&metadata->node);

		kfree(metadata);
	}

	if (kbdev->csf.fw.data) {
		/* Free the copy of the firmware image */
		vfree(kbdev->csf.fw.data);
		kbdev->csf.fw.data = NULL;
		dev_dbg(kbdev->dev, "Free retained image csf.fw (%zu-bytes)\n", kbdev->csf.fw.size);
	}

	/* This will also free up the region allocated for the shared interface
	 * entry parsed from the firmware image.
	 */
	kbase_mcu_shared_interface_region_tracker_term(kbdev);

	mutex_destroy(&kbdev->csf.reg_lock);

	kbase_mmu_term(kbdev, &kbdev->csf.mcu_mmu);

	/* Release the address space */
	kbdev->as_free |= MCU_AS_BITMASK;
}

void kbase_csf_firmware_enable_gpu_idle_timer(struct kbase_device *kbdev)
{
	struct kbase_csf_global_iface *global_iface = &kbdev->csf.global_iface;
	const u32 glb_req = kbase_csf_firmware_global_input_read(global_iface, GLB_REQ);

	kbase_csf_scheduler_spin_lock_assert_held(kbdev);
	/* The scheduler is assumed to only call the enable when its internal
	 * state indicates that the idle timer has previously been disabled. So
	 * on entry the expected field values are:
	 *   1. GLOBAL_INPUT_BLOCK.GLB_REQ.IDLE_ENABLE: 0
	 *   2. GLOBAL_OUTPUT_BLOCK.GLB_ACK.IDLE_ENABLE: 0, or, on 1 -> 0
	 */
	if (glb_req & GLB_REQ_IDLE_ENABLE_MASK)
		dev_err(kbdev->dev, "Incoherent scheduler state on REQ_IDLE_ENABLE!");

	enable_gpu_idle_timer(kbdev);
	kbase_csf_ring_doorbell(kbdev, CSF_KERNEL_DOORBELL_NR);
}

void kbase_csf_firmware_disable_gpu_idle_timer(struct kbase_device *kbdev)
{
	struct kbase_csf_global_iface *global_iface = &kbdev->csf.global_iface;

	kbase_csf_scheduler_spin_lock_assert_held(kbdev);

	kbase_csf_firmware_global_input_mask(global_iface, GLB_REQ,
					GLB_REQ_REQ_IDLE_DISABLE,
					GLB_REQ_IDLE_DISABLE_MASK);
	dev_dbg(kbdev->dev, "Sending request to disable gpu idle timer");

	kbase_csf_ring_doorbell(kbdev, CSF_KERNEL_DOORBELL_NR);
}

void kbase_csf_firmware_ping(struct kbase_device *const kbdev)
{
	const struct kbase_csf_global_iface *const global_iface =
		&kbdev->csf.global_iface;
	unsigned long flags;

	kbase_csf_scheduler_spin_lock(kbdev, &flags);
	set_global_request(global_iface, GLB_REQ_PING_MASK);
	kbase_csf_ring_doorbell(kbdev, CSF_KERNEL_DOORBELL_NR);
	kbase_csf_scheduler_spin_unlock(kbdev, flags);
}

int kbase_csf_firmware_ping_wait(struct kbase_device *const kbdev)
{
	kbase_csf_firmware_ping(kbdev);
	return wait_for_global_request(kbdev, GLB_REQ_PING_MASK);
}

int kbase_csf_firmware_set_timeout(struct kbase_device *const kbdev,
	u64 const timeout)
{
	const struct kbase_csf_global_iface *const global_iface =
		&kbdev->csf.global_iface;
	unsigned long flags;
	int err;

	/* The 'reg_lock' is also taken and is held till the update is not
	 * complete, to ensure the update of timeout value by multiple Users
	 * gets serialized.
	 */
	mutex_lock(&kbdev->csf.reg_lock);
	kbase_csf_scheduler_spin_lock(kbdev, &flags);
	set_timeout_global(global_iface, timeout);
	kbase_csf_ring_doorbell(kbdev, CSF_KERNEL_DOORBELL_NR);
	kbase_csf_scheduler_spin_unlock(kbdev, flags);

	err = wait_for_global_request(kbdev, GLB_REQ_CFG_PROGRESS_TIMER_MASK);
	mutex_unlock(&kbdev->csf.reg_lock);

	return err;
}

void kbase_csf_enter_protected_mode(struct kbase_device *kbdev)
{
	struct kbase_csf_global_iface *global_iface = &kbdev->csf.global_iface;

	KBASE_TLSTREAM_AUX_PROTECTED_ENTER_START(kbdev, kbdev);

	kbase_csf_scheduler_spin_lock_assert_held(kbdev);
	set_global_request(global_iface, GLB_REQ_PROTM_ENTER_MASK);
	dev_dbg(kbdev->dev, "Sending request to enter protected mode");
	kbase_csf_ring_doorbell(kbdev, CSF_KERNEL_DOORBELL_NR);
}

void kbase_csf_wait_protected_mode_enter(struct kbase_device *kbdev)
{
	int err;

	lockdep_assert_held(&kbdev->mmu_hw_mutex);

	err = wait_for_global_request(kbdev, GLB_REQ_PROTM_ENTER_MASK);

	if (!err) {
#define WAIT_TIMEOUT 5000 /* 50ms timeout */
#define DELAY_TIME_IN_US 10
		const int max_iterations = WAIT_TIMEOUT;
		int loop;

		/* Wait for the GPU to actually enter protected mode */
		for (loop = 0; loop < max_iterations; loop++) {
			unsigned long flags;
			bool pmode_exited;

			if (kbase_reg_read(kbdev, GPU_CONTROL_REG(GPU_STATUS)) &
			    GPU_STATUS_PROTECTED_MODE_ACTIVE)
				break;

			/* Check if GPU already exited the protected mode */
			kbase_csf_scheduler_spin_lock(kbdev, &flags);
			pmode_exited =
				!kbase_csf_scheduler_protected_mode_in_use(kbdev);
			kbase_csf_scheduler_spin_unlock(kbdev, flags);
			if (pmode_exited)
				break;

			udelay(DELAY_TIME_IN_US);
		}

		if (loop == max_iterations) {
			dev_err(kbdev->dev, "Timeout for actual pmode entry after PROTM_ENTER ack");
			err = -ETIMEDOUT;
		}
	}

	if (err) {
		if (kbase_prepare_to_reset_gpu(kbdev, RESET_FLAGS_HWC_UNRECOVERABLE_ERROR))
			kbase_reset_gpu(kbdev);
	}

	KBASE_TLSTREAM_AUX_PROTECTED_ENTER_END(kbdev, kbdev);
}

void kbase_csf_firmware_trigger_mcu_halt(struct kbase_device *kbdev)
{
	struct kbase_csf_global_iface *global_iface = &kbdev->csf.global_iface;
	unsigned long flags;

	KBASE_TLSTREAM_TL_KBASE_CSFFW_FW_REQUEST_HALT(kbdev, kbase_backend_get_cycle_cnt(kbdev));

	kbase_csf_scheduler_spin_lock(kbdev, &flags);
	/* Validate there are no on-slot groups when sending the
	 * halt request to firmware.
	 */
	WARN_ON(kbase_csf_scheduler_get_nr_active_csgs_locked(kbdev));
	set_global_request(global_iface, GLB_REQ_HALT_MASK);
	dev_dbg(kbdev->dev, "Sending request to HALT MCU");
	kbase_csf_ring_doorbell(kbdev, CSF_KERNEL_DOORBELL_NR);
	kbase_csf_scheduler_spin_unlock(kbdev, flags);
}

void kbase_csf_firmware_enable_mcu(struct kbase_device *kbdev)
{
	KBASE_TLSTREAM_TL_KBASE_CSFFW_FW_ENABLING(kbdev, kbase_backend_get_cycle_cnt(kbdev));

	/* Trigger the boot of MCU firmware, Use the AUTO mode as
	 * otherwise on fast reset, to exit protected mode, MCU will
	 * not reboot by itself to enter normal mode.
	 */
	kbase_reg_write(kbdev, GPU_CONTROL_REG(MCU_CONTROL), MCU_CNTRL_AUTO);
}

#ifdef KBASE_PM_RUNTIME
void kbase_csf_firmware_trigger_mcu_sleep(struct kbase_device *kbdev)
{
	struct kbase_csf_global_iface *global_iface = &kbdev->csf.global_iface;
	unsigned long flags;

	KBASE_TLSTREAM_TL_KBASE_CSFFW_FW_REQUEST_SLEEP(kbdev, kbase_backend_get_cycle_cnt(kbdev));

	kbase_csf_scheduler_spin_lock(kbdev, &flags);
	set_global_request(global_iface, GLB_REQ_SLEEP_MASK);
	dev_dbg(kbdev->dev, "Sending sleep request to MCU");
	kbase_csf_ring_doorbell(kbdev, CSF_KERNEL_DOORBELL_NR);
	kbase_csf_scheduler_spin_unlock(kbdev, flags);
}

bool kbase_csf_firmware_is_mcu_in_sleep(struct kbase_device *kbdev)
{
	lockdep_assert_held(&kbdev->hwaccess_lock);

	return (global_request_complete(kbdev, GLB_REQ_SLEEP_MASK) &&
		kbase_csf_firmware_mcu_halted(kbdev));
}
#endif

int kbase_csf_trigger_firmware_config_update(struct kbase_device *kbdev)
{
	struct kbase_csf_global_iface *global_iface = &kbdev->csf.global_iface;
	unsigned long flags;
	int err = 0;

	/* Ensure GPU is powered-up until we complete config update.*/
	kbase_csf_scheduler_pm_active(kbdev);
	kbase_csf_scheduler_wait_mcu_active(kbdev);

	/* The 'reg_lock' is also taken and is held till the update is
	 * complete, to ensure the config update gets serialized.
	 */
	mutex_lock(&kbdev->csf.reg_lock);
	kbase_csf_scheduler_spin_lock(kbdev, &flags);

	set_global_request(global_iface, GLB_REQ_FIRMWARE_CONFIG_UPDATE_MASK);
	dev_dbg(kbdev->dev, "Sending request for FIRMWARE_CONFIG_UPDATE");
	kbase_csf_ring_doorbell(kbdev, CSF_KERNEL_DOORBELL_NR);
	kbase_csf_scheduler_spin_unlock(kbdev, flags);

	err = wait_for_global_request(kbdev,
				      GLB_REQ_FIRMWARE_CONFIG_UPDATE_MASK);
	mutex_unlock(&kbdev->csf.reg_lock);

	kbase_csf_scheduler_pm_idle(kbdev);
	return err;
}

/**
 * copy_grp_and_stm - Copy CS and/or group data
 *
 * @iface:                Global CSF interface provided by the firmware.
 * @group_data:           Pointer where to store all the group data
 *                        (sequentially).
 * @max_group_num:        The maximum number of groups to be read. Can be 0, in
 *                        which case group_data is unused.
 * @stream_data:          Pointer where to store all the CS data
 *                        (sequentially).
 * @max_total_stream_num: The maximum number of CSs to be read.
 *                        Can be 0, in which case stream_data is unused.
 *
 * Return: Total number of CSs, summed across all groups.
 */
static u32 copy_grp_and_stm(
	const struct kbase_csf_global_iface * const iface,
	struct basep_cs_group_control * const group_data,
	u32 max_group_num,
	struct basep_cs_stream_control * const stream_data,
	u32 max_total_stream_num)
{
	u32 i, total_stream_num = 0;

	if (WARN_ON((max_group_num > 0) && !group_data))
		max_group_num = 0;

	if (WARN_ON((max_total_stream_num > 0) && !stream_data))
		max_total_stream_num = 0;

	for (i = 0; i < iface->group_num; i++) {
		u32 j;

		if (i < max_group_num) {
			group_data[i].features = iface->groups[i].features;
			group_data[i].stream_num = iface->groups[i].stream_num;
			group_data[i].suspend_size =
				iface->groups[i].suspend_size;
		}
		for (j = 0; j < iface->groups[i].stream_num; j++) {
			if (total_stream_num < max_total_stream_num)
				stream_data[total_stream_num].features =
					iface->groups[i].streams[j].features;
			total_stream_num++;
		}
	}

	return total_stream_num;
}

u32 kbase_csf_firmware_get_glb_iface(
	struct kbase_device *kbdev,
	struct basep_cs_group_control *const group_data,
	u32 const max_group_num,
	struct basep_cs_stream_control *const stream_data,
	u32 const max_total_stream_num, u32 *const glb_version,
	u32 *const features, u32 *const group_num, u32 *const prfcnt_size,
	u32 *instr_features)
{
	const struct kbase_csf_global_iface * const iface =
		&kbdev->csf.global_iface;

	if (WARN_ON(!glb_version) || WARN_ON(!features) ||
	    WARN_ON(!group_num) || WARN_ON(!prfcnt_size) ||
	    WARN_ON(!instr_features))
		return 0;

	*glb_version = iface->version;
	*features = iface->features;
	*group_num = iface->group_num;
	*prfcnt_size = iface->prfcnt_size;
	*instr_features = iface->instr_features;

	return copy_grp_and_stm(iface, group_data, max_group_num,
		stream_data, max_total_stream_num);
}

const char *kbase_csf_firmware_get_timeline_metadata(
	struct kbase_device *kbdev, const char *name, size_t *size)
{
	struct firmware_timeline_metadata *metadata;

	list_for_each_entry(
		metadata, &kbdev->csf.firmware_timeline_metadata, node) {
		if (!strcmp(metadata->name, name)) {
			*size = metadata->size;
			return metadata->data;
		}
	}

	*size = 0;
	return NULL;
}

int kbase_csf_firmware_mcu_shared_mapping_init(
		struct kbase_device *kbdev,
		unsigned int num_pages,
		unsigned long cpu_map_properties,
		unsigned long gpu_map_properties,
		struct kbase_csf_mapping *csf_mapping)
{
	struct tagged_addr *phys;
	struct kbase_va_region *va_reg;
	struct page **page_list;
	void *cpu_addr;
	int i, ret = 0;
	pgprot_t cpu_map_prot = PAGE_KERNEL;
	unsigned long gpu_map_prot;

	if (cpu_map_properties & PROT_READ)
		cpu_map_prot = PAGE_KERNEL_RO;

	if (kbdev->system_coherency == COHERENCY_ACE) {
		gpu_map_prot =
			KBASE_REG_MEMATTR_INDEX(AS_MEMATTR_INDEX_DEFAULT_ACE);
	} else {
		gpu_map_prot =
			KBASE_REG_MEMATTR_INDEX(AS_MEMATTR_INDEX_NON_CACHEABLE);
		cpu_map_prot = pgprot_writecombine(cpu_map_prot);
	}

	phys = kmalloc_array(num_pages, sizeof(*phys), GFP_KERNEL);
	if (!phys)
		goto out;

	page_list = kmalloc_array(num_pages, sizeof(*page_list), GFP_KERNEL);
	if (!page_list)
		goto page_list_alloc_error;

	ret = kbase_mem_pool_alloc_pages(
		&kbdev->mem_pools.small[KBASE_MEM_GROUP_CSF_FW],
		num_pages, phys, false);
	if (ret <= 0)
		goto phys_mem_pool_alloc_error;

	for (i = 0; i < num_pages; i++)
		page_list[i] = as_page(phys[i]);

	cpu_addr = vmap(page_list, num_pages, VM_MAP, cpu_map_prot);
	if (!cpu_addr)
		goto vmap_error;

	va_reg = kbase_alloc_free_region(&kbdev->csf.shared_reg_rbtree, 0,
			num_pages, KBASE_REG_ZONE_MCU_SHARED);
	if (!va_reg)
		goto va_region_alloc_error;

	mutex_lock(&kbdev->csf.reg_lock);
	ret = kbase_add_va_region_rbtree(kbdev, va_reg, 0, num_pages, 1);
	va_reg->flags &= ~KBASE_REG_FREE;
	if (ret)
		goto va_region_add_error;
	mutex_unlock(&kbdev->csf.reg_lock);

	gpu_map_properties &= (KBASE_REG_GPU_RD | KBASE_REG_GPU_WR);
	gpu_map_properties |= gpu_map_prot;

	ret = kbase_mmu_insert_pages_no_flush(kbdev, &kbdev->csf.mcu_mmu, va_reg->start_pfn,
					      &phys[0], num_pages, gpu_map_properties,
					      KBASE_MEM_GROUP_CSF_FW, NULL);
	if (ret)
		goto mmu_insert_pages_error;

	kfree(page_list);
	csf_mapping->phys = phys;
	csf_mapping->cpu_addr = cpu_addr;
	csf_mapping->va_reg = va_reg;
	csf_mapping->num_pages = num_pages;

	return 0;

mmu_insert_pages_error:
	mutex_lock(&kbdev->csf.reg_lock);
	kbase_remove_va_region(kbdev, va_reg);
va_region_add_error:
	kbase_free_alloced_region(va_reg);
	mutex_unlock(&kbdev->csf.reg_lock);
va_region_alloc_error:
	vunmap(cpu_addr);
vmap_error:
	kbase_mem_pool_free_pages(
		&kbdev->mem_pools.small[KBASE_MEM_GROUP_CSF_FW],
		num_pages, phys, false, false);

phys_mem_pool_alloc_error:
	kfree(page_list);
page_list_alloc_error:
	kfree(phys);
out:
	/* Zero-initialize the mapping to make sure that the termination
	 * function doesn't try to unmap or free random addresses.
	 */
	csf_mapping->phys = NULL;
	csf_mapping->cpu_addr = NULL;
	csf_mapping->va_reg = NULL;
	csf_mapping->num_pages = 0;

	return -ENOMEM;
}

void kbase_csf_firmware_mcu_shared_mapping_term(
		struct kbase_device *kbdev, struct kbase_csf_mapping *csf_mapping)
{
	if (csf_mapping->va_reg) {
		mutex_lock(&kbdev->csf.reg_lock);
		kbase_remove_va_region(kbdev, csf_mapping->va_reg);
		kbase_free_alloced_region(csf_mapping->va_reg);
		mutex_unlock(&kbdev->csf.reg_lock);
	}

	if (csf_mapping->phys) {
		kbase_mem_pool_free_pages(
			&kbdev->mem_pools.small[KBASE_MEM_GROUP_CSF_FW],
			csf_mapping->num_pages, csf_mapping->phys, false,
			false);
	}

	vunmap(csf_mapping->cpu_addr);
	kfree(csf_mapping->phys);
}
<|MERGE_RESOLUTION|>--- conflicted
+++ resolved
@@ -2041,33 +2041,6 @@
 	kbdev->csf.fw_timeout_ms =
 		kbase_get_timeout_ms(kbdev, CSF_FIRMWARE_TIMEOUT);
 
-<<<<<<< HEAD
-	kbdev->csf.gpu_idle_hysteresis_ms = FIRMWARE_IDLE_HYSTERESIS_TIME_MS;
-#ifdef KBASE_PM_RUNTIME
-	if (kbase_pm_gpu_sleep_allowed(kbdev))
-		kbdev->csf.gpu_idle_hysteresis_ms /=
-			FIRMWARE_IDLE_HYSTERESIS_GPU_SLEEP_SCALER;
-#endif
-	WARN_ON(!kbdev->csf.gpu_idle_hysteresis_ms);
-
-#ifdef CONFIG_MALI_HOST_CONTROLS_SC_RAILS
-	kbdev->csf.gpu_idle_dur_count = convert_dur_to_idle_count(
-		kbdev, MALI_HOST_CONTROLS_SC_RAILS_IDLE_TIMER_US);
-
-	/* Set to the lowest posssible value for FW to immediately write
-	 * to the power off register to disable the cores.
-	 */
-	kbdev->csf.mcu_core_pwroff_dur_count = 1;
-#else
-	kbdev->csf.gpu_idle_dur_count = convert_dur_to_idle_count(
-		kbdev, msec_to_usec_saturate(kbdev->csf.gpu_idle_hysteresis_ms));
-=======
->>>>>>> c3053358
-	kbdev->csf.mcu_core_pwroff_dur_us = DEFAULT_GLB_PWROFF_TIMEOUT_US;
-	kbdev->csf.mcu_core_pwroff_dur_count = convert_dur_to_core_pwroff_count(
-		kbdev, DEFAULT_GLB_PWROFF_TIMEOUT_US);
-#endif
-
 	INIT_LIST_HEAD(&kbdev->csf.firmware_interfaces);
 	INIT_LIST_HEAD(&kbdev->csf.firmware_config);
 	INIT_LIST_HEAD(&kbdev->csf.firmware_timeline_metadata);
@@ -2092,8 +2065,22 @@
 		kbdev->csf.gpu_idle_hysteresis_ms /= FIRMWARE_IDLE_HYSTERESIS_GPU_SLEEP_SCALER;
 #endif
 	WARN_ON(!kbdev->csf.gpu_idle_hysteresis_ms);
-	kbdev->csf.gpu_idle_dur_count =
-		convert_dur_to_idle_count(kbdev, kbdev->csf.gpu_idle_hysteresis_ms);
+
+#ifdef CONFIG_MALI_HOST_CONTROLS_SC_RAILS
+	kbdev->csf.gpu_idle_dur_count = convert_dur_to_idle_count(
+		kbdev, MALI_HOST_CONTROLS_SC_RAILS_IDLE_TIMER_US);
+
+	/* Set to the lowest possible value for FW to immediately write
+	 * to the power off register to disable the cores.
+	 */
+	kbdev->csf.mcu_core_pwroff_dur_count = 1;
+#else
+	kbdev->csf.gpu_idle_dur_count = convert_dur_to_idle_count(
+		kbdev, msec_to_usec_saturate(kbdev->csf.gpu_idle_hysteresis_ms));
+	kbdev->csf.mcu_core_pwroff_dur_us = DEFAULT_GLB_PWROFF_TIMEOUT_US;
+	kbdev->csf.mcu_core_pwroff_dur_count = convert_dur_to_core_pwroff_count(
+		kbdev, DEFAULT_GLB_PWROFF_TIMEOUT_US);
+#endif
 
 	return 0;
 }
@@ -2229,7 +2216,7 @@
 	ret = kbasep_platform_fw_config_init(kbdev);
 	if (ret != 0) {
 		dev_err(kbdev->dev, "Failed to perform platform specific FW configuration");
-		goto error;
+		goto err_out;
 	}
 
 	/* Make sure L2 cache is powered up */
