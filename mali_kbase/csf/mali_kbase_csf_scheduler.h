--- conflicted
+++ resolved
@@ -586,8 +586,6 @@
 #endif
 
 /**
-<<<<<<< HEAD
-=======
  * kbase_csf_scheduler_process_gpu_idle_event() - Process GPU idle IRQ
  *
  * @kbdev: Pointer to the device
@@ -600,7 +598,6 @@
 bool kbase_csf_scheduler_process_gpu_idle_event(struct kbase_device *kbdev);
 
 /**
->>>>>>> 049a5422
  * kbase_csf_scheduler_get_nr_active_csgs() - Get the number of active CSGs
  *
  * @kbdev: Pointer to the device
@@ -656,17 +653,6 @@
 void kbase_csf_scheduler_force_sleep(struct kbase_device *kbdev);
 #endif
 
-/**
- * kbase_csf_scheduler_process_gpu_idle_event() - Process GPU idle event
- *
- * @kbdev: Pointer to the device
- *
- * This function is called when a IRQ for GPU idle event has been raised.
- *
- * Return: true if the GPU idle event can be acknowledged.
- */
-bool kbase_csf_scheduler_process_gpu_idle_event(struct kbase_device *kbdev);
-
 #ifdef CONFIG_MALI_HOST_CONTROLS_SC_RAILS
 /**
  * turn_on_sc_power_rails - Turn on the shader core power rails.
