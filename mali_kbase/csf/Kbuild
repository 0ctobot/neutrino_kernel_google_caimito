# SPDX-License-Identifier: GPL-2.0 WITH Linux-syscall-note
#
# (C) COPYRIGHT 2018-2023 ARM Limited. All rights reserved.
#
# This program is free software and is provided to you under the terms of the
# GNU General Public License version 2 as published by the Free Software
# Foundation, and any use by you of this program is subject to the terms
# of such GNU license.
#
# This program is distributed in the hope that it will be useful,
# but WITHOUT ANY WARRANTY; without even the implied warranty of
# MERCHANTABILITY or FITNESS FOR A PARTICULAR PURPOSE. See the
# GNU General Public License for more details.
#
# You should have received a copy of the GNU General Public License
# along with this program; if not, you can access it online at
# http://www.gnu.org/licenses/gpl-2.0.html.
#
#

mali_kbase-y += \
    csf/mali_kbase_csf_firmware_cfg.o \
    csf/mali_kbase_csf_trace_buffer.o \
    csf/mali_kbase_csf.o \
    csf/mali_kbase_csf_scheduler.o \
    csf/mali_kbase_csf_kcpu.o \
    csf/mali_kbase_csf_tiler_heap.o \
    csf/mali_kbase_csf_timeout.o \
    csf/mali_kbase_csf_tl_reader.o \
    csf/mali_kbase_csf_heap_context_alloc.o \
    csf/mali_kbase_csf_reset_gpu.o \
    csf/mali_kbase_csf_csg_debugfs.o \
    csf/mali_kbase_csf_kcpu_debugfs.o \
    csf/mali_kbase_csf_sync_debugfs.o \
<<<<<<< HEAD
=======
    csf/mali_kbase_csf_kcpu_fence_debugfs.o \
>>>>>>> 16988dee
    csf/mali_kbase_csf_protected_memory.o \
    csf/mali_kbase_csf_tiler_heap_debugfs.o \
    csf/mali_kbase_csf_cpu_queue_debugfs.o \
    csf/mali_kbase_csf_event.o \
    csf/mali_kbase_csf_firmware_log.o \
    csf/mali_kbase_csf_firmware_core_dump.o \
    csf/mali_kbase_csf_tiler_heap_reclaim.o \
    csf/mali_kbase_csf_mcu_shared_reg.o

ifeq ($(CONFIG_MALI_NO_MALI),y)
mali_kbase-y += csf/mali_kbase_csf_firmware_no_mali.o
else
mali_kbase-y += csf/mali_kbase_csf_firmware.o
endif

mali_kbase-$(CONFIG_DEBUG_FS) += csf/mali_kbase_debug_csf_fault.o

ifeq ($(KBUILD_EXTMOD),)
# in-tree
    -include $(src)/csf/ipa_control/Kbuild
else
# out-of-tree
    include $(src)/csf/ipa_control/Kbuild
endif<|MERGE_RESOLUTION|>--- conflicted
+++ resolved
@@ -32,10 +32,7 @@
     csf/mali_kbase_csf_csg_debugfs.o \
     csf/mali_kbase_csf_kcpu_debugfs.o \
     csf/mali_kbase_csf_sync_debugfs.o \
-<<<<<<< HEAD
-=======
     csf/mali_kbase_csf_kcpu_fence_debugfs.o \
->>>>>>> 16988dee
     csf/mali_kbase_csf_protected_memory.o \
     csf/mali_kbase_csf_tiler_heap_debugfs.o \
     csf/mali_kbase_csf_cpu_queue_debugfs.o \
