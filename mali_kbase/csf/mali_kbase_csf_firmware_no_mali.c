// SPDX-License-Identifier: GPL-2.0 WITH Linux-syscall-note
/*
 *
 * (C) COPYRIGHT 2018-2023 ARM Limited. All rights reserved.
 *
 * This program is free software and is provided to you under the terms of the
 * GNU General Public License version 2 as published by the Free Software
 * Foundation, and any use by you of this program is subject to the terms
 * of such GNU license.
 *
 * This program is distributed in the hope that it will be useful,
 * but WITHOUT ANY WARRANTY; without even the implied warranty of
 * MERCHANTABILITY or FITNESS FOR A PARTICULAR PURPOSE. See the
 * GNU General Public License for more details.
 *
 * You should have received a copy of the GNU General Public License
 * along with this program; if not, you can access it online at
 * http://www.gnu.org/licenses/gpl-2.0.html.
 *
 */

#include "mali_kbase.h"
#include "mali_kbase_csf_firmware.h"
#include "mali_kbase_csf_trace_buffer.h"
#include "mali_kbase_csf_timeout.h"
#include "mali_kbase_mem.h"
#include "mali_kbase_reset_gpu.h"
#include "mali_kbase_ctx_sched.h"
#include "device/mali_kbase_device.h"
#include <mali_kbase_hwaccess_time.h>
#include "backend/gpu/mali_kbase_pm_internal.h"
#include "mali_kbase_csf_scheduler.h"
#include "mmu/mali_kbase_mmu.h"
#include "backend/gpu/mali_kbase_clk_rate_trace_mgr.h"
#include <backend/gpu/mali_kbase_model_linux.h>
#include <csf/mali_kbase_csf_registers.h>

#include <linux/list.h>
#include <linux/slab.h>
#include <linux/firmware.h>
#include <linux/mman.h>
#include <linux/string.h>
#include <linux/mutex.h>
#if (KERNEL_VERSION(4, 13, 0) <= LINUX_VERSION_CODE)
#include <linux/set_memory.h>
#endif
#include <asm/arch_timer.h>

#ifdef CONFIG_MALI_DEBUG
/* Makes Driver wait indefinitely for an acknowledgment for the different
 * requests it sends to firmware. Otherwise the timeouts interfere with the
 * use of debugger for source-level debugging of firmware as Driver initiates
 * a GPU reset when a request times out, which always happen when a debugger
 * is connected.
 */
bool fw_debug; /* Default value of 0/false */
module_param(fw_debug, bool, 0444);
MODULE_PARM_DESC(fw_debug, "Enables effective use of a debugger for debugging firmware code.");
#endif

#define DUMMY_FW_PAGE_SIZE SZ_4K

/**
 * struct dummy_firmware_csi - Represents a dummy interface for MCU firmware CSs
 *
 * @cs_kernel_input:  CS kernel input memory region
 * @cs_kernel_output: CS kernel output memory region
 */
struct dummy_firmware_csi {
	u8 cs_kernel_input[DUMMY_FW_PAGE_SIZE];
	u8 cs_kernel_output[DUMMY_FW_PAGE_SIZE];
};

/**
 * struct dummy_firmware_csg - Represents a dummy interface for MCU firmware CSGs
 *
 * @csg_input:  CSG kernel input memory region
 * @csg_output: CSG kernel output memory region
 * @csi:               Dummy firmware CSIs
 */
struct dummy_firmware_csg {
	u8 csg_input[DUMMY_FW_PAGE_SIZE];
	u8 csg_output[DUMMY_FW_PAGE_SIZE];
	struct dummy_firmware_csi csi[8];
} dummy_firmware_csg;

/**
 * struct dummy_firmware_interface - Represents a dummy interface in the MCU firmware
 *
 * @global_input:  Global input memory region
 * @global_output: Global output memory region
 * @csg:   Dummy firmware CSGs
 * @node:  Interface objects are on the kbase_device:csf.firmware_interfaces
 *         list using this list_head to link them
 */
struct dummy_firmware_interface {
	u8 global_input[DUMMY_FW_PAGE_SIZE];
	u8 global_output[DUMMY_FW_PAGE_SIZE];
	struct dummy_firmware_csg csg[8];
	struct list_head node;
} dummy_firmware_interface;

#define CSF_GLB_REQ_CFG_MASK                                           \
	(GLB_REQ_CFG_ALLOC_EN_MASK | GLB_REQ_CFG_PROGRESS_TIMER_MASK | \
	 GLB_REQ_CFG_PWROFF_TIMER_MASK | GLB_REQ_IDLE_ENABLE_MASK)

#define CHECK_ALIGN64_VIOLATION(offset) WARN_ON((offset) % sizeof(u64))

static inline u32 input_page_read(const u32 *const input, const u32 offset)
{
	WARN_ON(offset % sizeof(u32));

	return input[offset / sizeof(u32)];
}

static inline void input_page_write(u32 *const input, const u32 offset, const u32 value)
{
	WARN_ON(offset % sizeof(u32));

	input[offset / sizeof(u32)] = value;
}

static inline u32 output_page_read(const u32 *const output, const u32 offset)
{
	WARN_ON(offset % sizeof(u32));

	return output[offset / sizeof(u32)];
}

static inline void output_page_write(u32 *const output, const u32 offset, const u32 value)
{
	WARN_ON(offset % sizeof(u32));

	output[offset / sizeof(u32)] = value;
}


/**
 * invent_memory_setup_entry() - Invent an "interface memory setup" section
 *
 * @kbdev: Kbase device structure
 *
 * Invent an "interface memory setup" section similar to one from a firmware
 * image. If successful the interface will be added to the
 * kbase_device:csf.firmware_interfaces list.
 *
 * Return: 0 if successful, negative error code on failure
 */
static int invent_memory_setup_entry(struct kbase_device *kbdev)
{
	struct dummy_firmware_interface *interface = NULL;

	/* Allocate enough memory for the struct dummy_firmware_interface.
	 */
	interface = kzalloc(sizeof(*interface), GFP_KERNEL);
	if (!interface)
		return -ENOMEM;

	kbdev->csf.shared_interface = interface;
	list_add(&interface->node, &kbdev->csf.firmware_interfaces);

	/* NO_MALI: Don't insert any firmware pages */
	return 0;
}

static void free_global_iface(struct kbase_device *kbdev)
{
	struct kbase_csf_global_iface *iface = &kbdev->csf.global_iface;

	if (iface->groups) {
		unsigned int gid;

		for (gid = 0; gid < iface->group_num; ++gid)
			kfree(iface->groups[gid].streams);

		kfree(iface->groups);
		iface->groups = NULL;
	}
}

static int invent_cmd_stream_group_info(struct kbase_device *kbdev,
					struct kbase_csf_cmd_stream_group_info *ginfo,
					struct dummy_firmware_csg *csg)
{
	unsigned int sid;

	ginfo->input = csg->csg_input;
	ginfo->output = csg->csg_output;

	ginfo->kbdev = kbdev;
	ginfo->features = 0;
	ginfo->suspend_size = 64;
	ginfo->protm_suspend_size = 64;
	ginfo->stream_num = ARRAY_SIZE(csg->csi);
	ginfo->stream_stride = 0;

	ginfo->streams = kcalloc(ginfo->stream_num, sizeof(*ginfo->streams), GFP_KERNEL);
	if (ginfo->streams == NULL)
		return -ENOMEM;

	for (sid = 0; sid < ginfo->stream_num; ++sid) {
		struct kbase_csf_cmd_stream_info *stream = &ginfo->streams[sid];
		struct dummy_firmware_csi *csi = &csg->csi[sid];

		stream->input = csi->cs_kernel_input;
		stream->output = csi->cs_kernel_output;

		stream->kbdev = kbdev;
		stream->features =
			STREAM_FEATURES_WORK_REGISTERS_SET(0, 80) |
			STREAM_FEATURES_SCOREBOARDS_SET(0, 8) | STREAM_FEATURES_COMPUTE_SET(0, 1) |
			STREAM_FEATURES_FRAGMENT_SET(0, 1) | STREAM_FEATURES_TILER_SET(0, 1);
	}

	return 0;
}

static int invent_capabilities(struct kbase_device *kbdev)
{
	struct dummy_firmware_interface *interface = kbdev->csf.shared_interface;
	struct kbase_csf_global_iface *iface = &kbdev->csf.global_iface;
	unsigned int gid;

	iface->input = interface->global_input;
	iface->output = interface->global_output;

	iface->version = 1;
	iface->kbdev = kbdev;
	iface->features = 0;
	iface->prfcnt_size =
		GLB_PRFCNT_SIZE_HARDWARE_SIZE_SET(0, KBASE_DUMMY_MODEL_MAX_SAMPLE_SIZE);

	if (iface->version >= kbase_csf_interface_version(1, 1, 0)) {
		/* update rate=1, max event size = 1<<8 = 256 */
		iface->instr_features = 0x81;
	} else {
		iface->instr_features = 0;
	}

	iface->group_num = ARRAY_SIZE(interface->csg);
	iface->group_stride = 0;

	iface->groups = kcalloc(iface->group_num, sizeof(*iface->groups), GFP_KERNEL);
	if (iface->groups == NULL)
		return -ENOMEM;

	for (gid = 0; gid < iface->group_num; ++gid) {
		int err;

		err = invent_cmd_stream_group_info(kbdev, &iface->groups[gid],
						   &interface->csg[gid]);
		if (err < 0) {
			free_global_iface(kbdev);
			return err;
		}
	}

	return 0;
}

void kbase_csf_read_firmware_memory(struct kbase_device *kbdev, u32 gpu_addr, u32 *value)
{
	/* NO_MALI: Nothing to do here */
}

void kbase_csf_update_firmware_memory(struct kbase_device *kbdev, u32 gpu_addr, u32 value)
{
	/* NO_MALI: Nothing to do here */
}

void kbase_csf_read_firmware_memory_exe(struct kbase_device *kbdev, u32 gpu_addr, u32 *value)
{
	/* NO_MALI: Nothing to do here */
}

void kbase_csf_update_firmware_memory_exe(struct kbase_device *kbdev, u32 gpu_addr, u32 value)
{
	/* NO_MALI: Nothing to do here */
}

void kbase_csf_firmware_cs_input(const struct kbase_csf_cmd_stream_info *const info,
				 const u32 offset, const u32 value)
{
	const struct kbase_device *const kbdev = info->kbdev;

	dev_dbg(kbdev->dev, "cs input w: reg %08x val %08x\n", offset, value);
	input_page_write(info->input, offset, value);

	if (offset == CS_REQ) {
		/* NO_MALI: Immediately acknowledge requests */
		output_page_write(info->output, CS_ACK, value);
	}
}

u32 kbase_csf_firmware_cs_input_read(const struct kbase_csf_cmd_stream_info *const info,
				     const u32 offset)
{
	const struct kbase_device *const kbdev = info->kbdev;
	u32 const val = input_page_read(info->input, offset);

	dev_dbg(kbdev->dev, "cs input r: reg %08x val %08x\n", offset, val);
	return val;
}

void kbase_csf_firmware_cs_input_mask(const struct kbase_csf_cmd_stream_info *const info,
				      const u32 offset, const u32 value, const u32 mask)
{
	const struct kbase_device *const kbdev = info->kbdev;

	dev_dbg(kbdev->dev, "cs input w: reg %08x val %08x mask %08x\n", offset, value, mask);

	/* NO_MALI: Go through kbase_csf_firmware_cs_input to capture writes */
	kbase_csf_firmware_cs_input(
		info, offset, (input_page_read(info->input, offset) & ~mask) | (value & mask));
}

u32 kbase_csf_firmware_cs_output(const struct kbase_csf_cmd_stream_info *const info,
				 const u32 offset)
{
	const struct kbase_device *const kbdev = info->kbdev;
	u32 const val = output_page_read(info->output, offset);

	dev_dbg(kbdev->dev, "cs output r: reg %08x val %08x\n", offset, val);
	return val;
}

void kbase_csf_firmware_csg_input(const struct kbase_csf_cmd_stream_group_info *const info,
				  const u32 offset, const u32 value)
{
	const struct kbase_device *const kbdev = info->kbdev;

	dev_dbg(kbdev->dev, "csg input w: reg %08x val %08x\n", offset, value);
	input_page_write(info->input, offset, value);

	if (offset == CSG_REQ) {
		/* NO_MALI: Immediately acknowledge requests */
		output_page_write(info->output, CSG_ACK, value);
	}
}

u32 kbase_csf_firmware_csg_input_read(const struct kbase_csf_cmd_stream_group_info *const info,
				      const u32 offset)
{
	const struct kbase_device *const kbdev = info->kbdev;
	u32 const val = input_page_read(info->input, offset);

	dev_dbg(kbdev->dev, "csg input r: reg %08x val %08x\n", offset, val);
	return val;
}

void kbase_csf_firmware_csg_input_mask(const struct kbase_csf_cmd_stream_group_info *const info,
				       const u32 offset, const u32 value, const u32 mask)
{
	const struct kbase_device *const kbdev = info->kbdev;

	dev_dbg(kbdev->dev, "csg input w: reg %08x val %08x mask %08x\n", offset, value, mask);

	/* NO_MALI: Go through kbase_csf_firmware_csg_input to capture writes */
	kbase_csf_firmware_csg_input(
		info, offset, (input_page_read(info->input, offset) & ~mask) | (value & mask));
}

u32 kbase_csf_firmware_csg_output(const struct kbase_csf_cmd_stream_group_info *const info,
				  const u32 offset)
{
	const struct kbase_device *const kbdev = info->kbdev;
	u32 const val = output_page_read(info->output, offset);

	dev_dbg(kbdev->dev, "csg output r: reg %08x val %08x\n", offset, val);
	return val;
}
KBASE_EXPORT_TEST_API(kbase_csf_firmware_csg_output);


void kbase_csf_firmware_global_input(const struct kbase_csf_global_iface *const iface,
				     const u32 offset, const u32 value)
{
	const struct kbase_device *const kbdev = iface->kbdev;

	dev_dbg(kbdev->dev, "glob input w: reg %08x val %08x\n", offset, value);
	input_page_write(iface->input, offset, value);

	if (offset == GLB_REQ) {
		/* NO_MALI: Immediately acknowledge requests - except for PRFCNT_ENABLE
		 * and PRFCNT_SAMPLE. These will be processed along with the
		 * corresponding performance counter registers when the global doorbell
		 * is rung in order to emulate the performance counter sampling behavior
		 * of the real firmware.
		 */
		const u32 ack = output_page_read(iface->output, GLB_ACK);
		const u32 req_mask = ~(GLB_REQ_PRFCNT_ENABLE_MASK | GLB_REQ_PRFCNT_SAMPLE_MASK);
		const u32 toggled = (value ^ ack) & req_mask;

		output_page_write(iface->output, GLB_ACK, ack ^ toggled);
	}
}
KBASE_EXPORT_TEST_API(kbase_csf_firmware_global_input);

void kbase_csf_firmware_global_input_mask(const struct kbase_csf_global_iface *const iface,
					  const u32 offset, const u32 value, const u32 mask)
{
	const struct kbase_device *const kbdev = iface->kbdev;

	dev_dbg(kbdev->dev, "glob input w: reg %08x val %08x mask %08x\n", offset, value, mask);

	/* NO_MALI: Go through kbase_csf_firmware_global_input to capture writes */
	kbase_csf_firmware_global_input(
		iface, offset, (input_page_read(iface->input, offset) & ~mask) | (value & mask));
}
KBASE_EXPORT_TEST_API(kbase_csf_firmware_global_input_mask);

u32 kbase_csf_firmware_global_input_read(const struct kbase_csf_global_iface *const iface,
					 const u32 offset)
{
	const struct kbase_device *const kbdev = iface->kbdev;
	u32 const val = input_page_read(iface->input, offset);

	dev_dbg(kbdev->dev, "glob input r: reg %08x val %08x\n", offset, val);
	return val;
}

u32 kbase_csf_firmware_global_output(const struct kbase_csf_global_iface *const iface,
				     const u32 offset)
{
	const struct kbase_device *const kbdev = iface->kbdev;
	u32 const val = output_page_read(iface->output, offset);

	dev_dbg(kbdev->dev, "glob output r: reg %08x val %08x\n", offset, val);
	return val;
}
KBASE_EXPORT_TEST_API(kbase_csf_firmware_global_output);

/**
 * csf_doorbell_prfcnt() - Process CSF performance counter doorbell request
 *
 * @kbdev: An instance of the GPU platform device
 */
static void csf_doorbell_prfcnt(struct kbase_device *kbdev)
{
	struct kbase_csf_global_iface *iface;
	u32 req;
	u32 ack;
	u32 extract_index;

	if (WARN_ON(!kbdev))
		return;

	iface = &kbdev->csf.global_iface;

	req = input_page_read(iface->input, GLB_REQ);
	ack = output_page_read(iface->output, GLB_ACK);
	extract_index = input_page_read(iface->input, GLB_PRFCNT_EXTRACT);

	/* Process enable bit toggle */
	if ((req ^ ack) & GLB_REQ_PRFCNT_ENABLE_MASK) {
		if (req & GLB_REQ_PRFCNT_ENABLE_MASK) {
			/* Reset insert index to zero on enable bit set */
			output_page_write(iface->output, GLB_PRFCNT_INSERT, 0);
			WARN_ON(extract_index != 0);
		}
		ack ^= GLB_REQ_PRFCNT_ENABLE_MASK;
	}

	/* Process sample request */
	if ((req ^ ack) & GLB_REQ_PRFCNT_SAMPLE_MASK) {
		const u32 ring_size = GLB_PRFCNT_CONFIG_SIZE_GET(
			input_page_read(iface->input, GLB_PRFCNT_CONFIG));
		u32 insert_index = output_page_read(iface->output, GLB_PRFCNT_INSERT);

		const bool prev_overflow = (req ^ ack) & GLB_ACK_IRQ_MASK_PRFCNT_OVERFLOW_MASK;
		const bool prev_threshold = (req ^ ack) & GLB_ACK_IRQ_MASK_PRFCNT_THRESHOLD_MASK;

		/* If ringbuffer is full toggle PRFCNT_OVERFLOW and skip sample */
		if (insert_index - extract_index >= ring_size) {
			WARN_ON(insert_index - extract_index > ring_size);
			if (!prev_overflow)
				ack ^= GLB_ACK_IRQ_MASK_PRFCNT_OVERFLOW_MASK;
		} else {
			struct gpu_model_prfcnt_en enable_maps = {
				.fe = input_page_read(iface->input, GLB_PRFCNT_CSF_EN),
				.tiler = input_page_read(iface->input, GLB_PRFCNT_TILER_EN),
				.l2 = input_page_read(iface->input, GLB_PRFCNT_MMU_L2_EN),
				.shader = input_page_read(iface->input, GLB_PRFCNT_SHADER_EN),
			};

			const u64 prfcnt_base =
				input_page_read(iface->input, GLB_PRFCNT_BASE_LO) +
				((u64)input_page_read(iface->input, GLB_PRFCNT_BASE_HI) << 32);

			u32 *sample_base = (u32 *)(uintptr_t)prfcnt_base +
					   (KBASE_DUMMY_MODEL_MAX_VALUES_PER_SAMPLE *
					    (insert_index % ring_size));

			/* trigger sample dump in the dummy model */
			gpu_model_prfcnt_dump_request(sample_base, enable_maps);

			/* increment insert index and toggle PRFCNT_SAMPLE bit in ACK */
			output_page_write(iface->output, GLB_PRFCNT_INSERT, ++insert_index);
			ack ^= GLB_ACK_IRQ_MASK_PRFCNT_SAMPLE_MASK;
		}

		/* When the ringbuffer reaches 50% capacity toggle PRFCNT_THRESHOLD */
		if (!prev_threshold && (insert_index - extract_index >= (ring_size / 2)))
			ack ^= GLB_ACK_IRQ_MASK_PRFCNT_THRESHOLD_MASK;
	}

	/* Update GLB_ACK */
	output_page_write(iface->output, GLB_ACK, ack);
}

void kbase_csf_ring_doorbell(struct kbase_device *kbdev, int doorbell_nr)
{
	WARN_ON(doorbell_nr < 0);
	WARN_ON(doorbell_nr >= CSF_NUM_DOORBELL);

	if (WARN_ON(!kbdev))
		return;

	if (doorbell_nr == CSF_KERNEL_DOORBELL_NR) {
		csf_doorbell_prfcnt(kbdev);
		gpu_model_glb_request_job_irq(kbdev->model);
	}
}
EXPORT_SYMBOL(kbase_csf_ring_doorbell);

/**
 * handle_internal_firmware_fatal - Handler for CS internal firmware fault.
 *
 * @kbdev:  Pointer to kbase device
 *
 * Report group fatal error to user space for all GPU command queue groups
 * in the device, terminate them and reset GPU.
 */
static void handle_internal_firmware_fatal(struct kbase_device *const kbdev)
{
	size_t as;

	for (as = 0; as < (size_t)kbdev->nr_hw_address_spaces; as++) {
		unsigned long flags;
		struct kbase_context *kctx;
		struct kbase_fault fault;

		if (as == MCU_AS_NR)
			continue;

		/* Only handle the fault for an active address space. Lock is
		 * taken here to atomically get reference to context in an
		 * active address space and retain its refcount.
		 */
		spin_lock_irqsave(&kbdev->hwaccess_lock, flags);
		kctx = kbase_ctx_sched_as_to_ctx_nolock(kbdev, as);

		if (kctx) {
			kbase_ctx_sched_retain_ctx_refcount(kctx);
			spin_unlock_irqrestore(&kbdev->hwaccess_lock, flags);
		} else {
			spin_unlock_irqrestore(&kbdev->hwaccess_lock, flags);
			continue;
		}

		fault = (struct kbase_fault){
			.status = GPU_EXCEPTION_TYPE_SW_FAULT_1,
		};

		kbase_csf_ctx_handle_fault(kctx, &fault);
		kbase_ctx_sched_release_ctx_lock(kctx);
	}

	if (kbase_prepare_to_reset_gpu(kbdev, RESET_FLAGS_HWC_UNRECOVERABLE_ERROR))
		kbase_reset_gpu(kbdev);
}

/**
 * firmware_error_worker - Worker function for handling firmware internal error
 *
 * @data: Pointer to a work_struct embedded in kbase device.
 *
 * Handle the CS internal firmware error
 */
static void firmware_error_worker(struct work_struct *const data)
{
	struct kbase_device *const kbdev =
		container_of(data, struct kbase_device, csf.fw_error_work);

	handle_internal_firmware_fatal(kbdev);
}

static bool global_request_complete(struct kbase_device *const kbdev, u32 const req_mask)
{
	struct kbase_csf_global_iface *global_iface = &kbdev->csf.global_iface;
	bool complete = false;
	unsigned long flags;

	kbase_csf_scheduler_spin_lock(kbdev, &flags);

	if ((kbase_csf_firmware_global_output(global_iface, GLB_ACK) & req_mask) ==
	    (kbase_csf_firmware_global_input_read(global_iface, GLB_REQ) & req_mask))
		complete = true;

	kbase_csf_scheduler_spin_unlock(kbdev, flags);

	return complete;
}

static int wait_for_global_request(struct kbase_device *const kbdev, u32 const req_mask)
{
	const long wait_timeout =
		kbase_csf_timeout_in_jiffies(kbase_get_timeout_ms(kbdev, CSF_FIRMWARE_TIMEOUT));
	long remaining;
	int err = 0;

	remaining = wait_event_timeout(kbdev->csf.event_wait,
				       global_request_complete(kbdev, req_mask), wait_timeout);

	if (!remaining) {
		dev_warn(kbdev->dev, "Timed out waiting for global request %x to complete",
			 req_mask);
		err = -ETIMEDOUT;

	}

	return err;
}

static void set_global_request(const struct kbase_csf_global_iface *const global_iface,
			       u32 const req_mask)
{
	u32 glb_req;

	kbase_csf_scheduler_spin_lock_assert_held(global_iface->kbdev);

	glb_req = kbase_csf_firmware_global_output(global_iface, GLB_ACK);
	glb_req ^= req_mask;
	kbase_csf_firmware_global_input_mask(global_iface, GLB_REQ, glb_req, req_mask);
}

static void enable_endpoints_global(const struct kbase_csf_global_iface *const global_iface,
				    u64 const shader_core_mask)
{
	kbase_csf_firmware_global_input(global_iface, GLB_ALLOC_EN_LO, shader_core_mask & U32_MAX);
	kbase_csf_firmware_global_input(global_iface, GLB_ALLOC_EN_HI, shader_core_mask >> 32);

	set_global_request(global_iface, GLB_REQ_CFG_ALLOC_EN_MASK);
}

static void set_shader_poweroff_timer(struct kbase_device *const kbdev,
				      const struct kbase_csf_global_iface *const global_iface)
{
	u32 pwroff_reg;

	if (kbdev->csf.firmware_hctl_core_pwr)
		pwroff_reg = GLB_PWROFF_TIMER_TIMER_SOURCE_SET(
			DISABLE_GLB_PWROFF_TIMER, GLB_PWROFF_TIMER_TIMER_SOURCE_SYSTEM_TIMESTAMP);
	else
		pwroff_reg = kbdev->csf.mcu_core_pwroff_dur_count;

	kbase_csf_firmware_global_input(global_iface, GLB_PWROFF_TIMER, pwroff_reg);
	set_global_request(global_iface, GLB_REQ_CFG_PWROFF_TIMER_MASK);

	/* Save the programed reg value in its shadow field */
	kbdev->csf.mcu_core_pwroff_reg_shadow = pwroff_reg;
}

static void set_timeout_global(const struct kbase_csf_global_iface *const global_iface,
			       u64 const timeout)
{
	kbase_csf_firmware_global_input(global_iface, GLB_PROGRESS_TIMER,
					timeout / GLB_PROGRESS_TIMER_TIMEOUT_SCALE);

	set_global_request(global_iface, GLB_REQ_CFG_PROGRESS_TIMER_MASK);
}

static void enable_gpu_idle_timer(struct kbase_device *const kbdev)
{
	struct kbase_csf_global_iface *global_iface = &kbdev->csf.global_iface;

	kbase_csf_scheduler_spin_lock_assert_held(kbdev);

	kbase_csf_firmware_global_input(global_iface, GLB_IDLE_TIMER,
					kbdev->csf.gpu_idle_dur_count);
	kbase_csf_firmware_global_input_mask(global_iface, GLB_REQ, GLB_REQ_REQ_IDLE_ENABLE,
					     GLB_REQ_IDLE_ENABLE_MASK);
	dev_dbg(kbdev->dev, "Enabling GPU idle timer with count-value: 0x%.8x",
		kbdev->csf.gpu_idle_dur_count);
}

static bool global_debug_request_complete(struct kbase_device *const kbdev, u32 const req_mask)
{
	struct kbase_csf_global_iface *global_iface = &kbdev->csf.global_iface;
	bool complete = false;
	unsigned long flags;

	kbase_csf_scheduler_spin_lock(kbdev, &flags);

	if ((kbase_csf_firmware_global_output(global_iface, GLB_DEBUG_ACK) & req_mask) ==
	    (kbase_csf_firmware_global_input_read(global_iface, GLB_DEBUG_REQ) & req_mask))
		complete = true;

	kbase_csf_scheduler_spin_unlock(kbdev, flags);

	return complete;
}

static void set_global_debug_request(const struct kbase_csf_global_iface *const global_iface,
				     u32 const req_mask)
{
	u32 glb_debug_req;

	kbase_csf_scheduler_spin_lock_assert_held(global_iface->kbdev);

	glb_debug_req = kbase_csf_firmware_global_output(global_iface, GLB_DEBUG_ACK);
	glb_debug_req ^= req_mask;

	kbase_csf_firmware_global_input_mask(global_iface, GLB_DEBUG_REQ, glb_debug_req, req_mask);
}

static void request_fw_core_dump(const struct kbase_csf_global_iface *const global_iface)
{
	uint32_t run_mode = GLB_DEBUG_REQ_RUN_MODE_SET(0, GLB_DEBUG_RUN_MODE_TYPE_CORE_DUMP);

	set_global_debug_request(global_iface, GLB_DEBUG_REQ_DEBUG_RUN_MASK | run_mode);

	set_global_request(global_iface, GLB_REQ_DEBUG_CSF_REQ_MASK);
}

int kbase_csf_firmware_req_core_dump(struct kbase_device *const kbdev)
{
	const struct kbase_csf_global_iface *const global_iface = &kbdev->csf.global_iface;
	unsigned long flags;
	int ret;

	/* Serialize CORE_DUMP requests. */
	mutex_lock(&kbdev->csf.reg_lock);

	/* Update GLB_REQ with CORE_DUMP request and make firmware act on it. */
	kbase_csf_scheduler_spin_lock(kbdev, &flags);
	request_fw_core_dump(global_iface);
	kbase_csf_ring_doorbell(kbdev, CSF_KERNEL_DOORBELL_NR);
	kbase_csf_scheduler_spin_unlock(kbdev, flags);

	/* Wait for firmware to acknowledge completion of the CORE_DUMP request. */
	ret = wait_for_global_request(kbdev, GLB_REQ_DEBUG_CSF_REQ_MASK);
	if (!ret)
		WARN_ON(!global_debug_request_complete(kbdev, GLB_DEBUG_REQ_DEBUG_RUN_MASK));

	mutex_unlock(&kbdev->csf.reg_lock);

	return ret;
}

static void global_init(struct kbase_device *const kbdev, u64 core_mask)
{
	u32 const ack_irq_mask =
		GLB_ACK_IRQ_MASK_CFG_ALLOC_EN_MASK | GLB_ACK_IRQ_MASK_PING_MASK |
		GLB_ACK_IRQ_MASK_CFG_PROGRESS_TIMER_MASK | GLB_ACK_IRQ_MASK_PROTM_ENTER_MASK |
		GLB_ACK_IRQ_MASK_PROTM_EXIT_MASK | GLB_ACK_IRQ_MASK_FIRMWARE_CONFIG_UPDATE_MASK |
		GLB_ACK_IRQ_MASK_CFG_PWROFF_TIMER_MASK | GLB_ACK_IRQ_MASK_IDLE_EVENT_MASK |
		GLB_ACK_IRQ_MASK_IDLE_ENABLE_MASK | GLB_REQ_DEBUG_CSF_REQ_MASK;

	const struct kbase_csf_global_iface *const global_iface = &kbdev->csf.global_iface;
	unsigned long flags;

	kbase_csf_scheduler_spin_lock(kbdev, &flags);

	/* Update shader core allocation enable mask */
	enable_endpoints_global(global_iface, core_mask);
	set_shader_poweroff_timer(kbdev, global_iface);

	set_timeout_global(global_iface, kbase_csf_timeout_get(kbdev));

	/* The GPU idle timer is always enabled for simplicity. Checks will be
	 * done before scheduling the GPU idle worker to see if it is
	 * appropriate for the current power policy.
	 */
	enable_gpu_idle_timer(kbdev);
<<<<<<< HEAD
#endif
=======
>>>>>>> 0781d08e

	/* Unmask the interrupts */
	kbase_csf_firmware_global_input(global_iface, GLB_ACK_IRQ_MASK, ack_irq_mask);

	kbase_csf_ring_doorbell(kbdev, CSF_KERNEL_DOORBELL_NR);

	kbase_csf_scheduler_spin_unlock(kbdev, flags);
}

/**
 * global_init_on_boot - Sends a global request to control various features.
 *
 * @kbdev: Instance of a GPU platform device that implements a CSF interface.
 *
 * Currently only the request to enable endpoints and cycle counter is sent.
 *
 * Return: 0 on success, or negative on failure.
 */
static int global_init_on_boot(struct kbase_device *const kbdev)
{
	unsigned long flags;
	u64 core_mask;

	spin_lock_irqsave(&kbdev->hwaccess_lock, flags);
	core_mask = kbase_pm_ca_get_core_mask(kbdev);
	kbdev->csf.firmware_hctl_core_pwr = kbase_pm_no_mcu_core_pwroff(kbdev);
	spin_unlock_irqrestore(&kbdev->hwaccess_lock, flags);

	global_init(kbdev, core_mask);

	return wait_for_global_request(kbdev, CSF_GLB_REQ_CFG_MASK);
}

void kbase_csf_firmware_global_reinit(struct kbase_device *kbdev, u64 core_mask)
{
	lockdep_assert_held(&kbdev->hwaccess_lock);

	kbdev->csf.glb_init_request_pending = true;
	kbdev->csf.firmware_hctl_core_pwr = kbase_pm_no_mcu_core_pwroff(kbdev);
	global_init(kbdev, core_mask);
}

bool kbase_csf_firmware_global_reinit_complete(struct kbase_device *kbdev)
{
	lockdep_assert_held(&kbdev->hwaccess_lock);
	WARN_ON(!kbdev->csf.glb_init_request_pending);

	if (global_request_complete(kbdev, CSF_GLB_REQ_CFG_MASK))
		kbdev->csf.glb_init_request_pending = false;

	return !kbdev->csf.glb_init_request_pending;
}

void kbase_csf_firmware_update_core_attr(struct kbase_device *kbdev, bool update_core_pwroff_timer,
					 bool update_core_mask, u64 core_mask)
{
	unsigned long flags;

	lockdep_assert_held(&kbdev->hwaccess_lock);

	kbase_csf_scheduler_spin_lock(kbdev, &flags);
	if (update_core_mask)
		enable_endpoints_global(&kbdev->csf.global_iface, core_mask);
	if (update_core_pwroff_timer)
		set_shader_poweroff_timer(kbdev, &kbdev->csf.global_iface);

	kbase_csf_ring_doorbell(kbdev, CSF_KERNEL_DOORBELL_NR);
	kbase_csf_scheduler_spin_unlock(kbdev, flags);
}

bool kbase_csf_firmware_core_attr_updated(struct kbase_device *kbdev)
{
	lockdep_assert_held(&kbdev->hwaccess_lock);

	return global_request_complete(kbdev,
				       GLB_REQ_CFG_ALLOC_EN_MASK | GLB_REQ_CFG_PWROFF_TIMER_MASK);
}

static void kbase_csf_firmware_reload_worker(struct work_struct *work)
{
	struct kbase_device *kbdev =
		container_of(work, struct kbase_device, csf.firmware_reload_work);
	unsigned long flags;

	/* Reboot the firmware */
	kbase_csf_firmware_enable_mcu(kbdev);

	/* Tell MCU state machine to transit to next state */
	spin_lock_irqsave(&kbdev->hwaccess_lock, flags);
	kbdev->csf.firmware_reloaded = true;
	kbase_pm_update_state(kbdev);
	spin_unlock_irqrestore(&kbdev->hwaccess_lock, flags);
}

void kbase_csf_firmware_trigger_reload(struct kbase_device *kbdev)
{
	lockdep_assert_held(&kbdev->hwaccess_lock);

	kbdev->csf.firmware_reloaded = false;

	if (kbdev->csf.firmware_reload_needed) {
		kbdev->csf.firmware_reload_needed = false;
		queue_work(system_wq, &kbdev->csf.firmware_reload_work);
	} else {
		kbase_csf_firmware_enable_mcu(kbdev);
		kbdev->csf.firmware_reloaded = true;
	}
}

void kbase_csf_firmware_reload_completed(struct kbase_device *kbdev)
{
	lockdep_assert_held(&kbdev->hwaccess_lock);

	if (unlikely(!kbdev->csf.firmware_inited))
		return;

	/* Tell MCU state machine to transit to next state */
	kbdev->csf.firmware_reloaded = true;
	kbase_pm_update_state(kbdev);
}

static u32 convert_dur_to_idle_count(struct kbase_device *kbdev, const u32 dur_ns, u32 *no_modifier)
{
#define HYSTERESIS_VAL_UNIT_SHIFT (10)
	/* Get the cntfreq_el0 value, which drives the SYSTEM_TIMESTAMP */
	u64 freq = kbase_arch_timer_get_cntfrq(kbdev);
	u64 dur_val = dur_ns;
	u32 cnt_val_u32, reg_val_u32;
	bool src_system_timestamp = freq > 0;

	if (!src_system_timestamp) {
		/* Get the cycle_counter source alternative */
		spin_lock(&kbdev->pm.clk_rtm.lock);
		if (kbdev->pm.clk_rtm.clks[0])
			freq = kbdev->pm.clk_rtm.clks[0]->clock_val;
		else
			dev_warn(kbdev->dev, "No GPU clock, unexpected intregration issue!");
		spin_unlock(&kbdev->pm.clk_rtm.lock);

		dev_info(
			kbdev->dev,
			"Can't get the timestamp frequency, use cycle counter format with firmware idle hysteresis!");
	}

	/* Formula for dur_val = (dur/1e9) * freq_HZ) */
	dur_val = dur_val * freq;
	dur_val = div_u64(dur_val, NSEC_PER_SEC);
	if (dur_val < S32_MAX) {
		*no_modifier = 1;
	} else {
		dur_val = dur_val >> HYSTERESIS_VAL_UNIT_SHIFT;
		*no_modifier = 0;
	}

	/* Interface limits the value field to S32_MAX */
	cnt_val_u32 = (dur_val > S32_MAX) ? S32_MAX : (u32)dur_val;

	reg_val_u32 = GLB_IDLE_TIMER_TIMEOUT_SET(0, cnt_val_u32);
	/* add the source flag */
	reg_val_u32 = GLB_IDLE_TIMER_TIMER_SOURCE_SET(
		reg_val_u32, (src_system_timestamp ? GLB_IDLE_TIMER_TIMER_SOURCE_SYSTEM_TIMESTAMP :
							  GLB_IDLE_TIMER_TIMER_SOURCE_GPU_COUNTER));

	return reg_val_u32;
}

u64 kbase_csf_firmware_get_gpu_idle_hysteresis_time(struct kbase_device *kbdev)
{
	unsigned long flags;
	u64 dur_ns;

	kbase_csf_scheduler_spin_lock(kbdev, &flags);
	dur_ns = kbdev->csf.gpu_idle_hysteresis_ns;
	kbase_csf_scheduler_spin_unlock(kbdev, flags);

	return dur_ns;
}

u32 kbase_csf_firmware_set_gpu_idle_hysteresis_time(struct kbase_device *kbdev, u64 dur_ns)
{
	unsigned long flags;
	u32 no_modifier = 0;

	const u32 hysteresis_val = convert_dur_to_idle_count(kbdev, dur_ns, &no_modifier);

	/* The 'fw_load_lock' is taken to synchronize against the deferred
	 * loading of FW, where the idle timer will be enabled.
	 */
	mutex_lock(&kbdev->fw_load_lock);
	if (unlikely(!kbdev->csf.firmware_inited)) {
		kbase_csf_scheduler_spin_lock(kbdev, &flags);
		kbdev->csf.gpu_idle_hysteresis_ns = dur_ns;
		kbdev->csf.gpu_idle_dur_count = hysteresis_val;
		kbdev->csf.gpu_idle_dur_count_no_modifier = no_modifier;
		kbase_csf_scheduler_spin_unlock(kbdev, flags);
		mutex_unlock(&kbdev->fw_load_lock);
		goto end;
	}
	mutex_unlock(&kbdev->fw_load_lock);

	if (kbase_reset_gpu_prevent_and_wait(kbdev)) {
		dev_warn(kbdev->dev,
			 "Failed to prevent GPU reset when updating idle_hysteresis_time");
		return kbdev->csf.gpu_idle_dur_count;
	}

	kbase_csf_scheduler_pm_active(kbdev);
	if (kbase_csf_scheduler_killable_wait_mcu_active(kbdev)) {
		dev_err(kbdev->dev,
			"Unable to activate the MCU, the idle hysteresis value shall remain unchanged");
		kbase_csf_scheduler_pm_idle(kbdev);
		kbase_reset_gpu_allow(kbdev);

		return kbdev->csf.gpu_idle_dur_count;
	}

	/* The 'reg_lock' is also taken and is held till the update is not
	 * complete, to ensure the update of idle timer value by multiple Users
	 * gets serialized.
	 */
	mutex_lock(&kbdev->csf.reg_lock);
<<<<<<< HEAD
#else
	kbase_csf_scheduler_lock(kbdev);
	if (kbdev->csf.scheduler.gpu_idle_fw_timer_enabled) {
#endif
		/* The firmware only reads the new idle timer value when the timer is
		 * disabled.
		 */
		kbase_csf_scheduler_spin_lock(kbdev, &flags);
		kbase_csf_firmware_disable_gpu_idle_timer(kbdev);
		kbase_csf_scheduler_spin_unlock(kbdev, flags);
		/* Ensure that the request has taken effect */
		wait_for_global_request(kbdev, GLB_REQ_IDLE_DISABLE_MASK);
=======

	/* The firmware only reads the new idle timer value when the timer is
	 * disabled.
	 */
	kbase_csf_scheduler_spin_lock(kbdev, &flags);
	kbase_csf_firmware_disable_gpu_idle_timer(kbdev);
	kbase_csf_scheduler_spin_unlock(kbdev, flags);
	/* Ensure that the request has taken effect */
	wait_for_global_request(kbdev, GLB_REQ_IDLE_DISABLE_MASK);
>>>>>>> 0781d08e

	kbase_csf_scheduler_spin_lock(kbdev, &flags);
	kbdev->csf.gpu_idle_hysteresis_ns = dur_ns;
	kbdev->csf.gpu_idle_dur_count = hysteresis_val;
	kbdev->csf.gpu_idle_dur_count_no_modifier = no_modifier;
	kbase_csf_firmware_enable_gpu_idle_timer(kbdev);
	kbase_csf_scheduler_spin_unlock(kbdev, flags);
	wait_for_global_request(kbdev, GLB_REQ_IDLE_ENABLE_MASK);
	mutex_unlock(&kbdev->csf.reg_lock);

	kbase_csf_scheduler_pm_idle(kbdev);
	kbase_reset_gpu_allow(kbdev);
end:
	dev_dbg(kbdev->dev, "CSF set firmware idle hysteresis count-value: 0x%.8x", hysteresis_val);

	return hysteresis_val;
}

static u32 convert_dur_to_core_pwroff_count(struct kbase_device *kbdev, const u64 dur_ns,
					    u32 *no_modifier)
{
	/* Get the cntfreq_el0 value, which drives the SYSTEM_TIMESTAMP */
	u64 freq = kbase_arch_timer_get_cntfrq(kbdev);
	u64 dur_val = dur_ns;
	u32 cnt_val_u32, reg_val_u32;
	bool src_system_timestamp = freq > 0;

	if (!src_system_timestamp) {
		/* Get the cycle_counter source alternative */
		spin_lock(&kbdev->pm.clk_rtm.lock);
		if (kbdev->pm.clk_rtm.clks[0])
			freq = kbdev->pm.clk_rtm.clks[0]->clock_val;
		else
			dev_warn(kbdev->dev, "No GPU clock, unexpected integration issue!");
		spin_unlock(&kbdev->pm.clk_rtm.lock);

		dev_info(
			kbdev->dev,
			"Can't get the timestamp frequency, use cycle counter with MCU shader Core Poweroff timer!");
	}

	/* Formula for dur_val = (dur/1e9) * freq_HZ) */
	dur_val = dur_val * freq;
	dur_val = div_u64(dur_val, NSEC_PER_SEC);
	if (dur_val < S32_MAX) {
		*no_modifier = 1;
	} else {
		dur_val = dur_val >> HYSTERESIS_VAL_UNIT_SHIFT;
		*no_modifier = 0;
	}

	/* Interface limits the value field to S32_MAX */
	if (dur_val > S32_MAX) {
		/* Upper Bound - as interface limits the field to S32_MAX */
		cnt_val_u32 = S32_MAX;
	} else {
		cnt_val_u32 = (u32)dur_val;
	}

	reg_val_u32 = GLB_PWROFF_TIMER_TIMEOUT_SET(0, cnt_val_u32);
	/* add the source flag */
	reg_val_u32 = GLB_PWROFF_TIMER_TIMER_SOURCE_SET(
		reg_val_u32,
		(src_system_timestamp ? GLB_PWROFF_TIMER_TIMER_SOURCE_SYSTEM_TIMESTAMP :
					      GLB_PWROFF_TIMER_TIMER_SOURCE_GPU_COUNTER));

	return reg_val_u32;
}

u64 kbase_csf_firmware_get_mcu_core_pwroff_time(struct kbase_device *kbdev)
{
	u64 pwroff_ns;
	unsigned long flags;

	spin_lock_irqsave(&kbdev->hwaccess_lock, flags);
	pwroff_ns = kbdev->csf.mcu_core_pwroff_dur_ns;
	spin_unlock_irqrestore(&kbdev->hwaccess_lock, flags);

	return pwroff_ns;
}

u32 kbase_csf_firmware_set_mcu_core_pwroff_time(struct kbase_device *kbdev, u64 dur_ns)
{
	unsigned long flags;
	u32 no_modifier = 0;

	const u32 pwroff = convert_dur_to_core_pwroff_count(kbdev, dur_ns, &no_modifier);

	spin_lock_irqsave(&kbdev->hwaccess_lock, flags);
	kbdev->csf.mcu_core_pwroff_dur_ns = dur_ns;
	kbdev->csf.mcu_core_pwroff_dur_count = pwroff;
	kbdev->csf.mcu_core_pwroff_dur_count_no_modifier = no_modifier;
	spin_unlock_irqrestore(&kbdev->hwaccess_lock, flags);

	dev_dbg(kbdev->dev, "MCU shader Core Poweroff input update: 0x%.8x", pwroff);

	return pwroff;
}

u32 kbase_csf_firmware_reset_mcu_core_pwroff_time(struct kbase_device *kbdev)
{
	return kbase_csf_firmware_set_mcu_core_pwroff_time(kbdev, DEFAULT_GLB_PWROFF_TIMEOUT_NS);
}

int kbase_csf_firmware_early_init(struct kbase_device *kbdev)
{
	init_waitqueue_head(&kbdev->csf.event_wait);

	kbase_csf_firmware_reset_mcu_core_pwroff_time(kbdev);
	INIT_LIST_HEAD(&kbdev->csf.firmware_interfaces);
	INIT_LIST_HEAD(&kbdev->csf.firmware_config);
	INIT_LIST_HEAD(&kbdev->csf.firmware_trace_buffers.list);
	INIT_LIST_HEAD(&kbdev->csf.user_reg.list);
	INIT_WORK(&kbdev->csf.firmware_reload_work, kbase_csf_firmware_reload_worker);
	INIT_WORK(&kbdev->csf.fw_error_work, firmware_error_worker);

	init_rwsem(&kbdev->csf.pmode_sync_sem);
	mutex_init(&kbdev->csf.reg_lock);
	kbase_csf_pending_gpuq_kicks_init(kbdev);

	return 0;
}

void kbase_csf_firmware_early_term(struct kbase_device *kbdev)
{
	kbase_csf_pending_gpuq_kicks_term(kbdev);
	mutex_destroy(&kbdev->csf.reg_lock);
}

int kbase_csf_firmware_late_init(struct kbase_device *kbdev)
{
	u32 no_modifier = 0;

	WARN_ON(!kbdev->csf.gpu_idle_hysteresis_ns);
	kbdev->csf.gpu_idle_dur_count =
		convert_dur_to_idle_count(kbdev, kbdev->csf.gpu_idle_hysteresis_ns, &no_modifier);
	kbdev->csf.gpu_idle_dur_count_no_modifier = no_modifier;

	return 0;
}

int kbase_csf_firmware_load_init(struct kbase_device *kbdev)
{
	int ret;

	lockdep_assert_held(&kbdev->fw_load_lock);

	if (WARN_ON((kbdev->as_free & MCU_AS_BITMASK) == 0))
		return -EINVAL;
	kbdev->as_free &= ~MCU_AS_BITMASK;

	ret = kbase_mmu_init(kbdev, &kbdev->csf.mcu_mmu, NULL, BASE_MEM_GROUP_DEFAULT);

	if (ret != 0) {
		/* Release the address space */
		kbdev->as_free |= MCU_AS_BITMASK;
		return ret;
	}

	ret = kbase_mcu_shared_interface_region_tracker_init(kbdev);
	if (ret != 0) {
		dev_err(kbdev->dev,
			"Failed to setup the rb tree for managing shared interface segment\n");
		goto error;
	}

	ret = invent_memory_setup_entry(kbdev);
	if (ret != 0) {
		dev_err(kbdev->dev, "Failed to load firmware entry\n");
		goto error;
	}

	/* Make sure L2 cache is powered up */
	kbase_pm_wait_for_l2_powered(kbdev);

	/* NO_MALI: Don't init trace buffers */

	/* NO_MALI: Don't load the MMU tables or boot CSF firmware */

	ret = invent_capabilities(kbdev);
	if (ret != 0)
		goto error;

	ret = kbase_csf_doorbell_mapping_init(kbdev);
	if (ret != 0)
		goto error;

	ret = kbase_csf_setup_dummy_user_reg_page(kbdev);
	if (ret != 0)
		goto error;

	ret = kbase_csf_scheduler_init(kbdev);
	if (ret != 0)
		goto error;

	ret = kbase_csf_timeout_init(kbdev);
	if (ret != 0)
		goto error;

	ret = global_init_on_boot(kbdev);
	if (ret != 0)
		goto error;

	return 0;

error:
	kbase_csf_firmware_unload_term(kbdev);
	return ret;
}

void kbase_csf_firmware_unload_term(struct kbase_device *kbdev)
{
	cancel_work_sync(&kbdev->csf.fw_error_work);

	kbase_csf_timeout_term(kbdev);

	/* NO_MALI: Don't stop firmware or unload MMU tables */

	kbase_csf_free_dummy_user_reg_page(kbdev);

	kbase_csf_scheduler_term(kbdev);

	kbase_csf_doorbell_mapping_term(kbdev);

	free_global_iface(kbdev);

	/* Release the address space */
	kbdev->as_free |= MCU_AS_BITMASK;

	while (!list_empty(&kbdev->csf.firmware_interfaces)) {
		struct dummy_firmware_interface *interface;

		interface = list_first_entry(&kbdev->csf.firmware_interfaces,
					     struct dummy_firmware_interface, node);
		list_del(&interface->node);

		/* NO_MALI: No cleanup in dummy interface necessary */

		kfree(interface);
	}

	/* NO_MALI: No trace buffers to terminate */

	/* This will also free up the region allocated for the shared interface
	 * entry parsed from the firmware image.
	 */
	kbase_mcu_shared_interface_region_tracker_term(kbdev);

	kbase_mmu_term(kbdev, &kbdev->csf.mcu_mmu);
}

void kbase_csf_firmware_enable_gpu_idle_timer(struct kbase_device *kbdev)
{
	struct kbase_csf_global_iface *global_iface = &kbdev->csf.global_iface;
	const u32 glb_req = kbase_csf_firmware_global_input_read(global_iface, GLB_REQ);

	kbase_csf_scheduler_spin_lock_assert_held(kbdev);
	/* The scheduler is assumed to only call the enable when its internal
	 * state indicates that the idle timer has previously been disabled. So
	 * on entry the expected field values are:
	 *   1. GLOBAL_INPUT_BLOCK.GLB_REQ.IDLE_ENABLE: 0
	 *   2. GLOBAL_OUTPUT_BLOCK.GLB_ACK.IDLE_ENABLE: 0, or, on 1 -> 0
	 */
	if (glb_req & GLB_REQ_IDLE_ENABLE_MASK)
		dev_err(kbdev->dev, "Incoherent scheduler state on REQ_IDLE_ENABLE!");

	enable_gpu_idle_timer(kbdev);
	kbase_csf_ring_doorbell(kbdev, CSF_KERNEL_DOORBELL_NR);
}

void kbase_csf_firmware_disable_gpu_idle_timer(struct kbase_device *kbdev)
{
	struct kbase_csf_global_iface *global_iface = &kbdev->csf.global_iface;

	kbase_csf_scheduler_spin_lock_assert_held(kbdev);

	kbase_csf_firmware_global_input_mask(global_iface, GLB_REQ, GLB_REQ_REQ_IDLE_DISABLE,
					     GLB_REQ_IDLE_DISABLE_MASK);

	dev_dbg(kbdev->dev, "Sending request to disable gpu idle timer");

	kbase_csf_ring_doorbell(kbdev, CSF_KERNEL_DOORBELL_NR);
}

void kbase_csf_firmware_ping(struct kbase_device *const kbdev)
{
	const struct kbase_csf_global_iface *const global_iface = &kbdev->csf.global_iface;
	unsigned long flags;

	kbase_csf_scheduler_spin_lock(kbdev, &flags);
	set_global_request(global_iface, GLB_REQ_PING_MASK);
	kbase_csf_ring_doorbell(kbdev, CSF_KERNEL_DOORBELL_NR);
	kbase_csf_scheduler_spin_unlock(kbdev, flags);
}

int kbase_csf_firmware_ping_wait(struct kbase_device *const kbdev, unsigned int wait_timeout_ms)
{
	CSTD_UNUSED(wait_timeout_ms);
	kbase_csf_firmware_ping(kbdev);
	return wait_for_global_request(kbdev, GLB_REQ_PING_MASK);
}

int kbase_csf_firmware_set_timeout(struct kbase_device *const kbdev, u64 const timeout)
{
	const struct kbase_csf_global_iface *const global_iface = &kbdev->csf.global_iface;
	unsigned long flags;
	int err;

	/* The 'reg_lock' is also taken and is held till the update is not
	 * complete, to ensure the update of timeout value by multiple Users
	 * gets serialized.
	 */
	mutex_lock(&kbdev->csf.reg_lock);
	kbase_csf_scheduler_spin_lock(kbdev, &flags);
	set_timeout_global(global_iface, timeout);
	kbase_csf_ring_doorbell(kbdev, CSF_KERNEL_DOORBELL_NR);
	kbase_csf_scheduler_spin_unlock(kbdev, flags);

	err = wait_for_global_request(kbdev, GLB_REQ_CFG_PROGRESS_TIMER_MASK);
	mutex_unlock(&kbdev->csf.reg_lock);

	return err;
}

void kbase_csf_enter_protected_mode(struct kbase_device *kbdev)
{
	struct kbase_csf_global_iface *global_iface = &kbdev->csf.global_iface;

	kbase_csf_scheduler_spin_lock_assert_held(kbdev);
	set_global_request(global_iface, GLB_REQ_PROTM_ENTER_MASK);
	dev_dbg(kbdev->dev, "Sending request to enter protected mode");
	kbase_csf_ring_doorbell(kbdev, CSF_KERNEL_DOORBELL_NR);
}

int kbase_csf_wait_protected_mode_enter(struct kbase_device *kbdev)
{
	int err = wait_for_global_request(kbdev, GLB_REQ_PROTM_ENTER_MASK);

	if (err) {
		if (kbase_prepare_to_reset_gpu(kbdev, RESET_FLAGS_NONE))
			kbase_reset_gpu(kbdev);
	}

	return err;
}

void kbase_csf_firmware_trigger_mcu_halt(struct kbase_device *kbdev)
{
	struct kbase_csf_global_iface *global_iface = &kbdev->csf.global_iface;
	unsigned long flags;

	kbase_csf_scheduler_spin_lock(kbdev, &flags);
	/* Validate there are no on-slot groups when sending the
	 * halt request to firmware.
	 */
	WARN_ON(kbase_csf_scheduler_get_nr_active_csgs_locked(kbdev));
	set_global_request(global_iface, GLB_REQ_HALT_MASK);
	dev_dbg(kbdev->dev, "Sending request to HALT MCU");
	kbase_csf_ring_doorbell(kbdev, CSF_KERNEL_DOORBELL_NR);
	kbase_csf_scheduler_spin_unlock(kbdev, flags);
}

void kbase_csf_firmware_enable_mcu(struct kbase_device *kbdev)
{
	/* Trigger the boot of MCU firmware, Use the AUTO mode as
	 * otherwise on fast reset, to exit protected mode, MCU will
	 * not reboot by itself to enter normal mode.
	 */
	kbase_reg_write32(kbdev, GPU_CONTROL_ENUM(MCU_CONTROL), MCU_CONTROL_REQ_AUTO);
}

#ifdef KBASE_PM_RUNTIME
void kbase_csf_firmware_trigger_mcu_sleep(struct kbase_device *kbdev)
{
	struct kbase_csf_global_iface *global_iface = &kbdev->csf.global_iface;
	unsigned long flags;

	kbase_csf_scheduler_spin_lock(kbdev, &flags);
	set_global_request(global_iface, GLB_REQ_SLEEP_MASK);
	dev_dbg(kbdev->dev, "Sending sleep request to MCU");
	kbase_csf_ring_doorbell(kbdev, CSF_KERNEL_DOORBELL_NR);
	kbase_csf_scheduler_spin_unlock(kbdev, flags);
}

bool kbase_csf_firmware_is_mcu_in_sleep(struct kbase_device *kbdev)
{
	lockdep_assert_held(&kbdev->hwaccess_lock);

	return (global_request_complete(kbdev, GLB_REQ_SLEEP_MASK) &&
		kbase_csf_firmware_mcu_halted(kbdev));
}
#endif

bool kbase_csf_firmware_mcu_halt_req_complete(struct kbase_device *kbdev)
{
	return kbase_csf_firmware_mcu_halted(kbdev);
}


int kbase_csf_trigger_firmware_config_update(struct kbase_device *kbdev)
{
	struct kbase_csf_global_iface *global_iface = &kbdev->csf.global_iface;
	unsigned long flags;
	int err = 0;

	/* The 'reg_lock' is also taken and is held till the update is
	 * complete, to ensure the config update gets serialized.
	 */
	mutex_lock(&kbdev->csf.reg_lock);
	kbase_csf_scheduler_spin_lock(kbdev, &flags);

	set_global_request(global_iface, GLB_REQ_FIRMWARE_CONFIG_UPDATE_MASK);
	dev_dbg(kbdev->dev, "Sending request for FIRMWARE_CONFIG_UPDATE");
	kbase_csf_ring_doorbell(kbdev, CSF_KERNEL_DOORBELL_NR);
	kbase_csf_scheduler_spin_unlock(kbdev, flags);

	err = wait_for_global_request(kbdev, GLB_REQ_FIRMWARE_CONFIG_UPDATE_MASK);
	mutex_unlock(&kbdev->csf.reg_lock);
	return err;
}

/**
 * copy_grp_and_stm - Copy CS and/or group data
 *
 * @iface:                Global CSF interface provided by
 *                        the firmware.
 * @group_data:           Pointer where to store all the group data
 *                        (sequentially).
 * @max_group_num:        The maximum number of groups to be read. Can be 0, in
 *                        which case group_data is unused.
 * @stream_data:          Pointer where to store all the stream data
 *                        (sequentially).
 * @max_total_stream_num: The maximum number of streams to be read.
 *                        Can be 0, in which case stream_data is unused.
 *
 * Return: Total number of CSs, summed across all groups.
 */
static u32 copy_grp_and_stm(const struct kbase_csf_global_iface *const iface,
			    struct basep_cs_group_control *const group_data, u32 max_group_num,
			    struct basep_cs_stream_control *const stream_data,
			    u32 max_total_stream_num)
{
	u32 i, total_stream_num = 0;

	if (WARN_ON((max_group_num > 0) && !group_data))
		max_group_num = 0;

	if (WARN_ON((max_total_stream_num > 0) && !stream_data))
		max_total_stream_num = 0;

	for (i = 0; i < iface->group_num; i++) {
		u32 j;

		if (i < max_group_num) {
			group_data[i].features = iface->groups[i].features;
			group_data[i].stream_num = iface->groups[i].stream_num;
			group_data[i].suspend_size = iface->groups[i].suspend_size;
		}
		for (j = 0; j < iface->groups[i].stream_num; j++) {
			if (total_stream_num < max_total_stream_num)
				stream_data[total_stream_num].features =
					iface->groups[i].streams[j].features;
			total_stream_num++;
		}
	}

	return total_stream_num;
}

u32 kbase_csf_firmware_get_glb_iface(struct kbase_device *kbdev,
				     struct basep_cs_group_control *const group_data,
				     u32 const max_group_num,
				     struct basep_cs_stream_control *const stream_data,
				     u32 const max_total_stream_num, u32 *const glb_version,
				     u32 *const features, u32 *const group_num,
				     u32 *const prfcnt_size, u32 *const instr_features)
{
	const struct kbase_csf_global_iface *const iface = &kbdev->csf.global_iface;

	if (WARN_ON(!glb_version) || WARN_ON(!features) || WARN_ON(!group_num) ||
	    WARN_ON(!prfcnt_size) || WARN_ON(!instr_features))
		return 0;

	*glb_version = iface->version;
	*features = iface->features;
	*group_num = iface->group_num;
	*prfcnt_size = iface->prfcnt_size;
	*instr_features = iface->instr_features;

	return copy_grp_and_stm(iface, group_data, max_group_num, stream_data,
				max_total_stream_num);
}

const char *kbase_csf_firmware_get_timeline_metadata(struct kbase_device *kbdev, const char *name,
						     size_t *size)
{
	if (WARN_ON(!kbdev) || WARN_ON(!name) || WARN_ON(!size)) {
		return NULL;
	}

	*size = 0;
	return NULL;
}

void kbase_csf_firmware_disable_mcu(struct kbase_device *kbdev)
{
	kbase_reg_write32(kbdev, GPU_CONTROL_ENUM(MCU_CONTROL), MCU_CONTROL_REQ_DISABLE);
}

void kbase_csf_firmware_disable_mcu_wait(struct kbase_device *kbdev)
{
	/* NO_MALI: Nothing to do here */
}

int kbase_csf_firmware_mcu_shared_mapping_init(struct kbase_device *kbdev, unsigned int num_pages,
					       unsigned long cpu_map_properties,
					       unsigned long gpu_map_properties,
					       struct kbase_csf_mapping *csf_mapping)
{
	struct tagged_addr *phys;
	struct kbase_va_region *va_reg;
	struct page **page_list;
	void *cpu_addr;
	int i, ret = 0;
	pgprot_t cpu_map_prot = PAGE_KERNEL;
	unsigned long gpu_map_prot;

	if (cpu_map_properties & PROT_READ)
		cpu_map_prot = PAGE_KERNEL_RO;

	if (kbdev->system_coherency == COHERENCY_ACE) {
		gpu_map_prot = KBASE_REG_MEMATTR_INDEX(KBASE_MEMATTR_INDEX_DEFAULT_ACE);
	} else {
		gpu_map_prot = KBASE_REG_MEMATTR_INDEX(KBASE_MEMATTR_INDEX_NON_CACHEABLE);
		cpu_map_prot = pgprot_writecombine(cpu_map_prot);
	}

	phys = kmalloc_array(num_pages, sizeof(*phys), GFP_KERNEL);
	if (!phys)
		goto out;

	page_list = kmalloc_array(num_pages, sizeof(*page_list), GFP_KERNEL);
	if (!page_list)
		goto page_list_alloc_error;

	ret = kbase_mem_pool_alloc_pages(&kbdev->mem_pools.small[KBASE_MEM_GROUP_CSF_FW], num_pages,
					 phys, false, NULL);
	if (ret <= 0)
		goto phys_mem_pool_alloc_error;

	for (i = 0; i < num_pages; i++)
		page_list[i] = as_page(phys[i]);

	cpu_addr = vmap(page_list, num_pages, VM_MAP, cpu_map_prot);
	if (!cpu_addr)
		goto vmap_error;

	va_reg = kbase_alloc_free_region(&kbdev->csf.mcu_shared_zone, 0, num_pages);
	if (!va_reg)
		goto va_region_alloc_error;

	mutex_lock(&kbdev->csf.reg_lock);
	ret = kbase_add_va_region_rbtree(kbdev, va_reg, 0, num_pages, 1);
	va_reg->flags &= ~KBASE_REG_FREE;
	if (ret)
		goto va_region_add_error;
	mutex_unlock(&kbdev->csf.reg_lock);

	gpu_map_properties &= (KBASE_REG_GPU_RD | KBASE_REG_GPU_WR);
	gpu_map_properties |= gpu_map_prot;

	ret = kbase_mmu_insert_pages_no_flush(kbdev, &kbdev->csf.mcu_mmu, va_reg->start_pfn,
					      &phys[0], num_pages, gpu_map_properties,
					      KBASE_MEM_GROUP_CSF_FW, NULL, NULL);
	if (ret)
		goto mmu_insert_pages_error;

	kfree(page_list);
	csf_mapping->phys = phys;
	csf_mapping->cpu_addr = cpu_addr;
	csf_mapping->va_reg = va_reg;
	csf_mapping->num_pages = num_pages;

	return 0;

mmu_insert_pages_error:
	mutex_lock(&kbdev->csf.reg_lock);
	kbase_remove_va_region(kbdev, va_reg);
va_region_add_error:
	kbase_free_alloced_region(va_reg);
	mutex_unlock(&kbdev->csf.reg_lock);
va_region_alloc_error:
	vunmap(cpu_addr);
vmap_error:
	kbase_mem_pool_free_pages(&kbdev->mem_pools.small[KBASE_MEM_GROUP_CSF_FW], num_pages, phys,
				  false, false);

phys_mem_pool_alloc_error:
	kfree(page_list);
page_list_alloc_error:
	kfree(phys);
out:
	/* Zero-initialize the mapping to make sure that the termination
	 * function doesn't try to unmap or free random addresses.
	 */
	csf_mapping->phys = NULL;
	csf_mapping->cpu_addr = NULL;
	csf_mapping->va_reg = NULL;
	csf_mapping->num_pages = 0;

	return -ENOMEM;
}

void kbase_csf_firmware_mcu_shared_mapping_term(struct kbase_device *kbdev,
						struct kbase_csf_mapping *csf_mapping)
{
	if (csf_mapping->va_reg) {
		mutex_lock(&kbdev->csf.reg_lock);
		kbase_remove_va_region(kbdev, csf_mapping->va_reg);
		kbase_free_alloced_region(csf_mapping->va_reg);
		mutex_unlock(&kbdev->csf.reg_lock);
	}

	if (csf_mapping->phys) {
		kbase_mem_pool_free_pages(&kbdev->mem_pools.small[KBASE_MEM_GROUP_CSF_FW],
					  csf_mapping->num_pages, csf_mapping->phys, false, false);
	}

	vunmap(csf_mapping->cpu_addr);
	kfree(csf_mapping->phys);
}<|MERGE_RESOLUTION|>--- conflicted
+++ resolved
@@ -773,10 +773,6 @@
 	 * appropriate for the current power policy.
 	 */
 	enable_gpu_idle_timer(kbdev);
-<<<<<<< HEAD
-#endif
-=======
->>>>>>> 0781d08e
 
 	/* Unmask the interrupts */
 	kbase_csf_firmware_global_input(global_iface, GLB_ACK_IRQ_MASK, ack_irq_mask);
@@ -998,20 +994,6 @@
 	 * gets serialized.
 	 */
 	mutex_lock(&kbdev->csf.reg_lock);
-<<<<<<< HEAD
-#else
-	kbase_csf_scheduler_lock(kbdev);
-	if (kbdev->csf.scheduler.gpu_idle_fw_timer_enabled) {
-#endif
-		/* The firmware only reads the new idle timer value when the timer is
-		 * disabled.
-		 */
-		kbase_csf_scheduler_spin_lock(kbdev, &flags);
-		kbase_csf_firmware_disable_gpu_idle_timer(kbdev);
-		kbase_csf_scheduler_spin_unlock(kbdev, flags);
-		/* Ensure that the request has taken effect */
-		wait_for_global_request(kbdev, GLB_REQ_IDLE_DISABLE_MASK);
-=======
 
 	/* The firmware only reads the new idle timer value when the timer is
 	 * disabled.
@@ -1021,7 +1003,6 @@
 	kbase_csf_scheduler_spin_unlock(kbdev, flags);
 	/* Ensure that the request has taken effect */
 	wait_for_global_request(kbdev, GLB_REQ_IDLE_DISABLE_MASK);
->>>>>>> 0781d08e
 
 	kbase_csf_scheduler_spin_lock(kbdev, &flags);
 	kbdev->csf.gpu_idle_hysteresis_ns = dur_ns;
