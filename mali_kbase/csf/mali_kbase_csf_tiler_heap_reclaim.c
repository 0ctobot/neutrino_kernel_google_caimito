--- conflicted
+++ resolved
@@ -201,13 +201,8 @@
 		 * headers of the individual chunks and buffer descriptors.
 		 */
 		kbase_gpu_start_cache_clean(kbdev, GPU_COMMAND_CACHE_CLN_INV_L2);
-<<<<<<< HEAD
-		if (kbase_gpu_wait_cache_clean_timeout(kbdev,
-						       kbdev->mmu_or_gpu_cache_op_wait_time_ms))
-=======
 		if (kbase_gpu_wait_cache_clean_timeout(
 			    kbdev, kbase_get_timeout_ms(kbdev, MMU_AS_INACTIVE_WAIT_TIMEOUT)))
->>>>>>> 049a5422
 			dev_warn(
 				kbdev->dev,
 				"[%llu] Timeout waiting for CACHE_CLN_INV_L2 to complete before Tiler heap reclaim",
@@ -305,13 +300,8 @@
 
 		/* Wait for roughly 2-ms */
 		wait_event_timeout(kbdev->csf.event_wait, (scheduler->state != SCHED_BUSY),
-<<<<<<< HEAD
-				   msecs_to_jiffies(2));
+				   (long)msecs_to_jiffies(2));
 		if (!rt_mutex_trylock(&kbdev->csf.scheduler.lock)) {
-=======
-				   (long)msecs_to_jiffies(2));
-		if (!mutex_trylock(&kbdev->csf.scheduler.lock)) {
->>>>>>> 049a5422
 			dev_dbg(kbdev->dev, "Tiler heap reclaim scan see device busy (freed: 0)");
 			return 0;
 		}
