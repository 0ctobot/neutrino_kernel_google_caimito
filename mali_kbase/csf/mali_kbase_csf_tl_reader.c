// SPDX-License-Identifier: GPL-2.0 WITH Linux-syscall-note
/*
 *
 * (C) COPYRIGHT 2019-2021 ARM Limited. All rights reserved.
 *
 * This program is free software and is provided to you under the terms of the
 * GNU General Public License version 2 as published by the Free Software
 * Foundation, and any use by you of this program is subject to the terms
 * of such GNU license.
 *
 * This program is distributed in the hope that it will be useful,
 * but WITHOUT ANY WARRANTY; without even the implied warranty of
 * MERCHANTABILITY or FITNESS FOR A PARTICULAR PURPOSE. See the
 * GNU General Public License for more details.
 *
 * You should have received a copy of the GNU General Public License
 * along with this program; if not, you can access it online at
 * http://www.gnu.org/licenses/gpl-2.0.html.
 *
 */

#include "mali_kbase_csf_tl_reader.h"

#include "mali_kbase_csf_trace_buffer.h"
#include "mali_kbase_reset_gpu.h"

#include "tl/mali_kbase_tlstream.h"
#include "tl/mali_kbase_tl_serialize.h"
#include "tl/mali_kbase_tracepoints.h"

#include "mali_kbase_pm.h"
#include "mali_kbase_hwaccess_time.h"

#include <linux/gcd.h>
#include <linux/math64.h>
#include <asm/arch_timer.h>

#if IS_ENABLED(CONFIG_DEBUG_FS)
#include "tl/mali_kbase_timeline_priv.h"
#include <linux/debugfs.h>

#if (KERNEL_VERSION(4, 7, 0) > LINUX_VERSION_CODE)
#define DEFINE_DEBUGFS_ATTRIBUTE DEFINE_SIMPLE_ATTRIBUTE
#endif
#endif

/* Name of the CSFFW timeline tracebuffer. */
#define KBASE_CSFFW_TRACEBUFFER_NAME "timeline"
/* Name of the timeline header metatadata */
#define KBASE_CSFFW_TIMELINE_HEADER_NAME "timeline_header"

/**
 * struct kbase_csffw_tl_message - CSFFW timeline message.
 *
 * @msg_id: Message ID.
 * @timestamp: Timestamp of the event.
 * @cycle_counter: Cycle number of the event.
 *
 * Contain fields that are common for all CSFFW timeline messages.
 */
struct kbase_csffw_tl_message {
	u32 msg_id;
	u64 timestamp;
	u64 cycle_counter;
} __packed __aligned(4);

#if IS_ENABLED(CONFIG_DEBUG_FS)
static int kbase_csf_tl_debugfs_poll_interval_read(void *data, u64 *val)
{
	struct kbase_device *kbdev = (struct kbase_device *)data;
	struct kbase_csf_tl_reader *self = &kbdev->timeline->csf_tl_reader;

	*val = self->timer_interval;

	return 0;
}

static int kbase_csf_tl_debugfs_poll_interval_write(void *data, u64 val)
{
	struct kbase_device *kbdev = (struct kbase_device *)data;
	struct kbase_csf_tl_reader *self = &kbdev->timeline->csf_tl_reader;

	if (val > KBASE_CSF_TL_READ_INTERVAL_MAX || val < KBASE_CSF_TL_READ_INTERVAL_MIN) {
		return -EINVAL;
	}

	self->timer_interval = (u32)val;

	return 0;
}

DEFINE_DEBUGFS_ATTRIBUTE(kbase_csf_tl_poll_interval_fops,
		kbase_csf_tl_debugfs_poll_interval_read,
		kbase_csf_tl_debugfs_poll_interval_write, "%llu\n");


void kbase_csf_tl_reader_debugfs_init(struct kbase_device *kbdev)
{
	debugfs_create_file("csf_tl_poll_interval_in_ms", S_IRUGO | S_IWUSR,
		kbdev->debugfs_instr_directory, kbdev,
		&kbase_csf_tl_poll_interval_fops);

}
#endif

/**
 * get_cpu_gpu_time() - Get current CPU and GPU timestamps.
 *
 * @kbdev:	Kbase device.
 * @cpu_ts:	Output CPU timestamp.
 * @gpu_ts:	Output GPU timestamp.
 * @gpu_cycle:  Output GPU cycle counts.
 */
static void get_cpu_gpu_time(
	struct kbase_device *kbdev,
	u64 *cpu_ts,
	u64 *gpu_ts,
	u64 *gpu_cycle)
{
	struct timespec64 ts;

	kbase_pm_context_active(kbdev);
	kbase_backend_get_gpu_time(kbdev, gpu_cycle, gpu_ts, &ts);
	kbase_pm_context_idle(kbdev);

	if (cpu_ts)
		*cpu_ts = ts.tv_sec * NSEC_PER_SEC + ts.tv_nsec;
}


/**
 * kbase_ts_converter_init() - Initialize system timestamp converter.
 *
 * @self:	System Timestamp Converter instance.
 * @kbdev:	Kbase device pointer
 *
 * Return: Zero on success, -1 otherwise.
 */
static int kbase_ts_converter_init(
	struct kbase_ts_converter *self,
	struct kbase_device *kbdev)
{
	u64 cpu_ts = 0;
	u64 gpu_ts = 0;
	u64 freq;
	u64 common_factor;

	get_cpu_gpu_time(kbdev, &cpu_ts, &gpu_ts, NULL);
	freq = arch_timer_get_cntfrq();

	if (!freq) {
		dev_warn(kbdev->dev, "arch_timer_get_rate() is zero!");
		return -1;
	}

	common_factor = gcd(NSEC_PER_SEC, freq);

	self->multiplier = div64_u64(NSEC_PER_SEC, common_factor);
	self->divisor = div64_u64(freq, common_factor);
	self->offset =
		cpu_ts - div64_u64(gpu_ts * self->multiplier, self->divisor);

	return 0;
}

/**
 * kbase_ts_converter_convert() - Convert GPU timestamp to CPU timestamp.
 *
 * @self:	System Timestamp Converter instance.
 * @gpu_ts:	System timestamp value to converter.
 *
 * Return: The CPU timestamp.
 */
<<<<<<< HEAD
static void kbase_ts_converter_convert(const struct kbase_ts_converter *self,
				u64 *gpu_ts)
=======
static void __maybe_unused
kbase_ts_converter_convert(const struct kbase_ts_converter *self, u64 *gpu_ts)
>>>>>>> 5f4f61f8
{
	u64 old_gpu_ts = *gpu_ts;
	*gpu_ts = div64_u64(old_gpu_ts * self->multiplier, self->divisor) +
		  self->offset;
}

/**
 * tl_reader_overflow_notify() - Emit stream overflow tracepoint.
 *
 * @self:		CSFFW TL Reader instance.
 * @msg_buf_start:	Start of the message.
 * @msg_buf_end:	End of the message buffer.
 */
static void tl_reader_overflow_notify(
	const struct kbase_csf_tl_reader *self,
	u8 *const msg_buf_start,
	u8 *const msg_buf_end)
{
	struct kbase_device *kbdev = self->kbdev;
	struct kbase_csffw_tl_message message = {0};

	/* Reuse the timestamp and cycle count from current event if possible */
	if (msg_buf_start + sizeof(message) <= msg_buf_end)
		memcpy(&message, msg_buf_start, sizeof(message));

	KBASE_TLSTREAM_TL_KBASE_CSFFW_TLSTREAM_OVERFLOW(
		kbdev, message.timestamp, message.cycle_counter);
}

/**
 * tl_reader_overflow_check() - Check if an overflow has happened
 *
 * @self:	CSFFW TL Reader instance.
 * @event_id:	Incoming event id.
 *
 * Return: True, if an overflow has happened, False otherwise.
 */
static bool tl_reader_overflow_check(
	struct kbase_csf_tl_reader *self,
	u16 event_id)
{
	struct kbase_device *kbdev = self->kbdev;
	bool has_overflow = false;

	/* 0 is a special event_id and reserved for the very first tracepoint
	 * after reset, we should skip overflow check when reset happened.
	 */
	if (event_id != 0) {
		has_overflow = self->got_first_event
			&& self->expected_event_id != event_id;

		if (has_overflow)
			dev_warn(kbdev->dev,
				"CSFFW overflow, event_id: %u, expected: %u.",
				event_id, self->expected_event_id);
	}

	self->got_first_event = true;
	self->expected_event_id = event_id + 1;
	/* When event_id reaches its max value, it skips 0 and wraps to 1. */
	if (self->expected_event_id == 0)
		self->expected_event_id++;

	return has_overflow;
}

/**
 * tl_reader_reset() - Reset timeline tracebuffer reader state machine.
 *
 * @self:	CSFFW TL Reader instance.
 *
 * Reset the reader to the default state, i.e. set all the
 * mutable fields to zero.
 */
static void tl_reader_reset(struct kbase_csf_tl_reader *self)
{
	self->got_first_event = false;
	self->is_active = false;
	self->expected_event_id = 0;
	self->tl_header.btc = 0;
}


int kbase_csf_tl_reader_flush_buffer(struct kbase_csf_tl_reader *self)
{
	int ret = 0;
	struct kbase_device *kbdev = self->kbdev;
	struct kbase_tlstream *stream = self->stream;

	u8  *read_buffer = self->read_buffer;
	const size_t read_buffer_size = sizeof(self->read_buffer);

	u32 bytes_read;
	u8 *csffw_data_begin;
	u8 *csffw_data_end;
	u8 *csffw_data_it;

	unsigned long flags;

	spin_lock_irqsave(&self->read_lock, flags);

	/* If not running, early exit. */
	if (!self->is_active) {
		spin_unlock_irqrestore(&self->read_lock, flags);
		return -EBUSY;
	}


	/* Copying the whole buffer in a single shot. We assume
	 * that the buffer will not contain partially written messages.
	 */
	bytes_read = kbase_csf_firmware_trace_buffer_read_data(
		self->trace_buffer, read_buffer, read_buffer_size);
	csffw_data_begin = read_buffer;
	csffw_data_end   = read_buffer + bytes_read;

	for (csffw_data_it = csffw_data_begin;
	     csffw_data_it < csffw_data_end;) {
		u32 event_header;
		u16 event_id;
		u16 event_size;
		unsigned long acq_flags;
		char *buffer;

		/* Can we safely read event_id? */
		if (csffw_data_it + sizeof(event_header) > csffw_data_end) {
			dev_warn(
				kbdev->dev,
				"Unable to parse CSFFW tracebuffer event header.");
				ret = -EBUSY;
			break;
		}

		/* Read and parse the event header. */
		memcpy(&event_header, csffw_data_it, sizeof(event_header));
		event_id   = (event_header >> 0)  & 0xFFFF;
		event_size = (event_header >> 16) & 0xFFFF;
		csffw_data_it += sizeof(event_header);

		/* Detect if an overflow has happened. */
		if (tl_reader_overflow_check(self, event_id))
			tl_reader_overflow_notify(self,
				csffw_data_it,
				csffw_data_end);

		/* Can we safely read the message body? */
		if (csffw_data_it + event_size > csffw_data_end) {
			dev_warn(kbdev->dev,
				"event_id: %u, can't read with event_size: %u.",
				event_id, event_size);
				ret = -EBUSY;
			break;
		}

		/* Convert GPU timestamp to CPU timestamp. */
		{
			struct kbase_csffw_tl_message *msg =
				(struct kbase_csffw_tl_message *) csffw_data_it;
			kbase_ts_converter_convert(&self->ts_converter,
						   &msg->timestamp);
		}

		/* Copy the message out to the tl_stream. */
		buffer = kbase_tlstream_msgbuf_acquire(
			stream, event_size, &acq_flags);
		kbasep_serialize_bytes(buffer, 0, csffw_data_it, event_size);
		kbase_tlstream_msgbuf_release(stream, acq_flags);
		csffw_data_it += event_size;
	}

	spin_unlock_irqrestore(&self->read_lock, flags);
	return ret;
}

static void kbasep_csf_tl_reader_read_callback(struct timer_list *timer)
{
	struct kbase_csf_tl_reader *self =
		container_of(timer, struct kbase_csf_tl_reader, read_timer);

	int rcode;

	kbase_csf_tl_reader_flush_buffer(self);

	rcode = mod_timer(&self->read_timer,
		jiffies + msecs_to_jiffies(self->timer_interval));

	CSTD_UNUSED(rcode);
}

/**
 * tl_reader_init_late() - Late CSFFW TL Reader initialization.
 *
 * @self:	CSFFW TL Reader instance.
 * @kbdev:	Kbase device.
 *
 * Late initialization is done once at kbase_csf_tl_reader_start() time.
 * This is because the firmware image is not parsed
 * by the kbase_csf_tl_reader_init() time.
 *
 * Return: Zero on success, -1 otherwise.
 */
static int tl_reader_init_late(
	struct kbase_csf_tl_reader *self,
	struct kbase_device *kbdev)
{
	struct firmware_trace_buffer *tb;
	size_t hdr_size = 0;
	const char *hdr = NULL;

	if (self->kbdev)
		return 0;

	tb = kbase_csf_firmware_get_trace_buffer(
		kbdev, KBASE_CSFFW_TRACEBUFFER_NAME);
	hdr = kbase_csf_firmware_get_timeline_metadata(
		kbdev, KBASE_CSFFW_TIMELINE_HEADER_NAME, &hdr_size);

	if (!tb) {
		dev_warn(
			kbdev->dev,
			"'%s' tracebuffer is not present in the firmware image.",
			KBASE_CSFFW_TRACEBUFFER_NAME);
		return -1;
	}

	if (!hdr) {
		dev_warn(
			kbdev->dev,
			"'%s' timeline metadata is not present in the firmware image.",
			KBASE_CSFFW_TIMELINE_HEADER_NAME);
		return -1;
	}

	if (kbase_ts_converter_init(&self->ts_converter, kbdev)) {
		return -1;
	}

	self->kbdev = kbdev;
	self->trace_buffer = tb;
	self->tl_header.data = hdr;
	self->tl_header.size = hdr_size;

	return 0;
}

/**
 * tl_reader_update_enable_bit() - Update the first bit of a CSFFW tracebuffer.
 *
 * @self:	CSFFW TL Reader instance.
 * @value:	The value to set.
 *
 * Update the first bit of a CSFFW tracebufer and then reset the GPU.
 * This is to make these changes visible to the MCU.
 *
 * Return: 0 on success, or negative error code for failure.
 */
static int tl_reader_update_enable_bit(
	struct kbase_csf_tl_reader *self,
	bool value)
{
	int err = 0;

	err = kbase_csf_firmware_trace_buffer_update_trace_enable_bit(
		self->trace_buffer, 0, value);

	return err;
}

void kbase_csf_tl_reader_init(struct kbase_csf_tl_reader *self,
	struct kbase_tlstream *stream)
{
	self->timer_interval = KBASE_CSF_TL_READ_INTERVAL_DEFAULT;

	kbase_timer_setup(&self->read_timer,
		kbasep_csf_tl_reader_read_callback);

	self->stream = stream;

	/* This will be initialized by tl_reader_init_late() */
	self->kbdev = NULL;
	self->trace_buffer = NULL;
	self->tl_header.data = NULL;
	self->tl_header.size = 0;

	spin_lock_init(&self->read_lock);

	tl_reader_reset(self);
}

void kbase_csf_tl_reader_term(struct kbase_csf_tl_reader *self)
{
	del_timer_sync(&self->read_timer);
}

int kbase_csf_tl_reader_start(struct kbase_csf_tl_reader *self,
	struct kbase_device *kbdev)
{
	int rcode;

	/* If already running, early exit. */
	if (self->is_active)
		return 0;

	if (tl_reader_init_late(self, kbdev)) {
#if IS_ENABLED(CONFIG_MALI_NO_MALI)
		dev_warn(
			kbdev->dev,
			"CSFFW timeline is not available for MALI_NO_MALI builds!");
		return 0;
#else
		return -EINVAL;
#endif
	}

	tl_reader_reset(self);

	self->is_active = true;
	/* Set bytes to copy to the header size. This is to trigger copying
	 * of the header to the user space.
	 */
	self->tl_header.btc = self->tl_header.size;

	/* Enable the tracebuffer on the CSFFW side. */
	rcode = tl_reader_update_enable_bit(self, true);
	if (rcode != 0)
		return rcode;

	rcode = mod_timer(&self->read_timer,
		jiffies + msecs_to_jiffies(self->timer_interval));

	return 0;
}

void kbase_csf_tl_reader_stop(struct kbase_csf_tl_reader *self)
{
	unsigned long flags;

	/* If is not running, early exit. */
	if (!self->is_active)
		return;

	/* Disable the tracebuffer on the CSFFW side. */
	tl_reader_update_enable_bit(self, false);

	del_timer_sync(&self->read_timer);

	spin_lock_irqsave(&self->read_lock, flags);

	tl_reader_reset(self);

	spin_unlock_irqrestore(&self->read_lock, flags);
}

void kbase_csf_tl_reader_reset(struct kbase_csf_tl_reader *self)
{
	kbase_csf_tl_reader_flush_buffer(self);
}<|MERGE_RESOLUTION|>--- conflicted
+++ resolved
@@ -171,13 +171,8 @@
  *
  * Return: The CPU timestamp.
  */
-<<<<<<< HEAD
-static void kbase_ts_converter_convert(const struct kbase_ts_converter *self,
-				u64 *gpu_ts)
-=======
 static void __maybe_unused
 kbase_ts_converter_convert(const struct kbase_ts_converter *self, u64 *gpu_ts)
->>>>>>> 5f4f61f8
 {
 	u64 old_gpu_ts = *gpu_ts;
 	*gpu_ts = div64_u64(old_gpu_ts * self->multiplier, self->divisor) +
