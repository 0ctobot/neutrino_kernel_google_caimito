// SPDX-License-Identifier: GPL-2.0 WITH Linux-syscall-note
/*
 *
 * (C) COPYRIGHT 2019-2024 ARM Limited. All rights reserved.
 *
 * This program is free software and is provided to you under the terms of the
 * GNU General Public License version 2 as published by the Free Software
 * Foundation, and any use by you of this program is subject to the terms
 * of such GNU license.
 *
 * This program is distributed in the hope that it will be useful,
 * but WITHOUT ANY WARRANTY; without even the implied warranty of
 * MERCHANTABILITY or FITNESS FOR A PARTICULAR PURPOSE. See the
 * GNU General Public License for more details.
 *
 * You should have received a copy of the GNU General Public License
 * along with this program; if not, you can access it online at
 * http://www.gnu.org/licenses/gpl-2.0.html.
 *
 */

#include <mali_kbase.h>
#include <mali_kbase_ctx_sched.h>
#include <hwcnt/mali_kbase_hwcnt_context.h>
#include <device/mali_kbase_device.h>
#include <backend/gpu/mali_kbase_irq_internal.h>
#include <backend/gpu/mali_kbase_pm_internal.h>
#include <mali_kbase_regs_history_debugfs.h>
#include <csf/mali_kbase_csf_trace_buffer.h>
#include <csf/ipa_control/mali_kbase_csf_ipa_control.h>
#include <mali_kbase_reset_gpu.h>
#include <csf/mali_kbase_csf_firmware_log.h>
#include "mali_kbase_config_platform.h"

#include <soc/google/debug-snapshot.h>

enum kbasep_soft_reset_status {
	RESET_SUCCESS = 0,
	SOFT_RESET_FAILED,
	L2_ON_FAILED,
	MCU_REINIT_FAILED
};

static inline bool kbase_csf_reset_state_is_silent(enum kbase_csf_reset_gpu_state state)
{
	return (state == KBASE_CSF_RESET_GPU_COMMITTED_SILENT);
}

static inline bool kbase_csf_reset_state_is_committed(enum kbase_csf_reset_gpu_state state)
{
	return (state == KBASE_CSF_RESET_GPU_COMMITTED ||
		state == KBASE_CSF_RESET_GPU_COMMITTED_SILENT);
}

static inline bool kbase_csf_reset_state_is_active(enum kbase_csf_reset_gpu_state state)
{
	return (state == KBASE_CSF_RESET_GPU_HAPPENING);
}

/**
 * DOC: Mechanism for coherent access to the HW with respect to GPU reset
 *
 * Access to the HW from non-atomic context outside of the reset thread must
 * use kbase_reset_gpu_prevent_and_wait() / kbase_reset_gpu_try_prevent().
 *
 * This currently works by taking the &kbase_device's csf.reset.sem, for
 * 'write' access by the GPU reset thread and 'read' access by every other
 * thread. The use of this rw_semaphore means:
 *
 * - there will be mutual exclusion (and thus waiting) between the thread doing
 *   reset ('writer') and threads trying to access the GPU for 'normal'
 *   operations ('readers')
 *
 * - multiple threads may prevent reset from happening without serializing each
 *   other prematurely. Note that at present the wait for reset to finish has
 *   to be done higher up in the driver than actual GPU access, at a point
 *   where it won't cause lock ordering issues. At such a point, some paths may
 *   actually lead to no GPU access, but we would prefer to avoid serializing
 *   at that level
 *
 * - lockdep (if enabled in the kernel) will check such uses for deadlock
 *
 * If instead &kbase_device's csf.reset.wait &wait_queue_head_t were used on
 * its own, we'd also need to add a &lockdep_map and appropriate lockdep calls
 * to make use of lockdep checking in all places where the &wait_queue_head_t
 * is waited upon or signaled.
 *
 * Indeed places where we wait on &kbase_device's csf.reset.wait (such as
 * kbase_reset_gpu_wait()) are the only places where we need extra call(s) to
 * lockdep, and they are made on the existing rw_semaphore.
 *
 * For non-atomic access, the &kbase_device's csf.reset.state member should be
 * checked instead, such as by using kbase_reset_gpu_is_active().
 *
 * Ideally the &rw_semaphore should be replaced in future with a single mutex
 * that protects any access to the GPU, via reset or otherwise.
 */

int kbase_reset_gpu_prevent_and_wait(struct kbase_device *kbdev)
{
	down_read(&kbdev->csf.reset.sem);

	if (atomic_read(&kbdev->csf.reset.state) == KBASE_CSF_RESET_GPU_FAILED) {
		up_read(&kbdev->csf.reset.sem);
		return -ENOMEM;
	}

	if (WARN_ON(kbase_reset_gpu_is_active(kbdev))) {
		up_read(&kbdev->csf.reset.sem);
		return -EFAULT;
	}

	return 0;
}
KBASE_EXPORT_TEST_API(kbase_reset_gpu_prevent_and_wait);

int kbase_reset_gpu_try_prevent(struct kbase_device *kbdev)
{
	if (!down_read_trylock(&kbdev->csf.reset.sem))
		return -EAGAIN;

	if (atomic_read(&kbdev->csf.reset.state) == KBASE_CSF_RESET_GPU_FAILED) {
		up_read(&kbdev->csf.reset.sem);
		return -ENOMEM;
	}

	if (WARN_ON(kbase_reset_gpu_is_active(kbdev))) {
		up_read(&kbdev->csf.reset.sem);
		return -EFAULT;
	}

	return 0;
}

void kbase_reset_gpu_allow(struct kbase_device *kbdev)
{
	up_read(&kbdev->csf.reset.sem);
}
KBASE_EXPORT_TEST_API(kbase_reset_gpu_allow);

void kbase_reset_gpu_assert_prevented(struct kbase_device *kbdev)
{
#if KERNEL_VERSION(4, 10, 0) <= LINUX_VERSION_CODE
	lockdep_assert_held_read(&kbdev->csf.reset.sem);
#else
	lockdep_assert_held(&kbdev->csf.reset.sem);
#endif
	WARN_ON(kbase_reset_gpu_is_active(kbdev));
}

void kbase_reset_gpu_assert_failed_or_prevented(struct kbase_device *kbdev)
{
	if (atomic_read(&kbdev->csf.reset.state) == KBASE_CSF_RESET_GPU_FAILED)
		return;

#if KERNEL_VERSION(4, 10, 0) <= LINUX_VERSION_CODE
	lockdep_assert_held_read(&kbdev->csf.reset.sem);
#else
	lockdep_assert_held(&kbdev->csf.reset.sem);
#endif
	WARN_ON(kbase_reset_gpu_is_active(kbdev));
}

bool kbase_reset_gpu_failed(struct kbase_device *kbdev)
{
	return (atomic_read(&kbdev->csf.reset.state) == KBASE_CSF_RESET_GPU_FAILED);
}

/* Mark the reset as now happening, and synchronize with other threads that
 * might be trying to access the GPU
 */
static void kbase_csf_reset_begin_hw_access_sync(struct kbase_device *kbdev,
						 enum kbase_csf_reset_gpu_state initial_reset_state)
{
	unsigned long hwaccess_lock_flags;
	unsigned long scheduler_spin_lock_flags;

	/* Flush any pending coredumps */
	flush_work(&kbdev->csf.coredump_work);

	/* Note this is a WARN/atomic_set because it is a software issue for a
	 * race to be occurring here
	 */
	WARN_ON(!kbase_csf_reset_state_is_committed(initial_reset_state));

	down_write(&kbdev->csf.reset.sem);

	/* Threads in atomic context accessing the HW will hold one of these
	 * locks, so synchronize with them too.
	 */
	spin_lock_irqsave(&kbdev->hwaccess_lock, hwaccess_lock_flags);
	kbase_csf_scheduler_spin_lock(kbdev, &scheduler_spin_lock_flags);
	atomic_set(&kbdev->csf.reset.state, KBASE_CSF_RESET_GPU_HAPPENING);
	kbase_csf_scheduler_spin_unlock(kbdev, scheduler_spin_lock_flags);
	spin_unlock_irqrestore(&kbdev->hwaccess_lock, hwaccess_lock_flags);
}

/* Mark the reset as finished and allow others threads to once more access the
 * GPU
 */
static void kbase_csf_reset_end_hw_access(struct kbase_device *kbdev, int err_during_reset,
					  bool firmware_inited)
{
	unsigned long hwaccess_lock_flags;
	unsigned long scheduler_spin_lock_flags;

	WARN_ON(!kbase_csf_reset_state_is_active(atomic_read(&kbdev->csf.reset.state)));

	/* Once again, we synchronize with atomic context threads accessing the
	 * HW, as otherwise any actions they defer could get lost
	 */
	spin_lock_irqsave(&kbdev->hwaccess_lock, hwaccess_lock_flags);
	kbase_csf_scheduler_spin_lock(kbdev, &scheduler_spin_lock_flags);

	if (!err_during_reset) {
		atomic_set(&kbdev->csf.reset.state, KBASE_CSF_RESET_GPU_NOT_PENDING);
	} else {
		dev_err(kbdev->dev, "Reset failed to complete");
		atomic_set(&kbdev->csf.reset.state, KBASE_CSF_RESET_GPU_FAILED);

		/* pixel: This is unrecoverable, collect a ramdump and reboot. */
		dbg_snapshot_emergency_reboot("mali: reset failed - unrecoverable GPU");
	}

	kbase_csf_scheduler_spin_unlock(kbdev, scheduler_spin_lock_flags);
	spin_unlock_irqrestore(&kbdev->hwaccess_lock, hwaccess_lock_flags);

	/* Invoke the scheduling tick after formally finishing the reset,
	 * otherwise the tick might start too soon and notice that reset
	 * is still in progress.
	 */
	up_write(&kbdev->csf.reset.sem);
	wake_up(&kbdev->csf.reset.wait);

	if (!err_during_reset && likely(firmware_inited))
		kbase_csf_scheduler_enable_tick_timer(kbdev);
}

void kbase_csf_debug_dump_registers(struct kbase_device *kbdev)
{
<<<<<<< HEAD
	struct kbase_csf_global_iface *global_iface = &kbdev->csf.global_iface;

	kbase_io_history_dump(kbdev);
	dev_err(kbdev->dev, "MCU state:");
=======
	unsigned long flags;

	kbase_io_history_dump(kbdev);

	spin_lock_irqsave(&kbdev->hwaccess_lock, flags);
>>>>>>> a999cd8f
	dev_err(kbdev->dev, "Register state:");
	dev_err(kbdev->dev, "  GPU_IRQ_RAWSTAT=0x%08x  GPU_STATUS=0x%08x MCU_STATUS=0x%08x",
		kbase_reg_read32(kbdev, GPU_CONTROL_ENUM(GPU_IRQ_RAWSTAT)),
		kbase_reg_read32(kbdev, GPU_CONTROL_ENUM(GPU_STATUS)),
		kbase_reg_read32(kbdev, GPU_CONTROL_ENUM(MCU_STATUS)));
	dev_err(kbdev->dev,
		"  JOB_IRQ_RAWSTAT=0x%08x  MMU_IRQ_RAWSTAT=0x%08x  GPU_FAULTSTATUS=0x%08x",
		kbase_reg_read32(kbdev, JOB_CONTROL_ENUM(JOB_IRQ_RAWSTAT)),
		kbase_reg_read32(kbdev, MMU_CONTROL_ENUM(IRQ_RAWSTAT)),
		kbase_reg_read32(kbdev, GPU_CONTROL_ENUM(GPU_FAULTSTATUS)));
	dev_err(kbdev->dev, "  GPU_IRQ_MASK=0x%08x  JOB_IRQ_MASK=0x%08x  MMU_IRQ_MASK=0x%08x",
		kbase_reg_read32(kbdev, GPU_CONTROL_ENUM(GPU_IRQ_MASK)),
		kbase_reg_read32(kbdev, JOB_CONTROL_ENUM(JOB_IRQ_MASK)),
		kbase_reg_read32(kbdev, MMU_CONTROL_ENUM(IRQ_MASK)));
	if (kbdev->gpu_props.gpu_id.arch_id < GPU_ID_ARCH_MAKE(14, 10, 0)) {
		dev_err(kbdev->dev, "  PWR_OVERRIDE0=0x%08x  PWR_OVERRIDE1=0x%08x",
			kbase_reg_read32(kbdev, GPU_CONTROL_ENUM(PWR_OVERRIDE0)),
			kbase_reg_read32(kbdev, GPU_CONTROL_ENUM(PWR_OVERRIDE1)));
		dev_err(kbdev->dev,
			"  SHADER_CONFIG=0x%08x  L2_MMU_CONFIG=0x%08x  TILER_CONFIG=0x%08x",
			kbase_reg_read32(kbdev, GPU_CONTROL_ENUM(SHADER_CONFIG)),
			kbase_reg_read32(kbdev, GPU_CONTROL_ENUM(L2_MMU_CONFIG)),
			kbase_reg_read32(kbdev, GPU_CONTROL_ENUM(TILER_CONFIG)));
	}

<<<<<<< HEAD
	dev_err(kbdev->dev, "  MCU DB0: %x", kbase_reg_read32(kbdev, DEBUG_MCUC_DB_VALUE_0));
	if (global_iface && global_iface->kbdev && global_iface->input && global_iface->output)
		dev_err(kbdev->dev, "  MCU GLB_REQ %x GLB_ACK %x",
				kbase_csf_firmware_global_input_read(global_iface, GLB_REQ),
				kbase_csf_firmware_global_output(global_iface, GLB_ACK));

=======
	spin_unlock_irqrestore(&kbdev->hwaccess_lock, flags);
>>>>>>> a999cd8f
}

/**
 * kbase_csf_hwcnt_on_reset_error() - Sets HWCNT to appropriate state in the
 *                                    event of an error during GPU reset.
 * @kbdev: Pointer to KBase device
 */
static void kbase_csf_hwcnt_on_reset_error(struct kbase_device *kbdev)
{
	unsigned long flags;

	/* Treat this as an unrecoverable error for HWCNT */
	kbase_hwcnt_backend_csf_on_unrecoverable_error(&kbdev->hwcnt_gpu_iface);

	/* Re-enable counters to ensure matching enable/disable pair.
	 * This might reduce the hwcnt disable count to 0, and therefore
	 * trigger actual re-enabling of hwcnt.
	 * However, as the backend is now in the unrecoverable error state,
	 * re-enabling will immediately fail and put the context into the error
	 * state, preventing the hardware from being touched (which could have
	 * risked a hang).
	 */
	kbase_csf_scheduler_spin_lock(kbdev, &flags);
	kbase_hwcnt_context_enable(kbdev->hwcnt_gpu_ctx);
	kbase_csf_scheduler_spin_unlock(kbdev, flags);
}

static enum kbasep_soft_reset_status kbase_csf_reset_gpu_once(struct kbase_device *kbdev,
							      bool firmware_inited, bool silent)
{
	unsigned long flags;
	int err;
	enum kbasep_soft_reset_status ret = RESET_SUCCESS;

	spin_lock_irqsave(&kbdev->hwaccess_lock, flags);
	spin_lock(&kbdev->mmu_mask_change);
	kbase_pm_reset_start_locked(kbdev);

	dev_dbg(kbdev->dev, "We're about to flush out the IRQs and their bottom halves\n");
	kbdev->irq_reset_flush = true;

	/* Disable IRQ to avoid IRQ handlers to kick in after releasing the
	 * spinlock; this also clears any outstanding interrupts
	 */
	kbase_pm_disable_interrupts_nolock(kbdev);

	spin_unlock(&kbdev->mmu_mask_change);
	spin_unlock_irqrestore(&kbdev->hwaccess_lock, flags);

	dev_dbg(kbdev->dev, "Ensure that any IRQ handlers have finished\n");
	/* Must be done without any locks IRQ handlers will take. */
	kbase_synchronize_irqs(kbdev);

	dev_dbg(kbdev->dev, "Flush out any in-flight work items\n");
	kbase_flush_mmu_wqs(kbdev);

	dev_dbg(kbdev->dev, "The flush has completed so reset the active indicator\n");
	kbdev->irq_reset_flush = false;

	if (!silent)
		dev_err(kbdev->dev, "Resetting GPU (allowing up to %d ms)", RESET_TIMEOUT);

	/* Output the state of some interesting registers to help in the
	 * debugging of GPU resets, and dump the firmware trace buffer
	 */
	if (!silent) {
		kbase_csf_debug_dump_registers(kbdev);
		if (likely(firmware_inited))
			kbase_csf_firmware_log_dump_buffer(kbdev);
	}

	{
		spin_lock_irqsave(&kbdev->hwaccess_lock, flags);
		kbase_ipa_control_handle_gpu_reset_pre(kbdev);
		spin_unlock_irqrestore(&kbdev->hwaccess_lock, flags);
	}

	/* Tell hardware counters a reset is about to occur.
	 * If the backend is in an unrecoverable error state (e.g. due to
	 * firmware being unresponsive) this will transition the backend out of
	 * it, on the assumption a reset will fix whatever problem there was.
	 */
	kbase_hwcnt_backend_csf_on_before_reset(&kbdev->hwcnt_gpu_iface);

	rt_mutex_lock(&kbdev->pm.lock);
	/* Reset the GPU */
	err = kbase_pm_init_hw(kbdev, 0);

	rt_mutex_unlock(&kbdev->pm.lock);

	if (WARN_ON(err))
		return SOFT_RESET_FAILED;

	mutex_lock(&kbdev->mmu_hw_mutex);
	spin_lock_irqsave(&kbdev->hwaccess_lock, flags);
	kbase_ctx_sched_restore_all_as(kbdev);
	{
		kbase_ipa_control_handle_gpu_reset_post(kbdev);
	}
	spin_unlock_irqrestore(&kbdev->hwaccess_lock, flags);
	mutex_unlock(&kbdev->mmu_hw_mutex);

	kbase_pm_enable_interrupts(kbdev);

	rt_mutex_lock(&kbdev->pm.lock);
	kbase_pm_reset_complete(kbdev);
	/* Synchronously wait for the reload of firmware to complete */
	err = kbase_pm_wait_for_desired_state(kbdev);
	rt_mutex_unlock(&kbdev->pm.lock);

	if (err) {
		spin_lock_irqsave(&kbdev->hwaccess_lock, flags);
		if (!kbase_pm_l2_is_in_desired_state(kbdev))
			ret = L2_ON_FAILED;
		else if (!kbase_pm_mcu_is_in_desired_state(kbdev))
			ret = MCU_REINIT_FAILED;
		spin_unlock_irqrestore(&kbdev->hwaccess_lock, flags);
	}

	return ret;
}

static int kbase_csf_reset_gpu_now(struct kbase_device *kbdev, bool firmware_inited, bool silent)
{
	unsigned long flags;
	enum kbasep_soft_reset_status ret;

	WARN_ON(kbdev->irq_reset_flush);
	/* The reset must now be happening otherwise other threads will not
	 * have been synchronized with to stop their access to the HW
	 */
#if KERNEL_VERSION(5, 3, 0) <= LINUX_VERSION_CODE
	lockdep_assert_held_write(&kbdev->csf.reset.sem);
#elif KERNEL_VERSION(4, 10, 0) <= LINUX_VERSION_CODE
	lockdep_assert_held_exclusive(&kbdev->csf.reset.sem);
#else
	lockdep_assert_held(&kbdev->csf.reset.sem);
#endif
	WARN_ON(!kbase_reset_gpu_is_active(kbdev));

	/* Reset the scheduler state before disabling the interrupts as suspend
	 * of active CSG slots would also be done as a part of reset.
	 */
	if (likely(firmware_inited))
		kbase_csf_scheduler_reset(kbdev);

	cancel_work_sync(&kbdev->csf.firmware_reload_work);

	dev_dbg(kbdev->dev, "Disable GPU hardware counters.\n");
	/* This call will block until counters are disabled. */
	kbase_hwcnt_context_disable(kbdev->hwcnt_gpu_ctx);

	ret = kbase_csf_reset_gpu_once(kbdev, firmware_inited, silent);

	if (ret == SOFT_RESET_FAILED) {
		dev_err(kbdev->dev, "Soft-reset failed");
		goto err;
	} else if (ret == L2_ON_FAILED) {
		dev_err(kbdev->dev, "L2 power up failed after the soft-reset");
		goto err;
	} else if (ret == MCU_REINIT_FAILED) {
		dev_err(kbdev->dev, "MCU re-init failed trying full firmware reload");
		/* Since MCU reinit failed despite successful soft reset, we can try
		 * the firmware full reload.
		 */
		kbdev->csf.firmware_full_reload_needed = true;
		ret = kbase_csf_reset_gpu_once(kbdev, firmware_inited, true);
		if (ret != RESET_SUCCESS) {
			dev_err(kbdev->dev,
				"MCU Re-init failed even after trying full firmware reload, ret = [%d]",
				ret);
			goto err;
		}
	}

	/* Re-enable GPU hardware counters */
	kbase_csf_scheduler_spin_lock(kbdev, &flags);
	kbase_hwcnt_context_enable(kbdev->hwcnt_gpu_ctx);
	kbase_csf_scheduler_spin_unlock(kbdev, flags);
	if (!silent)
		dev_err(kbdev->dev, "Reset complete");
	return 0;
err:

	kbase_csf_hwcnt_on_reset_error(kbdev);
	return -1;
}

static void kbase_csf_reset_gpu_worker(struct work_struct *data)
{
	struct kbase_device *kbdev = container_of(data, struct kbase_device, csf.reset.work);
	bool gpu_sleep_mode_active = false;
	bool firmware_inited;
	unsigned long flags;
	int err = 0;
	const enum kbase_csf_reset_gpu_state initial_reset_state =
		atomic_read(&kbdev->csf.reset.state);
	const bool silent = kbase_csf_reset_state_is_silent(initial_reset_state);
	struct gpu_uevent evt;

	/* Ensure any threads (e.g. executing the CSF scheduler) have finished
	 * using the HW
	 */
	kbase_csf_reset_begin_hw_access_sync(kbdev, initial_reset_state);

	spin_lock_irqsave(&kbdev->hwaccess_lock, flags);
	firmware_inited = kbdev->csf.firmware_inited;
#ifdef KBASE_PM_RUNTIME
	gpu_sleep_mode_active = kbdev->pm.backend.gpu_sleep_mode_active;
#endif
	spin_unlock_irqrestore(&kbdev->hwaccess_lock, flags);

	if (unlikely(gpu_sleep_mode_active)) {
#ifdef KBASE_PM_RUNTIME
		/* As prior to GPU reset all on-slot groups are suspended,
		 * need to wake up the MCU from sleep.
		 * No pm active reference is taken here since GPU is in sleep
		 * state and both runtime & system suspend synchronize with the
		 * GPU reset before they wake up the GPU to suspend on-slot
		 * groups. GPUCORE-29850 would add the proper handling.
		 */
		kbase_pm_lock(kbdev);
		if (kbase_pm_force_mcu_wakeup_after_sleep(kbdev))
			dev_warn(kbdev->dev, "Wait for MCU wake up failed on GPU reset");
		kbase_pm_unlock(kbdev);

		err = kbase_csf_reset_gpu_now(kbdev, firmware_inited, silent);
#endif
	} else if (!kbase_pm_context_active_handle_suspend(
			   kbdev, KBASE_PM_SUSPEND_HANDLER_DONT_REACTIVATE)) {
		err = kbase_csf_reset_gpu_now(kbdev, firmware_inited, silent);
		kbase_pm_context_idle(kbdev);
	}

	kbase_disjoint_state_down(kbdev);

	evt.type = GPU_UEVENT_TYPE_GPU_RESET;
	evt.info = err ? GPU_UEVENT_INFO_CSF_RESET_FAILED : GPU_UEVENT_INFO_CSF_RESET_OK;
	if (!silent || err)
		pixel_gpu_uevent_send(kbdev, &evt);

	/* Allow other threads to once again use the GPU */
	kbase_csf_reset_end_hw_access(kbdev, err, firmware_inited);
}

bool kbase_prepare_to_reset_gpu(struct kbase_device *kbdev, unsigned int flags)
{
#ifdef CONFIG_MALI_ARBITER_SUPPORT
	if (kbase_pm_is_gpu_lost(kbdev)) {
		/* GPU access has been removed, reset will be done by Arbiter instead */
		return false;
	}
#endif

	if (flags & RESET_FLAGS_HWC_UNRECOVERABLE_ERROR)
		kbase_hwcnt_backend_csf_on_unrecoverable_error(&kbdev->hwcnt_gpu_iface);

	if (atomic_cmpxchg(&kbdev->csf.reset.state, KBASE_CSF_RESET_GPU_NOT_PENDING,
			   KBASE_CSF_RESET_GPU_PREPARED) != KBASE_CSF_RESET_GPU_NOT_PENDING)
		/* Some other thread is already resetting the GPU */
		return false;

	if (flags & RESET_FLAGS_FORCE_PM_HW_RESET)
		kbdev->csf.reset.force_pm_hw_reset = true;

	/* Issue the wake up of threads waiting for PM state transition.
	 * They might want to exit the wait since GPU reset has been triggered.
	 */
	wake_up(&kbdev->pm.backend.gpu_in_desired_state_wait);
	return true;
}
KBASE_EXPORT_TEST_API(kbase_prepare_to_reset_gpu);

bool kbase_prepare_to_reset_gpu_locked(struct kbase_device *kbdev, unsigned int flags)
{
	lockdep_assert_held(&kbdev->hwaccess_lock);

	return kbase_prepare_to_reset_gpu(kbdev, flags);
}

void kbase_reset_gpu(struct kbase_device *kbdev)
{
	/* Note this is a WARN/atomic_set because it is a software issue for
	 * a race to be occurring here
	 */
	if (WARN_ON(atomic_read(&kbdev->csf.reset.state) != KBASE_RESET_GPU_PREPARED))
		return;

	atomic_set(&kbdev->csf.reset.state, KBASE_CSF_RESET_GPU_COMMITTED);
	dev_err(kbdev->dev, "Preparing to soft-reset GPU\n");

	kbase_disjoint_state_up(kbdev);

	queue_work(kbdev->csf.reset.workq, &kbdev->csf.reset.work);
}
KBASE_EXPORT_TEST_API(kbase_reset_gpu);

void kbase_reset_gpu_locked(struct kbase_device *kbdev)
{
	lockdep_assert_held(&kbdev->hwaccess_lock);

	kbase_reset_gpu(kbdev);
}

int kbase_reset_gpu_silent(struct kbase_device *kbdev)
{
	if (atomic_cmpxchg(&kbdev->csf.reset.state, KBASE_CSF_RESET_GPU_NOT_PENDING,
			   KBASE_CSF_RESET_GPU_COMMITTED_SILENT) !=
	    KBASE_CSF_RESET_GPU_NOT_PENDING) {
		/* Some other thread is already resetting the GPU */
		return -EAGAIN;
	}

	kbase_disjoint_state_up(kbdev);

	queue_work(kbdev->csf.reset.workq, &kbdev->csf.reset.work);

	return 0;
}
KBASE_EXPORT_TEST_API(kbase_reset_gpu_silent);

bool kbase_reset_gpu_is_active(struct kbase_device *kbdev)
{
	enum kbase_csf_reset_gpu_state reset_state = atomic_read(&kbdev->csf.reset.state);

	/* For CSF, the reset is considered active only when the reset worker
	 * is actually executing and other threads would have to wait for it to
	 * complete
	 */
	return kbase_csf_reset_state_is_active(reset_state);
}

bool kbase_reset_gpu_is_not_pending(struct kbase_device *kbdev)
{
	return atomic_read(&kbdev->csf.reset.state) == KBASE_CSF_RESET_GPU_NOT_PENDING;
}

int kbase_reset_gpu_wait(struct kbase_device *kbdev)
{
	const long wait_timeout =
		kbase_csf_timeout_in_jiffies(kbase_get_timeout_ms(kbdev, CSF_GPU_RESET_TIMEOUT));
	long remaining;

	/* Inform lockdep we might be trying to wait on a reset (as
	 * would've been done with down_read() - which has no 'timeout'
	 * variant), then use wait_event_timeout() to implement the timed
	 * wait.
	 *
	 * in CONFIG_PROVE_LOCKING builds, this should catch potential 'time
	 * bound' deadlocks such as:
	 * - incorrect lock order with respect to others locks
	 * - current thread has prevented reset
	 * - current thread is executing the reset worker
	 */
	might_lock_read(&kbdev->csf.reset.sem);

	remaining = wait_event_timeout(
		kbdev->csf.reset.wait,
		(atomic_read(&kbdev->csf.reset.state) == KBASE_CSF_RESET_GPU_NOT_PENDING) ||
			(atomic_read(&kbdev->csf.reset.state) == KBASE_CSF_RESET_GPU_FAILED),
		wait_timeout);

	if (!remaining) {
		dev_warn(kbdev->dev, "Timed out waiting for the GPU reset to complete");


		return -ETIMEDOUT;
	} else if (atomic_read(&kbdev->csf.reset.state) == KBASE_CSF_RESET_GPU_FAILED) {
		return -ENOMEM;
	}

	return 0;
}
KBASE_EXPORT_TEST_API(kbase_reset_gpu_wait);

int kbase_reset_gpu_init(struct kbase_device *kbdev)
{
	kbdev->csf.reset.workq = alloc_workqueue("Mali reset workqueue", 0, 1, WQ_HIGHPRI);
	if (kbdev->csf.reset.workq == NULL)
		return -ENOMEM;

	INIT_WORK(&kbdev->csf.reset.work, kbase_csf_reset_gpu_worker);

	init_waitqueue_head(&kbdev->csf.reset.wait);
	init_rwsem(&kbdev->csf.reset.sem);
	kbdev->csf.reset.force_pm_hw_reset = false;

	return 0;
}

void kbase_reset_gpu_term(struct kbase_device *kbdev)
{
	destroy_workqueue(kbdev->csf.reset.workq);
}<|MERGE_RESOLUTION|>--- conflicted
+++ resolved
@@ -238,18 +238,12 @@
 
 void kbase_csf_debug_dump_registers(struct kbase_device *kbdev)
 {
-<<<<<<< HEAD
 	struct kbase_csf_global_iface *global_iface = &kbdev->csf.global_iface;
 
+	unsigned long flags;
+	spin_lock_irqsave(&kbdev->hwaccess_lock, flags);
 	kbase_io_history_dump(kbdev);
 	dev_err(kbdev->dev, "MCU state:");
-=======
-	unsigned long flags;
-
-	kbase_io_history_dump(kbdev);
-
-	spin_lock_irqsave(&kbdev->hwaccess_lock, flags);
->>>>>>> a999cd8f
 	dev_err(kbdev->dev, "Register state:");
 	dev_err(kbdev->dev, "  GPU_IRQ_RAWSTAT=0x%08x  GPU_STATUS=0x%08x MCU_STATUS=0x%08x",
 		kbase_reg_read32(kbdev, GPU_CONTROL_ENUM(GPU_IRQ_RAWSTAT)),
@@ -275,16 +269,13 @@
 			kbase_reg_read32(kbdev, GPU_CONTROL_ENUM(TILER_CONFIG)));
 	}
 
-<<<<<<< HEAD
 	dev_err(kbdev->dev, "  MCU DB0: %x", kbase_reg_read32(kbdev, DEBUG_MCUC_DB_VALUE_0));
 	if (global_iface && global_iface->kbdev && global_iface->input && global_iface->output)
 		dev_err(kbdev->dev, "  MCU GLB_REQ %x GLB_ACK %x",
 				kbase_csf_firmware_global_input_read(global_iface, GLB_REQ),
 				kbase_csf_firmware_global_output(global_iface, GLB_ACK));
 
-=======
 	spin_unlock_irqrestore(&kbdev->hwaccess_lock, flags);
->>>>>>> a999cd8f
 }
 
 /**
