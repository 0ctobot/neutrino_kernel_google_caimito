/* SPDX-License-Identifier: GPL-2.0 WITH Linux-syscall-note */
/*
 *
 * (C) COPYRIGHT 2018-2023 ARM Limited. All rights reserved.
 *
 * This program is free software and is provided to you under the terms of the
 * GNU General Public License version 2 as published by the Free Software
 * Foundation, and any use by you of this program is subject to the terms
 * of such GNU license.
 *
 * This program is distributed in the hope that it will be useful,
 * but WITHOUT ANY WARRANTY; without even the implied warranty of
 * MERCHANTABILITY or FITNESS FOR A PARTICULAR PURPOSE. See the
 * GNU General Public License for more details.
 *
 * You should have received a copy of the GNU General Public License
 * along with this program; if not, you can access it online at
 * http://www.gnu.org/licenses/gpl-2.0.html.
 *
 */

#ifndef _KBASE_CSF_KCPU_H_
#define _KBASE_CSF_KCPU_H_

#include <mali_kbase_fence.h>
#include <mali_kbase_sync.h>

#if (KERNEL_VERSION(4, 10, 0) > LINUX_VERSION_CODE)
#include <linux/fence.h>
#else
#include <linux/dma-fence.h>
#endif /* LINUX_VERSION_CODE < KERNEL_VERSION(4, 10, 0) */

/* The maximum number of KCPU commands in flight, enqueueing more commands
 * than this value shall block.
 */
#define KBASEP_KCPU_QUEUE_SIZE ((size_t)256)

/**
 * struct kbase_kcpu_command_import_info - Structure which holds information
 *				about the buffer to be imported
 *
 * @gpu_va:	Address of the buffer to be imported.
 */
struct kbase_kcpu_command_import_info {
	u64 gpu_va;
};

/**
 * struct kbase_kcpu_command_fence_info - Structure which holds information about the
 *                                        fence object enqueued in the kcpu command queue
 *
 * @fence_cb:      Fence callback
 * @fence:         Fence
 * @kcpu_queue:    kcpu command queue
 * @fence_has_force_signaled:	fence has forced signaled after fence timeouted
 */
struct kbase_kcpu_command_fence_info {
#if (KERNEL_VERSION(4, 10, 0) > LINUX_VERSION_CODE)
	struct fence_cb fence_cb;
	struct fence *fence;
#else
	struct dma_fence_cb fence_cb;
	struct dma_fence *fence;
#endif /* LINUX_VERSION_CODE < KERNEL_VERSION(4, 10, 0) */
	struct kbase_kcpu_command_queue *kcpu_queue;
	bool fence_has_force_signaled;
};

/**
 * struct kbase_kcpu_command_cqs_set_info - Structure which holds information
 *				about CQS objects for the kcpu CQS set command
 *
 * @objs:	Array of structures which define CQS objects to be used by
 *		the kcpu command.
 * @nr_objs:	Number of CQS objects in the array.
 */
struct kbase_kcpu_command_cqs_set_info {
	struct base_cqs_set *objs;
	unsigned int nr_objs;
};

/**
 * struct kbase_kcpu_command_cqs_wait_info - Structure which holds information
 *				about CQS objects for the kcpu CQS wait command
 *
 * @objs:	Array of structures which define CQS objects to be used by
 *		the kcpu command.
 * @signaled:	Bit array used to report the status of the CQS wait objects.
 *              1 is signaled, 0 otherwise.
 * @nr_objs:	Number of CQS objects in the array.
 * @inherit_err_flags:	Bit-pattern for the CQSs in the array who's error field
 *			to be served as the source for importing into the
 *			queue's error-state.
 */
struct kbase_kcpu_command_cqs_wait_info {
	struct base_cqs_wait_info *objs;
	unsigned long *signaled;
	unsigned int nr_objs;
	u32 inherit_err_flags;
};

/**
 * struct kbase_kcpu_command_cqs_set_operation_info - Structure which holds information
 *				about CQS objects for the kcpu CQS timeline set command
 *
 * @objs:	Array of structures which define CQS timeline objects to be used by
 *		the kcpu command.
 * @nr_objs:	Number of CQS objects in the array.
 */
struct kbase_kcpu_command_cqs_set_operation_info {
	struct base_cqs_set_operation_info *objs;
	unsigned int nr_objs;
};

/**
 * struct kbase_kcpu_command_cqs_wait_operation_info - Structure which holds information
 *				about CQS objects for the kcpu CQS timeline wait command
 *
 * @objs:	Array of structures which define CQS timeline objects to be used by
 *		the kcpu command.
 * @signaled:	Bit array used to report the status of the CQS wait objects.
 *              1 is signaled, 0 otherwise.
 * @nr_objs:	Number of CQS objects in the array.
 * @inherit_err_flags: Bit-pattern for CQSs in the array who's error field is to
 *                     be used as the source to import into the queue's error-state
 */
struct kbase_kcpu_command_cqs_wait_operation_info {
	struct base_cqs_wait_operation_info *objs;
	unsigned long *signaled;
	unsigned int nr_objs;
	u32 inherit_err_flags;
};

/**
 * struct kbase_kcpu_command_jit_alloc_info - Structure which holds information
 *				needed for the kcpu command for jit allocations
 *
 * @node:	Used to keep track of all JIT free/alloc commands in submission
 *		order. This must be located in the front of this struct to
 *		match that of kbase_kcpu_command_jit_free_info.
 * @info:	Array of objects of the struct base_jit_alloc_info type which
 *		specify jit allocations to be made by the kcpu command.
 * @count:	Number of jit alloc objects in the array.
 * @blocked:	Whether this allocation has been put into the pending list to
 *		be retried later.
 */
struct kbase_kcpu_command_jit_alloc_info {
	struct list_head node;
	struct base_jit_alloc_info *info;
	u8 count;
	bool blocked;
};

/**
 * struct kbase_kcpu_command_jit_free_info - Structure which holds information
 *				needed for the kcpu jit free command
 *
 * @node:	Used to keep track of all JIT free/alloc commands in submission
 *		order. This must be located in the front of this struct to
 *		match that of kbase_kcpu_command_jit_alloc_info.
 * @ids:	Array of identifiers of jit allocations which are to be freed
 *		by the kcpu command.
 * @count:	Number of elements in the array.
 */
struct kbase_kcpu_command_jit_free_info {
	struct list_head node;
	u8 *ids;
	u8 count;
};

/**
 * struct kbase_suspend_copy_buffer - information about the suspend buffer
 *		to be copied.
 *
 * @size:	size of the suspend buffer in bytes.
 * @pages:	pointer to an array of pointers to the pages which contain
 *		the user buffer.
 * @nr_pages:	number of pages.
 * @offset:	offset into the pages
 * @cpu_alloc:	Reference to physical pages of suspend buffer allocation.
 */
struct kbase_suspend_copy_buffer {
	size_t size;
	struct page **pages;
	int nr_pages;
	size_t offset;
	struct kbase_mem_phy_alloc *cpu_alloc;
};

#if IS_ENABLED(CONFIG_MALI_VECTOR_DUMP) || MALI_UNIT_TEST
/**
 * struct kbase_kcpu_command_group_suspend_info - structure which contains
 *		suspend buffer data captured for a suspended queue group.
 *
 * @sus_buf:		Pointer to the structure which contains details of the
 *			user buffer and its kernel pinned pages.
 * @group_handle:	Handle to the mapping of CSG.
 */
struct kbase_kcpu_command_group_suspend_info {
	struct kbase_suspend_copy_buffer *sus_buf;
	u8 group_handle;
};
#endif


/**
 * struct kbase_kcpu_command - Command which is to be part of the kernel
 *                            command queue
 *
 * @type:	Type of the command.
 * @enqueue_ts:	Denotes the relative time of enqueueing, a smaller value
 *		indicates that it has been enqueued earlier.
 * @info:	Structure which holds information about the command
 *		dependent on the command type.
 * @info.fence:              Fence
 * @info.cqs_wait:           CQS wait
 * @info.cqs_set:            CQS set
 * @info.cqs_wait_operation: CQS wait operation
 * @info.cqs_set_operation:  CQS set operation
 * @info.import:             import
 * @info.jit_alloc:          JIT allocation
 * @info.jit_free:           JIT deallocation
 * @info.suspend_buf_copy:   suspend buffer copy
 * @info.sample_time:        sample time
 */
struct kbase_kcpu_command {
	enum base_kcpu_command_type type;
	u64 enqueue_ts;
	union {
		struct kbase_kcpu_command_fence_info fence;
		struct kbase_kcpu_command_cqs_wait_info cqs_wait;
		struct kbase_kcpu_command_cqs_set_info cqs_set;
		struct kbase_kcpu_command_cqs_wait_operation_info cqs_wait_operation;
		struct kbase_kcpu_command_cqs_set_operation_info cqs_set_operation;
		struct kbase_kcpu_command_import_info import;
		struct kbase_kcpu_command_jit_alloc_info jit_alloc;
		struct kbase_kcpu_command_jit_free_info jit_free;
#if IS_ENABLED(CONFIG_MALI_VECTOR_DUMP) || MALI_UNIT_TEST
		struct kbase_kcpu_command_group_suspend_info suspend_buf_copy;
#endif
	} info;
};

/**
 * struct kbase_kcpu_command_queue - a command queue executed by the kernel
 *
 * @lock:			Lock to protect accesses to this queue.
 * @kctx:			The context to which this command queue belongs.
 * @commands:			Array of commands which have been successfully
 *				enqueued to this command queue.
 * @csf_kcpu_worker:		Dedicated worker for processing kernel CPU command
 *				queues.
 * @work:			struct kthread_work which contains a pointer to
 *				the function which handles processing of kcpu
 *				commands enqueued into a kcpu command queue;
 *				part of kernel API for processing workqueues
 * @timeout_work:		struct kthread_work which contains a pointer to the
 *				function which handles post-timeout actions
 *				queue when a fence signal timeout occurs.
 * @start_offset:		Index of the command to be executed next
 * @id:				KCPU command queue ID.
 * @num_pending_cmds:		The number of commands enqueued but not yet
 *				executed or pending
 * @cqs_wait_count:		Tracks the number of CQS wait commands enqueued
 * @fence_context:		The dma-buf fence context number for this kcpu
 *				queue. A unique context number is allocated for
 *				each kcpu queue.
 * @fence_seqno:		The dma-buf fence sequence number for the fence
 *				that is returned on the enqueue of fence signal
 *				command. This is increased every time the
 *				fence signal command is queued.
 * @fence_wait_processed:	Used to avoid reprocessing of the fence wait
 *				command which has blocked the processing of
 *				commands that follow it.
 * @enqueue_failed:		Indicates that no space has become available in
 *				the buffer since an enqueue operation failed
 *				because of insufficient free space.
 * @command_started:		Indicates that the command at the front of the
 *				queue has been started in a previous queue
 *				process, but was not completed due to some
 *				unmet dependencies. Ensures that instrumentation
 *				of the execution start of these commands is only
 *				fired exactly once.
 * @has_error:			Indicates that the kcpu queue is in error mode
 *				or without errors since last cleaned.
 * @jit_blocked:		Used to keep track of command queues blocked
 *				by a pending JIT allocation command.
 * @fence_timeout:		Timer used to detect the fence wait timeout.
 * @metadata:                   Metadata structure containing basic information about
 *                              this queue for any fence objects associated with this queue.
<<<<<<< HEAD
=======
 * @fence_signal_timeout:	Timer used for detect a fence signal command has
 *				been blocked for too long.
 * @fence_signal_pending_cnt:	Enqueued fence signal commands in the queue.
>>>>>>> 16988dee
 */
struct kbase_kcpu_command_queue {
	struct mutex lock;
	struct kbase_context *kctx;
	struct kbase_kcpu_command commands[KBASEP_KCPU_QUEUE_SIZE];
	struct kthread_worker csf_kcpu_worker;
	struct kthread_work work;
	struct kthread_work timeout_work;
	u8 start_offset;
	u8 id;
	u16 num_pending_cmds;
	u32 cqs_wait_count;
	u64 fence_context;
	unsigned int fence_seqno;
	bool fence_wait_processed;
	bool enqueue_failed;
	bool command_started;
	struct list_head jit_blocked;
	bool has_error;
#ifdef CONFIG_MALI_FENCE_DEBUG
	struct timer_list fence_timeout;
#endif /* CONFIG_MALI_FENCE_DEBUG */
#if IS_ENABLED(CONFIG_SYNC_FILE)
	struct kbase_kcpu_dma_fence_meta *metadata;
#endif /* CONFIG_SYNC_FILE */
<<<<<<< HEAD
=======
	struct timer_list fence_signal_timeout;
	atomic_t fence_signal_pending_cnt;
>>>>>>> 16988dee
};

/**
 * kbase_csf_kcpu_queue_new - Create new KCPU command queue.
 *
 * @kctx:	Pointer to the kbase context within which the KCPU command
 *		queue will be created.
 * @newq:	Pointer to the structure which contains information about
 *		the new KCPU command queue to be created.
 *
 * Return: 0 if successful or a negative error code on failure.
 */
int kbase_csf_kcpu_queue_new(struct kbase_context *kctx,
			 struct kbase_ioctl_kcpu_queue_new *newq);

/**
 * kbase_csf_kcpu_queue_delete - Delete KCPU command queue.
 *
 * @kctx:	Pointer to the kbase context from which the KCPU command
 *		queue is to be deleted.
 * @del:	Pointer to the structure which specifies the KCPU command
 *		queue to be deleted.
 *
 * Return: 0 if successful or a negative error code on failure.
 */
int kbase_csf_kcpu_queue_delete(struct kbase_context *kctx,
			    struct kbase_ioctl_kcpu_queue_delete *del);

/**
 * kbase_csf_kcpu_queue_enqueue - Enqueue a KCPU command into a KCPU command
 *				  queue.
 *
 * @kctx:	Pointer to the kbase context within which the KCPU command
 *		is to be enqueued into the KCPU command queue.
 * @enq:	Pointer to the structure which specifies the KCPU command
 *		as well as the KCPU command queue into which the command
 *		is to be enqueued.
 *
 * Return: 0 if successful or a negative error code on failure.
 */
int kbase_csf_kcpu_queue_enqueue(struct kbase_context *kctx,
				 struct kbase_ioctl_kcpu_queue_enqueue *enq);

/**
 * kbase_csf_kcpu_queue_context_init - Initialize the kernel CPU queues context
 *                                     for a GPU address space
 *
 * @kctx: Pointer to the kbase context being initialized.
 *
 * Return: 0 if successful or a negative error code on failure.
 */
int kbase_csf_kcpu_queue_context_init(struct kbase_context *kctx);

/**
 * kbase_csf_kcpu_queue_context_term - Terminate the kernel CPU queues context
 *                                     for a GPU address space
 * @kctx: Pointer to the kbase context being terminated.
 *
 * This function deletes any kernel CPU queues that weren't deleted before
 * context termination.
 *
 */
void kbase_csf_kcpu_queue_context_term(struct kbase_context *kctx);

#if IS_ENABLED(CONFIG_SYNC_FILE)
/* Test wrappers for dma fence operations. */
int kbase_kcpu_fence_signal_process(struct kbase_kcpu_command_queue *kcpu_queue,
				    struct kbase_kcpu_command_fence_info *fence_info);

int kbase_kcpu_fence_signal_init(struct kbase_kcpu_command_queue *kcpu_queue,
				 struct kbase_kcpu_command *current_command,
				 struct base_fence *fence, struct sync_file **sync_file, int *fd);
#endif /* CONFIG_SYNC_FILE */

<<<<<<< HEAD
=======
/*
 * kbase_csf_kcpu_queue_halt_timers - Halt the KCPU fence timers associated with
 *                                    the kbase device.
 *
 * @kbdev: Kbase device
 *
 * Note that this function assumes that the caller has ensured that the
 * kbase_device::kctx_list does not get updated during this function's runtime.
 * At the moment, the function is only safe to call during system suspend, when
 * the device PM active count has reached zero.
 *
 * Return: 0 on success, negative value otherwise.
 */
int kbase_csf_kcpu_queue_halt_timers(struct kbase_device *kbdev);

/*
 * kbase_csf_kcpu_queue_resume_timers - Resume the KCPU fence timers associated
 *                                      with the kbase device.
 *
 * @kbdev: Kbase device
 *
 * Note that this function assumes that the caller has ensured that the
 * kbase_device::kctx_list does not get updated during this function's runtime.
 * At the moment, the function is only safe to call during system resume.
 */
void kbase_csf_kcpu_queue_resume_timers(struct kbase_device *kbdev);

bool kbase_kcpu_command_fence_has_force_signaled(struct kbase_kcpu_command_fence_info *fence_info);
>>>>>>> 16988dee
#endif /* _KBASE_CSF_KCPU_H_ */<|MERGE_RESOLUTION|>--- conflicted
+++ resolved
@@ -289,12 +289,9 @@
  * @fence_timeout:		Timer used to detect the fence wait timeout.
  * @metadata:                   Metadata structure containing basic information about
  *                              this queue for any fence objects associated with this queue.
-<<<<<<< HEAD
-=======
  * @fence_signal_timeout:	Timer used for detect a fence signal command has
  *				been blocked for too long.
  * @fence_signal_pending_cnt:	Enqueued fence signal commands in the queue.
->>>>>>> 16988dee
  */
 struct kbase_kcpu_command_queue {
 	struct mutex lock;
@@ -320,11 +317,8 @@
 #if IS_ENABLED(CONFIG_SYNC_FILE)
 	struct kbase_kcpu_dma_fence_meta *metadata;
 #endif /* CONFIG_SYNC_FILE */
-<<<<<<< HEAD
-=======
 	struct timer_list fence_signal_timeout;
 	atomic_t fence_signal_pending_cnt;
->>>>>>> 16988dee
 };
 
 /**
@@ -399,8 +393,6 @@
 				 struct base_fence *fence, struct sync_file **sync_file, int *fd);
 #endif /* CONFIG_SYNC_FILE */
 
-<<<<<<< HEAD
-=======
 /*
  * kbase_csf_kcpu_queue_halt_timers - Halt the KCPU fence timers associated with
  *                                    the kbase device.
@@ -429,5 +421,4 @@
 void kbase_csf_kcpu_queue_resume_timers(struct kbase_device *kbdev);
 
 bool kbase_kcpu_command_fence_has_force_signaled(struct kbase_kcpu_command_fence_info *fence_info);
->>>>>>> 16988dee
 #endif /* _KBASE_CSF_KCPU_H_ */