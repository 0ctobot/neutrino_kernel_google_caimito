// SPDX-License-Identifier: GPL-2.0 WITH Linux-syscall-note
/*
 *
 * (C) COPYRIGHT 2018-2023 ARM Limited. All rights reserved.
 *
 * This program is free software and is provided to you under the terms of the
 * GNU General Public License version 2 as published by the Free Software
 * Foundation, and any use by you of this program is subject to the terms
 * of such GNU license.
 *
 * This program is distributed in the hope that it will be useful,
 * but WITHOUT ANY WARRANTY; without even the implied warranty of
 * MERCHANTABILITY or FITNESS FOR A PARTICULAR PURPOSE. See the
 * GNU General Public License for more details.
 *
 * You should have received a copy of the GNU General Public License
 * along with this program; if not, you can access it online at
 * http://www.gnu.org/licenses/gpl-2.0.html.
 *
 */

#include <mali_kbase.h>
#include <tl/mali_kbase_tracepoints.h>
#include <mali_kbase_ctx_sched.h>
#include "device/mali_kbase_device.h"
#include "mali_kbase_csf.h"
#include "mali_kbase_csf_sync_debugfs.h"
#include <linux/export.h>
#include <linux/version_compat_defs.h>

#if IS_ENABLED(CONFIG_SYNC_FILE)
#include "mali_kbase_fence.h"
#include "mali_kbase_sync.h"

static DEFINE_SPINLOCK(kbase_csf_fence_lock);
#endif

#ifdef CONFIG_MALI_FENCE_DEBUG
#define FENCE_WAIT_TIMEOUT_MS 3000
#endif

static void kcpu_queue_process(struct kbase_kcpu_command_queue *kcpu_queue,
			       bool drain_queue);

static void kcpu_queue_process_worker(struct kthread_work *data);

static int kbase_kcpu_map_import_prepare(
		struct kbase_kcpu_command_queue *kcpu_queue,
		struct base_kcpu_command_import_info *import_info,
		struct kbase_kcpu_command *current_command)
{
	struct kbase_context *const kctx = kcpu_queue->kctx;
	struct kbase_va_region *reg;
	struct kbase_mem_phy_alloc *alloc;
	struct page **pages;
	struct tagged_addr *pa;
	long i;
	int ret = 0;

	lockdep_assert_held(&kcpu_queue->lock);

	/* Take the processes mmap lock */
	down_read(kbase_mem_get_process_mmap_lock());
	kbase_gpu_vm_lock(kctx);

	reg = kbase_region_tracker_find_region_enclosing_address(kctx,
					import_info->handle);

	if (kbase_is_region_invalid_or_free(reg) ||
	    !kbase_mem_is_imported(reg->gpu_alloc->type)) {
		ret = -EINVAL;
		goto out;
	}

	if (reg->gpu_alloc->type == KBASE_MEM_TYPE_IMPORTED_USER_BUF) {
		/* Pin the physical pages backing the user buffer while
		 * we are in the process context and holding the mmap lock.
		 * The dma mapping & GPU mapping of the pages would be done
		 * when the MAP_IMPORT operation is executed.
		 *
		 * Though the pages would be pinned, no reference is taken
		 * on the physical pages tracking object. When the last
		 * reference to the tracking object is dropped the pages
		 * would be unpinned if they weren't unpinned before.
		 *
		 * Region should be CPU cached: abort if it isn't.
		 */
		if (WARN_ON(!(reg->flags & KBASE_REG_CPU_CACHED))) {
			ret = -EINVAL;
			goto out;
		}

		ret = kbase_jd_user_buf_pin_pages(kctx, reg);
		if (ret)
			goto out;

		alloc = reg->gpu_alloc;
		pa = kbase_get_gpu_phy_pages(reg);
		pages = alloc->imported.user_buf.pages;

		for (i = 0; i < alloc->nents; i++)
			pa[i] = as_tagged(page_to_phys(pages[i]));
	}

	current_command->type = BASE_KCPU_COMMAND_TYPE_MAP_IMPORT;
	current_command->info.import.gpu_va = import_info->handle;

out:
	kbase_gpu_vm_unlock(kctx);
	/* Release the processes mmap lock */
	up_read(kbase_mem_get_process_mmap_lock());

	return ret;
}

static int kbase_kcpu_unmap_import_prepare_internal(
		struct kbase_kcpu_command_queue *kcpu_queue,
		struct base_kcpu_command_import_info *import_info,
		struct kbase_kcpu_command *current_command,
		enum base_kcpu_command_type type)
{
	struct kbase_context *const kctx = kcpu_queue->kctx;
	struct kbase_va_region *reg;
	int ret = 0;

	lockdep_assert_held(&kcpu_queue->lock);

	kbase_gpu_vm_lock(kctx);

	reg = kbase_region_tracker_find_region_enclosing_address(kctx,
					import_info->handle);

	if (kbase_is_region_invalid_or_free(reg) ||
	    !kbase_mem_is_imported(reg->gpu_alloc->type)) {
		ret = -EINVAL;
		goto out;
	}

	if (reg->gpu_alloc->type == KBASE_MEM_TYPE_IMPORTED_USER_BUF) {
		/* The pages should have been pinned when MAP_IMPORT
		 * was enqueued previously.
		 */
		if (reg->gpu_alloc->nents !=
		    reg->gpu_alloc->imported.user_buf.nr_pages) {
			ret = -EINVAL;
			goto out;
		}
	}

	current_command->type = type;
	current_command->info.import.gpu_va = import_info->handle;

out:
	kbase_gpu_vm_unlock(kctx);

	return ret;
}

static int kbase_kcpu_unmap_import_prepare(
		struct kbase_kcpu_command_queue *kcpu_queue,
		struct base_kcpu_command_import_info *import_info,
		struct kbase_kcpu_command *current_command)
{
	return kbase_kcpu_unmap_import_prepare_internal(kcpu_queue,
			import_info, current_command,
			BASE_KCPU_COMMAND_TYPE_UNMAP_IMPORT);
}

static int kbase_kcpu_unmap_import_force_prepare(
		struct kbase_kcpu_command_queue *kcpu_queue,
		struct base_kcpu_command_import_info *import_info,
		struct kbase_kcpu_command *current_command)
{
	return kbase_kcpu_unmap_import_prepare_internal(kcpu_queue,
			import_info, current_command,
			BASE_KCPU_COMMAND_TYPE_UNMAP_IMPORT_FORCE);
}

/**
 * kbase_jit_add_to_pending_alloc_list() - Pend JIT allocation
 *
 * @queue: The queue containing this JIT allocation
 * @cmd:   The JIT allocation that is blocking this queue
 */
static void kbase_jit_add_to_pending_alloc_list(
		struct kbase_kcpu_command_queue *queue,
		struct kbase_kcpu_command *cmd)
{
	struct kbase_context *const kctx = queue->kctx;
	struct list_head *target_list_head =
			&kctx->csf.kcpu_queues.jit_blocked_queues;
	struct kbase_kcpu_command_queue *blocked_queue;

	lockdep_assert_held(&queue->lock);
	lockdep_assert_held(&kctx->csf.kcpu_queues.jit_lock);

	list_for_each_entry(blocked_queue,
			&kctx->csf.kcpu_queues.jit_blocked_queues,
			jit_blocked) {
		struct kbase_kcpu_command const *const jit_alloc_cmd =
			&blocked_queue->commands[blocked_queue->start_offset];

		WARN_ON(jit_alloc_cmd->type != BASE_KCPU_COMMAND_TYPE_JIT_ALLOC);
		if (cmd->enqueue_ts < jit_alloc_cmd->enqueue_ts) {
			target_list_head = &blocked_queue->jit_blocked;
			break;
		}
	}

	list_add_tail(&queue->jit_blocked, target_list_head);
}

/**
 * kbase_kcpu_jit_allocate_process() - Process JIT allocation
 *
 * @queue: The queue containing this JIT allocation
 * @cmd:   The JIT allocation command
 *
 * Return:
 * * 0       - allocation OK
 * * -EINVAL - missing info or JIT ID still in use
 * * -EAGAIN - Retry
 * * -ENOMEM - no memory. unable to allocate
 */
static int kbase_kcpu_jit_allocate_process(
		struct kbase_kcpu_command_queue *queue,
		struct kbase_kcpu_command *cmd)
{
	struct kbase_context *const kctx = queue->kctx;
	struct kbase_kcpu_command_jit_alloc_info *alloc_info =
			&cmd->info.jit_alloc;
	struct base_jit_alloc_info *info = alloc_info->info;
	struct kbase_vmap_struct mapping;
	struct kbase_va_region *reg;
	u32 count = alloc_info->count;
	u64 *ptr, new_addr;
	u32 i;
	int ret;

	lockdep_assert_held(&queue->lock);

	if (WARN_ON(!info))
		return -EINVAL;

	mutex_lock(&kctx->csf.kcpu_queues.jit_lock);

	/* Check if all JIT IDs are not in use */
	for (i = 0; i < count; i++, info++) {
		/* The JIT ID is still in use so fail the allocation */
		if (kctx->jit_alloc[info->id]) {
			dev_dbg(kctx->kbdev->dev, "JIT ID still in use");
			ret = -EINVAL;
			goto fail;
		}
	}

	if (alloc_info->blocked) {
		list_del(&queue->jit_blocked);
		alloc_info->blocked = false;
	}

	/* Now start the allocation loop */
	for (i = 0, info = alloc_info->info; i < count; i++, info++) {
		/* Create a JIT allocation */
		reg = kbase_jit_allocate(kctx, info, true);
		if (!reg) {
			bool can_block = false;
			struct kbase_kcpu_command const *jit_cmd;

			list_for_each_entry(jit_cmd, &kctx->csf.kcpu_queues.jit_cmds_head, info.jit_alloc.node) {
				if (jit_cmd == cmd)
					break;

				if (jit_cmd->type == BASE_KCPU_COMMAND_TYPE_JIT_FREE) {
					u8 const *const free_ids = jit_cmd->info.jit_free.ids;

					if (free_ids && *free_ids && kctx->jit_alloc[*free_ids]) {
						/*
						 * A JIT free which is active
						 * and submitted before this
						 * command.
						 */
						can_block = true;
						break;
					}
				}
			}

			if (!can_block) {
				/*
				 * No prior JIT_FREE command is active. Roll
				 * back previous allocations and fail.
				 */
				dev_warn_ratelimited(kctx->kbdev->dev, "JIT alloc command failed: %pK\n", cmd);
				ret = -ENOMEM;
				goto fail_rollback;
			}

			/* There are pending frees for an active allocation
			 * so we should wait to see whether they free the
			 * memory. Add to the list of atoms for which JIT
			 * allocation is pending.
			 */
			kbase_jit_add_to_pending_alloc_list(queue, cmd);
			alloc_info->blocked = true;

			/* Rollback, the whole set will be re-attempted */
			while (i-- > 0) {
				info--;
				kbase_jit_free(kctx, kctx->jit_alloc[info->id]);
				kctx->jit_alloc[info->id] = NULL;
			}

			ret = -EAGAIN;
			goto fail;
		}

		/* Bind it to the user provided ID. */
		kctx->jit_alloc[info->id] = reg;
	}

	for (i = 0, info = alloc_info->info; i < count; i++, info++) {
		/*
		 * Write the address of the JIT allocation to the user provided
		 * GPU allocation.
		 */
		ptr = kbase_vmap_prot(kctx, info->gpu_alloc_addr, sizeof(*ptr),
				KBASE_REG_CPU_WR, &mapping);
		if (!ptr) {
			ret = -ENOMEM;
			goto fail_rollback;
		}

		reg = kctx->jit_alloc[info->id];
		new_addr = reg->start_pfn << PAGE_SHIFT;
		*ptr = new_addr;
		kbase_vunmap(kctx, &mapping);
	}

	mutex_unlock(&kctx->csf.kcpu_queues.jit_lock);

	return 0;

fail_rollback:
	/* Roll back completely */
	for (i = 0, info = alloc_info->info; i < count; i++, info++) {
		/* Free the allocations that were successful.
		 * Mark all the allocations including the failed one and the
		 * other un-attempted allocations in the set, so we know they
		 * are in use.
		 */
		if (kctx->jit_alloc[info->id])
			kbase_jit_free(kctx, kctx->jit_alloc[info->id]);

		kctx->jit_alloc[info->id] = KBASE_RESERVED_REG_JIT_ALLOC;
	}
fail:
	mutex_unlock(&kctx->csf.kcpu_queues.jit_lock);

	return ret;
}

static int kbase_kcpu_jit_allocate_prepare(
		struct kbase_kcpu_command_queue *kcpu_queue,
		struct base_kcpu_command_jit_alloc_info *alloc_info,
		struct kbase_kcpu_command *current_command)
{
	struct kbase_context *const kctx = kcpu_queue->kctx;
	void __user *data = u64_to_user_ptr(alloc_info->info);
	struct base_jit_alloc_info *info = NULL;
	u32 count = alloc_info->count;
	int ret = 0;
	u32 i;

	lockdep_assert_held(&kcpu_queue->lock);

	if ((count == 0) || (count > ARRAY_SIZE(kctx->jit_alloc)) ||
	    (count > kcpu_queue->kctx->jit_max_allocations) || (!data) ||
	    !kbase_mem_allow_alloc(kctx)) {
		ret = -EINVAL;
		goto out;
	}

	info = kmalloc_array(count, sizeof(*info), GFP_KERNEL);
	if (!info) {
		ret = -ENOMEM;
		goto out;
	}

	if (copy_from_user(info, data, sizeof(*info) * count) != 0) {
		ret = -EINVAL;
		goto out_free;
	}

	for (i = 0; i < count; i++) {
		ret = kbasep_jit_alloc_validate(kctx, &info[i]);
		if (ret)
			goto out_free;
	}

	/* Search for duplicate JIT ids */
	for (i = 0; i < (count - 1); i++) {
		u32 j;

		for (j = (i + 1); j < count; j++) {
			if (info[i].id == info[j].id) {
				ret = -EINVAL;
				goto out_free;
			}
		}
	}

	current_command->type = BASE_KCPU_COMMAND_TYPE_JIT_ALLOC;
	current_command->info.jit_alloc.info = info;
	current_command->info.jit_alloc.count = count;
	current_command->info.jit_alloc.blocked = false;
	mutex_lock(&kctx->csf.kcpu_queues.jit_lock);
	list_add_tail(&current_command->info.jit_alloc.node,
			&kctx->csf.kcpu_queues.jit_cmds_head);
	mutex_unlock(&kctx->csf.kcpu_queues.jit_lock);

	return 0;
out_free:
	kfree(info);
out:
	return ret;
}

/**
 * kbase_kcpu_jit_allocate_finish() - Finish handling the JIT_ALLOC command
 *
 * @queue: The queue containing this JIT allocation
 * @cmd:  The JIT allocation command
 */
static void kbase_kcpu_jit_allocate_finish(
		struct kbase_kcpu_command_queue *queue,
		struct kbase_kcpu_command *cmd)
{
	lockdep_assert_held(&queue->lock);

	mutex_lock(&queue->kctx->csf.kcpu_queues.jit_lock);

	/* Remove this command from the jit_cmds_head list */
	list_del(&cmd->info.jit_alloc.node);

	/*
	 * If we get to this point we must have already cleared the blocked
	 * flag, otherwise it'd be a bug.
	 */
	if (WARN_ON(cmd->info.jit_alloc.blocked)) {
		list_del(&queue->jit_blocked);
		cmd->info.jit_alloc.blocked = false;
	}

	mutex_unlock(&queue->kctx->csf.kcpu_queues.jit_lock);

	kfree(cmd->info.jit_alloc.info);
}

/**
 * kbase_kcpu_jit_retry_pending_allocs() - Retry blocked JIT_ALLOC commands
 *
 * @kctx: The context containing the blocked JIT_ALLOC commands
 */
static void kbase_kcpu_jit_retry_pending_allocs(struct kbase_context *kctx)
{
	struct kbase_kcpu_command_queue *blocked_queue;

	lockdep_assert_held(&kctx->csf.kcpu_queues.jit_lock);

	/*
	 * Reschedule all queues blocked by JIT_ALLOC commands.
	 * NOTE: This code traverses the list of blocked queues directly. It
	 * only works as long as the queued works are not executed at the same
	 * time. This precondition is true since we're holding the
	 * kbase_csf_kcpu_queue_context.jit_lock .
	 */
	list_for_each_entry(blocked_queue, &kctx->csf.kcpu_queues.jit_blocked_queues, jit_blocked)
		kthread_queue_work(&blocked_queue->csf_kcpu_worker, &blocked_queue->work);
}

static int kbase_kcpu_jit_free_process(struct kbase_kcpu_command_queue *queue,
				       struct kbase_kcpu_command *const cmd)
{
	struct kbase_kcpu_command_jit_free_info const *const free_info =
		&cmd->info.jit_free;
	u8 const *const ids = free_info->ids;
	u32 const count = free_info->count;
	u32 i;
	int rc = 0;
	struct kbase_context *kctx = queue->kctx;

	if (WARN_ON(!ids))
		return -EINVAL;

	lockdep_assert_held(&queue->lock);
	mutex_lock(&kctx->csf.kcpu_queues.jit_lock);

	KBASE_TLSTREAM_TL_KBASE_ARRAY_BEGIN_KCPUQUEUE_EXECUTE_JIT_FREE_END(queue->kctx->kbdev,
									   queue);

	for (i = 0; i < count; i++) {
		u64 pages_used = 0;
		int item_err = 0;

		if (!kctx->jit_alloc[ids[i]]) {
			dev_dbg(kctx->kbdev->dev, "invalid JIT free ID");
			rc = -EINVAL;
			item_err = rc;
		} else {
			struct kbase_va_region *const reg = kctx->jit_alloc[ids[i]];

			/*
			 * If the ID is valid but the allocation request failed, still
			 * succeed this command but don't try and free the allocation.
			 */
			if (reg != KBASE_RESERVED_REG_JIT_ALLOC) {
				pages_used = reg->gpu_alloc->nents;
				kbase_jit_free(kctx, reg);
			}

			kctx->jit_alloc[ids[i]] = NULL;
		}

		KBASE_TLSTREAM_TL_KBASE_ARRAY_ITEM_KCPUQUEUE_EXECUTE_JIT_FREE_END(
			queue->kctx->kbdev, queue, item_err, pages_used);
	}

	/*
	 * Remove this command from the jit_cmds_head list and retry pending
	 * allocations.
	 */
	list_del(&cmd->info.jit_free.node);
	kbase_kcpu_jit_retry_pending_allocs(kctx);

	mutex_unlock(&kctx->csf.kcpu_queues.jit_lock);

	/* Free the list of ids */
	kfree(ids);

	return rc;
}

static int kbase_kcpu_jit_free_prepare(
		struct kbase_kcpu_command_queue *kcpu_queue,
		struct base_kcpu_command_jit_free_info *free_info,
		struct kbase_kcpu_command *current_command)
{
	struct kbase_context *const kctx = kcpu_queue->kctx;
	void __user *data = u64_to_user_ptr(free_info->ids);
	u8 *ids;
	u32 count = free_info->count;
	int ret;
	u32 i;

	lockdep_assert_held(&kcpu_queue->lock);

	/* Sanity checks */
	if (!count || count > ARRAY_SIZE(kctx->jit_alloc)) {
		ret = -EINVAL;
		goto out;
	}

	/* Copy the information for safe access and future storage */
	ids = kmalloc_array(count, sizeof(*ids), GFP_KERNEL);
	if (!ids) {
		ret = -ENOMEM;
		goto out;
	}

	if (!data) {
		ret = -EINVAL;
		goto out_free;
	}

	if (copy_from_user(ids, data, sizeof(*ids) * count)) {
		ret = -EINVAL;
		goto out_free;
	}

	for (i = 0; i < count; i++) {
		/* Fail the command if ID sent is zero */
		if (!ids[i]) {
			ret = -EINVAL;
			goto out_free;
		}
	}

	/* Search for duplicate JIT ids */
	for (i = 0; i < (count - 1); i++) {
		u32 j;

		for (j = (i + 1); j < count; j++) {
			if (ids[i] == ids[j]) {
				ret = -EINVAL;
				goto out_free;
			}
		}
	}

	current_command->type = BASE_KCPU_COMMAND_TYPE_JIT_FREE;
	current_command->info.jit_free.ids = ids;
	current_command->info.jit_free.count = count;
	mutex_lock(&kctx->csf.kcpu_queues.jit_lock);
	list_add_tail(&current_command->info.jit_free.node,
			&kctx->csf.kcpu_queues.jit_cmds_head);
	mutex_unlock(&kctx->csf.kcpu_queues.jit_lock);

	return 0;
out_free:
	kfree(ids);
out:
	return ret;
}

#if IS_ENABLED(CONFIG_MALI_VECTOR_DUMP) || MALI_UNIT_TEST
static int kbase_csf_queue_group_suspend_prepare(
		struct kbase_kcpu_command_queue *kcpu_queue,
		struct base_kcpu_command_group_suspend_info *suspend_buf,
		struct kbase_kcpu_command *current_command)
{
	struct kbase_context *const kctx = kcpu_queue->kctx;
	struct kbase_suspend_copy_buffer *sus_buf = NULL;
	const u32 csg_suspend_buf_size =
		kctx->kbdev->csf.global_iface.groups[0].suspend_size;
	u64 addr = suspend_buf->buffer;
	u64 page_addr = addr & PAGE_MASK;
	u64 end_addr = addr + csg_suspend_buf_size - 1;
	u64 last_page_addr = end_addr & PAGE_MASK;
	int nr_pages = (last_page_addr - page_addr) / PAGE_SIZE + 1;
	int pinned_pages = 0, ret = 0;
	struct kbase_va_region *reg;

	lockdep_assert_held(&kcpu_queue->lock);

	if (suspend_buf->size < csg_suspend_buf_size)
		return -EINVAL;

	ret = kbase_csf_queue_group_handle_is_valid(kctx,
			suspend_buf->group_handle);
	if (ret)
		return ret;

	sus_buf = kzalloc(sizeof(*sus_buf), GFP_KERNEL);
	if (!sus_buf)
		return -ENOMEM;

	sus_buf->size = csg_suspend_buf_size;
	sus_buf->nr_pages = nr_pages;
	sus_buf->offset = addr & ~PAGE_MASK;

	sus_buf->pages = kcalloc(nr_pages, sizeof(struct page *), GFP_KERNEL);
	if (!sus_buf->pages) {
		ret = -ENOMEM;
		goto out_clean_sus_buf;
	}

	/* Check if the page_addr is a valid GPU VA from SAME_VA zone,
	 * otherwise consider it is a CPU VA corresponding to the Host
	 * memory allocated by userspace.
	 */
	kbase_gpu_vm_lock(kctx);
	reg = kbase_region_tracker_find_region_enclosing_address(kctx,
							page_addr);

	if (kbase_is_region_invalid_or_free(reg)) {
		kbase_gpu_vm_unlock(kctx);
		pinned_pages = get_user_pages_fast(page_addr, nr_pages, 1,
							sus_buf->pages);
		kbase_gpu_vm_lock(kctx);

		if (pinned_pages < 0) {
			ret = pinned_pages;
			goto out_clean_pages;
		}
		if (pinned_pages != nr_pages) {
			ret = -EINVAL;
			goto out_clean_pages;
		}
	} else {
		struct tagged_addr *page_array;
		u64 start, end, i;

		if ((kbase_bits_to_zone(reg->flags) != SAME_VA_ZONE) ||
		    (kbase_reg_current_backed_size(reg) < nr_pages) ||
		    !(reg->flags & KBASE_REG_CPU_WR) ||
		    (reg->gpu_alloc->type != KBASE_MEM_TYPE_NATIVE) ||
		    (kbase_is_region_shrinkable(reg)) || (kbase_va_region_is_no_user_free(reg))) {
			ret = -EINVAL;
			goto out_clean_pages;
		}

		start = PFN_DOWN(page_addr) - reg->start_pfn;
		end = start + nr_pages;

		if (end > reg->nr_pages) {
			ret = -EINVAL;
			goto out_clean_pages;
		}

		sus_buf->cpu_alloc = kbase_mem_phy_alloc_get(reg->cpu_alloc);
		kbase_mem_phy_alloc_kernel_mapped(reg->cpu_alloc);
		page_array = kbase_get_cpu_phy_pages(reg);
		page_array += start;

		for (i = 0; i < nr_pages; i++, page_array++)
			sus_buf->pages[i] = as_page(*page_array);
	}

	kbase_gpu_vm_unlock(kctx);
	current_command->type = BASE_KCPU_COMMAND_TYPE_GROUP_SUSPEND;
	current_command->info.suspend_buf_copy.sus_buf = sus_buf;
	current_command->info.suspend_buf_copy.group_handle =
				suspend_buf->group_handle;
	return ret;

out_clean_pages:
	kbase_gpu_vm_unlock(kctx);
	kfree(sus_buf->pages);
out_clean_sus_buf:
	kfree(sus_buf);

	return ret;
}

static int kbase_csf_queue_group_suspend_process(struct kbase_context *kctx,
		struct kbase_suspend_copy_buffer *sus_buf,
		u8 group_handle)
{
	return kbase_csf_queue_group_suspend(kctx, sus_buf, group_handle);
}
#endif

static enum kbase_csf_event_callback_action event_cqs_callback(void *param)
{
	struct kbase_kcpu_command_queue *kcpu_queue =
		(struct kbase_kcpu_command_queue *)param;

	kthread_queue_work(&kcpu_queue->csf_kcpu_worker, &kcpu_queue->work);

	return KBASE_CSF_EVENT_CALLBACK_KEEP;
}

static void cleanup_cqs_wait(struct kbase_kcpu_command_queue *queue,
		struct kbase_kcpu_command_cqs_wait_info *cqs_wait)
{
	WARN_ON(!cqs_wait->nr_objs);
	WARN_ON(!cqs_wait->objs);
	WARN_ON(!cqs_wait->signaled);
	WARN_ON(!queue->cqs_wait_count);

	if (--queue->cqs_wait_count == 0) {
		kbase_csf_event_wait_remove(queue->kctx,
				event_cqs_callback, queue);
	}

	kfree(cqs_wait->signaled);
	kfree(cqs_wait->objs);
	cqs_wait->signaled = NULL;
	cqs_wait->objs = NULL;
}

static int kbase_kcpu_cqs_wait_process(struct kbase_device *kbdev,
		struct kbase_kcpu_command_queue *queue,
		struct kbase_kcpu_command_cqs_wait_info *cqs_wait)
{
	u32 i;

	lockdep_assert_held(&queue->lock);

	if (WARN_ON(!cqs_wait->objs))
		return -EINVAL;

	/* Skip the CQS waits that have already been signaled when processing */
	for (i = find_first_zero_bit(cqs_wait->signaled, cqs_wait->nr_objs); i < cqs_wait->nr_objs; i++) {
		if (!test_bit(i, cqs_wait->signaled)) {
			struct kbase_vmap_struct *mapping;
			bool sig_set;
			u32 *evt = (u32 *)kbase_phy_alloc_mapping_get(queue->kctx,
						cqs_wait->objs[i].addr, &mapping);

			if (!queue->command_started) {
				KBASE_TLSTREAM_TL_KBASE_KCPUQUEUE_EXECUTE_CQS_WAIT_START(kbdev,
											 queue);
				queue->command_started = true;
				KBASE_KTRACE_ADD_CSF_KCPU(kbdev, KCPU_CQS_WAIT_START,
						   queue, cqs_wait->nr_objs, 0);
			}

			if (!evt) {
				dev_warn(kbdev->dev,
					"Sync memory %llx already freed", cqs_wait->objs[i].addr);
				queue->has_error = true;
				return -EINVAL;
			}

			sig_set =
				evt[BASEP_EVENT32_VAL_OFFSET / sizeof(u32)] > cqs_wait->objs[i].val;
			if (sig_set) {
				bool error = false;

				bitmap_set(cqs_wait->signaled, i, 1);
				if ((cqs_wait->inherit_err_flags & (1U << i)) &&
				    evt[BASEP_EVENT32_ERR_OFFSET / sizeof(u32)] > 0) {
					queue->has_error = true;
					error = true;
				}

				KBASE_KTRACE_ADD_CSF_KCPU(kbdev, KCPU_CQS_WAIT_END,
						queue, cqs_wait->objs[i].addr,
						error);

				KBASE_TLSTREAM_TL_KBASE_KCPUQUEUE_EXECUTE_CQS_WAIT_END(
					kbdev, queue, evt[BASEP_EVENT32_ERR_OFFSET / sizeof(u32)]);
				queue->command_started = false;
			}

			kbase_phy_alloc_mapping_put(queue->kctx, mapping);

			if (!sig_set)
				break;
		}
	}

	/* For the queue to progress further, all cqs objects should get
	 * signaled.
	 */
	return bitmap_full(cqs_wait->signaled, cqs_wait->nr_objs);
}

static inline bool kbase_kcpu_cqs_is_data_type_valid(u8 data_type)
{
	return data_type == BASEP_CQS_DATA_TYPE_U32 || data_type == BASEP_CQS_DATA_TYPE_U64;
}

static inline bool kbase_kcpu_cqs_is_aligned(u64 addr, u8 data_type)
{
	BUILD_BUG_ON(BASEP_EVENT32_ALIGN_BYTES != BASEP_EVENT32_SIZE_BYTES);
	BUILD_BUG_ON(BASEP_EVENT64_ALIGN_BYTES != BASEP_EVENT64_SIZE_BYTES);
	WARN_ON(!kbase_kcpu_cqs_is_data_type_valid(data_type));

	switch (data_type) {
	default:
		return false;
	case BASEP_CQS_DATA_TYPE_U32:
		return (addr & (BASEP_EVENT32_ALIGN_BYTES - 1)) == 0;
	case BASEP_CQS_DATA_TYPE_U64:
		return (addr & (BASEP_EVENT64_ALIGN_BYTES - 1)) == 0;
	}
}

static int kbase_kcpu_cqs_wait_prepare(struct kbase_kcpu_command_queue *queue,
		struct base_kcpu_command_cqs_wait_info *cqs_wait_info,
		struct kbase_kcpu_command *current_command)
{
	struct base_cqs_wait_info *objs;
	unsigned int nr_objs = cqs_wait_info->nr_objs;
	unsigned int i;

	lockdep_assert_held(&queue->lock);

	if (nr_objs > BASEP_KCPU_CQS_MAX_NUM_OBJS)
		return -EINVAL;

	if (!nr_objs)
		return -EINVAL;

	objs = kcalloc(nr_objs, sizeof(*objs), GFP_KERNEL);
	if (!objs)
		return -ENOMEM;

	if (copy_from_user(objs, u64_to_user_ptr(cqs_wait_info->objs),
			nr_objs * sizeof(*objs))) {
		kfree(objs);
		return -ENOMEM;
	}

	/* Check the CQS objects as early as possible. By checking their alignment
	 * (required alignment equals to size for Sync32 and Sync64 objects), we can
	 * prevent overrunning the supplied event page.
	 */
	for (i = 0; i < nr_objs; i++) {
		if (!kbase_kcpu_cqs_is_aligned(objs[i].addr, BASEP_CQS_DATA_TYPE_U32)) {
			kfree(objs);
			return -EINVAL;
		}
	}

	if (++queue->cqs_wait_count == 1) {
		if (kbase_csf_event_wait_add(queue->kctx,
				event_cqs_callback, queue)) {
			kfree(objs);
			queue->cqs_wait_count--;
			return -ENOMEM;
		}
	}

	current_command->type = BASE_KCPU_COMMAND_TYPE_CQS_WAIT;
	current_command->info.cqs_wait.nr_objs = nr_objs;
	current_command->info.cqs_wait.objs = objs;
	current_command->info.cqs_wait.inherit_err_flags =
					cqs_wait_info->inherit_err_flags;

	current_command->info.cqs_wait.signaled = kcalloc(BITS_TO_LONGS(nr_objs),
		sizeof(*current_command->info.cqs_wait.signaled), GFP_KERNEL);
	if (!current_command->info.cqs_wait.signaled) {
		if (--queue->cqs_wait_count == 0) {
			kbase_csf_event_wait_remove(queue->kctx,
				event_cqs_callback, queue);
		}

		kfree(objs);
		return -ENOMEM;
	}

	return 0;
}

static void kbase_kcpu_cqs_set_process(struct kbase_device *kbdev,
		struct kbase_kcpu_command_queue *queue,
		struct kbase_kcpu_command_cqs_set_info *cqs_set)
{
	unsigned int i;

	lockdep_assert_held(&queue->lock);

	if (WARN_ON(!cqs_set->objs))
		return;

	for (i = 0; i < cqs_set->nr_objs; i++) {
		struct kbase_vmap_struct *mapping;
		u32 *evt;

		evt = (u32 *)kbase_phy_alloc_mapping_get(
			queue->kctx, cqs_set->objs[i].addr, &mapping);

		KBASE_TLSTREAM_TL_KBASE_KCPUQUEUE_EXECUTE_CQS_SET(kbdev, queue, evt ? 0 : 1);

		if (!evt) {
			dev_warn(kbdev->dev,
				"Sync memory %llx already freed", cqs_set->objs[i].addr);
			queue->has_error = true;
		} else {
			evt[BASEP_EVENT32_ERR_OFFSET / sizeof(u32)] = queue->has_error;
			/* Set to signaled */
			evt[BASEP_EVENT32_VAL_OFFSET / sizeof(u32)]++;
			kbase_phy_alloc_mapping_put(queue->kctx, mapping);

			KBASE_KTRACE_ADD_CSF_KCPU(kbdev, KCPU_CQS_SET, queue, cqs_set->objs[i].addr,
						  evt[BASEP_EVENT32_ERR_OFFSET / sizeof(u32)]);
		}
	}

	kbase_csf_event_signal_notify_gpu(queue->kctx);

	kfree(cqs_set->objs);
	cqs_set->objs = NULL;
}

static int kbase_kcpu_cqs_set_prepare(
		struct kbase_kcpu_command_queue *kcpu_queue,
		struct base_kcpu_command_cqs_set_info *cqs_set_info,
		struct kbase_kcpu_command *current_command)
{
	struct base_cqs_set *objs;
	unsigned int nr_objs = cqs_set_info->nr_objs;
	unsigned int i;

	lockdep_assert_held(&kcpu_queue->lock);

	if (nr_objs > BASEP_KCPU_CQS_MAX_NUM_OBJS)
		return -EINVAL;

	if (!nr_objs)
		return -EINVAL;

	objs = kcalloc(nr_objs, sizeof(*objs), GFP_KERNEL);
	if (!objs)
		return -ENOMEM;

	if (copy_from_user(objs, u64_to_user_ptr(cqs_set_info->objs),
			nr_objs * sizeof(*objs))) {
		kfree(objs);
		return -ENOMEM;
	}

	/* Check the CQS objects as early as possible. By checking their alignment
	 * (required alignment equals to size for Sync32 and Sync64 objects), we can
	 * prevent overrunning the supplied event page.
	 */
	for (i = 0; i < nr_objs; i++) {
		if (!kbase_kcpu_cqs_is_aligned(objs[i].addr, BASEP_CQS_DATA_TYPE_U32)) {
			kfree(objs);
			return -EINVAL;
		}
	}

	current_command->type = BASE_KCPU_COMMAND_TYPE_CQS_SET;
	current_command->info.cqs_set.nr_objs = nr_objs;
	current_command->info.cqs_set.objs = objs;

	return 0;
}

static void cleanup_cqs_wait_operation(struct kbase_kcpu_command_queue *queue,
		struct kbase_kcpu_command_cqs_wait_operation_info *cqs_wait_operation)
{
	WARN_ON(!cqs_wait_operation->nr_objs);
	WARN_ON(!cqs_wait_operation->objs);
	WARN_ON(!cqs_wait_operation->signaled);
	WARN_ON(!queue->cqs_wait_count);

	if (--queue->cqs_wait_count == 0) {
		kbase_csf_event_wait_remove(queue->kctx,
				event_cqs_callback, queue);
	}

	kfree(cqs_wait_operation->signaled);
	kfree(cqs_wait_operation->objs);
	cqs_wait_operation->signaled = NULL;
	cqs_wait_operation->objs = NULL;
}

static int kbase_kcpu_cqs_wait_operation_process(struct kbase_device *kbdev,
		struct kbase_kcpu_command_queue *queue,
		struct kbase_kcpu_command_cqs_wait_operation_info *cqs_wait_operation)
{
	u32 i;

	lockdep_assert_held(&queue->lock);

	if (WARN_ON(!cqs_wait_operation->objs))
		return -EINVAL;

	/* Skip the CQS waits that have already been signaled when processing */
	for (i = find_first_zero_bit(cqs_wait_operation->signaled, cqs_wait_operation->nr_objs); i < cqs_wait_operation->nr_objs; i++) {
		if (!test_bit(i, cqs_wait_operation->signaled)) {
			struct kbase_vmap_struct *mapping;
			bool sig_set;
			uintptr_t evt = (uintptr_t)kbase_phy_alloc_mapping_get(
				queue->kctx, cqs_wait_operation->objs[i].addr, &mapping);
			u64 val = 0;

			if (!queue->command_started) {
				queue->command_started = true;
				KBASE_TLSTREAM_TL_KBASE_KCPUQUEUE_EXECUTE_CQS_WAIT_OPERATION_START(
					kbdev, queue);
			}


			if (!evt) {
				dev_warn(kbdev->dev,
					"Sync memory %llx already freed", cqs_wait_operation->objs[i].addr);
				queue->has_error = true;
				return -EINVAL;
			}

			switch (cqs_wait_operation->objs[i].data_type) {
			default:
				WARN_ON(!kbase_kcpu_cqs_is_data_type_valid(
					cqs_wait_operation->objs[i].data_type));
				kbase_phy_alloc_mapping_put(queue->kctx, mapping);
				queue->has_error = true;
				return -EINVAL;
			case BASEP_CQS_DATA_TYPE_U32:
				val = *(u32 *)evt;
				evt += BASEP_EVENT32_ERR_OFFSET - BASEP_EVENT32_VAL_OFFSET;
				break;
			case BASEP_CQS_DATA_TYPE_U64:
				val = *(u64 *)evt;
				evt += BASEP_EVENT64_ERR_OFFSET - BASEP_EVENT64_VAL_OFFSET;
				break;
			}

			switch (cqs_wait_operation->objs[i].operation) {
			case BASEP_CQS_WAIT_OPERATION_LE:
				sig_set = val <= cqs_wait_operation->objs[i].val;
				break;
			case BASEP_CQS_WAIT_OPERATION_GT:
				sig_set = val > cqs_wait_operation->objs[i].val;
				break;
			default:
				dev_dbg(kbdev->dev,
					"Unsupported CQS wait operation %d", cqs_wait_operation->objs[i].operation);

				kbase_phy_alloc_mapping_put(queue->kctx, mapping);
				queue->has_error = true;

				return -EINVAL;
			}

			if (sig_set) {
				bitmap_set(cqs_wait_operation->signaled, i, 1);
				if ((cqs_wait_operation->inherit_err_flags & (1U << i)) &&
				    *(u32 *)evt > 0) {
					queue->has_error = true;
				}

				KBASE_TLSTREAM_TL_KBASE_KCPUQUEUE_EXECUTE_CQS_WAIT_OPERATION_END(
					kbdev, queue, *(u32 *)evt);

				queue->command_started = false;
			}

			kbase_phy_alloc_mapping_put(queue->kctx, mapping);

			if (!sig_set)
				break;
		}
	}

	/* For the queue to progress further, all cqs objects should get
	 * signaled.
	 */
	return bitmap_full(cqs_wait_operation->signaled, cqs_wait_operation->nr_objs);
}

static int kbase_kcpu_cqs_wait_operation_prepare(struct kbase_kcpu_command_queue *queue,
		struct base_kcpu_command_cqs_wait_operation_info *cqs_wait_operation_info,
		struct kbase_kcpu_command *current_command)
{
	struct base_cqs_wait_operation_info *objs;
	unsigned int nr_objs = cqs_wait_operation_info->nr_objs;
	unsigned int i;

	lockdep_assert_held(&queue->lock);

	if (nr_objs > BASEP_KCPU_CQS_MAX_NUM_OBJS)
		return -EINVAL;

	if (!nr_objs)
		return -EINVAL;

	objs = kcalloc(nr_objs, sizeof(*objs), GFP_KERNEL);
	if (!objs)
		return -ENOMEM;

	if (copy_from_user(objs, u64_to_user_ptr(cqs_wait_operation_info->objs),
			nr_objs * sizeof(*objs))) {
		kfree(objs);
		return -ENOMEM;
	}

	/* Check the CQS objects as early as possible. By checking their alignment
	 * (required alignment equals to size for Sync32 and Sync64 objects), we can
	 * prevent overrunning the supplied event page.
	 */
	for (i = 0; i < nr_objs; i++) {
		if (!kbase_kcpu_cqs_is_data_type_valid(objs[i].data_type) ||
		    !kbase_kcpu_cqs_is_aligned(objs[i].addr, objs[i].data_type)) {
			kfree(objs);
			return -EINVAL;
		}
	}

	if (++queue->cqs_wait_count == 1) {
		if (kbase_csf_event_wait_add(queue->kctx,
				event_cqs_callback, queue)) {
			kfree(objs);
			queue->cqs_wait_count--;
			return -ENOMEM;
		}
	}

	current_command->type = BASE_KCPU_COMMAND_TYPE_CQS_WAIT_OPERATION;
	current_command->info.cqs_wait_operation.nr_objs = nr_objs;
	current_command->info.cqs_wait_operation.objs = objs;
	current_command->info.cqs_wait_operation.inherit_err_flags =
					cqs_wait_operation_info->inherit_err_flags;

	current_command->info.cqs_wait_operation.signaled = kcalloc(BITS_TO_LONGS(nr_objs),
		sizeof(*current_command->info.cqs_wait_operation.signaled), GFP_KERNEL);
	if (!current_command->info.cqs_wait_operation.signaled) {
		if (--queue->cqs_wait_count == 0) {
			kbase_csf_event_wait_remove(queue->kctx,
				event_cqs_callback, queue);
		}

		kfree(objs);
		return -ENOMEM;
	}

	return 0;
}

static void kbasep_kcpu_cqs_do_set_operation_32(struct kbase_kcpu_command_queue *queue,
						uintptr_t evt, u8 operation, u64 val)
{
	struct kbase_device *kbdev = queue->kctx->kbdev;

	switch (operation) {
	case BASEP_CQS_SET_OPERATION_ADD:
		*(u32 *)evt += (u32)val;
		break;
	case BASEP_CQS_SET_OPERATION_SET:
		*(u32 *)evt = val;
		break;
	default:
		dev_dbg(kbdev->dev, "Unsupported CQS set operation %d", operation);
		queue->has_error = true;
		break;
	}
}

static void kbasep_kcpu_cqs_do_set_operation_64(struct kbase_kcpu_command_queue *queue,
						uintptr_t evt, u8 operation, u64 val)
{
	struct kbase_device *kbdev = queue->kctx->kbdev;

	switch (operation) {
	case BASEP_CQS_SET_OPERATION_ADD:
		*(u64 *)evt += val;
		break;
	case BASEP_CQS_SET_OPERATION_SET:
		*(u64 *)evt = val;
		break;
	default:
		dev_dbg(kbdev->dev, "Unsupported CQS set operation %d", operation);
		queue->has_error = true;
		break;
	}
}

static void kbase_kcpu_cqs_set_operation_process(
		struct kbase_device *kbdev,
		struct kbase_kcpu_command_queue *queue,
		struct kbase_kcpu_command_cqs_set_operation_info *cqs_set_operation)
{
	unsigned int i;

	lockdep_assert_held(&queue->lock);

	if (WARN_ON(!cqs_set_operation->objs))
		return;

	for (i = 0; i < cqs_set_operation->nr_objs; i++) {
		struct kbase_vmap_struct *mapping;
		uintptr_t evt;

		evt = (uintptr_t)kbase_phy_alloc_mapping_get(
			queue->kctx, cqs_set_operation->objs[i].addr, &mapping);

		if (!evt) {
			dev_warn(kbdev->dev,
				"Sync memory %llx already freed", cqs_set_operation->objs[i].addr);
			queue->has_error = true;
		} else {
			struct base_cqs_set_operation_info *obj = &cqs_set_operation->objs[i];

			switch (obj->data_type) {
			default:
				WARN_ON(!kbase_kcpu_cqs_is_data_type_valid(obj->data_type));
				queue->has_error = true;
				goto skip_err_propagation;
			case BASEP_CQS_DATA_TYPE_U32:
				kbasep_kcpu_cqs_do_set_operation_32(queue, evt, obj->operation,
								    obj->val);
				evt += BASEP_EVENT32_ERR_OFFSET - BASEP_EVENT32_VAL_OFFSET;
				break;
			case BASEP_CQS_DATA_TYPE_U64:
				kbasep_kcpu_cqs_do_set_operation_64(queue, evt, obj->operation,
								    obj->val);
				evt += BASEP_EVENT64_ERR_OFFSET - BASEP_EVENT64_VAL_OFFSET;
				break;
			}

			KBASE_TLSTREAM_TL_KBASE_KCPUQUEUE_EXECUTE_CQS_SET_OPERATION(
				kbdev, queue, *(u32 *)evt ? 1 : 0);

			/* Always propagate errors */
			*(u32 *)evt = queue->has_error;

skip_err_propagation:
			kbase_phy_alloc_mapping_put(queue->kctx, mapping);
		}
	}

	kbase_csf_event_signal_notify_gpu(queue->kctx);

	kfree(cqs_set_operation->objs);
	cqs_set_operation->objs = NULL;
}

static int kbase_kcpu_cqs_set_operation_prepare(
		struct kbase_kcpu_command_queue *kcpu_queue,
		struct base_kcpu_command_cqs_set_operation_info *cqs_set_operation_info,
		struct kbase_kcpu_command *current_command)
{
	struct base_cqs_set_operation_info *objs;
	unsigned int nr_objs = cqs_set_operation_info->nr_objs;
	unsigned int i;

	lockdep_assert_held(&kcpu_queue->lock);

	if (nr_objs > BASEP_KCPU_CQS_MAX_NUM_OBJS)
		return -EINVAL;

	if (!nr_objs)
		return -EINVAL;

	objs = kcalloc(nr_objs, sizeof(*objs), GFP_KERNEL);
	if (!objs)
		return -ENOMEM;

	if (copy_from_user(objs, u64_to_user_ptr(cqs_set_operation_info->objs),
			nr_objs * sizeof(*objs))) {
		kfree(objs);
		return -ENOMEM;
	}

	/* Check the CQS objects as early as possible. By checking their alignment
	 * (required alignment equals to size for Sync32 and Sync64 objects), we can
	 * prevent overrunning the supplied event page.
	 */
	for (i = 0; i < nr_objs; i++) {
		if (!kbase_kcpu_cqs_is_data_type_valid(objs[i].data_type) ||
		    !kbase_kcpu_cqs_is_aligned(objs[i].addr, objs[i].data_type)) {
			kfree(objs);
			return -EINVAL;
		}
	}

	current_command->type = BASE_KCPU_COMMAND_TYPE_CQS_SET_OPERATION;
	current_command->info.cqs_set_operation.nr_objs = nr_objs;
	current_command->info.cqs_set_operation.objs = objs;

	return 0;
}

#if IS_ENABLED(CONFIG_SYNC_FILE)
#if (KERNEL_VERSION(4, 10, 0) > LINUX_VERSION_CODE)
static void kbase_csf_fence_wait_callback(struct fence *fence,
			struct fence_cb *cb)
#else
static void kbase_csf_fence_wait_callback(struct dma_fence *fence,
			struct dma_fence_cb *cb)
#endif
{
	struct kbase_kcpu_command_fence_info *fence_info = container_of(cb,
			struct kbase_kcpu_command_fence_info, fence_cb);
	struct kbase_kcpu_command_queue *kcpu_queue = fence_info->kcpu_queue;
	struct kbase_context *const kctx = kcpu_queue->kctx;

#ifdef CONFIG_MALI_FENCE_DEBUG
	/* Fence gets signaled. Deactivate the timer for fence-wait timeout */
	del_timer(&kcpu_queue->fence_timeout);
#endif

	KBASE_KTRACE_ADD_CSF_KCPU(kctx->kbdev, KCPU_FENCE_WAIT_END, kcpu_queue,
				  fence->context, fence->seqno);

	/* Resume kcpu command queue processing. */
	kthread_queue_work(&kcpu_queue->csf_kcpu_worker, &kcpu_queue->work);
}

static void kbasep_kcpu_fence_wait_cancel(struct kbase_kcpu_command_queue *kcpu_queue,
					  struct kbase_kcpu_command_fence_info *fence_info)
{
	struct kbase_context *const kctx = kcpu_queue->kctx;

	lockdep_assert_held(&kcpu_queue->lock);

	if (WARN_ON(!fence_info->fence))
		return;

	if (kcpu_queue->fence_wait_processed) {
		bool removed = dma_fence_remove_callback(fence_info->fence,
				&fence_info->fence_cb);

#ifdef CONFIG_MALI_FENCE_DEBUG
		/* Fence-wait cancelled or fence signaled. In the latter case
		 * the timer would already have been deactivated inside
		 * kbase_csf_fence_wait_callback().
		 */
		del_timer_sync(&kcpu_queue->fence_timeout);
#endif
		if (removed)
			KBASE_KTRACE_ADD_CSF_KCPU(kctx->kbdev, KCPU_FENCE_WAIT_END,
					kcpu_queue, fence_info->fence->context,
					fence_info->fence->seqno);
	}

	/* Release the reference which is kept by the kcpu_queue */
	kbase_fence_put(fence_info->fence);
	kcpu_queue->fence_wait_processed = false;

	fence_info->fence = NULL;
}

#ifdef CONFIG_MALI_FENCE_DEBUG
/**
 * fence_timeout_callback() - Timeout callback function for fence-wait
 *
 * @timer: Timer struct
 *
 * Context and seqno of the timed-out fence will be displayed in dmesg.
 * If the fence has been signalled a work will be enqueued to process
 * the fence-wait without displaying debugging information.
 */
static void fence_timeout_callback(struct timer_list *timer)
{
	struct kbase_kcpu_command_queue *kcpu_queue =
		container_of(timer, struct kbase_kcpu_command_queue, fence_timeout);
	struct kbase_context *const kctx = kcpu_queue->kctx;
	struct kbase_kcpu_command *cmd = &kcpu_queue->commands[kcpu_queue->start_offset];
	struct kbase_kcpu_command_fence_info *fence_info;
#if (KERNEL_VERSION(4, 10, 0) > LINUX_VERSION_CODE)
	struct fence *fence;
#else
	struct dma_fence *fence;
#endif
	struct kbase_sync_fence_info info;

	if (cmd->type != BASE_KCPU_COMMAND_TYPE_FENCE_WAIT) {
		dev_err(kctx->kbdev->dev,
			"%s: Unexpected command type %d in ctx:%d_%d kcpu queue:%u", __func__,
			cmd->type, kctx->tgid, kctx->id, kcpu_queue->id);
		return;
	}

	fence_info = &cmd->info.fence;

	fence = kbase_fence_get(fence_info);
	if (!fence) {
		dev_err(kctx->kbdev->dev, "no fence found in ctx:%d_%d kcpu queue:%u", kctx->tgid,
			kctx->id, kcpu_queue->id);
		return;
	}

	kbase_sync_fence_info_get(fence, &info);

	if (info.status == 1) {
		kthread_queue_work(&kcpu_queue->csf_kcpu_worker, &kcpu_queue->work);
	} else if (info.status == 0) {
		dev_warn(kctx->kbdev->dev, "fence has not yet signalled in %ums",
			 FENCE_WAIT_TIMEOUT_MS);
		dev_warn(kctx->kbdev->dev,
			 "ctx:%d_%d kcpu queue:%u still waiting for fence[%pK] context#seqno:%s",
			 kctx->tgid, kctx->id, kcpu_queue->id, fence, info.name);
	} else {
		dev_warn(kctx->kbdev->dev, "fence has got error");
		dev_warn(kctx->kbdev->dev,
			 "ctx:%d_%d kcpu queue:%u faulty fence[%pK] context#seqno:%s error(%d)",
			 kctx->tgid, kctx->id, kcpu_queue->id, fence, info.name, info.status);
	}

	kbase_fence_put(fence);
}

/**
 * fence_wait_timeout_start() - Start a timer to check fence-wait timeout
 *
 * @cmd: KCPU command queue
 *
 * Activate a timer to check whether a fence-wait command in the queue
 * gets completed  within FENCE_WAIT_TIMEOUT_MS
 */
static void fence_wait_timeout_start(struct kbase_kcpu_command_queue *cmd)
{
	mod_timer(&cmd->fence_timeout, jiffies + msecs_to_jiffies(FENCE_WAIT_TIMEOUT_MS));
}
#endif

/**
 * kbase_kcpu_fence_wait_process() - Process the kcpu fence wait command
 *
 * @kcpu_queue: The queue containing the fence wait command
 * @fence_info: Reference to a fence for which the command is waiting
 *
 * Return: 0 if fence wait is blocked, 1 if it is unblocked, negative error if
 *         an error has occurred and fence should no longer be waited on.
 */
static int kbase_kcpu_fence_wait_process(
		struct kbase_kcpu_command_queue *kcpu_queue,
		struct kbase_kcpu_command_fence_info *fence_info)
{
	int fence_status = 0;
#if (KERNEL_VERSION(4, 10, 0) > LINUX_VERSION_CODE)
	struct fence *fence;
#else
	struct dma_fence *fence;
#endif
	struct kbase_context *const kctx = kcpu_queue->kctx;

	lockdep_assert_held(&kcpu_queue->lock);

	if (WARN_ON(!fence_info->fence))
		return -EINVAL;

	fence = fence_info->fence;

	if (kcpu_queue->fence_wait_processed) {
		fence_status = dma_fence_get_status(fence);
	} else {
		int cb_err;

		KBASE_KTRACE_ADD_CSF_KCPU(kctx->kbdev, KCPU_FENCE_WAIT_START, kcpu_queue,
					  fence->context, fence->seqno);

		cb_err = dma_fence_add_callback(fence,
			&fence_info->fence_cb,
			kbase_csf_fence_wait_callback);

		fence_status = cb_err;
		if (cb_err == 0) {
			kcpu_queue->fence_wait_processed = true;
#ifdef CONFIG_MALI_FENCE_DEBUG
			fence_wait_timeout_start(kcpu_queue);
#endif
		} else if (cb_err == -ENOENT) {
			fence_status = dma_fence_get_status(fence);
			if (!fence_status) {
				struct kbase_sync_fence_info info;

				kbase_sync_fence_info_get(fence, &info);
				dev_warn(kctx->kbdev->dev,
					 "Unexpected status for fence %s of ctx:%d_%d kcpu queue:%u",
					 info.name, kctx->tgid, kctx->id, kcpu_queue->id);
			}

			KBASE_KTRACE_ADD_CSF_KCPU(kctx->kbdev, KCPU_FENCE_WAIT_END, kcpu_queue,
						  fence->context, fence->seqno);
		} else {
			KBASE_KTRACE_ADD_CSF_KCPU(kctx->kbdev, KCPU_FENCE_WAIT_END, kcpu_queue,
						  fence->context, fence->seqno);
		}
	}

	/*
	 * At this point fence status can contain 3 types of values:
	 * - Value 0 to represent that fence in question is not signalled yet
	 * - Value 1 to represent that fence in question is signalled without
	 *   errors
	 * - Negative error code to represent that some error has occurred such
	 *   that waiting on it is no longer valid.
	 */

	if (fence_status)
		kbasep_kcpu_fence_wait_cancel(kcpu_queue, fence_info);

	return fence_status;
}

static int kbase_kcpu_fence_wait_prepare(struct kbase_kcpu_command_queue *kcpu_queue,
					 struct base_kcpu_command_fence_info *fence_info,
					 struct kbase_kcpu_command *current_command)
{
#if (KERNEL_VERSION(4, 10, 0) > LINUX_VERSION_CODE)
	struct fence *fence_in;
#else
	struct dma_fence *fence_in;
#endif
	struct base_fence fence;

	lockdep_assert_held(&kcpu_queue->lock);

	if (copy_from_user(&fence, u64_to_user_ptr(fence_info->fence), sizeof(fence)))
		return -ENOMEM;

	fence_in = sync_file_get_fence(fence.basep.fd);

	if (!fence_in)
		return -ENOENT;

	current_command->type = BASE_KCPU_COMMAND_TYPE_FENCE_WAIT;
	current_command->info.fence.fence = fence_in;
	current_command->info.fence.kcpu_queue = kcpu_queue;
	return 0;
}

<<<<<<< HEAD
static int kbasep_kcpu_fence_signal_process(struct kbase_kcpu_command_queue *kcpu_queue,
					    struct kbase_kcpu_command_fence_info *fence_info)
=======
/**
 * fence_signal_timeout_start() - Start a timer to check enqueued fence-signal command is
 *                                blocked for too long a duration
 *
 * @kcpu_queue: KCPU command queue
 *
 * Activate the queue's fence_signal_timeout timer to check whether a fence-signal command
 * enqueued has been blocked for longer than a configured wait duration.
 */
static void fence_signal_timeout_start(struct kbase_kcpu_command_queue *kcpu_queue)
{
	struct kbase_device *kbdev = kcpu_queue->kctx->kbdev;
	unsigned int wait_ms = kbase_get_timeout_ms(kbdev, KCPU_FENCE_SIGNAL_TIMEOUT);

	if (atomic_read(&kbdev->fence_signal_timeout_enabled))
		mod_timer(&kcpu_queue->fence_signal_timeout, jiffies + msecs_to_jiffies(wait_ms));
}

static void kbase_kcpu_command_fence_force_signaled_set(
		struct kbase_kcpu_command_fence_info *fence_info,
		bool has_force_signaled)
{
	fence_info->fence_has_force_signaled = has_force_signaled;
}

bool kbase_kcpu_command_fence_has_force_signaled(struct kbase_kcpu_command_fence_info *fence_info)
{
	return fence_info->fence_has_force_signaled;
}

static int kbase_kcpu_fence_force_signal_process(
		struct kbase_kcpu_command_queue *kcpu_queue,
		struct kbase_kcpu_command_fence_info *fence_info)
>>>>>>> 16988dee
{
	struct kbase_context *const kctx = kcpu_queue->kctx;
	int ret;

	/* already force signaled just return*/
	if (kbase_kcpu_command_fence_has_force_signaled(fence_info))
		return 0;

	if (WARN_ON(!fence_info->fence))
		return -EINVAL;

	ret = dma_fence_signal(fence_info->fence);
	if (unlikely(ret < 0)) {
		dev_warn(kctx->kbdev->dev, "dma_fence(%d) has been signalled already\n", ret);
		/* Treated as a success */
		ret = 0;
	}

	KBASE_KTRACE_ADD_CSF_KCPU(kctx->kbdev, KCPU_FENCE_SIGNAL, kcpu_queue,
				fence_info->fence->context,
				fence_info->fence->seqno);

#if (KERNEL_VERSION(5, 1, 0) > LINUX_VERSION_CODE)
	dev_info(kctx->kbdev->dev,
			"ctx:%d_%d kcpu queue[%pK]:%u signal fence[%pK] context#seqno:%llu#%u\n",
			kctx->tgid, kctx->id, kcpu_queue, kcpu_queue->id, fence_info->fence,
			fence_info->fence->context, fence_info->fence->seqno);
#else
	dev_info(kctx->kbdev->dev,
			"ctx:%d_%d kcpu queue[%pK]:%u signal fence[%pK] context#seqno:%llu#%llu\n",
			kctx->tgid, kctx->id, kcpu_queue, kcpu_queue->id, fence_info->fence,
			fence_info->fence->context, fence_info->fence->seqno);
#endif

	/* dma_fence refcount needs to be decreased to release it. */
	dma_fence_put(fence_info->fence);
	fence_info->fence = NULL;

	return ret;
}

static void kcpu_force_signal_fence(struct kbase_kcpu_command_queue *kcpu_queue)
{
	int status;
	int i;
#if (KERNEL_VERSION(4, 10, 0) > LINUX_VERSION_CODE)
	struct fence *fence;
#else
	struct dma_fence *fence;
#endif
	struct kbase_context *const kctx = kcpu_queue->kctx;
#ifdef CONFIG_MALI_FENCE_DEBUG
	int del;
#endif

	/* Force trigger all pending fence-signal commands */
	for (i = 0; i != kcpu_queue->num_pending_cmds; ++i) {
		struct kbase_kcpu_command *cmd =
			&kcpu_queue->commands[(u8)(kcpu_queue->start_offset + i)];

		if (cmd->type == BASE_KCPU_COMMAND_TYPE_FENCE_SIGNAL) {
			/* If a fence had already force-signalled previously,
			 * just skip it in this round of force signalling.
			 */
			if (kbase_kcpu_command_fence_has_force_signaled(&cmd->info.fence))
				continue;

			fence = kbase_fence_get(&cmd->info.fence);

			dev_info(kctx->kbdev->dev, "kbase KCPU[%pK] cmd%d fence[%pK] force signaled\n",
					kcpu_queue, i+1, fence);

			/* set ETIMEDOUT error flag before signal the fence*/
			dma_fence_set_error_helper(fence, -ETIMEDOUT);

			/* force signal fence */
			status = kbase_kcpu_fence_force_signal_process(
					kcpu_queue, &cmd->info.fence);
			if (status < 0)
				dev_err(kctx->kbdev->dev, "kbase signal failed\n");
			else
				kbase_kcpu_command_fence_force_signaled_set(&cmd->info.fence, true);

			kcpu_queue->has_error = true;
		}
	}

	/* set fence_signal_pending_cnt to 0
	 * and del_timer of the kcpu_queue
	 * because we signaled all the pending fence in the queue
	 */
	atomic_set(&kcpu_queue->fence_signal_pending_cnt, 0);
#ifdef CONFIG_MALI_FENCE_DEBUG
	del = del_timer_sync(&kcpu_queue->fence_signal_timeout);
	dev_info(kctx->kbdev->dev, "kbase KCPU [%pK] delete fence signal timeout timer ret: %d",
			kcpu_queue, del);
#else
	del_timer_sync(&kcpu_queue->fence_signal_timeout);
#endif
}

static void kcpu_queue_force_fence_signal(struct kbase_kcpu_command_queue *kcpu_queue)
{
	struct kbase_context *const kctx = kcpu_queue->kctx;
	char buff[] = "surfaceflinger";

	/* Force signal unsignaled fence expect surfaceflinger */
	if (memcmp(kctx->comm, buff, sizeof(buff))) {
		mutex_lock(&kcpu_queue->lock);
		kcpu_force_signal_fence(kcpu_queue);
		mutex_unlock(&kcpu_queue->lock);
	}
}

/**
 * fence_signal_timeout_cb() - Timeout callback function for fence-signal-wait
 *
 * @timer: Timer struct
 *
 * Callback function on an enqueued fence signal command has expired on its configured wait
 * duration. At the moment it's just a simple place-holder for other tasks to expand on actual
 * sync state dump via a bottom-half workqueue item.
 */
static void fence_signal_timeout_cb(struct timer_list *timer)
{
	struct kbase_kcpu_command_queue *kcpu_queue =
		container_of(timer, struct kbase_kcpu_command_queue, fence_signal_timeout);
	struct kbase_context *const kctx = kcpu_queue->kctx;
#ifdef CONFIG_MALI_FENCE_DEBUG
	dev_warn(kctx->kbdev->dev, "kbase KCPU fence signal timeout callback triggered");
#endif

	/* If we have additional pending fence signal commands in the queue, re-arm for the
	 * remaining fence signal commands, and dump the work to dmesg, only if the
	 * global configuration option is set.
	 */
	if (atomic_read(&kctx->kbdev->fence_signal_timeout_enabled)) {
		if (atomic_read(&kcpu_queue->fence_signal_pending_cnt) > 1)
			fence_signal_timeout_start(kcpu_queue);

		kthread_queue_work(&kcpu_queue->csf_kcpu_worker, &kcpu_queue->timeout_work);
	}
}

static int kbasep_kcpu_fence_signal_process(struct kbase_kcpu_command_queue *kcpu_queue,
					    struct kbase_kcpu_command_fence_info *fence_info)
{
	struct kbase_context *const kctx = kcpu_queue->kctx;
	int ret;

	/* already force signaled */
	if (kbase_kcpu_command_fence_has_force_signaled(fence_info))
		return 0;

	if (WARN_ON(!fence_info->fence))
		return -EINVAL;

	ret = dma_fence_signal(fence_info->fence);

	if (unlikely(ret < 0)) {
		dev_warn(kctx->kbdev->dev, "dma_fence(%d) has been signalled already\n", ret);
		/* Treated as a success */
		ret = 0;
	}

	KBASE_KTRACE_ADD_CSF_KCPU(kctx->kbdev, KCPU_FENCE_SIGNAL, kcpu_queue,
				  fence_info->fence->context,
				  fence_info->fence->seqno);

	/* If one has multiple enqueued fence signal commands, re-arm the timer */
	if (atomic_dec_return(&kcpu_queue->fence_signal_pending_cnt) > 0) {
		fence_signal_timeout_start(kcpu_queue);
#ifdef CONFIG_MALI_FENCE_DEBUG
		dev_dbg(kctx->kbdev->dev,
			"kbase re-arm KCPU fence signal timeout timer for next signal command");
#endif
	} else {
#ifdef CONFIG_MALI_FENCE_DEBUG
		int del = del_timer_sync(&kcpu_queue->fence_signal_timeout);

		dev_dbg(kctx->kbdev->dev, "kbase KCPU delete fence signal timeout timer ret: %d",
			del);
		CSTD_UNUSED(del);
#else
		del_timer_sync(&kcpu_queue->fence_signal_timeout);
#endif
	}

	/* dma_fence refcount needs to be decreased to release it. */
	kbase_fence_put(fence_info->fence);
	fence_info->fence = NULL;

	return ret;
}

static int kbasep_kcpu_fence_signal_init(struct kbase_kcpu_command_queue *kcpu_queue,
					 struct kbase_kcpu_command *current_command,
					 struct base_fence *fence, struct sync_file **sync_file,
					 int *fd)
{
#if (KERNEL_VERSION(4, 10, 0) > LINUX_VERSION_CODE)
	struct fence *fence_out;
#else
	struct dma_fence *fence_out;
#endif
	struct kbase_kcpu_dma_fence *kcpu_fence;
	int ret = 0;

	lockdep_assert_held(&kcpu_queue->lock);

	kcpu_fence = kzalloc(sizeof(*kcpu_fence), GFP_KERNEL);
	if (!kcpu_fence)
		return -ENOMEM;
	/* Set reference to KCPU metadata */
	kcpu_fence->metadata = kcpu_queue->metadata;

<<<<<<< HEAD
=======
	/* Set reference to KCPU metadata and increment refcount */
	kcpu_fence->metadata = kcpu_queue->metadata;
	WARN_ON(!kbase_refcount_inc_not_zero(&kcpu_fence->metadata->refcount));

>>>>>>> 16988dee
#if (KERNEL_VERSION(4, 10, 0) > LINUX_VERSION_CODE)
	fence_out = (struct fence *)kcpu_fence;
#else
	fence_out = (struct dma_fence *)kcpu_fence;
#endif

	dma_fence_init(fence_out,
		       &kbase_fence_ops,
		       &kbase_csf_fence_lock,
		       kcpu_queue->fence_context,
		       ++kcpu_queue->fence_seqno);

#if (KERNEL_VERSION(4, 9, 67) >= LINUX_VERSION_CODE)
	/* Take an extra reference to the fence on behalf of the sync file.
	 * This is only needded on older kernels where sync_file_create()
	 * does not take its own reference. This was changed in v4.9.68
	 * where sync_file_create() now takes its own reference.
	 */
	dma_fence_get(fence_out);
#endif

	WARN_ON(!kbase_refcount_inc_not_zero(&kcpu_fence->metadata->refcount));

	/* create a sync_file fd representing the fence */
	*sync_file = sync_file_create(fence_out);
	if (!(*sync_file)) {
		ret = -ENOMEM;
		goto file_create_fail;
	}

	*fd = get_unused_fd_flags(O_CLOEXEC);
	if (*fd < 0) {
		ret = *fd;
		goto fd_flags_fail;
	}

	fence->basep.fd = *fd;

	current_command->type = BASE_KCPU_COMMAND_TYPE_FENCE_SIGNAL;
	current_command->info.fence.fence = fence_out;
	kbase_kcpu_command_fence_force_signaled_set(&current_command->info.fence, false);

	return 0;

fd_flags_fail:
	fput((*sync_file)->file);
file_create_fail:
	/*
	 * Upon failure, dma_fence refcount that was increased by
	 * dma_fence_get() or sync_file_create() needs to be decreased
	 * to release it.
	 */
	kbase_fence_put(fence_out);
	current_command->info.fence.fence = NULL;

	return ret;
}

static int kbase_kcpu_fence_signal_prepare(struct kbase_kcpu_command_queue *kcpu_queue,
					   struct base_kcpu_command_fence_info *fence_info,
					   struct kbase_kcpu_command *current_command)
{
	struct base_fence fence;
	struct sync_file *sync_file = NULL;
	int fd;
	int ret = 0;

	lockdep_assert_held(&kcpu_queue->lock);

	if (copy_from_user(&fence, u64_to_user_ptr(fence_info->fence), sizeof(fence)))
		return -EFAULT;

	ret = kbasep_kcpu_fence_signal_init(kcpu_queue, current_command, &fence, &sync_file, &fd);
	if (ret)
		return ret;

	return 0;

fd_flags_fail:
	fput((*sync_file)->file);
file_create_fail:
	/*
	 * Upon failure, dma_fence refcount that was increased by
	 * dma_fence_get() or sync_file_create() needs to be decreased
	 * to release it.
	 */
	kbase_fence_put(fence_out);
	current_command->info.fence.fence = NULL;

	return ret;
}

static int kbase_kcpu_fence_signal_prepare(struct kbase_kcpu_command_queue *kcpu_queue,
					   struct base_kcpu_command_fence_info *fence_info,
					   struct kbase_kcpu_command *current_command)
{
	struct base_fence fence;
	struct sync_file *sync_file = NULL;
	int fd;
	int ret = 0;

	lockdep_assert_held(&kcpu_queue->lock);

	if (copy_from_user(&fence, u64_to_user_ptr(fence_info->fence), sizeof(fence)))
		return -EFAULT;

	ret = kbasep_kcpu_fence_signal_init(kcpu_queue, current_command, &fence, &sync_file, &fd);
	if (ret)
		return ret;

	if (copy_to_user(u64_to_user_ptr(fence_info->fence), &fence,
			sizeof(fence))) {
		ret = -EFAULT;
		goto fail;
	}

	/* 'sync_file' pointer can't be safely dereferenced once 'fd' is
	 * installed, so the install step needs to be done at the last
	 * before returning success.
	 */
	fd_install(fd, sync_file->file);

	if (atomic_inc_return(&kcpu_queue->fence_signal_pending_cnt) == 1)
		fence_signal_timeout_start(kcpu_queue);

	return 0;

fail:
	fput(sync_file->file);
	kbase_fence_put(current_command->info.fence.fence);
	current_command->info.fence.fence = NULL;

	return ret;
}

int kbase_kcpu_fence_signal_process(struct kbase_kcpu_command_queue *kcpu_queue,
				    struct kbase_kcpu_command_fence_info *fence_info)
{
	if (!kcpu_queue || !fence_info)
		return -EINVAL;

	return kbasep_kcpu_fence_signal_process(kcpu_queue, fence_info);
}
KBASE_EXPORT_TEST_API(kbase_kcpu_fence_signal_process);

int kbase_kcpu_fence_signal_init(struct kbase_kcpu_command_queue *kcpu_queue,
				 struct kbase_kcpu_command *current_command,
				 struct base_fence *fence, struct sync_file **sync_file, int *fd)
{
	if (!kcpu_queue || !current_command || !fence || !sync_file || !fd)
		return -EINVAL;

	return kbasep_kcpu_fence_signal_init(kcpu_queue, current_command, fence, sync_file, fd);
}
KBASE_EXPORT_TEST_API(kbase_kcpu_fence_signal_init);
#endif /* CONFIG_SYNC_FILE */

static void kcpu_queue_dump(struct kbase_kcpu_command_queue *queue)
{
	struct kbase_context *kctx = queue->kctx;
	struct kbase_kcpu_command *cmd;
	struct kbase_kcpu_command_fence_info *fence_info;
	struct kbase_kcpu_dma_fence *kcpu_fence;
#if (KERNEL_VERSION(4, 10, 0) > LINUX_VERSION_CODE)
	struct fence *fence;
#else
	struct dma_fence *fence;
#endif
	struct kbase_sync_fence_info info;
	size_t i;

	mutex_lock(&queue->lock);

	/* Find the next fence signal command in the queue */
	for (i = 0; i != queue->num_pending_cmds; ++i) {
		cmd = &queue->commands[(u8)(queue->start_offset + i)];
		if (cmd->type == BASE_KCPU_COMMAND_TYPE_FENCE_SIGNAL) {
			fence_info = &cmd->info.fence;
			/* find the first unforce signaled fence */
			if (!kbase_kcpu_command_fence_has_force_signaled(fence_info))
				break;
		}
	}

	if (i == queue->num_pending_cmds) {
		dev_err(kctx->kbdev->dev,
			"%s: No fence signal command found in ctx:%d_%d kcpu queue:%u", __func__,
			kctx->tgid, kctx->id, queue->id);
		mutex_unlock(&queue->lock);
		return;
	}


	fence = kbase_fence_get(fence_info);
	if (!fence) {
		dev_err(kctx->kbdev->dev, "no fence found in ctx:%d_%d kcpu queue:%u", kctx->tgid,
			kctx->id, queue->id);
		mutex_unlock(&queue->lock);
		return;
	}

	kcpu_fence = kbase_kcpu_dma_fence_get(fence);
	if (!kcpu_fence) {
		dev_err(kctx->kbdev->dev, "no fence metadata found in ctx:%d_%d kcpu queue:%u",
			kctx->tgid, kctx->id, queue->id);
		kbase_fence_put(fence);
		mutex_unlock(&queue->lock);
		return;
	}

	kbase_sync_fence_info_get(fence, &info);

	dev_warn(kctx->kbdev->dev, "------------------------------------------------\n");
	dev_warn(kctx->kbdev->dev, "KCPU Fence signal timeout detected for ctx:%d_%d\n", kctx->tgid,
		 kctx->id);
	dev_warn(kctx->kbdev->dev, "------------------------------------------------\n");
	dev_warn(kctx->kbdev->dev, "Kcpu queue:%u still waiting for fence[%pK] context#seqno:%s\n",
		 queue->id, fence, info.name);
	dev_warn(kctx->kbdev->dev, "Fence metadata timeline name: %s\n",
		 kcpu_fence->metadata->timeline_name);

	kbase_fence_put(fence);
	mutex_unlock(&queue->lock);

	mutex_lock(&kctx->csf.kcpu_queues.lock);
	kbasep_csf_sync_kcpu_dump_locked(kctx, NULL);
	mutex_unlock(&kctx->csf.kcpu_queues.lock);

	dev_warn(kctx->kbdev->dev, "-----------------------------------------------\n");
}

static void kcpu_queue_timeout_worker(struct kthread_work *data)
{
	struct kbase_kcpu_command_queue *queue =
		container_of(data, struct kbase_kcpu_command_queue, timeout_work);

	kcpu_queue_dump(queue);

	kcpu_queue_force_fence_signal(queue);
}

static void kcpu_queue_process_worker(struct kthread_work *data)
{
	struct kbase_kcpu_command_queue *queue = container_of(data,
				struct kbase_kcpu_command_queue, work);

	mutex_lock(&queue->lock);
	kcpu_queue_process(queue, false);
	mutex_unlock(&queue->lock);
}

static int delete_queue(struct kbase_context *kctx, u32 id)
{
	int err = 0;

	mutex_lock(&kctx->csf.kcpu_queues.lock);

	if ((id < KBASEP_MAX_KCPU_QUEUES) && kctx->csf.kcpu_queues.array[id]) {
		struct kbase_kcpu_command_queue *queue =
					kctx->csf.kcpu_queues.array[id];

		KBASE_KTRACE_ADD_CSF_KCPU(kctx->kbdev, KCPU_QUEUE_DELETE,
			queue, queue->num_pending_cmds, queue->cqs_wait_count);

		/* Disassociate the queue from the system to prevent further
		 * submissions. Draining pending commands would be acceptable
		 * even if a new queue is created using the same ID.
		 */
		kctx->csf.kcpu_queues.array[id] = NULL;
		bitmap_clear(kctx->csf.kcpu_queues.in_use, id, 1);

		mutex_unlock(&kctx->csf.kcpu_queues.lock);

		mutex_lock(&queue->lock);

		/* Metadata struct may outlive KCPU queue.  */
		kbase_kcpu_dma_fence_meta_put(queue->metadata);

		/* Drain the remaining work for this queue first and go past
		 * all the waits.
		 */
		kcpu_queue_process(queue, true);

		/* All commands should have been processed */
		WARN_ON(queue->num_pending_cmds);

		/* All CQS wait commands should have been cleaned up */
		WARN_ON(queue->cqs_wait_count);

		/* Fire the tracepoint with the mutex held to enforce correct
		 * ordering with the summary stream.
		 */
		KBASE_TLSTREAM_TL_KBASE_DEL_KCPUQUEUE(kctx->kbdev, queue);

		mutex_unlock(&queue->lock);

		kbase_destroy_kworker_stack(&queue->csf_kcpu_worker);

		mutex_destroy(&queue->lock);

		kfree(queue);
	} else {
		dev_dbg(kctx->kbdev->dev,
			"Attempt to delete a non-existent KCPU queue");
		mutex_unlock(&kctx->csf.kcpu_queues.lock);
		err = -EINVAL;
	}
	return err;
}

static void KBASE_TLSTREAM_TL_KBASE_KCPUQUEUE_EXECUTE_JIT_ALLOC_INFO(
	struct kbase_device *kbdev,
	const struct kbase_kcpu_command_queue *queue,
	const struct kbase_kcpu_command_jit_alloc_info *jit_alloc,
	int alloc_status)
{
	u8 i;

	KBASE_TLSTREAM_TL_KBASE_ARRAY_BEGIN_KCPUQUEUE_EXECUTE_JIT_ALLOC_END(kbdev, queue);
	for (i = 0; i < jit_alloc->count; i++) {
		const u8 id = jit_alloc->info[i].id;
		const struct kbase_va_region *reg = queue->kctx->jit_alloc[id];
		u64 gpu_alloc_addr = 0;
		u64 mmu_flags = 0;

		if ((alloc_status == 0) && !WARN_ON(!reg) &&
		    !WARN_ON(reg == KBASE_RESERVED_REG_JIT_ALLOC)) {
#ifdef CONFIG_MALI_VECTOR_DUMP
			struct tagged_addr phy = {0};
#endif /* CONFIG_MALI_VECTOR_DUMP */

			gpu_alloc_addr = reg->start_pfn << PAGE_SHIFT;
#ifdef CONFIG_MALI_VECTOR_DUMP
			mmu_flags = kbase_mmu_create_ate(kbdev,
				phy, reg->flags,
				MIDGARD_MMU_BOTTOMLEVEL,
				queue->kctx->jit_group_id);
#endif /* CONFIG_MALI_VECTOR_DUMP */
		}
		KBASE_TLSTREAM_TL_KBASE_ARRAY_ITEM_KCPUQUEUE_EXECUTE_JIT_ALLOC_END(
			kbdev, queue, alloc_status, gpu_alloc_addr, mmu_flags);
	}
}

static void KBASE_TLSTREAM_TL_KBASE_KCPUQUEUE_EXECUTE_JIT_ALLOC_END(
	struct kbase_device *kbdev,
	const struct kbase_kcpu_command_queue *queue)
{
	KBASE_TLSTREAM_TL_KBASE_ARRAY_END_KCPUQUEUE_EXECUTE_JIT_ALLOC_END(kbdev, queue);
}

static void KBASE_TLSTREAM_TL_KBASE_KCPUQUEUE_EXECUTE_JIT_FREE_END(
	struct kbase_device *kbdev,
	const struct kbase_kcpu_command_queue *queue)
{
	KBASE_TLSTREAM_TL_KBASE_ARRAY_END_KCPUQUEUE_EXECUTE_JIT_FREE_END(kbdev, queue);
}

static void kcpu_queue_process(struct kbase_kcpu_command_queue *queue,
			       bool drain_queue)
{
	struct kbase_device *kbdev = queue->kctx->kbdev;
	bool process_next = true;
	size_t i;

	lockdep_assert_held(&queue->lock);

	for (i = 0; i != queue->num_pending_cmds; ++i) {
		struct kbase_kcpu_command *cmd =
			&queue->commands[(u8)(queue->start_offset + i)];
		int status;

		switch (cmd->type) {
		case BASE_KCPU_COMMAND_TYPE_FENCE_WAIT:
			if (!queue->command_started) {
				KBASE_TLSTREAM_TL_KBASE_KCPUQUEUE_EXECUTE_FENCE_WAIT_START(kbdev,
											   queue);
				queue->command_started = true;
			}

			status = 0;
#if IS_ENABLED(CONFIG_SYNC_FILE)
			if (drain_queue) {
				kbasep_kcpu_fence_wait_cancel(queue, &cmd->info.fence);
			} else {
				status = kbase_kcpu_fence_wait_process(queue,
					&cmd->info.fence);

				if (status == 0)
					process_next = false;
				else if (status < 0)
					queue->has_error = true;
			}
#else
			dev_warn(kbdev->dev,
				"unexpected fence wait command found\n");

			status = -EINVAL;
			queue->has_error = true;
#endif

			if (process_next) {
				KBASE_TLSTREAM_TL_KBASE_KCPUQUEUE_EXECUTE_FENCE_WAIT_END(
					kbdev, queue, status < 0 ? status : 0);
				queue->command_started = false;
			}
			break;
		case BASE_KCPU_COMMAND_TYPE_FENCE_SIGNAL:
			KBASE_TLSTREAM_TL_KBASE_KCPUQUEUE_EXECUTE_FENCE_SIGNAL_START(kbdev, queue);

			status = 0;

#if IS_ENABLED(CONFIG_SYNC_FILE)
			status = kbasep_kcpu_fence_signal_process(queue, &cmd->info.fence);

			if (status < 0)
				queue->has_error = true;
#else
			dev_warn(kbdev->dev,
				"unexpected fence signal command found\n");

			status = -EINVAL;
			queue->has_error = true;
#endif

			KBASE_TLSTREAM_TL_KBASE_KCPUQUEUE_EXECUTE_FENCE_SIGNAL_END(kbdev, queue,
										   status);
			break;
		case BASE_KCPU_COMMAND_TYPE_CQS_WAIT:
			status = kbase_kcpu_cqs_wait_process(kbdev, queue,
						&cmd->info.cqs_wait);

			if (!status && !drain_queue) {
				process_next = false;
			} else {
				/* Either all CQS objects were signaled or
				 * there was an error or the queue itself is
				 * being deleted.
				 * In all cases can move to the next command.
				 * TBD: handle the error
				 */
				cleanup_cqs_wait(queue,	&cmd->info.cqs_wait);
			}

			break;
		case BASE_KCPU_COMMAND_TYPE_CQS_SET:
			kbase_kcpu_cqs_set_process(kbdev, queue,
				&cmd->info.cqs_set);

			break;
		case BASE_KCPU_COMMAND_TYPE_CQS_WAIT_OPERATION:
			status = kbase_kcpu_cqs_wait_operation_process(kbdev, queue,
						&cmd->info.cqs_wait_operation);

			if (!status && !drain_queue) {
				process_next = false;
			} else {
				/* Either all CQS objects were signaled or
				 * there was an error or the queue itself is
				 * being deleted.
				 * In all cases can move to the next command.
				 * TBD: handle the error
				 */
				cleanup_cqs_wait_operation(queue,	&cmd->info.cqs_wait_operation);
			}

			break;
		case BASE_KCPU_COMMAND_TYPE_CQS_SET_OPERATION:
			kbase_kcpu_cqs_set_operation_process(kbdev, queue,
				&cmd->info.cqs_set_operation);

			break;
		case BASE_KCPU_COMMAND_TYPE_ERROR_BARRIER:
			/* Clear the queue's error state */
			queue->has_error = false;

			KBASE_TLSTREAM_TL_KBASE_KCPUQUEUE_EXECUTE_ERROR_BARRIER(kbdev, queue);
			break;
		case BASE_KCPU_COMMAND_TYPE_MAP_IMPORT: {
			struct kbase_ctx_ext_res_meta *meta = NULL;

			if (!drain_queue) {
				KBASE_TLSTREAM_TL_KBASE_KCPUQUEUE_EXECUTE_MAP_IMPORT_START(kbdev,
											   queue);

				kbase_gpu_vm_lock(queue->kctx);
				meta = kbase_sticky_resource_acquire(
					queue->kctx, cmd->info.import.gpu_va);
				kbase_gpu_vm_unlock(queue->kctx);

				if (meta == NULL) {
					queue->has_error = true;
					dev_dbg(
						kbdev->dev,
						"failed to map an external resource");
				}

				KBASE_TLSTREAM_TL_KBASE_KCPUQUEUE_EXECUTE_MAP_IMPORT_END(
					kbdev, queue, meta ? 0 : 1);
			}
			break;
		}
		case BASE_KCPU_COMMAND_TYPE_UNMAP_IMPORT: {
			bool ret;

			KBASE_TLSTREAM_TL_KBASE_KCPUQUEUE_EXECUTE_UNMAP_IMPORT_START(kbdev, queue);

			kbase_gpu_vm_lock(queue->kctx);
			ret = kbase_sticky_resource_release(
				queue->kctx, NULL, cmd->info.import.gpu_va);
			kbase_gpu_vm_unlock(queue->kctx);

			if (!ret) {
				queue->has_error = true;
				dev_dbg(kbdev->dev,
						"failed to release the reference. resource not found");
			}

			KBASE_TLSTREAM_TL_KBASE_KCPUQUEUE_EXECUTE_UNMAP_IMPORT_END(kbdev, queue,
										   ret ? 0 : 1);
			break;
		}
		case BASE_KCPU_COMMAND_TYPE_UNMAP_IMPORT_FORCE: {
			bool ret;

			KBASE_TLSTREAM_TL_KBASE_KCPUQUEUE_EXECUTE_UNMAP_IMPORT_FORCE_START(kbdev,
											   queue);

			kbase_gpu_vm_lock(queue->kctx);
			ret = kbase_sticky_resource_release_force(
				queue->kctx, NULL, cmd->info.import.gpu_va);
			kbase_gpu_vm_unlock(queue->kctx);

			if (!ret) {
				queue->has_error = true;
				dev_dbg(kbdev->dev,
						"failed to release the reference. resource not found");
			}

			KBASE_TLSTREAM_TL_KBASE_KCPUQUEUE_EXECUTE_UNMAP_IMPORT_FORCE_END(
				kbdev, queue, ret ? 0 : 1);
			break;
		}
		case BASE_KCPU_COMMAND_TYPE_JIT_ALLOC:
		{
			if (drain_queue) {
				/* We still need to call this function to clean the JIT alloc info up */
				kbase_kcpu_jit_allocate_finish(queue, cmd);
			} else {
				KBASE_TLSTREAM_TL_KBASE_KCPUQUEUE_EXECUTE_JIT_ALLOC_START(kbdev,
											  queue);

				status = kbase_kcpu_jit_allocate_process(queue,
									 cmd);
				if (status == -EAGAIN) {
					process_next = false;
				} else {
					if (status != 0)
						queue->has_error = true;

					KBASE_TLSTREAM_TL_KBASE_KCPUQUEUE_EXECUTE_JIT_ALLOC_INFO(
						kbdev, queue,
						&cmd->info.jit_alloc, status);

					kbase_kcpu_jit_allocate_finish(queue,
								       cmd);
					KBASE_TLSTREAM_TL_KBASE_KCPUQUEUE_EXECUTE_JIT_ALLOC_END(
						kbdev, queue);
				}
			}

			break;
		}
		case BASE_KCPU_COMMAND_TYPE_JIT_FREE: {
			KBASE_TLSTREAM_TL_KBASE_KCPUQUEUE_EXECUTE_JIT_FREE_START(kbdev, queue);

			status = kbase_kcpu_jit_free_process(queue, cmd);
			if (status)
				queue->has_error = true;

			KBASE_TLSTREAM_TL_KBASE_KCPUQUEUE_EXECUTE_JIT_FREE_END(
				kbdev, queue);
			break;
		}
#if IS_ENABLED(CONFIG_MALI_VECTOR_DUMP) || MALI_UNIT_TEST
		case BASE_KCPU_COMMAND_TYPE_GROUP_SUSPEND: {
			struct kbase_suspend_copy_buffer *sus_buf =
					cmd->info.suspend_buf_copy.sus_buf;

			if (!drain_queue) {
				KBASE_TLSTREAM_TL_KBASE_KCPUQUEUE_EXECUTE_GROUP_SUSPEND_START(
					kbdev, queue);

				status = kbase_csf_queue_group_suspend_process(
					queue->kctx, sus_buf,
					cmd->info.suspend_buf_copy.group_handle);

				if (status)
					queue->has_error = true;

				KBASE_TLSTREAM_TL_KBASE_KCPUQUEUE_EXECUTE_GROUP_SUSPEND_END(
					kbdev, queue, status);
			}

			if (!sus_buf->cpu_alloc) {
				int i;

				for (i = 0; i < sus_buf->nr_pages; i++)
					put_page(sus_buf->pages[i]);
			} else {
				kbase_mem_phy_alloc_kernel_unmapped(
					sus_buf->cpu_alloc);
				kbase_mem_phy_alloc_put(
					sus_buf->cpu_alloc);
			}

			kfree(sus_buf->pages);
			kfree(sus_buf);
			break;
		}
#endif
		default:
			dev_dbg(kbdev->dev,
				"Unrecognized command type");
			break;
		} /* switch */

		/*TBD: error handling */

		if (!process_next)
			break;
	}

	if (i > 0) {
		queue->start_offset += i;
		queue->num_pending_cmds -= i;

		/* If an attempt to enqueue commands failed then we must raise
		 * an event in case the client wants to retry now that there is
		 * free space in the buffer.
		 */
		if (queue->enqueue_failed) {
			queue->enqueue_failed = false;
			kbase_csf_event_signal_cpu_only(queue->kctx);
		}
	}
}

static size_t kcpu_queue_get_space(struct kbase_kcpu_command_queue *queue)
{
	return KBASEP_KCPU_QUEUE_SIZE - queue->num_pending_cmds;
}

static void KBASE_TLSTREAM_TL_KBASE_KCPUQUEUE_ENQUEUE_COMMAND(
	const struct kbase_kcpu_command_queue *queue,
	const struct kbase_kcpu_command *cmd)
{
	struct kbase_device *kbdev = queue->kctx->kbdev;

	switch (cmd->type) {
	case BASE_KCPU_COMMAND_TYPE_FENCE_WAIT:
		KBASE_TLSTREAM_TL_KBASE_KCPUQUEUE_ENQUEUE_FENCE_WAIT(kbdev, queue,
								     cmd->info.fence.fence);
		break;
	case BASE_KCPU_COMMAND_TYPE_FENCE_SIGNAL:
		KBASE_TLSTREAM_TL_KBASE_KCPUQUEUE_ENQUEUE_FENCE_SIGNAL(kbdev, queue,
								       cmd->info.fence.fence);
		break;
	case BASE_KCPU_COMMAND_TYPE_CQS_WAIT:
	{
		const struct base_cqs_wait_info *waits =
			cmd->info.cqs_wait.objs;
		u32 inherit_err_flags = cmd->info.cqs_wait.inherit_err_flags;
		unsigned int i;

		for (i = 0; i < cmd->info.cqs_wait.nr_objs; i++) {
			KBASE_TLSTREAM_TL_KBASE_KCPUQUEUE_ENQUEUE_CQS_WAIT(
				kbdev, queue, waits[i].addr, waits[i].val,
				(inherit_err_flags & ((u32)1 << i)) ? 1 : 0);
		}
		break;
	}
	case BASE_KCPU_COMMAND_TYPE_CQS_SET:
	{
		const struct base_cqs_set *sets = cmd->info.cqs_set.objs;
		unsigned int i;

		for (i = 0; i < cmd->info.cqs_set.nr_objs; i++) {
			KBASE_TLSTREAM_TL_KBASE_KCPUQUEUE_ENQUEUE_CQS_SET(kbdev, queue,
									  sets[i].addr);
		}
		break;
	}
	case BASE_KCPU_COMMAND_TYPE_CQS_WAIT_OPERATION:
	{
		const struct base_cqs_wait_operation_info *waits =
			cmd->info.cqs_wait_operation.objs;
		u32 inherit_err_flags = cmd->info.cqs_wait_operation.inherit_err_flags;
		unsigned int i;

		for (i = 0; i < cmd->info.cqs_wait_operation.nr_objs; i++) {
			KBASE_TLSTREAM_TL_KBASE_KCPUQUEUE_ENQUEUE_CQS_WAIT_OPERATION(
				kbdev, queue, waits[i].addr, waits[i].val,
				waits[i].operation, waits[i].data_type,
				(inherit_err_flags & ((uint32_t)1 << i)) ? 1 : 0);
		}
		break;
	}
	case BASE_KCPU_COMMAND_TYPE_CQS_SET_OPERATION:
	{
		const struct base_cqs_set_operation_info *sets = cmd->info.cqs_set_operation.objs;
		unsigned int i;

		for (i = 0; i < cmd->info.cqs_set_operation.nr_objs; i++) {
			KBASE_TLSTREAM_TL_KBASE_KCPUQUEUE_ENQUEUE_CQS_SET_OPERATION(
				kbdev, queue, sets[i].addr, sets[i].val,
				sets[i].operation, sets[i].data_type);
		}
		break;
	}
	case BASE_KCPU_COMMAND_TYPE_ERROR_BARRIER:
		KBASE_TLSTREAM_TL_KBASE_KCPUQUEUE_ENQUEUE_ERROR_BARRIER(kbdev, queue);
		break;
	case BASE_KCPU_COMMAND_TYPE_MAP_IMPORT:
		KBASE_TLSTREAM_TL_KBASE_KCPUQUEUE_ENQUEUE_MAP_IMPORT(kbdev, queue,
								     cmd->info.import.gpu_va);
		break;
	case BASE_KCPU_COMMAND_TYPE_UNMAP_IMPORT:
		KBASE_TLSTREAM_TL_KBASE_KCPUQUEUE_ENQUEUE_UNMAP_IMPORT(kbdev, queue,
								       cmd->info.import.gpu_va);
		break;
	case BASE_KCPU_COMMAND_TYPE_UNMAP_IMPORT_FORCE:
		KBASE_TLSTREAM_TL_KBASE_KCPUQUEUE_ENQUEUE_UNMAP_IMPORT_FORCE(
			kbdev, queue, cmd->info.import.gpu_va);
		break;
	case BASE_KCPU_COMMAND_TYPE_JIT_ALLOC:
	{
		u8 i;

		KBASE_TLSTREAM_TL_KBASE_ARRAY_BEGIN_KCPUQUEUE_ENQUEUE_JIT_ALLOC(kbdev, queue);
		for (i = 0; i < cmd->info.jit_alloc.count; i++) {
			const struct base_jit_alloc_info *info =
				&cmd->info.jit_alloc.info[i];

			KBASE_TLSTREAM_TL_KBASE_ARRAY_ITEM_KCPUQUEUE_ENQUEUE_JIT_ALLOC(
				kbdev, queue, info->gpu_alloc_addr, info->va_pages,
				info->commit_pages, info->extension, info->id, info->bin_id,
				info->max_allocations, info->flags, info->usage_id);
		}
		KBASE_TLSTREAM_TL_KBASE_ARRAY_END_KCPUQUEUE_ENQUEUE_JIT_ALLOC(kbdev, queue);
		break;
	}
	case BASE_KCPU_COMMAND_TYPE_JIT_FREE:
	{
		u8 i;

		KBASE_TLSTREAM_TL_KBASE_ARRAY_BEGIN_KCPUQUEUE_ENQUEUE_JIT_FREE(kbdev, queue);
		for (i = 0; i < cmd->info.jit_free.count; i++) {
			KBASE_TLSTREAM_TL_KBASE_ARRAY_ITEM_KCPUQUEUE_ENQUEUE_JIT_FREE(
				kbdev, queue, cmd->info.jit_free.ids[i]);
		}
		KBASE_TLSTREAM_TL_KBASE_ARRAY_END_KCPUQUEUE_ENQUEUE_JIT_FREE(kbdev, queue);
		break;
	}
#if IS_ENABLED(CONFIG_MALI_VECTOR_DUMP) || MALI_UNIT_TEST
	case BASE_KCPU_COMMAND_TYPE_GROUP_SUSPEND:
		KBASE_TLSTREAM_TL_KBASE_KCPUQUEUE_ENQUEUE_GROUP_SUSPEND(
			kbdev, queue, cmd->info.suspend_buf_copy.sus_buf,
			cmd->info.suspend_buf_copy.group_handle);
		break;
#endif
	default:
		dev_dbg(kbdev->dev, "Unknown command type %u", cmd->type);
		break;
	}
}

int kbase_csf_kcpu_queue_enqueue(struct kbase_context *kctx,
			struct kbase_ioctl_kcpu_queue_enqueue *enq)
{
	struct kbase_kcpu_command_queue *queue = NULL;
	void __user *user_cmds = u64_to_user_ptr(enq->addr);
	int ret = 0;
	u32 i;

	/* The offset to the first command that is being processed or yet to
	 * be processed is of u8 type, so the number of commands inside the
	 * queue cannot be more than 256. The current implementation expects
	 * exactly 256, any other size will require the addition of wrapping
	 * logic.
	 */
	BUILD_BUG_ON(KBASEP_KCPU_QUEUE_SIZE != 256);

	/* Whilst the backend interface allows enqueueing multiple commands in
	 * a single operation, the Base interface does not expose any mechanism
	 * to do so. And also right now the handling is missing for the case
	 * where multiple commands are submitted and the enqueue of one of the
	 * command in the set fails after successfully enqueuing other commands
	 * in the set.
	 */
	if (enq->nr_commands != 1) {
		dev_dbg(kctx->kbdev->dev,
			"More than one commands enqueued");
		return -EINVAL;
	}

	/* There might be a race between one thread trying to enqueue commands to the queue
	 * and other thread trying to delete the same queue.
	 * This racing could lead to use-after-free problem by enqueuing thread if
	 * resources for the queue has already been freed by deleting thread.
	 *
	 * To prevent the issue, two mutexes are acquired/release asymmetrically as follows.
	 *
	 * Lock A (kctx mutex)
	 * Lock B (queue mutex)
	 * Unlock A
	 * Unlock B
	 *
	 * With the kctx mutex being held, enqueuing thread will check the queue
	 * and will return error code if the queue had already been deleted.
	 */
	mutex_lock(&kctx->csf.kcpu_queues.lock);
	queue = kctx->csf.kcpu_queues.array[enq->id];
	if (queue == NULL) {
		dev_dbg(kctx->kbdev->dev, "Invalid KCPU queue (id:%u)", enq->id);
		mutex_unlock(&kctx->csf.kcpu_queues.lock);
		return -EINVAL;
	}
	mutex_lock(&queue->lock);
	mutex_unlock(&kctx->csf.kcpu_queues.lock);

	if (kcpu_queue_get_space(queue) < enq->nr_commands) {
		ret = -EBUSY;
		queue->enqueue_failed = true;
		goto out;
	}

	/* Copy all command's info to the command buffer.
	 * Note: it would be more efficient to process all commands in-line
	 * until we encounter an unresolved CQS_ / FENCE_WAIT, however, the
	 * interface allows multiple commands to be enqueued so we must account
	 * for the possibility to roll back.
	 */

	for (i = 0; (i != enq->nr_commands) && !ret; ++i) {
		struct kbase_kcpu_command *kcpu_cmd =
			&queue->commands[(u8)(queue->start_offset + queue->num_pending_cmds + i)];
		struct base_kcpu_command command;
		unsigned int j;

		if (copy_from_user(&command, user_cmds, sizeof(command))) {
			ret = -EFAULT;
			goto out;
		}

		user_cmds = (void __user *)((uintptr_t)user_cmds +
				sizeof(struct base_kcpu_command));

		for (j = 0; j < sizeof(command.padding); j++) {
			if (command.padding[j] != 0) {
				dev_dbg(kctx->kbdev->dev,
					"base_kcpu_command padding not 0\n");
				ret = -EINVAL;
				goto out;
			}
		}

		kcpu_cmd->enqueue_ts = atomic64_inc_return(&kctx->csf.kcpu_queues.cmd_seq_num);
		switch (command.type) {
		case BASE_KCPU_COMMAND_TYPE_FENCE_WAIT:
#if IS_ENABLED(CONFIG_SYNC_FILE)
			ret = kbase_kcpu_fence_wait_prepare(queue,
						&command.info.fence, kcpu_cmd);
#else
			ret = -EINVAL;
			dev_warn(kctx->kbdev->dev, "fence wait command unsupported\n");
#endif
			break;
		case BASE_KCPU_COMMAND_TYPE_FENCE_SIGNAL:
#if IS_ENABLED(CONFIG_SYNC_FILE)
			ret = kbase_kcpu_fence_signal_prepare(queue,
						&command.info.fence, kcpu_cmd);
#else
			ret = -EINVAL;
			dev_warn(kctx->kbdev->dev, "fence signal command unsupported\n");
#endif
			break;
		case BASE_KCPU_COMMAND_TYPE_CQS_WAIT:
			ret = kbase_kcpu_cqs_wait_prepare(queue,
					&command.info.cqs_wait, kcpu_cmd);
			break;
		case BASE_KCPU_COMMAND_TYPE_CQS_SET:
			ret = kbase_kcpu_cqs_set_prepare(queue,
					&command.info.cqs_set, kcpu_cmd);
			break;
		case BASE_KCPU_COMMAND_TYPE_CQS_WAIT_OPERATION:
			ret = kbase_kcpu_cqs_wait_operation_prepare(queue,
					&command.info.cqs_wait_operation, kcpu_cmd);
			break;
		case BASE_KCPU_COMMAND_TYPE_CQS_SET_OPERATION:
			ret = kbase_kcpu_cqs_set_operation_prepare(queue,
					&command.info.cqs_set_operation, kcpu_cmd);
			break;
		case BASE_KCPU_COMMAND_TYPE_ERROR_BARRIER:
			kcpu_cmd->type = BASE_KCPU_COMMAND_TYPE_ERROR_BARRIER;
			ret = 0;
			break;
		case BASE_KCPU_COMMAND_TYPE_MAP_IMPORT:
			ret = kbase_kcpu_map_import_prepare(queue,
					&command.info.import, kcpu_cmd);
			break;
		case BASE_KCPU_COMMAND_TYPE_UNMAP_IMPORT:
			ret = kbase_kcpu_unmap_import_prepare(queue,
					&command.info.import, kcpu_cmd);
			break;
		case BASE_KCPU_COMMAND_TYPE_UNMAP_IMPORT_FORCE:
			ret = kbase_kcpu_unmap_import_force_prepare(queue,
					&command.info.import, kcpu_cmd);
			break;
		case BASE_KCPU_COMMAND_TYPE_JIT_ALLOC:
			ret = kbase_kcpu_jit_allocate_prepare(queue,
					&command.info.jit_alloc, kcpu_cmd);
			break;
		case BASE_KCPU_COMMAND_TYPE_JIT_FREE:
			ret = kbase_kcpu_jit_free_prepare(queue,
					&command.info.jit_free, kcpu_cmd);
			break;
#if IS_ENABLED(CONFIG_MALI_VECTOR_DUMP) || MALI_UNIT_TEST
		case BASE_KCPU_COMMAND_TYPE_GROUP_SUSPEND:
			ret = kbase_csf_queue_group_suspend_prepare(queue,
					&command.info.suspend_buf_copy,
					kcpu_cmd);
			break;
#endif
		default:
			dev_dbg(queue->kctx->kbdev->dev,
				"Unknown command type %u", command.type);
			ret = -EINVAL;
			break;
		}
	}

	if (!ret) {
		/* We only instrument the enqueues after all commands have been
		 * successfully enqueued, as if we do them during the enqueue
		 * and there is an error, we won't be able to roll them back
		 * like is done for the command enqueues themselves.
		 */
		for (i = 0; i != enq->nr_commands; ++i) {
			u8 cmd_idx = (u8)(queue->start_offset + queue->num_pending_cmds + i);

			KBASE_TLSTREAM_TL_KBASE_KCPUQUEUE_ENQUEUE_COMMAND(
				queue, &queue->commands[cmd_idx]);
		}

		queue->num_pending_cmds += enq->nr_commands;
		kcpu_queue_process(queue, false);
	}

out:
	mutex_unlock(&queue->lock);

	return ret;
}

int kbase_csf_kcpu_queue_context_init(struct kbase_context *kctx)
{
	int idx;

	bitmap_zero(kctx->csf.kcpu_queues.in_use, KBASEP_MAX_KCPU_QUEUES);

	for (idx = 0; idx < KBASEP_MAX_KCPU_QUEUES; ++idx)
		kctx->csf.kcpu_queues.array[idx] = NULL;

	mutex_init(&kctx->csf.kcpu_queues.lock);

	atomic64_set(&kctx->csf.kcpu_queues.cmd_seq_num, 0);

	return 0;
}

void kbase_csf_kcpu_queue_context_term(struct kbase_context *kctx)
{
	while (!bitmap_empty(kctx->csf.kcpu_queues.in_use,
			KBASEP_MAX_KCPU_QUEUES)) {
		int id = find_first_bit(kctx->csf.kcpu_queues.in_use,
				KBASEP_MAX_KCPU_QUEUES);

		if (WARN_ON(!kctx->csf.kcpu_queues.array[id]))
			clear_bit(id, kctx->csf.kcpu_queues.in_use);
		else
			(void)delete_queue(kctx, id);
	}

	mutex_destroy(&kctx->csf.kcpu_queues.lock);
}
KBASE_EXPORT_TEST_API(kbase_csf_kcpu_queue_context_term);

int kbase_csf_kcpu_queue_delete(struct kbase_context *kctx,
			struct kbase_ioctl_kcpu_queue_delete *del)
{
	return delete_queue(kctx, (u32)del->id);
}

int kbase_csf_kcpu_queue_new(struct kbase_context *kctx,
			struct kbase_ioctl_kcpu_queue_new *newq)
{
	struct kbase_kcpu_command_queue *queue;
	int idx;
	int n;
	int ret = 0;
#if IS_ENABLED(CONFIG_SYNC_FILE)
	struct kbase_kcpu_dma_fence_meta *metadata;
#endif
	/* The queue id is of u8 type and we use the index of the kcpu_queues
	 * array as an id, so the number of elements in the array can't be
	 * more than 256.
	 */
	BUILD_BUG_ON(KBASEP_MAX_KCPU_QUEUES > 256);

	mutex_lock(&kctx->csf.kcpu_queues.lock);

	idx = find_first_zero_bit(kctx->csf.kcpu_queues.in_use,
			KBASEP_MAX_KCPU_QUEUES);
	if (idx >= (int)KBASEP_MAX_KCPU_QUEUES) {
		ret = -ENOMEM;
		goto out;
	}

	if (WARN_ON(kctx->csf.kcpu_queues.array[idx])) {
		ret = -EINVAL;
		goto out;
	}

	queue = kzalloc(sizeof(*queue), GFP_KERNEL);

	if (!queue) {
		ret = -ENOMEM;
		goto out;
	}

	ret = kbase_kthread_run_worker_rt(kctx->kbdev, &queue->csf_kcpu_worker, "csf_kcpu_%i", idx);

	if (ret) {
		kfree(queue);
		goto out;
	}

	bitmap_set(kctx->csf.kcpu_queues.in_use, idx, 1);
	kctx->csf.kcpu_queues.array[idx] = queue;
	mutex_init(&queue->lock);
	queue->kctx = kctx;
	queue->start_offset = 0;
	queue->num_pending_cmds = 0;
#if IS_ENABLED(CONFIG_SYNC_FILE)
	queue->fence_context = dma_fence_context_alloc(1);
	queue->fence_seqno = 0;
	queue->fence_wait_processed = false;

	metadata = kzalloc(sizeof(*metadata), GFP_KERNEL);
	if (!metadata) {
		kbase_destroy_kworker_stack(&queue->csf_kcpu_worker);
		kfree(queue);
		ret = -ENOMEM;
		goto out;
	}

	metadata->kbdev = kctx->kbdev;
	metadata->kctx_id = kctx->id;
	n = snprintf(metadata->timeline_name, MAX_TIMELINE_NAME, "%d-%d_%d-%lld-kcpu",
		     kctx->kbdev->id, kctx->tgid, kctx->id, queue->fence_context);
	if (WARN_ON(n >= MAX_TIMELINE_NAME)) {
		kbase_destroy_kworker_stack(&queue->csf_kcpu_worker);
		kfree(queue);
		kfree(metadata);
		ret = -EINVAL;
		goto out;
	}

	kbase_refcount_set(&metadata->refcount, 1);
	queue->metadata = metadata;
	atomic_inc(&kctx->kbdev->live_fence_metadata);
#endif /* CONFIG_SYNC_FILE */
	queue->enqueue_failed = false;
	queue->command_started = false;
	INIT_LIST_HEAD(&queue->jit_blocked);
	queue->has_error = false;
	kthread_init_work(&queue->work, kcpu_queue_process_worker);
	kthread_init_work(&queue->timeout_work, kcpu_queue_timeout_worker);
	queue->id = idx;

	newq->id = idx;

	/* Fire the tracepoint with the mutex held to enforce correct ordering
	 * with the summary stream.
	 */
	KBASE_TLSTREAM_TL_KBASE_NEW_KCPUQUEUE(kctx->kbdev, queue, queue->id, kctx->id,
					      queue->num_pending_cmds);

	KBASE_KTRACE_ADD_CSF_KCPU(kctx->kbdev, KCPU_QUEUE_CREATE, queue,
		queue->fence_context, 0);
#ifdef CONFIG_MALI_FENCE_DEBUG
	kbase_timer_setup(&queue->fence_timeout, fence_timeout_callback);
#endif

#if IS_ENABLED(CONFIG_SYNC_FILE)
	atomic_set(&queue->fence_signal_pending_cnt, 0);
	kbase_timer_setup(&queue->fence_signal_timeout, fence_signal_timeout_cb);
#endif
out:
	mutex_unlock(&kctx->csf.kcpu_queues.lock);

	return ret;
}
<<<<<<< HEAD
KBASE_EXPORT_TEST_API(kbase_csf_kcpu_queue_new);
=======
KBASE_EXPORT_TEST_API(kbase_csf_kcpu_queue_new);

int kbase_csf_kcpu_queue_halt_timers(struct kbase_device *kbdev)
{
	struct kbase_context *kctx;

	list_for_each_entry(kctx, &kbdev->kctx_list, kctx_list_link) {
		unsigned long queue_idx;
		struct kbase_csf_kcpu_queue_context *kcpu_ctx = &kctx->csf.kcpu_queues;

		mutex_lock(&kcpu_ctx->lock);

		for_each_set_bit(queue_idx, kcpu_ctx->in_use, KBASEP_MAX_KCPU_QUEUES) {
			struct kbase_kcpu_command_queue *kcpu_queue = kcpu_ctx->array[queue_idx];

			if (unlikely(!kcpu_queue))
				continue;

			mutex_lock(&kcpu_queue->lock);

			if (atomic_read(&kcpu_queue->fence_signal_pending_cnt)) {
				int ret = del_timer_sync(&kcpu_queue->fence_signal_timeout);

				dev_dbg(kbdev->dev,
					"Fence signal timeout on KCPU queue(%lu), kctx (%d_%d) was %s on suspend",
					queue_idx, kctx->tgid, kctx->id,
					ret ? "pending" : "not pending");
			}

#ifdef CONFIG_MALI_FENCE_DEBUG
			if (kcpu_queue->fence_wait_processed) {
				int ret = del_timer_sync(&kcpu_queue->fence_timeout);

				dev_dbg(kbdev->dev,
					"Fence wait timeout on KCPU queue(%lu), kctx (%d_%d) was %s on suspend",
					queue_idx, kctx->tgid, kctx->id,
					ret ? "pending" : "not pending");
			}
#endif
			mutex_unlock(&kcpu_queue->lock);
		}
		mutex_unlock(&kcpu_ctx->lock);
	}
	return 0;
}

void kbase_csf_kcpu_queue_resume_timers(struct kbase_device *kbdev)
{
	struct kbase_context *kctx;

	list_for_each_entry(kctx, &kbdev->kctx_list, kctx_list_link) {
		unsigned long queue_idx;
		struct kbase_csf_kcpu_queue_context *kcpu_ctx = &kctx->csf.kcpu_queues;

		mutex_lock(&kcpu_ctx->lock);

		for_each_set_bit(queue_idx, kcpu_ctx->in_use, KBASEP_MAX_KCPU_QUEUES) {
			struct kbase_kcpu_command_queue *kcpu_queue = kcpu_ctx->array[queue_idx];

			if (unlikely(!kcpu_queue))
				continue;

			mutex_lock(&kcpu_queue->lock);
#ifdef CONFIG_MALI_FENCE_DEBUG
			if (kcpu_queue->fence_wait_processed) {
				fence_wait_timeout_start(kcpu_queue);
				dev_dbg(kbdev->dev,
					"Fence wait timeout on KCPU queue(%lu), kctx (%d_%d) has been resumed on system resume",
					queue_idx, kctx->tgid, kctx->id);
			}
#endif
			if (atomic_read(&kbdev->fence_signal_timeout_enabled) &&
			    atomic_read(&kcpu_queue->fence_signal_pending_cnt)) {
				fence_signal_timeout_start(kcpu_queue);
				dev_dbg(kbdev->dev,
					"Fence signal timeout on KCPU queue(%lu), kctx (%d_%d) has been resumed on system resume",
					queue_idx, kctx->tgid, kctx->id);
			}
			mutex_unlock(&kcpu_queue->lock);
		}
		mutex_unlock(&kcpu_ctx->lock);
	}
}
>>>>>>> 16988dee
<|MERGE_RESOLUTION|>--- conflicted
+++ resolved
@@ -1568,10 +1568,6 @@
 	return 0;
 }
 
-<<<<<<< HEAD
-static int kbasep_kcpu_fence_signal_process(struct kbase_kcpu_command_queue *kcpu_queue,
-					    struct kbase_kcpu_command_fence_info *fence_info)
-=======
 /**
  * fence_signal_timeout_start() - Start a timer to check enqueued fence-signal command is
  *                                blocked for too long a duration
@@ -1605,7 +1601,6 @@
 static int kbase_kcpu_fence_force_signal_process(
 		struct kbase_kcpu_command_queue *kcpu_queue,
 		struct kbase_kcpu_command_fence_info *fence_info)
->>>>>>> 16988dee
 {
 	struct kbase_context *const kctx = kcpu_queue->kctx;
 	int ret;
@@ -1822,13 +1817,10 @@
 	/* Set reference to KCPU metadata */
 	kcpu_fence->metadata = kcpu_queue->metadata;
 
-<<<<<<< HEAD
-=======
 	/* Set reference to KCPU metadata and increment refcount */
 	kcpu_fence->metadata = kcpu_queue->metadata;
 	WARN_ON(!kbase_refcount_inc_not_zero(&kcpu_fence->metadata->refcount));
 
->>>>>>> 16988dee
 #if (KERNEL_VERSION(4, 10, 0) > LINUX_VERSION_CODE)
 	fence_out = (struct fence *)kcpu_fence;
 #else
@@ -1850,8 +1842,6 @@
 	dma_fence_get(fence_out);
 #endif
 
-	WARN_ON(!kbase_refcount_inc_not_zero(&kcpu_fence->metadata->refcount));
-
 	/* create a sync_file fd representing the fence */
 	*sync_file = sync_file_create(fence_out);
 	if (!(*sync_file)) {
@@ -1870,40 +1860,6 @@
 	current_command->type = BASE_KCPU_COMMAND_TYPE_FENCE_SIGNAL;
 	current_command->info.fence.fence = fence_out;
 	kbase_kcpu_command_fence_force_signaled_set(&current_command->info.fence, false);
-
-	return 0;
-
-fd_flags_fail:
-	fput((*sync_file)->file);
-file_create_fail:
-	/*
-	 * Upon failure, dma_fence refcount that was increased by
-	 * dma_fence_get() or sync_file_create() needs to be decreased
-	 * to release it.
-	 */
-	kbase_fence_put(fence_out);
-	current_command->info.fence.fence = NULL;
-
-	return ret;
-}
-
-static int kbase_kcpu_fence_signal_prepare(struct kbase_kcpu_command_queue *kcpu_queue,
-					   struct base_kcpu_command_fence_info *fence_info,
-					   struct kbase_kcpu_command *current_command)
-{
-	struct base_fence fence;
-	struct sync_file *sync_file = NULL;
-	int fd;
-	int ret = 0;
-
-	lockdep_assert_held(&kcpu_queue->lock);
-
-	if (copy_from_user(&fence, u64_to_user_ptr(fence_info->fence), sizeof(fence)))
-		return -EFAULT;
-
-	ret = kbasep_kcpu_fence_signal_init(kcpu_queue, current_command, &fence, &sync_file, &fd);
-	if (ret)
-		return ret;
 
 	return 0;
 
@@ -2943,9 +2899,6 @@
 
 	return ret;
 }
-<<<<<<< HEAD
-KBASE_EXPORT_TEST_API(kbase_csf_kcpu_queue_new);
-=======
 KBASE_EXPORT_TEST_API(kbase_csf_kcpu_queue_new);
 
 int kbase_csf_kcpu_queue_halt_timers(struct kbase_device *kbdev)
@@ -3028,5 +2981,4 @@
 		}
 		mutex_unlock(&kcpu_ctx->lock);
 	}
-}
->>>>>>> 16988dee
+}