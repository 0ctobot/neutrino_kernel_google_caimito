// SPDX-License-Identifier: GPL-2.0 WITH Linux-syscall-note
/*
 *
 * (C) COPYRIGHT 2018-2024 ARM Limited. All rights reserved.
 *
 * This program is free software and is provided to you under the terms of the
 * GNU General Public License version 2 as published by the Free Software
 * Foundation, and any use by you of this program is subject to the terms
 * of such GNU license.
 *
 * This program is distributed in the hope that it will be useful,
 * but WITHOUT ANY WARRANTY; without even the implied warranty of
 * MERCHANTABILITY or FITNESS FOR A PARTICULAR PURPOSE. See the
 * GNU General Public License for more details.
 *
 * You should have received a copy of the GNU General Public License
 * along with this program; if not, you can access it online at
 * http://www.gnu.org/licenses/gpl-2.0.html.
 *
 */

#include <mali_kbase.h>
#include <mali_kbase_reg_track.h>
#include <tl/mali_kbase_tracepoints.h>
#include <mali_kbase_ctx_sched.h>
#include "device/mali_kbase_device.h"
#include "mali_kbase_csf.h"
#include "mali_kbase_csf_cpu_queue.h"
#include "mali_kbase_csf_csg.h"
#include "mali_kbase_csf_sync.h"
#include "mali_kbase_csf_util.h"
#include <linux/export.h>
#include <linux/version_compat_defs.h>

#if IS_ENABLED(CONFIG_SYNC_FILE)
#include "mali_kbase_fence.h"
#include "mali_kbase_sync.h"

static DEFINE_SPINLOCK(kbase_csf_fence_lock);
#endif

#define FENCE_WAIT_TIMEOUT_MS 3000
<<<<<<< HEAD
#endif

static void kcpu_queue_process(struct kbase_kcpu_command_queue *kcpu_queue, bool drain_queue);

static void kcpu_queue_process_worker(struct kthread_work *data);
=======
>>>>>>> a999cd8f

static int kbase_kcpu_map_import_prepare(struct kbase_kcpu_command_queue *kcpu_queue,
					 struct base_kcpu_command_import_info *import_info,
					 struct kbase_kcpu_command *current_command)
{
	struct kbase_context *const kctx = kcpu_queue->kctx;
	struct kbase_va_region *reg;
	int ret = 0;

	lockdep_assert_held(&kcpu_queue->lock);

	/* Take the processes mmap lock */
	down_read(kbase_mem_get_process_mmap_lock());
	kbase_gpu_vm_lock(kctx);

	reg = kbase_region_tracker_find_region_enclosing_address(kctx, import_info->handle);

	if (kbase_is_region_invalid_or_free(reg) || !kbase_mem_is_imported(reg->gpu_alloc->type)) {
		ret = -EINVAL;
		goto out;
	}

	if (reg->gpu_alloc->type == KBASE_MEM_TYPE_IMPORTED_USER_BUF) {
		/* The only step done during the preparation of the MAP_IMPORT
		 * command is pinning physical pages, if they're not already
		 * pinned (which is a possibility). This can be done now while
		 * the function is in the process context and holding the mmap lock.
		 *
		 * Successive steps like DMA mapping and GPU mapping of the pages
		 * shall be done when the MAP_IMPORT operation is executed.
		 *
		 * Though the pages would be pinned, no reference is taken
		 * on the physical pages tracking object. When the last
		 * reference to the tracking object is dropped, the pages
		 * would be unpinned if they weren't unpinned before.
		 */
		switch (reg->gpu_alloc->imported.user_buf.state) {
		case KBASE_USER_BUF_STATE_EMPTY: {
			ret = kbase_user_buf_from_empty_to_pinned(kctx, reg);
			if (ret)
				goto out;
			break;
		}
		case KBASE_USER_BUF_STATE_PINNED:
		case KBASE_USER_BUF_STATE_DMA_MAPPED:
		case KBASE_USER_BUF_STATE_GPU_MAPPED: {
			/* Do nothing here. */
			break;
		}
		default: {
			WARN(1, "Imported user buffer in unexpected state %d\n",
			     reg->gpu_alloc->imported.user_buf.state);
			ret = -EINVAL;
			goto out;
		}
		}
	}

	current_command->type = BASE_KCPU_COMMAND_TYPE_MAP_IMPORT;
	current_command->info.import.gpu_va = import_info->handle;

out:
	kbase_gpu_vm_unlock(kctx);
	/* Release the processes mmap lock */
	up_read(kbase_mem_get_process_mmap_lock());

	return ret;
}

static int
kbase_kcpu_unmap_import_prepare_internal(struct kbase_kcpu_command_queue *kcpu_queue,
					 struct base_kcpu_command_import_info *import_info,
					 struct kbase_kcpu_command *current_command,
					 enum base_kcpu_command_type type)
{
	struct kbase_context *const kctx = kcpu_queue->kctx;
	struct kbase_va_region *reg;
	int ret = 0;

	lockdep_assert_held(&kcpu_queue->lock);

	kbase_gpu_vm_lock(kctx);

	reg = kbase_region_tracker_find_region_enclosing_address(kctx, import_info->handle);

	if (kbase_is_region_invalid_or_free(reg) || !kbase_mem_is_imported(reg->gpu_alloc->type)) {
		ret = -EINVAL;
		goto out;
	}

	if (reg->gpu_alloc->type == KBASE_MEM_TYPE_IMPORTED_USER_BUF) {
		/* The pages should have been pinned when MAP_IMPORT
		 * was enqueued previously.
		 */
		if (reg->gpu_alloc->nents != reg->gpu_alloc->imported.user_buf.nr_pages) {
			ret = -EINVAL;
			goto out;
		}
	}

	current_command->type = type;
	current_command->info.import.gpu_va = import_info->handle;

out:
	kbase_gpu_vm_unlock(kctx);

	return ret;
}

static int kbase_kcpu_unmap_import_prepare(struct kbase_kcpu_command_queue *kcpu_queue,
					   struct base_kcpu_command_import_info *import_info,
					   struct kbase_kcpu_command *current_command)
{
	return kbase_kcpu_unmap_import_prepare_internal(kcpu_queue, import_info, current_command,
							BASE_KCPU_COMMAND_TYPE_UNMAP_IMPORT);
}

static int kbase_kcpu_unmap_import_force_prepare(struct kbase_kcpu_command_queue *kcpu_queue,
						 struct base_kcpu_command_import_info *import_info,
						 struct kbase_kcpu_command *current_command)
{
	return kbase_kcpu_unmap_import_prepare_internal(kcpu_queue, import_info, current_command,
							BASE_KCPU_COMMAND_TYPE_UNMAP_IMPORT_FORCE);
}

/**
 * kbase_jit_add_to_pending_alloc_list() - Pend JIT allocation
 *
 * @queue: The queue containing this JIT allocation
 * @cmd:   The JIT allocation that is blocking this queue
 */
static void kbase_jit_add_to_pending_alloc_list(struct kbase_kcpu_command_queue *queue,
						struct kbase_kcpu_command *cmd)
{
	struct kbase_context *const kctx = queue->kctx;
	struct list_head *target_list_head = &kctx->csf.kcpu_queues.jit_blocked_queues;
	struct kbase_kcpu_command_queue *blocked_queue;

	lockdep_assert_held(&queue->lock);
	lockdep_assert_held(&kctx->csf.kcpu_queues.jit_lock);

	list_for_each_entry(blocked_queue, &kctx->csf.kcpu_queues.jit_blocked_queues, jit_blocked) {
		struct kbase_kcpu_command const *const jit_alloc_cmd =
			&blocked_queue->commands[blocked_queue->start_offset];

		WARN_ON(jit_alloc_cmd->type != BASE_KCPU_COMMAND_TYPE_JIT_ALLOC);
		if (cmd->enqueue_ts < jit_alloc_cmd->enqueue_ts) {
			target_list_head = &blocked_queue->jit_blocked;
			break;
		}
	}

	list_add_tail(&queue->jit_blocked, target_list_head);
}

/**
 * kbase_kcpu_jit_allocate_process() - Process JIT allocation
 *
 * @queue: The queue containing this JIT allocation
 * @cmd:   The JIT allocation command
 *
 * Return:
 * * 0       - allocation OK
 * * -EINVAL - missing info or JIT ID still in use
 * * -EAGAIN - Retry
 * * -ENOMEM - no memory. unable to allocate
 */
static int kbase_kcpu_jit_allocate_process(struct kbase_kcpu_command_queue *queue,
					   struct kbase_kcpu_command *cmd)
{
	struct kbase_context *const kctx = queue->kctx;
	struct kbase_kcpu_command_jit_alloc_info *alloc_info = &cmd->info.jit_alloc;
	struct base_jit_alloc_info *info = alloc_info->info;
	struct kbase_vmap_struct mapping;
	struct kbase_va_region *reg;
	u32 count = alloc_info->count;
	u64 *ptr, new_addr;
	u32 i;
	int ret;

	lockdep_assert_held(&queue->lock);

	if (WARN_ON(!info))
		return -EINVAL;

	mutex_lock(&kctx->csf.kcpu_queues.jit_lock);

	/* Check if all JIT IDs are not in use */
	for (i = 0; i < count; i++, info++) {
		/* The JIT ID is still in use so fail the allocation */
		if (kctx->jit_alloc[info->id]) {
			dev_dbg(kctx->kbdev->dev, "JIT ID still in use");
			ret = -EINVAL;
			goto fail;
		}
	}

	if (alloc_info->blocked) {
		list_del(&queue->jit_blocked);
		alloc_info->blocked = false;
	}

	/* Now start the allocation loop */
	for (i = 0, info = alloc_info->info; i < count; i++, info++) {
		/* Create a JIT allocation */
		reg = kbase_jit_allocate(kctx, info, true);
		if (!reg) {
			bool can_block = false;
			struct kbase_kcpu_command const *jit_cmd;

			list_for_each_entry(jit_cmd, &kctx->csf.kcpu_queues.jit_cmds_head,
					    info.jit_alloc.node) {
				if (jit_cmd == cmd)
					break;

				if (jit_cmd->type == BASE_KCPU_COMMAND_TYPE_JIT_FREE) {
					u8 const *const free_ids = jit_cmd->info.jit_free.ids;

					if (free_ids && *free_ids && kctx->jit_alloc[*free_ids]) {
						/*
						 * A JIT free which is active
						 * and submitted before this
						 * command.
						 */
						can_block = true;
						break;
					}
				}
			}

			if (!can_block) {
				/*
				 * No prior JIT_FREE command is active. Roll
				 * back previous allocations and fail.
				 */
				dev_warn_ratelimited(kctx->kbdev->dev,
						     "JIT alloc command failed: %pK\n", cmd);
				ret = -ENOMEM;
				goto fail_rollback;
			}

			/* There are pending frees for an active allocation
			 * so we should wait to see whether they free the
			 * memory. Add to the list of atoms for which JIT
			 * allocation is pending.
			 */
			kbase_jit_add_to_pending_alloc_list(queue, cmd);
			alloc_info->blocked = true;

			/* Rollback, the whole set will be re-attempted */
			while (i-- > 0) {
				info--;
				kbase_jit_free(kctx, kctx->jit_alloc[info->id]);
				kctx->jit_alloc[info->id] = NULL;
			}

			ret = -EAGAIN;
			goto fail;
		}

		/* Bind it to the user provided ID. */
		kctx->jit_alloc[info->id] = reg;
	}

	for (i = 0, info = alloc_info->info; i < count; i++, info++) {
		/*
		 * Write the address of the JIT allocation to the user provided
		 * GPU allocation.
		 */
		ptr = kbase_vmap_prot(kctx, info->gpu_alloc_addr, sizeof(*ptr), KBASE_REG_CPU_WR,
				      &mapping);
		if (!ptr) {
			ret = -ENOMEM;
			goto fail_rollback;
		}

		reg = kctx->jit_alloc[info->id];
		new_addr = reg->start_pfn << PAGE_SHIFT;
		*ptr = new_addr;
		kbase_vunmap(kctx, &mapping);
	}

	mutex_unlock(&kctx->csf.kcpu_queues.jit_lock);

	return 0;

fail_rollback:
	/* Roll back completely */
	for (i = 0, info = alloc_info->info; i < count; i++, info++) {
		/* Free the allocations that were successful.
		 * Mark all the allocations including the failed one and the
		 * other un-attempted allocations in the set, so we know they
		 * are in use.
		 */
		if (kctx->jit_alloc[info->id])
			kbase_jit_free(kctx, kctx->jit_alloc[info->id]);

		kctx->jit_alloc[info->id] = KBASE_RESERVED_REG_JIT_ALLOC;
	}
fail:
	mutex_unlock(&kctx->csf.kcpu_queues.jit_lock);

	return ret;
}

static int kbase_kcpu_jit_allocate_prepare(struct kbase_kcpu_command_queue *kcpu_queue,
					   struct base_kcpu_command_jit_alloc_info *alloc_info,
					   struct kbase_kcpu_command *current_command)
{
	struct kbase_context *const kctx = kcpu_queue->kctx;
	void __user *data = u64_to_user_ptr(alloc_info->info);
	struct base_jit_alloc_info *info = NULL;
	u32 count = alloc_info->count;
	int ret = 0;
	u32 i;

	lockdep_assert_held(&kcpu_queue->lock);

	if ((count == 0) || (count > ARRAY_SIZE(kctx->jit_alloc)) ||
	    (count > kcpu_queue->kctx->jit_max_allocations) || (!data) ||
	    !kbase_mem_allow_alloc(kctx)) {
		ret = -EINVAL;
		goto out;
	}

	info = kmalloc_array(count, sizeof(*info), GFP_KERNEL);
	if (!info) {
		ret = -ENOMEM;
		goto out;
	}

	if (copy_from_user(info, data, sizeof(*info) * count) != 0) {
		ret = -EINVAL;
		goto out_free;
	}

	for (i = 0; i < count; i++) {
		ret = kbasep_jit_alloc_validate(kctx, &info[i]);
		if (ret)
			goto out_free;
	}

	/* Search for duplicate JIT ids */
	for (i = 0; i < (count - 1); i++) {
		u32 j;

		for (j = (i + 1); j < count; j++) {
			if (info[i].id == info[j].id) {
				ret = -EINVAL;
				goto out_free;
			}
		}
	}

	current_command->type = BASE_KCPU_COMMAND_TYPE_JIT_ALLOC;
	current_command->info.jit_alloc.info = info;
	current_command->info.jit_alloc.count = count;
	current_command->info.jit_alloc.blocked = false;
	mutex_lock(&kctx->csf.kcpu_queues.jit_lock);
	list_add_tail(&current_command->info.jit_alloc.node, &kctx->csf.kcpu_queues.jit_cmds_head);
	mutex_unlock(&kctx->csf.kcpu_queues.jit_lock);

	return 0;
out_free:
	kfree(info);
out:
	return ret;
}

/**
 * kbase_kcpu_jit_allocate_finish() - Finish handling the JIT_ALLOC command
 *
 * @queue: The queue containing this JIT allocation
 * @cmd:  The JIT allocation command
 */
static void kbase_kcpu_jit_allocate_finish(struct kbase_kcpu_command_queue *queue,
					   struct kbase_kcpu_command *cmd)
{
	lockdep_assert_held(&queue->lock);

	mutex_lock(&queue->kctx->csf.kcpu_queues.jit_lock);

	/* Remove this command from the jit_cmds_head list */
	list_del(&cmd->info.jit_alloc.node);

	/*
	 * If we get to this point we must have already cleared the blocked
	 * flag, otherwise it'd be a bug.
	 */
	if (WARN_ON(cmd->info.jit_alloc.blocked)) {
		list_del(&queue->jit_blocked);
		cmd->info.jit_alloc.blocked = false;
	}

	mutex_unlock(&queue->kctx->csf.kcpu_queues.jit_lock);

	kfree(cmd->info.jit_alloc.info);
}

static void enqueue_kcpuq_work(struct kbase_kcpu_command_queue *queue)
{
	struct kbase_context *const kctx = queue->kctx;

	if (!atomic_read(&kctx->prioritized))
		queue_work(kctx->csf.kcpu_queues.kcpu_wq, &queue->work);
	else
		kbase_csf_scheduler_enqueue_kcpuq_work(queue);
}

/**
 * kbase_kcpu_jit_retry_pending_allocs() - Retry blocked JIT_ALLOC commands
 *
 * @kctx: The context containing the blocked JIT_ALLOC commands
 */
static void kbase_kcpu_jit_retry_pending_allocs(struct kbase_context *kctx)
{
	struct kbase_kcpu_command_queue *blocked_queue;

	lockdep_assert_held(&kctx->csf.kcpu_queues.jit_lock);

	/*
	 * Reschedule all queues blocked by JIT_ALLOC commands.
	 * NOTE: This code traverses the list of blocked queues directly. It
	 * only works as long as the queued works are not executed at the same
	 * time. This precondition is true since we're holding the
	 * kbase_csf_kcpu_queue_context.jit_lock .
	 */
	list_for_each_entry(blocked_queue, &kctx->csf.kcpu_queues.jit_blocked_queues, jit_blocked)
<<<<<<< HEAD
		kthread_queue_work(&blocked_queue->csf_kcpu_worker, &blocked_queue->work);
=======
		enqueue_kcpuq_work(blocked_queue);
>>>>>>> a999cd8f
}

static int kbase_kcpu_jit_free_process(struct kbase_kcpu_command_queue *queue,
				       struct kbase_kcpu_command *const cmd)
{
	struct kbase_kcpu_command_jit_free_info const *const free_info = &cmd->info.jit_free;
	u8 const *const ids = free_info->ids;
	u32 const count = free_info->count;
	u32 i;
	int rc = 0;
	struct kbase_context *kctx = queue->kctx;

	if (WARN_ON(!ids))
		return -EINVAL;

	lockdep_assert_held(&queue->lock);
	mutex_lock(&kctx->csf.kcpu_queues.jit_lock);

	KBASE_TLSTREAM_TL_KBASE_ARRAY_BEGIN_KCPUQUEUE_EXECUTE_JIT_FREE_END(queue->kctx->kbdev,
									   queue);

	for (i = 0; i < count; i++) {
		u64 pages_used = 0;
		int item_err = 0;

		if (!kctx->jit_alloc[ids[i]]) {
			dev_dbg(kctx->kbdev->dev, "invalid JIT free ID");
			rc = -EINVAL;
			item_err = rc;
		} else {
			struct kbase_va_region *const reg = kctx->jit_alloc[ids[i]];

			/*
			 * If the ID is valid but the allocation request failed, still
			 * succeed this command but don't try and free the allocation.
			 */
			if (reg != KBASE_RESERVED_REG_JIT_ALLOC) {
				pages_used = reg->gpu_alloc->nents;
				kbase_jit_free(kctx, reg);
			}

			kctx->jit_alloc[ids[i]] = NULL;
		}

		KBASE_TLSTREAM_TL_KBASE_ARRAY_ITEM_KCPUQUEUE_EXECUTE_JIT_FREE_END(
			queue->kctx->kbdev, queue, (u32)item_err, pages_used);
	}

	/*
	 * Remove this command from the jit_cmds_head list and retry pending
	 * allocations.
	 */
	list_del(&cmd->info.jit_free.node);
	kbase_kcpu_jit_retry_pending_allocs(kctx);

	mutex_unlock(&kctx->csf.kcpu_queues.jit_lock);

	/* Free the list of ids */
	kfree(ids);

	return rc;
}

static int kbase_kcpu_jit_free_prepare(struct kbase_kcpu_command_queue *kcpu_queue,
				       struct base_kcpu_command_jit_free_info *free_info,
				       struct kbase_kcpu_command *current_command)
{
	struct kbase_context *const kctx = kcpu_queue->kctx;
	void __user *data = u64_to_user_ptr(free_info->ids);
	u8 *ids;
	u32 count = free_info->count;
	int ret;
	u32 i;

	lockdep_assert_held(&kcpu_queue->lock);

	/* Sanity checks */
	if (!count || count > ARRAY_SIZE(kctx->jit_alloc)) {
		ret = -EINVAL;
		goto out;
	}

	/* Copy the information for safe access and future storage */
	ids = kmalloc_array(count, sizeof(*ids), GFP_KERNEL);
	if (!ids) {
		ret = -ENOMEM;
		goto out;
	}

	if (!data) {
		ret = -EINVAL;
		goto out_free;
	}

	if (copy_from_user(ids, data, sizeof(*ids) * count)) {
		ret = -EINVAL;
		goto out_free;
	}

	for (i = 0; i < count; i++) {
		/* Fail the command if ID sent is zero */
		if (!ids[i]) {
			ret = -EINVAL;
			goto out_free;
		}
	}

	/* Search for duplicate JIT ids */
	for (i = 0; i < (count - 1); i++) {
		u32 j;

		for (j = (i + 1); j < count; j++) {
			if (ids[i] == ids[j]) {
				ret = -EINVAL;
				goto out_free;
			}
		}
	}

	current_command->type = BASE_KCPU_COMMAND_TYPE_JIT_FREE;
	current_command->info.jit_free.ids = ids;
	current_command->info.jit_free.count = count;
	mutex_lock(&kctx->csf.kcpu_queues.jit_lock);
	list_add_tail(&current_command->info.jit_free.node, &kctx->csf.kcpu_queues.jit_cmds_head);
	mutex_unlock(&kctx->csf.kcpu_queues.jit_lock);

	return 0;
out_free:
	kfree(ids);
out:
	return ret;
}

#if IS_ENABLED(CONFIG_MALI_VECTOR_DUMP) || MALI_UNIT_TEST
static int
kbase_csf_queue_group_suspend_prepare(struct kbase_kcpu_command_queue *kcpu_queue,
				      struct base_kcpu_command_group_suspend_info *suspend_buf,
				      struct kbase_kcpu_command *current_command)
{
	struct kbase_context *const kctx = kcpu_queue->kctx;
	struct kbase_suspend_copy_buffer *sus_buf = NULL;
	const u32 csg_suspend_buf_size = kctx->kbdev->csf.global_iface.groups[0].suspend_size;
	u64 addr = suspend_buf->buffer;
	u64 page_addr = addr & PAGE_MASK;
	u64 end_addr = addr + csg_suspend_buf_size - 1;
	u64 last_page_addr = end_addr & PAGE_MASK;
	unsigned int nr_pages = (last_page_addr - page_addr) / PAGE_SIZE + 1;
	int pinned_pages = 0, ret = 0;
	struct kbase_va_region *reg;

	lockdep_assert_held(&kcpu_queue->lock);

	if (suspend_buf->size < csg_suspend_buf_size)
		return -EINVAL;

	ret = kbase_csf_queue_group_handle_is_valid(kctx, suspend_buf->group_handle);
	if (ret)
		return ret;

	sus_buf = kzalloc(sizeof(*sus_buf), GFP_KERNEL);
	if (!sus_buf)
		return -ENOMEM;

	sus_buf->size = csg_suspend_buf_size;
	sus_buf->nr_pages = nr_pages;
	sus_buf->offset = addr & ~PAGE_MASK;

	sus_buf->pages = kcalloc(nr_pages, sizeof(struct page *), GFP_KERNEL);
	if (!sus_buf->pages) {
		ret = -ENOMEM;
		goto out_clean_sus_buf;
	}

	/* Check if the page_addr is a valid GPU VA from SAME_VA zone,
	 * otherwise consider it is a CPU VA corresponding to the Host
	 * memory allocated by userspace.
	 */
	kbase_gpu_vm_lock(kctx);
	reg = kbase_region_tracker_find_region_enclosing_address(kctx, page_addr);

	if (kbase_is_region_invalid_or_free(reg)) {
		kbase_gpu_vm_unlock(kctx);
		pinned_pages = get_user_pages_fast(page_addr, (int)nr_pages, 1, sus_buf->pages);
		kbase_gpu_vm_lock(kctx);

		if (pinned_pages < 0) {
			ret = pinned_pages;
			goto out_clean_pages;
		}
		if (pinned_pages != nr_pages) {
			ret = -EINVAL;
			goto out_clean_pages;
		}
	} else {
		struct tagged_addr *page_array;
		u64 start, end;
		int i;

		if ((kbase_bits_to_zone(reg->flags) != SAME_VA_ZONE) ||
		    (kbase_reg_current_backed_size(reg) < (size_t)nr_pages) ||
		    !(reg->flags & KBASE_REG_CPU_WR) ||
		    (reg->gpu_alloc->type != KBASE_MEM_TYPE_NATIVE) ||
		    (kbase_is_region_shrinkable(reg)) || (kbase_va_region_is_no_user_free(reg))) {
			ret = -EINVAL;
			goto out_clean_pages;
		}

		start = PFN_DOWN(page_addr) - reg->start_pfn;
		end = start + nr_pages;

		if (end > reg->nr_pages) {
			ret = -EINVAL;
			goto out_clean_pages;
		}

		sus_buf->cpu_alloc = kbase_mem_phy_alloc_get(reg->cpu_alloc);
		kbase_mem_phy_alloc_kernel_mapped(reg->cpu_alloc);
		page_array = kbase_get_cpu_phy_pages(reg);
		page_array += start;

		for (i = 0; i < nr_pages; i++, page_array++)
			sus_buf->pages[i] = as_page(*page_array);
	}

	kbase_gpu_vm_unlock(kctx);
	current_command->type = BASE_KCPU_COMMAND_TYPE_GROUP_SUSPEND;
	current_command->info.suspend_buf_copy.sus_buf = sus_buf;
	current_command->info.suspend_buf_copy.group_handle = suspend_buf->group_handle;
	return ret;

out_clean_pages:
	kbase_gpu_vm_unlock(kctx);
	kfree(sus_buf->pages);
out_clean_sus_buf:
	kfree(sus_buf);

	return ret;
}

static int kbase_csf_queue_group_suspend_process(struct kbase_context *kctx,
						 struct kbase_suspend_copy_buffer *sus_buf,
						 u8 group_handle)
{
	return kbase_csf_queue_group_suspend(kctx, sus_buf, group_handle);
}
#endif

static enum kbase_csf_event_callback_action event_cqs_callback(void *param)
{
	struct kbase_kcpu_command_queue *kcpu_queue = (struct kbase_kcpu_command_queue *)param;

<<<<<<< HEAD
	kthread_queue_work(&kcpu_queue->csf_kcpu_worker, &kcpu_queue->work);
=======
	enqueue_kcpuq_work(kcpu_queue);
>>>>>>> a999cd8f

	return KBASE_CSF_EVENT_CALLBACK_KEEP;
}

static void cleanup_cqs_wait(struct kbase_kcpu_command_queue *queue,
			     struct kbase_kcpu_command_cqs_wait_info *cqs_wait)
{
	WARN_ON(!cqs_wait->nr_objs);
	WARN_ON(!cqs_wait->objs);
	WARN_ON(!cqs_wait->signaled);
	WARN_ON(!queue->cqs_wait_count);

	if (--queue->cqs_wait_count == 0) {
		kbase_csf_event_wait_remove(queue->kctx, event_cqs_callback, queue);
	}

	kfree(cqs_wait->signaled);
	kfree(cqs_wait->objs);
	cqs_wait->signaled = NULL;
	cqs_wait->objs = NULL;
}

static int kbase_kcpu_cqs_wait_process(struct kbase_device *kbdev,
				       struct kbase_kcpu_command_queue *queue,
				       struct kbase_kcpu_command_cqs_wait_info *cqs_wait)
{
	u32 i;

	lockdep_assert_held(&queue->lock);

	if (WARN_ON(!cqs_wait->objs))
		return -EINVAL;

	/* Skip the CQS waits that have already been signaled when processing */
	for (i = find_first_zero_bit(cqs_wait->signaled, cqs_wait->nr_objs); i < cqs_wait->nr_objs;
	     i++) {
		if (!test_bit(i, cqs_wait->signaled)) {
			struct kbase_vmap_struct *mapping;
			bool sig_set;
			u32 *evt = (u32 *)kbase_phy_alloc_mapping_get(
				queue->kctx, cqs_wait->objs[i].addr, &mapping);

			if (!queue->command_started) {
				KBASE_TLSTREAM_TL_KBASE_KCPUQUEUE_EXECUTE_CQS_WAIT_START(kbdev,
											 queue);
				queue->command_started = true;
				KBASE_KTRACE_ADD_CSF_KCPU(kbdev, KCPU_CQS_WAIT_START, queue,
							  cqs_wait->nr_objs, 0);
			}

			if (!evt) {
				dev_warn(kbdev->dev, "Sync memory %llx already freed",
					 cqs_wait->objs[i].addr);
				queue->has_error = true;
				return -EINVAL;
			}

			sig_set = evt[BASEP_EVENT32_VAL_OFFSET / sizeof(u32)] >
				  cqs_wait->objs[i].val;
			if (sig_set) {
				bool error = false;

				bitmap_set(cqs_wait->signaled, i, 1);
				if ((cqs_wait->inherit_err_flags & (1U << i)) &&
				    evt[BASEP_EVENT32_ERR_OFFSET / sizeof(u32)] > 0) {
					queue->has_error = true;
					error = true;
				}

				KBASE_KTRACE_ADD_CSF_KCPU(kbdev, KCPU_CQS_WAIT_END, queue,
							  cqs_wait->objs[i].addr, error);

				KBASE_TLSTREAM_TL_KBASE_KCPUQUEUE_EXECUTE_CQS_WAIT_END(
					kbdev, queue, evt[BASEP_EVENT32_ERR_OFFSET / sizeof(u32)]);
				queue->command_started = false;
			}

			kbase_phy_alloc_mapping_put(queue->kctx, mapping);

			if (!sig_set)
				break;
		}
	}

	/* For the queue to progress further, all cqs objects should get
	 * signaled.
	 */
	return bitmap_full(cqs_wait->signaled, cqs_wait->nr_objs);
}

static inline bool kbase_kcpu_cqs_is_data_type_valid(u8 data_type)
{
	return data_type == BASEP_CQS_DATA_TYPE_U32 || data_type == BASEP_CQS_DATA_TYPE_U64;
}

static inline bool kbase_kcpu_cqs_is_aligned(u64 addr, u8 data_type)
{
	BUILD_BUG_ON(BASEP_EVENT32_ALIGN_BYTES != BASEP_EVENT32_SIZE_BYTES);
	BUILD_BUG_ON(BASEP_EVENT64_ALIGN_BYTES != BASEP_EVENT64_SIZE_BYTES);
	WARN_ON(!kbase_kcpu_cqs_is_data_type_valid(data_type));

	switch (data_type) {
	default:
		return false;
	case BASEP_CQS_DATA_TYPE_U32:
		return (addr & (BASEP_EVENT32_ALIGN_BYTES - 1)) == 0;
	case BASEP_CQS_DATA_TYPE_U64:
		return (addr & (BASEP_EVENT64_ALIGN_BYTES - 1)) == 0;
	}
}

static int kbase_kcpu_cqs_wait_prepare(struct kbase_kcpu_command_queue *queue,
				       struct base_kcpu_command_cqs_wait_info *cqs_wait_info,
				       struct kbase_kcpu_command *current_command)
{
	struct base_cqs_wait_info *objs;
	unsigned int nr_objs = cqs_wait_info->nr_objs;
	unsigned int i;

	lockdep_assert_held(&queue->lock);

	if (nr_objs > BASEP_KCPU_CQS_MAX_NUM_OBJS)
		return -EINVAL;

	if (!nr_objs)
		return -EINVAL;

	objs = kcalloc(nr_objs, sizeof(*objs), GFP_KERNEL);
	if (!objs)
		return -ENOMEM;

	if (copy_from_user(objs, u64_to_user_ptr(cqs_wait_info->objs), nr_objs * sizeof(*objs))) {
		kfree(objs);
		return -ENOMEM;
	}

	/* Check the CQS objects as early as possible. By checking their alignment
	 * (required alignment equals to size for Sync32 and Sync64 objects), we can
	 * prevent overrunning the supplied event page.
	 */
	for (i = 0; i < nr_objs; i++) {
		if (!kbase_kcpu_cqs_is_aligned(objs[i].addr, BASEP_CQS_DATA_TYPE_U32)) {
			kfree(objs);
			return -EINVAL;
		}
	}

	if (++queue->cqs_wait_count == 1) {
		if (kbase_csf_event_wait_add(queue->kctx, event_cqs_callback, queue)) {
			kfree(objs);
			queue->cqs_wait_count--;
			return -ENOMEM;
		}
	}

	current_command->type = BASE_KCPU_COMMAND_TYPE_CQS_WAIT;
	current_command->info.cqs_wait.nr_objs = nr_objs;
	current_command->info.cqs_wait.objs = objs;
	current_command->info.cqs_wait.inherit_err_flags = cqs_wait_info->inherit_err_flags;

	current_command->info.cqs_wait.signaled =
		kcalloc(BITS_TO_LONGS(nr_objs), sizeof(*current_command->info.cqs_wait.signaled),
			GFP_KERNEL);
	if (!current_command->info.cqs_wait.signaled) {
		if (--queue->cqs_wait_count == 0) {
			kbase_csf_event_wait_remove(queue->kctx, event_cqs_callback, queue);
		}

		kfree(objs);
		return -ENOMEM;
	}

	return 0;
}

static void kbase_kcpu_cqs_set_process(struct kbase_device *kbdev,
				       struct kbase_kcpu_command_queue *queue,
				       struct kbase_kcpu_command_cqs_set_info *cqs_set)
{
	unsigned int i;

	lockdep_assert_held(&queue->lock);

	if (WARN_ON(!cqs_set->objs))
		return;

	for (i = 0; i < cqs_set->nr_objs; i++) {
		struct kbase_vmap_struct *mapping;
		u32 *evt;

		evt = (u32 *)kbase_phy_alloc_mapping_get(queue->kctx, cqs_set->objs[i].addr,
							 &mapping);

		KBASE_TLSTREAM_TL_KBASE_KCPUQUEUE_EXECUTE_CQS_SET(kbdev, queue, evt ? 0 : 1);

		if (!evt) {
			dev_warn(kbdev->dev, "Sync memory %llx already freed",
				 cqs_set->objs[i].addr);
			queue->has_error = true;
		} else {
			evt[BASEP_EVENT32_ERR_OFFSET / sizeof(u32)] = queue->has_error;
			/* Set to signaled */
			evt[BASEP_EVENT32_VAL_OFFSET / sizeof(u32)]++;
			kbase_phy_alloc_mapping_put(queue->kctx, mapping);

			KBASE_KTRACE_ADD_CSF_KCPU(kbdev, KCPU_CQS_SET, queue, cqs_set->objs[i].addr,
						  evt[BASEP_EVENT32_ERR_OFFSET / sizeof(u32)]);
		}
	}

	kbase_csf_event_signal_notify_gpu(queue->kctx);

	kfree(cqs_set->objs);
	cqs_set->objs = NULL;
}

static int kbase_kcpu_cqs_set_prepare(struct kbase_kcpu_command_queue *kcpu_queue,
				      struct base_kcpu_command_cqs_set_info *cqs_set_info,
				      struct kbase_kcpu_command *current_command)
{
	struct base_cqs_set *objs;
	unsigned int nr_objs = cqs_set_info->nr_objs;
	unsigned int i;

	lockdep_assert_held(&kcpu_queue->lock);

	if (nr_objs > BASEP_KCPU_CQS_MAX_NUM_OBJS)
		return -EINVAL;

	if (!nr_objs)
		return -EINVAL;

	objs = kcalloc(nr_objs, sizeof(*objs), GFP_KERNEL);
	if (!objs)
		return -ENOMEM;

	if (copy_from_user(objs, u64_to_user_ptr(cqs_set_info->objs), nr_objs * sizeof(*objs))) {
		kfree(objs);
		return -ENOMEM;
	}

	/* Check the CQS objects as early as possible. By checking their alignment
	 * (required alignment equals to size for Sync32 and Sync64 objects), we can
	 * prevent overrunning the supplied event page.
	 */
	for (i = 0; i < nr_objs; i++) {
		if (!kbase_kcpu_cqs_is_aligned(objs[i].addr, BASEP_CQS_DATA_TYPE_U32)) {
			kfree(objs);
			return -EINVAL;
		}
	}

	current_command->type = BASE_KCPU_COMMAND_TYPE_CQS_SET;
	current_command->info.cqs_set.nr_objs = nr_objs;
	current_command->info.cqs_set.objs = objs;

	return 0;
}

static void
cleanup_cqs_wait_operation(struct kbase_kcpu_command_queue *queue,
			   struct kbase_kcpu_command_cqs_wait_operation_info *cqs_wait_operation)
{
	WARN_ON(!cqs_wait_operation->nr_objs);
	WARN_ON(!cqs_wait_operation->objs);
	WARN_ON(!cqs_wait_operation->signaled);
	WARN_ON(!queue->cqs_wait_count);

	if (--queue->cqs_wait_count == 0) {
		kbase_csf_event_wait_remove(queue->kctx, event_cqs_callback, queue);
	}

	kfree(cqs_wait_operation->signaled);
	kfree(cqs_wait_operation->objs);
	cqs_wait_operation->signaled = NULL;
	cqs_wait_operation->objs = NULL;
}

static int kbase_kcpu_cqs_wait_operation_process(
	struct kbase_device *kbdev, struct kbase_kcpu_command_queue *queue,
	struct kbase_kcpu_command_cqs_wait_operation_info *cqs_wait_operation)
{
	u32 i;

	lockdep_assert_held(&queue->lock);

	if (WARN_ON(!cqs_wait_operation->objs))
		return -EINVAL;

	/* Skip the CQS waits that have already been signaled when processing */
	for (i = find_first_zero_bit(cqs_wait_operation->signaled, cqs_wait_operation->nr_objs);
	     i < cqs_wait_operation->nr_objs; i++) {
		if (!test_bit(i, cqs_wait_operation->signaled)) {
			struct kbase_vmap_struct *mapping;
			bool sig_set;
			uintptr_t evt = (uintptr_t)kbase_phy_alloc_mapping_get(
				queue->kctx, cqs_wait_operation->objs[i].addr, &mapping);
			u64 val = 0;

			if (!queue->command_started) {
				queue->command_started = true;
				KBASE_TLSTREAM_TL_KBASE_KCPUQUEUE_EXECUTE_CQS_WAIT_OPERATION_START(
					kbdev, queue);
			}

			if (!evt) {
				dev_warn(kbdev->dev, "Sync memory %llx already freed",
					 cqs_wait_operation->objs[i].addr);
				queue->has_error = true;
				return -EINVAL;
			}

			switch (cqs_wait_operation->objs[i].data_type) {
			default:
				WARN_ON(!kbase_kcpu_cqs_is_data_type_valid(
					cqs_wait_operation->objs[i].data_type));
				kbase_phy_alloc_mapping_put(queue->kctx, mapping);
				queue->has_error = true;
				return -EINVAL;
			case BASEP_CQS_DATA_TYPE_U32:
				val = *(u32 *)evt;
				evt += BASEP_EVENT32_ERR_OFFSET - BASEP_EVENT32_VAL_OFFSET;
				break;
			case BASEP_CQS_DATA_TYPE_U64:
				val = *(u64 *)evt;
				evt += BASEP_EVENT64_ERR_OFFSET - BASEP_EVENT64_VAL_OFFSET;
				break;
			}

			switch (cqs_wait_operation->objs[i].operation) {
			case BASEP_CQS_WAIT_OPERATION_LE:
				sig_set = val <= cqs_wait_operation->objs[i].val;
				break;
			case BASEP_CQS_WAIT_OPERATION_GT:
				sig_set = val > cqs_wait_operation->objs[i].val;
				break;
			default:
				dev_dbg(kbdev->dev, "Unsupported CQS wait operation %d",
					cqs_wait_operation->objs[i].operation);

				kbase_phy_alloc_mapping_put(queue->kctx, mapping);
				queue->has_error = true;

				return -EINVAL;
			}

			if (sig_set) {
				bitmap_set(cqs_wait_operation->signaled, i, 1);
				if ((cqs_wait_operation->inherit_err_flags & (1U << i)) &&
				    *(u32 *)evt > 0) {
					queue->has_error = true;
				}

				KBASE_TLSTREAM_TL_KBASE_KCPUQUEUE_EXECUTE_CQS_WAIT_OPERATION_END(
					kbdev, queue, *(u32 *)evt);

				queue->command_started = false;
			}

			kbase_phy_alloc_mapping_put(queue->kctx, mapping);

			if (!sig_set)
				break;
		}
	}

	/* For the queue to progress further, all cqs objects should get
	 * signaled.
	 */
	return bitmap_full(cqs_wait_operation->signaled, cqs_wait_operation->nr_objs);
}

static int kbase_kcpu_cqs_wait_operation_prepare(
	struct kbase_kcpu_command_queue *queue,
	struct base_kcpu_command_cqs_wait_operation_info *cqs_wait_operation_info,
	struct kbase_kcpu_command *current_command)
{
	struct base_cqs_wait_operation_info *objs;
	unsigned int nr_objs = cqs_wait_operation_info->nr_objs;
	unsigned int i;

	lockdep_assert_held(&queue->lock);

	if (nr_objs > BASEP_KCPU_CQS_MAX_NUM_OBJS)
		return -EINVAL;

	if (!nr_objs)
		return -EINVAL;

	objs = kcalloc(nr_objs, sizeof(*objs), GFP_KERNEL);
	if (!objs)
		return -ENOMEM;

	if (copy_from_user(objs, u64_to_user_ptr(cqs_wait_operation_info->objs),
			   nr_objs * sizeof(*objs))) {
		kfree(objs);
		return -ENOMEM;
	}

	/* Check the CQS objects as early as possible. By checking their alignment
	 * (required alignment equals to size for Sync32 and Sync64 objects), we can
	 * prevent overrunning the supplied event page.
	 */
	for (i = 0; i < nr_objs; i++) {
		if (!kbase_kcpu_cqs_is_data_type_valid(objs[i].data_type) ||
		    !kbase_kcpu_cqs_is_aligned(objs[i].addr, objs[i].data_type)) {
			kfree(objs);
			return -EINVAL;
		}
	}

	if (++queue->cqs_wait_count == 1) {
		if (kbase_csf_event_wait_add(queue->kctx, event_cqs_callback, queue)) {
			kfree(objs);
			queue->cqs_wait_count--;
			return -ENOMEM;
		}
	}

	current_command->type = BASE_KCPU_COMMAND_TYPE_CQS_WAIT_OPERATION;
	current_command->info.cqs_wait_operation.nr_objs = nr_objs;
	current_command->info.cqs_wait_operation.objs = objs;
	current_command->info.cqs_wait_operation.inherit_err_flags =
		cqs_wait_operation_info->inherit_err_flags;

	current_command->info.cqs_wait_operation.signaled =
		kcalloc(BITS_TO_LONGS(nr_objs),
			sizeof(*current_command->info.cqs_wait_operation.signaled), GFP_KERNEL);
	if (!current_command->info.cqs_wait_operation.signaled) {
		if (--queue->cqs_wait_count == 0) {
			kbase_csf_event_wait_remove(queue->kctx, event_cqs_callback, queue);
		}

		kfree(objs);
		return -ENOMEM;
	}

	return 0;
}

static void kbasep_kcpu_cqs_do_set_operation_32(struct kbase_kcpu_command_queue *queue,
						uintptr_t evt, u8 operation, u64 val)
{
	struct kbase_device *kbdev = queue->kctx->kbdev;

	switch (operation) {
	case BASEP_CQS_SET_OPERATION_ADD:
		*(u32 *)evt += (u32)val;
		break;
	case BASEP_CQS_SET_OPERATION_SET:
		*(u32 *)evt = val;
		break;
	default:
		dev_dbg(kbdev->dev, "Unsupported CQS set operation %d", operation);
		queue->has_error = true;
		break;
	}
}

static void kbasep_kcpu_cqs_do_set_operation_64(struct kbase_kcpu_command_queue *queue,
						uintptr_t evt, u8 operation, u64 val)
{
	struct kbase_device *kbdev = queue->kctx->kbdev;

	switch (operation) {
	case BASEP_CQS_SET_OPERATION_ADD:
		*(u64 *)evt += val;
		break;
	case BASEP_CQS_SET_OPERATION_SET:
		*(u64 *)evt = val;
		break;
	default:
		dev_dbg(kbdev->dev, "Unsupported CQS set operation %d", operation);
		queue->has_error = true;
		break;
	}
}

static void kbase_kcpu_cqs_set_operation_process(
	struct kbase_device *kbdev, struct kbase_kcpu_command_queue *queue,
	struct kbase_kcpu_command_cqs_set_operation_info *cqs_set_operation)
{
	unsigned int i;

	lockdep_assert_held(&queue->lock);

	if (WARN_ON(!cqs_set_operation->objs))
		return;

	for (i = 0; i < cqs_set_operation->nr_objs; i++) {
		struct kbase_vmap_struct *mapping;
		uintptr_t evt;

		evt = (uintptr_t)kbase_phy_alloc_mapping_get(
			queue->kctx, cqs_set_operation->objs[i].addr, &mapping);

		if (!evt) {
			dev_warn(kbdev->dev, "Sync memory %llx already freed",
				 cqs_set_operation->objs[i].addr);
			queue->has_error = true;
		} else {
			struct base_cqs_set_operation_info *obj = &cqs_set_operation->objs[i];

			switch (obj->data_type) {
			default:
				WARN_ON(!kbase_kcpu_cqs_is_data_type_valid(obj->data_type));
				queue->has_error = true;
				goto skip_err_propagation;
			case BASEP_CQS_DATA_TYPE_U32:
				kbasep_kcpu_cqs_do_set_operation_32(queue, evt, obj->operation,
								    obj->val);
				evt += BASEP_EVENT32_ERR_OFFSET - BASEP_EVENT32_VAL_OFFSET;
				break;
			case BASEP_CQS_DATA_TYPE_U64:
				kbasep_kcpu_cqs_do_set_operation_64(queue, evt, obj->operation,
								    obj->val);
				evt += BASEP_EVENT64_ERR_OFFSET - BASEP_EVENT64_VAL_OFFSET;
				break;
			}

			KBASE_TLSTREAM_TL_KBASE_KCPUQUEUE_EXECUTE_CQS_SET_OPERATION(
				kbdev, queue, *(u32 *)evt ? 1 : 0);

			/* Always propagate errors */
			*(u32 *)evt = queue->has_error;

skip_err_propagation:
			kbase_phy_alloc_mapping_put(queue->kctx, mapping);
		}
	}

	kbase_csf_event_signal_notify_gpu(queue->kctx);

	kfree(cqs_set_operation->objs);
	cqs_set_operation->objs = NULL;
}

static int kbase_kcpu_cqs_set_operation_prepare(
	struct kbase_kcpu_command_queue *kcpu_queue,
	struct base_kcpu_command_cqs_set_operation_info *cqs_set_operation_info,
	struct kbase_kcpu_command *current_command)
{
	struct base_cqs_set_operation_info *objs;
	unsigned int nr_objs = cqs_set_operation_info->nr_objs;
	unsigned int i;

	lockdep_assert_held(&kcpu_queue->lock);

	if (nr_objs > BASEP_KCPU_CQS_MAX_NUM_OBJS)
		return -EINVAL;

	if (!nr_objs)
		return -EINVAL;

	objs = kcalloc(nr_objs, sizeof(*objs), GFP_KERNEL);
	if (!objs)
		return -ENOMEM;

	if (copy_from_user(objs, u64_to_user_ptr(cqs_set_operation_info->objs),
			   nr_objs * sizeof(*objs))) {
		kfree(objs);
		return -ENOMEM;
	}

	/* Check the CQS objects as early as possible. By checking their alignment
	 * (required alignment equals to size for Sync32 and Sync64 objects), we can
	 * prevent overrunning the supplied event page.
	 */
	for (i = 0; i < nr_objs; i++) {
		if (!kbase_kcpu_cqs_is_data_type_valid(objs[i].data_type) ||
		    !kbase_kcpu_cqs_is_aligned(objs[i].addr, objs[i].data_type)) {
			kfree(objs);
			return -EINVAL;
		}
	}

	current_command->type = BASE_KCPU_COMMAND_TYPE_CQS_SET_OPERATION;
	current_command->info.cqs_set_operation.nr_objs = nr_objs;
	current_command->info.cqs_set_operation.objs = objs;

	return 0;
}

#if IS_ENABLED(CONFIG_SYNC_FILE)
static void kbase_csf_fence_wait_callback(struct dma_fence *fence, struct dma_fence_cb *cb)
{
	struct kbase_kcpu_command_fence_info *fence_info =
		container_of(cb, struct kbase_kcpu_command_fence_info, fence_cb);
	struct kbase_kcpu_command_queue *kcpu_queue = fence_info->kcpu_queue;
	struct kbase_context *const kctx = kcpu_queue->kctx;

#ifdef CONFIG_MALI_FENCE_DEBUG
	/* Fence gets signaled. Deactivate the timer for fence-wait timeout */
	del_timer(&kcpu_queue->fence_timeout);
#endif

	KBASE_KTRACE_ADD_CSF_KCPU(kctx->kbdev, KCPU_FENCE_WAIT_END, kcpu_queue, fence->context,
				  fence->seqno);

	/* Resume kcpu command queue processing. */
<<<<<<< HEAD
	kthread_queue_work(&kcpu_queue->csf_kcpu_worker, &kcpu_queue->work);
=======
	enqueue_kcpuq_work(kcpu_queue);
>>>>>>> a999cd8f
}

static void kbasep_kcpu_fence_wait_cancel(struct kbase_kcpu_command_queue *kcpu_queue,
					  struct kbase_kcpu_command_fence_info *fence_info)
{
	struct kbase_context *const kctx = kcpu_queue->kctx;

	lockdep_assert_held(&kcpu_queue->lock);

	if (WARN_ON(!fence_info->fence))
		return;

	if (kcpu_queue->fence_wait_processed) {
		bool removed = dma_fence_remove_callback(fence_info->fence, &fence_info->fence_cb);

#ifdef CONFIG_MALI_FENCE_DEBUG
		/* Fence-wait cancelled or fence signaled. In the latter case
		 * the timer would already have been deactivated inside
		 * kbase_csf_fence_wait_callback().
		 */
		del_timer_sync(&kcpu_queue->fence_timeout);
#endif
		if (removed)
			KBASE_KTRACE_ADD_CSF_KCPU(kctx->kbdev, KCPU_FENCE_WAIT_END, kcpu_queue,
						  fence_info->fence->context,
						  fence_info->fence->seqno);
	}

	/* Release the reference which is kept by the kcpu_queue */
	kbase_fence_put(fence_info->fence);
	kcpu_queue->fence_wait_processed = false;

	fence_info->fence = NULL;
}

/**
 * fence_timeout_callback() - Timeout callback function for fence-wait
 *
 * @timer: Timer struct
 *
 * Context and seqno of the timed-out fence will be displayed in dmesg.
 * If the fence has been signalled a work will be enqueued to process
 * the fence-wait without displaying debugging information.
 */
static void fence_timeout_callback(struct timer_list *timer)
{
	struct kbase_kcpu_command_queue *kcpu_queue =
		container_of(timer, struct kbase_kcpu_command_queue, fence_timeout);
	struct kbase_context *const kctx = kcpu_queue->kctx;
	struct kbase_kcpu_command *cmd = &kcpu_queue->commands[kcpu_queue->start_offset];
	struct kbase_kcpu_command_fence_info *fence_info;
	struct dma_fence *fence;
	struct kbase_sync_fence_info info;

	if (cmd->type != BASE_KCPU_COMMAND_TYPE_FENCE_WAIT) {
		dev_err(kctx->kbdev->dev,
			"%s: Unexpected command type %d in ctx:%d_%d kcpu queue:%u", __func__,
			cmd->type, kctx->tgid, kctx->id, kcpu_queue->id);
		return;
	}

	fence_info = &cmd->info.fence;

	fence = kbase_fence_get(fence_info);
	if (!fence) {
		dev_err(kctx->kbdev->dev, "no fence found in ctx:%d_%d kcpu queue:%u", kctx->tgid,
			kctx->id, kcpu_queue->id);
		return;
	}

	kbase_sync_fence_info_get(fence, &info);

	if (info.status == 1) {
<<<<<<< HEAD
		kthread_queue_work(&kcpu_queue->csf_kcpu_worker, &kcpu_queue->work);
=======
		enqueue_kcpuq_work(kcpu_queue);
>>>>>>> a999cd8f
	} else if (info.status == 0) {
		dev_warn(kctx->kbdev->dev, "fence has not yet signalled in %ums",
			 FENCE_WAIT_TIMEOUT_MS);
		dev_warn(kctx->kbdev->dev,
			 "ctx:%d_%d kcpu queue:%u still waiting for fence[%pK] context#seqno:%s",
			 kctx->tgid, kctx->id, kcpu_queue->id, fence, info.name);
	} else {
		dev_warn(kctx->kbdev->dev, "fence has got error");
		dev_warn(kctx->kbdev->dev,
			 "ctx:%d_%d kcpu queue:%u faulty fence[%pK] context#seqno:%s error(%d)",
			 kctx->tgid, kctx->id, kcpu_queue->id, fence, info.name, info.status);
	}

	kbase_fence_put(fence);
}

/**
 * fence_wait_timeout_start() - Start a timer to check fence-wait timeout
 *
 * @cmd: KCPU command queue
 *
 * Activate a timer to check whether a fence-wait command in the queue
 * gets completed  within FENCE_WAIT_TIMEOUT_MS
 */
static void fence_wait_timeout_start(struct kbase_kcpu_command_queue *cmd)
{
	mod_timer(&cmd->fence_timeout, jiffies + msecs_to_jiffies(FENCE_WAIT_TIMEOUT_MS));
}

/**
 * kbase_kcpu_fence_wait_process() - Process the kcpu fence wait command
 *
 * @kcpu_queue: The queue containing the fence wait command
 * @fence_info: Reference to a fence for which the command is waiting
 *
 * Return: 0 if fence wait is blocked, 1 if it is unblocked, negative error if
 *         an error has occurred and fence should no longer be waited on.
 */
static int kbase_kcpu_fence_wait_process(struct kbase_kcpu_command_queue *kcpu_queue,
					 struct kbase_kcpu_command_fence_info *fence_info)
{
	int fence_status = 0;
	struct dma_fence *fence;
	struct kbase_context *const kctx = kcpu_queue->kctx;

	lockdep_assert_held(&kcpu_queue->lock);

	if (WARN_ON(!fence_info->fence))
		return -EINVAL;

	fence = fence_info->fence;

	if (kcpu_queue->fence_wait_processed) {
		fence_status = dma_fence_get_status(fence);
	} else {
		int cb_err;

		KBASE_KTRACE_ADD_CSF_KCPU(kctx->kbdev, KCPU_FENCE_WAIT_START, kcpu_queue,
					  fence->context, fence->seqno);

		cb_err = dma_fence_add_callback(fence, &fence_info->fence_cb,
						kbase_csf_fence_wait_callback);

		fence_status = cb_err;
		if (cb_err == 0) {
			kcpu_queue->fence_wait_processed = true;
			if (IS_ENABLED(CONFIG_MALI_FENCE_DEBUG))
				fence_wait_timeout_start(kcpu_queue);
		} else if (cb_err == -ENOENT) {
			fence_status = dma_fence_get_status(fence);
			if (!fence_status) {
				struct kbase_sync_fence_info info;

				kbase_sync_fence_info_get(fence, &info);
				dev_warn(
					kctx->kbdev->dev,
					"Unexpected status for fence %s of ctx:%d_%d kcpu queue:%u",
					info.name, kctx->tgid, kctx->id, kcpu_queue->id);
			}

			KBASE_KTRACE_ADD_CSF_KCPU(kctx->kbdev, KCPU_FENCE_WAIT_END, kcpu_queue,
						  fence->context, fence->seqno);
		} else {
			KBASE_KTRACE_ADD_CSF_KCPU(kctx->kbdev, KCPU_FENCE_WAIT_END, kcpu_queue,
						  fence->context, fence->seqno);
		}
	}

	/*
	 * At this point fence status can contain 3 types of values:
	 * - Value 0 to represent that fence in question is not signalled yet
	 * - Value 1 to represent that fence in question is signalled without
	 *   errors
	 * - Negative error code to represent that some error has occurred such
	 *   that waiting on it is no longer valid.
	 */

	if (fence_status)
		kbasep_kcpu_fence_wait_cancel(kcpu_queue, fence_info);

	return fence_status;
}

static int kbase_kcpu_fence_wait_prepare(struct kbase_kcpu_command_queue *kcpu_queue,
					 struct base_kcpu_command_fence_info *fence_info,
					 struct kbase_kcpu_command *current_command)
{
	struct dma_fence *fence_in;
	struct base_fence fence;

	lockdep_assert_held(&kcpu_queue->lock);

	if (copy_from_user(&fence, u64_to_user_ptr(fence_info->fence), sizeof(fence)))
		return -ENOMEM;

	fence_in = sync_file_get_fence(fence.basep.fd);

	if (!fence_in)
		return -ENOENT;

	current_command->type = BASE_KCPU_COMMAND_TYPE_FENCE_WAIT;
	current_command->info.fence.fence = fence_in;
	current_command->info.fence.kcpu_queue = kcpu_queue;
	return 0;
}

/**
 * fence_signal_timeout_start() - Start a timer to check enqueued fence-signal command is
 *                                blocked for too long a duration
 *
 * @kcpu_queue: KCPU command queue
 *
 * Activate the queue's fence_signal_timeout timer to check whether a fence-signal command
 * enqueued has been blocked for longer than a configured wait duration.
 */
static void fence_signal_timeout_start(struct kbase_kcpu_command_queue *kcpu_queue)
{
	struct kbase_device *kbdev = kcpu_queue->kctx->kbdev;
	unsigned int wait_ms = kbase_get_timeout_ms(kbdev, KCPU_FENCE_SIGNAL_TIMEOUT);

	if (atomic_read(&kbdev->fence_signal_timeout_enabled))
		mod_timer(&kcpu_queue->fence_signal_timeout, jiffies + msecs_to_jiffies(wait_ms));
}

static void
kbase_kcpu_command_fence_force_signaled_set(struct kbase_kcpu_command_fence_info *fence_info,
					    bool has_force_signaled)
{
	fence_info->fence_has_force_signaled = has_force_signaled;
}

bool kbase_kcpu_command_fence_has_force_signaled(struct kbase_kcpu_command_fence_info *fence_info)
{
	return fence_info->fence_has_force_signaled;
}

static int kbase_kcpu_fence_force_signal_process(struct kbase_kcpu_command_queue *kcpu_queue,
						 struct kbase_kcpu_command_fence_info *fence_info)
{
	struct kbase_context *const kctx = kcpu_queue->kctx;
	int ret;

	/* already force signaled just return*/
	if (kbase_kcpu_command_fence_has_force_signaled(fence_info))
		return 0;

	if (WARN_ON(!fence_info->fence))
		return -EINVAL;

	ret = dma_fence_signal(fence_info->fence);
	if (unlikely(ret < 0)) {
		dev_warn(kctx->kbdev->dev, "dma_fence(%d) has been signalled already\n", ret);
		/* Treated as a success */
		ret = 0;
	}

	KBASE_KTRACE_ADD_CSF_KCPU(kctx->kbdev, KCPU_FENCE_SIGNAL, kcpu_queue,
				  fence_info->fence->context, fence_info->fence->seqno);

#if (KERNEL_VERSION(5, 1, 0) > LINUX_VERSION_CODE)
	dev_info(kctx->kbdev->dev,
		 "ctx:%d_%d kcpu queue[%pK]:%u signal fence[%pK] context#seqno:%llu#%u\n",
		 kctx->tgid, kctx->id, kcpu_queue, kcpu_queue->id, fence_info->fence,
		 fence_info->fence->context, fence_info->fence->seqno);
#else
	dev_info(kctx->kbdev->dev,
		 "ctx:%d_%d kcpu queue[%pK]:%u signal fence[%pK] context#seqno:%llu#%llu\n",
		 kctx->tgid, kctx->id, kcpu_queue, kcpu_queue->id, fence_info->fence,
		 fence_info->fence->context, fence_info->fence->seqno);
#endif

	/* dma_fence refcount needs to be decreased to release it. */
	dma_fence_put(fence_info->fence);
	fence_info->fence = NULL;

	return ret;
}

static void kcpu_force_signal_fence(struct kbase_kcpu_command_queue *kcpu_queue)
{
	int status;
	int i;
	struct dma_fence *fence;
	struct kbase_context *const kctx = kcpu_queue->kctx;
#ifdef CONFIG_MALI_FENCE_DEBUG
	int del;
#endif

	/* Force trigger all pending fence-signal commands */
	for (i = 0; i != kcpu_queue->num_pending_cmds; ++i) {
		struct kbase_kcpu_command *cmd =
			&kcpu_queue->commands[(u8)(kcpu_queue->start_offset + i)];

		if (cmd->type == BASE_KCPU_COMMAND_TYPE_FENCE_SIGNAL) {
			/* If a fence had already force-signalled previously,
			 * just skip it in this round of force signalling.
			 */
			if (kbase_kcpu_command_fence_has_force_signaled(&cmd->info.fence))
				continue;

			fence = kbase_fence_get(&cmd->info.fence);

			dev_info(kctx->kbdev->dev,
				 "kbase KCPU[%pK] cmd%d fence[%pK] force signaled\n", kcpu_queue,
				 i + 1, fence);

			/* set ETIMEDOUT error flag before signal the fence*/
			dma_fence_set_error_helper(fence, -ETIMEDOUT);

			/* force signal fence */
			status =
				kbase_kcpu_fence_force_signal_process(kcpu_queue, &cmd->info.fence);
			if (status < 0)
				dev_err(kctx->kbdev->dev, "kbase signal failed\n");
			else
				kbase_kcpu_command_fence_force_signaled_set(&cmd->info.fence, true);

			kcpu_queue->has_error = true;
		}
	}

	/* set fence_signal_pending_cnt to 0
	 * and del_timer of the kcpu_queue
	 * because we signaled all the pending fence in the queue
	 */
	atomic_set(&kcpu_queue->fence_signal_pending_cnt, 0);
#ifdef CONFIG_MALI_FENCE_DEBUG
	del = del_timer_sync(&kcpu_queue->fence_signal_timeout);
	dev_info(kctx->kbdev->dev, "kbase KCPU [%pK] delete fence signal timeout timer ret: %d",
		 kcpu_queue, del);
#else
	del_timer_sync(&kcpu_queue->fence_signal_timeout);
#endif
}

static void kcpu_queue_force_fence_signal(struct kbase_kcpu_command_queue *kcpu_queue)
{
	mutex_lock(&kcpu_queue->lock);
	kcpu_force_signal_fence(kcpu_queue);
	mutex_unlock(&kcpu_queue->lock);
}

/**
 * fence_signal_timeout_cb() - Timeout callback function for fence-signal-wait
 *
 * @timer: Timer struct
 *
 * Callback function on an enqueued fence signal command has expired on its configured wait
 * duration. At the moment it's just a simple place-holder for other tasks to expand on actual
 * sync state dump via a bottom-half workqueue item.
 */
static void fence_signal_timeout_cb(struct timer_list *timer)
{
	struct kbase_kcpu_command_queue *kcpu_queue =
		container_of(timer, struct kbase_kcpu_command_queue, fence_signal_timeout);
	struct kbase_context *const kctx = kcpu_queue->kctx;
#ifdef CONFIG_MALI_FENCE_DEBUG
	dev_warn(kctx->kbdev->dev, "kbase KCPU fence signal timeout callback triggered");
#endif

	/* If we have additional pending fence signal commands in the queue, re-arm for the
	 * remaining fence signal commands, and dump the work to dmesg, only if the
	 * global configuration option is set.
	 */
	if (atomic_read(&kctx->kbdev->fence_signal_timeout_enabled)) {
		if (atomic_read(&kcpu_queue->fence_signal_pending_cnt) > 1)
			fence_signal_timeout_start(kcpu_queue);

<<<<<<< HEAD
		kthread_queue_work(&kcpu_queue->csf_kcpu_worker, &kcpu_queue->timeout_work);
=======
		queue_work(kctx->csf.kcpu_queues.kcpu_wq, &kcpu_queue->timeout_work);
>>>>>>> a999cd8f
	}
}

static int kbasep_kcpu_fence_signal_process(struct kbase_kcpu_command_queue *kcpu_queue,
					    struct kbase_kcpu_command_fence_info *fence_info)
{
	struct kbase_context *const kctx = kcpu_queue->kctx;
	int ret;

	/* already force signaled */
	if (kbase_kcpu_command_fence_has_force_signaled(fence_info))
		return 0;

	if (WARN_ON(!fence_info->fence))
		return -EINVAL;

	ret = dma_fence_signal(fence_info->fence);

	if (unlikely(ret < 0)) {
		dev_warn(kctx->kbdev->dev, "dma_fence(%d) has been signalled already\n", ret);
		/* Treated as a success */
		ret = 0;
	}

	KBASE_KTRACE_ADD_CSF_KCPU(kctx->kbdev, KCPU_FENCE_SIGNAL, kcpu_queue,
				  fence_info->fence->context, fence_info->fence->seqno);

	/* If one has multiple enqueued fence signal commands, re-arm the timer */
	if (atomic_dec_return(&kcpu_queue->fence_signal_pending_cnt) > 0) {
		fence_signal_timeout_start(kcpu_queue);
#ifdef CONFIG_MALI_FENCE_DEBUG
		dev_dbg(kctx->kbdev->dev,
			"kbase re-arm KCPU fence signal timeout timer for next signal command");
#endif
	} else {
#ifdef CONFIG_MALI_FENCE_DEBUG
		int del = del_timer_sync(&kcpu_queue->fence_signal_timeout);

		dev_dbg(kctx->kbdev->dev, "kbase KCPU delete fence signal timeout timer ret: %d",
			del);
		CSTD_UNUSED(del);
#else
		del_timer_sync(&kcpu_queue->fence_signal_timeout);
#endif
	}

	/* dma_fence refcount needs to be decreased to release it. */
	kbase_fence_put(fence_info->fence);
	fence_info->fence = NULL;

	return ret;
}

static int kbasep_kcpu_fence_signal_init(struct kbase_kcpu_command_queue *kcpu_queue,
					 struct kbase_kcpu_command *current_command,
					 struct base_fence *fence, struct sync_file **sync_file,
					 int *fd)
{
	struct dma_fence *fence_out;
	struct kbase_kcpu_dma_fence *kcpu_fence;
	int ret = 0;

	lockdep_assert_held(&kcpu_queue->lock);

	kcpu_fence = kzalloc(sizeof(*kcpu_fence), GFP_KERNEL);
	if (!kcpu_fence)
		return -ENOMEM;
	/* Set reference to KCPU metadata */
	kcpu_fence->metadata = kcpu_queue->metadata;

	/* Set reference to KCPU metadata and increment refcount */
	kcpu_fence->metadata = kcpu_queue->metadata;
	WARN_ON(!kbase_refcount_inc_not_zero(&kcpu_fence->metadata->refcount));

	fence_out = (struct dma_fence *)kcpu_fence;

	dma_fence_init(fence_out, &kbase_fence_ops, &kbase_csf_fence_lock,
		       kcpu_queue->fence_context, ++kcpu_queue->fence_seqno);

#if (KERNEL_VERSION(4, 9, 67) >= LINUX_VERSION_CODE)
	/* Take an extra reference to the fence on behalf of the sync file.
	 * This is only needded on older kernels where sync_file_create()
	 * does not take its own reference. This was changed in v4.9.68
	 * where sync_file_create() now takes its own reference.
	 */
	dma_fence_get(fence_out);
#endif

	/* create a sync_file fd representing the fence */
	*sync_file = sync_file_create(fence_out);
	if (!(*sync_file)) {
		ret = -ENOMEM;
		goto file_create_fail;
	}

	*fd = get_unused_fd_flags(O_CLOEXEC);
	if (*fd < 0) {
		ret = *fd;
		goto fd_flags_fail;
	}

	fence->basep.fd = *fd;

	current_command->type = BASE_KCPU_COMMAND_TYPE_FENCE_SIGNAL;
	current_command->info.fence.fence = fence_out;
	kbase_kcpu_command_fence_force_signaled_set(&current_command->info.fence, false);
	return 0;

fd_flags_fail:
	fput((*sync_file)->file);
file_create_fail:
	/*
	 * Upon failure, dma_fence refcount that was increased by
	 * dma_fence_get() or sync_file_create() needs to be decreased
	 * to release it.
	 */
	kbase_fence_put(fence_out);
	current_command->info.fence.fence = NULL;

	return ret;
}

static int kbase_kcpu_fence_signal_prepare(struct kbase_kcpu_command_queue *kcpu_queue,
					   struct base_kcpu_command_fence_info *fence_info,
					   struct kbase_kcpu_command *current_command)
{
	struct base_fence fence;
	struct sync_file *sync_file = NULL;
	int fd;
	int ret = 0;

	lockdep_assert_held(&kcpu_queue->lock);

	if (copy_from_user(&fence, u64_to_user_ptr(fence_info->fence), sizeof(fence)))
		return -EFAULT;

	ret = kbasep_kcpu_fence_signal_init(kcpu_queue, current_command, &fence, &sync_file, &fd);
	if (ret)
		return ret;

	if (copy_to_user(u64_to_user_ptr(fence_info->fence), &fence, sizeof(fence))) {
		ret = -EFAULT;
		goto fail;
	}

	/* 'sync_file' pointer can't be safely dereferenced once 'fd' is
	 * installed, so the install step needs to be done at the last
	 * before returning success.
	 */
	fd_install((unsigned int)fd, sync_file->file);

	if (atomic_inc_return(&kcpu_queue->fence_signal_pending_cnt) == 1)
		fence_signal_timeout_start(kcpu_queue);

	return 0;

fail:
	fput(sync_file->file);
	kbase_fence_put(current_command->info.fence.fence);
	current_command->info.fence.fence = NULL;

	return ret;
}

int kbase_kcpu_fence_signal_process(struct kbase_kcpu_command_queue *kcpu_queue,
				    struct kbase_kcpu_command_fence_info *fence_info)
{
	if (!kcpu_queue || !fence_info)
		return -EINVAL;

	return kbasep_kcpu_fence_signal_process(kcpu_queue, fence_info);
}
KBASE_EXPORT_TEST_API(kbase_kcpu_fence_signal_process);

int kbase_kcpu_fence_signal_init(struct kbase_kcpu_command_queue *kcpu_queue,
				 struct kbase_kcpu_command *current_command,
				 struct base_fence *fence, struct sync_file **sync_file, int *fd)
{
	if (!kcpu_queue || !current_command || !fence || !sync_file || !fd)
		return -EINVAL;

	return kbasep_kcpu_fence_signal_init(kcpu_queue, current_command, fence, sync_file, fd);
}
KBASE_EXPORT_TEST_API(kbase_kcpu_fence_signal_init);
#endif /* CONFIG_SYNC_FILE */

static void kcpu_fence_timeout_dump(struct kbase_kcpu_command_queue *queue,
				    struct kbasep_printer *kbpr)
{
	struct kbase_context *kctx = queue->kctx;
	struct kbase_kcpu_command *cmd;
	struct kbase_kcpu_command_fence_info *fence_info;
	struct kbase_kcpu_dma_fence *kcpu_fence;
	struct dma_fence *fence;
	struct kbase_sync_fence_info info;
	u16 i;

	mutex_lock(&queue->lock);

	/* Find the next fence signal command in the queue */
	for (i = 0; i != queue->num_pending_cmds; ++i) {
		cmd = &queue->commands[(u8)(queue->start_offset + i)];
		if (cmd->type == BASE_KCPU_COMMAND_TYPE_FENCE_SIGNAL) {
			fence_info = &cmd->info.fence;
			/* find the first unforce signaled fence */
			if (!kbase_kcpu_command_fence_has_force_signaled(fence_info))
				break;
		}
	}

	if (i == queue->num_pending_cmds) {
		dev_err(kctx->kbdev->dev,
			"%s: No fence signal command found in ctx:%d_%d kcpu queue:%u", __func__,
			kctx->tgid, kctx->id, queue->id);
		mutex_unlock(&queue->lock);
		return;
	}

	fence = kbase_fence_get(fence_info);
	if (!fence) {
		dev_err(kctx->kbdev->dev, "no fence found in ctx:%d_%d kcpu queue:%u", kctx->tgid,
			kctx->id, queue->id);
		mutex_unlock(&queue->lock);
		return;
	}

	kcpu_fence = kbase_kcpu_dma_fence_get(fence);
	if (!kcpu_fence) {
		dev_err(kctx->kbdev->dev, "no fence metadata found in ctx:%d_%d kcpu queue:%u",
			kctx->tgid, kctx->id, queue->id);
		kbase_fence_put(fence);
		mutex_unlock(&queue->lock);
		return;
	}

	kbase_sync_fence_info_get(fence, &info);

	kbasep_print(kbpr, "------------------------------------------------\n");
	kbasep_print(kbpr, "KCPU Fence signal timeout detected for ctx:%d_%d\n", kctx->tgid,
		     kctx->id);
	kbasep_print(kbpr, "------------------------------------------------\n");
	kbasep_print(kbpr, "Kcpu queue:%u still waiting for fence[%pK] context#seqno:%s\n",
		     queue->id, fence, info.name);
	kbasep_print(kbpr, "Fence metadata timeline name: %s\n",
		     kcpu_fence->metadata->timeline_name);

	kbase_fence_put(fence);
	mutex_unlock(&queue->lock);

	kbasep_csf_csg_active_dump_print(kctx->kbdev, kbpr);
	kbasep_csf_csg_dump_print(kctx, kbpr);
	kbasep_csf_sync_gpu_dump_print(kctx, kbpr);
	kbasep_csf_sync_kcpu_dump_print(kctx, kbpr);
	kbasep_csf_cpu_queue_dump_print(kctx, kbpr);

	kbasep_print(kbpr, "-----------------------------------------------\n");
}

static void kcpu_queue_timeout_worker(struct kthread_work *data)
{
	struct kbase_kcpu_command_queue *queue =
		container_of(data, struct kbase_kcpu_command_queue, timeout_work);
	struct kbasep_printer *kbpr = NULL;

	kbpr = kbasep_printer_buffer_init(queue->kctx->kbdev, KBASEP_PRINT_TYPE_DEV_WARN);
	if (kbpr) {
		kcpu_fence_timeout_dump(queue, kbpr);
		kbasep_printer_buffer_flush(kbpr);
		kbasep_printer_term(kbpr);
	}

	kcpu_queue_force_fence_signal(queue);
}

static void kcpu_queue_process_worker(struct kthread_work *data)
{
	struct kbase_kcpu_command_queue *queue =
		container_of(data, struct kbase_kcpu_command_queue, work);

	mutex_lock(&queue->lock);
	kbase_csf_kcpu_queue_process(queue, false);
	mutex_unlock(&queue->lock);
}

static int delete_queue(struct kbase_context *kctx, u32 id)
{
	int err = 0;

	mutex_lock(&kctx->csf.kcpu_queues.lock);

	if ((id < KBASEP_MAX_KCPU_QUEUES) && kctx->csf.kcpu_queues.array[id]) {
		struct kbase_kcpu_command_queue *queue = kctx->csf.kcpu_queues.array[id];

		KBASE_KTRACE_ADD_CSF_KCPU(kctx->kbdev, KCPU_QUEUE_DELETE, queue,
					  queue->num_pending_cmds, queue->cqs_wait_count);

		/* Disassociate the queue from the system to prevent further
		 * submissions. Draining pending commands would be acceptable
		 * even if a new queue is created using the same ID.
		 */
		kctx->csf.kcpu_queues.array[id] = NULL;
		bitmap_clear(kctx->csf.kcpu_queues.in_use, id, 1);

		mutex_unlock(&kctx->csf.kcpu_queues.lock);

		mutex_lock(&queue->lock);

		/* Metadata struct may outlive KCPU queue.  */
		kbase_kcpu_dma_fence_meta_put(queue->metadata);

		/* Drain the remaining work for this queue first and go past
		 * all the waits.
		 */
		kbase_csf_kcpu_queue_process(queue, true);

		/* All commands should have been processed */
		WARN_ON(queue->num_pending_cmds);

		/* All CQS wait commands should have been cleaned up */
		WARN_ON(queue->cqs_wait_count);

		/* Fire the tracepoint with the mutex held to enforce correct
		 * ordering with the summary stream.
		 */
		KBASE_TLSTREAM_TL_KBASE_DEL_KCPUQUEUE(kctx->kbdev, queue);

		mutex_unlock(&queue->lock);

<<<<<<< HEAD
		kbase_destroy_kworker_stack(&queue->csf_kcpu_worker);
=======
		cancel_work_sync(&queue->timeout_work);

		/*
		 * Drain a pending request to process this queue in
		 * kbase_csf_scheduler_kthread() if any. By this point the
		 * queue would be empty so this would be a no-op.
		 */
		kbase_csf_scheduler_wait_for_kthread_pending_work(kctx->kbdev,
								  &queue->pending_kick);

		cancel_work_sync(&queue->work);
>>>>>>> a999cd8f

		mutex_destroy(&queue->lock);

		vfree(queue);
	} else {
		dev_dbg(kctx->kbdev->dev, "Attempt to delete a non-existent KCPU queue");
		mutex_unlock(&kctx->csf.kcpu_queues.lock);
		err = -EINVAL;
	}
	return err;
}

static void KBASE_TLSTREAM_TL_KBASE_KCPUQUEUE_EXECUTE_JIT_ALLOC_INFO(
	struct kbase_device *kbdev, const struct kbase_kcpu_command_queue *queue,
	const struct kbase_kcpu_command_jit_alloc_info *jit_alloc, int alloc_status)
{
	u8 i;

	KBASE_TLSTREAM_TL_KBASE_ARRAY_BEGIN_KCPUQUEUE_EXECUTE_JIT_ALLOC_END(kbdev, queue);
	for (i = 0; i < jit_alloc->count; i++) {
		const u8 id = jit_alloc->info[i].id;
		const struct kbase_va_region *reg = queue->kctx->jit_alloc[id];
		u64 gpu_alloc_addr = 0;
		u64 mmu_flags = 0;

		if ((alloc_status == 0) && !WARN_ON(!reg) &&
		    !WARN_ON(reg == KBASE_RESERVED_REG_JIT_ALLOC)) {
#ifdef CONFIG_MALI_VECTOR_DUMP
			struct tagged_addr phy = { 0 };
#endif /* CONFIG_MALI_VECTOR_DUMP */

			gpu_alloc_addr = reg->start_pfn << PAGE_SHIFT;
#ifdef CONFIG_MALI_VECTOR_DUMP
			mmu_flags = kbase_mmu_create_ate(kbdev, phy, reg->flags,
							 MIDGARD_MMU_BOTTOMLEVEL,
							 queue->kctx->jit_group_id);
#endif /* CONFIG_MALI_VECTOR_DUMP */
		}
		KBASE_TLSTREAM_TL_KBASE_ARRAY_ITEM_KCPUQUEUE_EXECUTE_JIT_ALLOC_END(
			kbdev, queue, (u32)alloc_status, gpu_alloc_addr, mmu_flags);
	}
}

static void KBASE_TLSTREAM_TL_KBASE_KCPUQUEUE_EXECUTE_JIT_ALLOC_END(
	struct kbase_device *kbdev, const struct kbase_kcpu_command_queue *queue)
{
	KBASE_TLSTREAM_TL_KBASE_ARRAY_END_KCPUQUEUE_EXECUTE_JIT_ALLOC_END(kbdev, queue);
}

static void
KBASE_TLSTREAM_TL_KBASE_KCPUQUEUE_EXECUTE_JIT_FREE_END(struct kbase_device *kbdev,
						       const struct kbase_kcpu_command_queue *queue)
{
	KBASE_TLSTREAM_TL_KBASE_ARRAY_END_KCPUQUEUE_EXECUTE_JIT_FREE_END(kbdev, queue);
}

void kbase_csf_kcpu_queue_process(struct kbase_kcpu_command_queue *queue, bool drain_queue)
{
	struct kbase_device *kbdev = queue->kctx->kbdev;
	bool process_next = true;
	size_t i;

	lockdep_assert_held(&queue->lock);

	for (i = 0; i != queue->num_pending_cmds; ++i) {
		struct kbase_kcpu_command *cmd = &queue->commands[(u8)(queue->start_offset + i)];
		int status;

		switch (cmd->type) {
		case BASE_KCPU_COMMAND_TYPE_FENCE_WAIT:
			if (!queue->command_started) {
				KBASE_TLSTREAM_TL_KBASE_KCPUQUEUE_EXECUTE_FENCE_WAIT_START(kbdev,
											   queue);
				queue->command_started = true;
			}

			status = 0;
#if IS_ENABLED(CONFIG_SYNC_FILE)
			if (drain_queue) {
				kbasep_kcpu_fence_wait_cancel(queue, &cmd->info.fence);
			} else {
				status = kbase_kcpu_fence_wait_process(queue, &cmd->info.fence);

				if (status == 0)
					process_next = false;
				else if (status < 0)
					queue->has_error = true;
			}
#else
			dev_warn(kbdev->dev, "unexpected fence wait command found\n");

			status = -EINVAL;
			queue->has_error = true;
#endif

			if (process_next) {
				KBASE_TLSTREAM_TL_KBASE_KCPUQUEUE_EXECUTE_FENCE_WAIT_END(
					kbdev, queue, status < 0 ? status : 0);
				queue->command_started = false;
			}
			break;
		case BASE_KCPU_COMMAND_TYPE_FENCE_SIGNAL:
			KBASE_TLSTREAM_TL_KBASE_KCPUQUEUE_EXECUTE_FENCE_SIGNAL_START(kbdev, queue);

			status = 0;

#if IS_ENABLED(CONFIG_SYNC_FILE)
			status = kbasep_kcpu_fence_signal_process(queue, &cmd->info.fence);

			if (status < 0)
				queue->has_error = true;
#else
			dev_warn(kbdev->dev, "unexpected fence signal command found\n");

			status = -EINVAL;
			queue->has_error = true;
#endif

			KBASE_TLSTREAM_TL_KBASE_KCPUQUEUE_EXECUTE_FENCE_SIGNAL_END(kbdev, queue,
										   status);
			break;
		case BASE_KCPU_COMMAND_TYPE_CQS_WAIT:
			status = kbase_kcpu_cqs_wait_process(kbdev, queue, &cmd->info.cqs_wait);

			if (!status && !drain_queue) {
				process_next = false;
			} else {
				/* Either all CQS objects were signaled or
				 * there was an error or the queue itself is
				 * being deleted.
				 * In all cases can move to the next command.
				 * TBD: handle the error
				 */
				cleanup_cqs_wait(queue, &cmd->info.cqs_wait);
			}

			break;
		case BASE_KCPU_COMMAND_TYPE_CQS_SET:
			kbase_kcpu_cqs_set_process(kbdev, queue, &cmd->info.cqs_set);

			break;
		case BASE_KCPU_COMMAND_TYPE_CQS_WAIT_OPERATION:
			status = kbase_kcpu_cqs_wait_operation_process(
				kbdev, queue, &cmd->info.cqs_wait_operation);

			if (!status && !drain_queue) {
				process_next = false;
			} else {
				/* Either all CQS objects were signaled or
				 * there was an error or the queue itself is
				 * being deleted.
				 * In all cases can move to the next command.
				 * TBD: handle the error
				 */
				cleanup_cqs_wait_operation(queue, &cmd->info.cqs_wait_operation);
			}

			break;
		case BASE_KCPU_COMMAND_TYPE_CQS_SET_OPERATION:
			kbase_kcpu_cqs_set_operation_process(kbdev, queue,
							     &cmd->info.cqs_set_operation);

			break;
		case BASE_KCPU_COMMAND_TYPE_ERROR_BARRIER:
			/* Clear the queue's error state */
			queue->has_error = false;

			KBASE_TLSTREAM_TL_KBASE_KCPUQUEUE_EXECUTE_ERROR_BARRIER(kbdev, queue);
			break;
		case BASE_KCPU_COMMAND_TYPE_MAP_IMPORT: {
			struct kbase_ctx_ext_res_meta *meta = NULL;

			if (!drain_queue) {
				KBASE_TLSTREAM_TL_KBASE_KCPUQUEUE_EXECUTE_MAP_IMPORT_START(kbdev,
											   queue);

				kbase_gpu_vm_lock_with_pmode_sync(queue->kctx);
				meta = kbase_sticky_resource_acquire(queue->kctx,
								     cmd->info.import.gpu_va);
				kbase_gpu_vm_unlock_with_pmode_sync(queue->kctx);

				if (meta == NULL) {
					queue->has_error = true;
					dev_dbg(kbdev->dev, "failed to map an external resource");
				}

				KBASE_TLSTREAM_TL_KBASE_KCPUQUEUE_EXECUTE_MAP_IMPORT_END(
					kbdev, queue, meta ? 0 : 1);
			}
			break;
		}
		case BASE_KCPU_COMMAND_TYPE_UNMAP_IMPORT: {
			bool ret;

			KBASE_TLSTREAM_TL_KBASE_KCPUQUEUE_EXECUTE_UNMAP_IMPORT_START(kbdev, queue);

			kbase_gpu_vm_lock_with_pmode_sync(queue->kctx);
			ret = kbase_sticky_resource_release(queue->kctx, NULL,
							    cmd->info.import.gpu_va);
			kbase_gpu_vm_unlock_with_pmode_sync(queue->kctx);

			if (!ret) {
				queue->has_error = true;
				dev_dbg(kbdev->dev,
					"failed to release the reference. resource not found");
			}

			KBASE_TLSTREAM_TL_KBASE_KCPUQUEUE_EXECUTE_UNMAP_IMPORT_END(kbdev, queue,
										   ret ? 0 : 1);
			break;
		}
		case BASE_KCPU_COMMAND_TYPE_UNMAP_IMPORT_FORCE: {
			bool ret;

			KBASE_TLSTREAM_TL_KBASE_KCPUQUEUE_EXECUTE_UNMAP_IMPORT_FORCE_START(kbdev,
											   queue);

			kbase_gpu_vm_lock_with_pmode_sync(queue->kctx);
			ret = kbase_sticky_resource_release_force(queue->kctx, NULL,
								  cmd->info.import.gpu_va);
			kbase_gpu_vm_unlock_with_pmode_sync(queue->kctx);

			if (!ret) {
				queue->has_error = true;
				dev_dbg(kbdev->dev,
					"failed to release the reference. resource not found");
			}

			KBASE_TLSTREAM_TL_KBASE_KCPUQUEUE_EXECUTE_UNMAP_IMPORT_FORCE_END(
				kbdev, queue, ret ? 0 : 1);
			break;
		}
		case BASE_KCPU_COMMAND_TYPE_JIT_ALLOC: {
			if (drain_queue) {
				/* We still need to call this function to clean the JIT alloc info up */
				kbase_kcpu_jit_allocate_finish(queue, cmd);
			} else {
				KBASE_TLSTREAM_TL_KBASE_KCPUQUEUE_EXECUTE_JIT_ALLOC_START(kbdev,
											  queue);

				status = kbase_kcpu_jit_allocate_process(queue, cmd);
				if (status == -EAGAIN) {
					process_next = false;
				} else {
					if (status != 0)
						queue->has_error = true;

					KBASE_TLSTREAM_TL_KBASE_KCPUQUEUE_EXECUTE_JIT_ALLOC_INFO(
						kbdev, queue, &cmd->info.jit_alloc, status);

					kbase_kcpu_jit_allocate_finish(queue, cmd);
					KBASE_TLSTREAM_TL_KBASE_KCPUQUEUE_EXECUTE_JIT_ALLOC_END(
						kbdev, queue);
				}
			}

			break;
		}
		case BASE_KCPU_COMMAND_TYPE_JIT_FREE: {
			KBASE_TLSTREAM_TL_KBASE_KCPUQUEUE_EXECUTE_JIT_FREE_START(kbdev, queue);

			status = kbase_kcpu_jit_free_process(queue, cmd);
			if (status)
				queue->has_error = true;

			KBASE_TLSTREAM_TL_KBASE_KCPUQUEUE_EXECUTE_JIT_FREE_END(kbdev, queue);
			break;
		}
#if IS_ENABLED(CONFIG_MALI_VECTOR_DUMP) || MALI_UNIT_TEST
		case BASE_KCPU_COMMAND_TYPE_GROUP_SUSPEND: {
			struct kbase_suspend_copy_buffer *sus_buf =
				cmd->info.suspend_buf_copy.sus_buf;

			if (!drain_queue) {
				KBASE_TLSTREAM_TL_KBASE_KCPUQUEUE_EXECUTE_GROUP_SUSPEND_START(
					kbdev, queue);

				status = kbase_csf_queue_group_suspend_process(
					queue->kctx, sus_buf,
					cmd->info.suspend_buf_copy.group_handle);

				if (status)
					queue->has_error = true;

				KBASE_TLSTREAM_TL_KBASE_KCPUQUEUE_EXECUTE_GROUP_SUSPEND_END(
					kbdev, queue, status);
			}

			if (!sus_buf->cpu_alloc) {
				uint i;

				for (i = 0; i < sus_buf->nr_pages; i++)
					put_page(sus_buf->pages[i]);
			} else {
				kbase_mem_phy_alloc_kernel_unmapped(sus_buf->cpu_alloc);
				kbase_mem_phy_alloc_put(sus_buf->cpu_alloc);
			}

			kfree(sus_buf->pages);
			kfree(sus_buf);
			break;
		}
#endif
		default:
			dev_dbg(kbdev->dev, "Unrecognized command type");
			break;
		} /* switch */

		/*TBD: error handling */

		if (!process_next)
			break;
	}

	if (i > 0) {
		queue->start_offset += i;
		queue->num_pending_cmds -= i;

		/* If an attempt to enqueue commands failed then we must raise
		 * an event in case the client wants to retry now that there is
		 * free space in the buffer.
		 */
		if (queue->enqueue_failed) {
			queue->enqueue_failed = false;
			kbase_csf_event_signal_cpu_only(queue->kctx);
		}
	}
}

static size_t kcpu_queue_get_space(struct kbase_kcpu_command_queue *queue)
{
	return KBASEP_KCPU_QUEUE_SIZE - queue->num_pending_cmds;
}

static void
KBASE_TLSTREAM_TL_KBASE_KCPUQUEUE_ENQUEUE_COMMAND(const struct kbase_kcpu_command_queue *queue,
						  const struct kbase_kcpu_command *cmd)
{
	struct kbase_device *kbdev = queue->kctx->kbdev;

	switch (cmd->type) {
	case BASE_KCPU_COMMAND_TYPE_FENCE_WAIT:
		KBASE_TLSTREAM_TL_KBASE_KCPUQUEUE_ENQUEUE_FENCE_WAIT(kbdev, queue,
								     cmd->info.fence.fence);
		break;
	case BASE_KCPU_COMMAND_TYPE_FENCE_SIGNAL:
		KBASE_TLSTREAM_TL_KBASE_KCPUQUEUE_ENQUEUE_FENCE_SIGNAL(kbdev, queue,
								       cmd->info.fence.fence);
		break;
	case BASE_KCPU_COMMAND_TYPE_CQS_WAIT: {
		const struct base_cqs_wait_info *waits = cmd->info.cqs_wait.objs;
		u32 inherit_err_flags = cmd->info.cqs_wait.inherit_err_flags;
		unsigned int i;

		for (i = 0; i < cmd->info.cqs_wait.nr_objs; i++) {
			KBASE_TLSTREAM_TL_KBASE_KCPUQUEUE_ENQUEUE_CQS_WAIT(
				kbdev, queue, waits[i].addr, waits[i].val,
				(inherit_err_flags & ((u32)1 << i)) ? 1 : 0);
		}
		break;
	}
	case BASE_KCPU_COMMAND_TYPE_CQS_SET: {
		const struct base_cqs_set *sets = cmd->info.cqs_set.objs;
		unsigned int i;

		for (i = 0; i < cmd->info.cqs_set.nr_objs; i++) {
			KBASE_TLSTREAM_TL_KBASE_KCPUQUEUE_ENQUEUE_CQS_SET(kbdev, queue,
									  sets[i].addr);
		}
		break;
	}
	case BASE_KCPU_COMMAND_TYPE_CQS_WAIT_OPERATION: {
		const struct base_cqs_wait_operation_info *waits =
			cmd->info.cqs_wait_operation.objs;
		u32 inherit_err_flags = cmd->info.cqs_wait_operation.inherit_err_flags;
		unsigned int i;

		for (i = 0; i < cmd->info.cqs_wait_operation.nr_objs; i++) {
			KBASE_TLSTREAM_TL_KBASE_KCPUQUEUE_ENQUEUE_CQS_WAIT_OPERATION(
				kbdev, queue, waits[i].addr, waits[i].val, waits[i].operation,
				waits[i].data_type,
				(inherit_err_flags & ((uint32_t)1 << i)) ? 1 : 0);
		}
		break;
	}
	case BASE_KCPU_COMMAND_TYPE_CQS_SET_OPERATION: {
		const struct base_cqs_set_operation_info *sets = cmd->info.cqs_set_operation.objs;
		unsigned int i;

		for (i = 0; i < cmd->info.cqs_set_operation.nr_objs; i++) {
			KBASE_TLSTREAM_TL_KBASE_KCPUQUEUE_ENQUEUE_CQS_SET_OPERATION(
				kbdev, queue, sets[i].addr, sets[i].val, sets[i].operation,
				sets[i].data_type);
		}
		break;
	}
	case BASE_KCPU_COMMAND_TYPE_ERROR_BARRIER:
		KBASE_TLSTREAM_TL_KBASE_KCPUQUEUE_ENQUEUE_ERROR_BARRIER(kbdev, queue);
		break;
	case BASE_KCPU_COMMAND_TYPE_MAP_IMPORT:
		KBASE_TLSTREAM_TL_KBASE_KCPUQUEUE_ENQUEUE_MAP_IMPORT(kbdev, queue,
								     cmd->info.import.gpu_va);
		break;
	case BASE_KCPU_COMMAND_TYPE_UNMAP_IMPORT:
		KBASE_TLSTREAM_TL_KBASE_KCPUQUEUE_ENQUEUE_UNMAP_IMPORT(kbdev, queue,
								       cmd->info.import.gpu_va);
		break;
	case BASE_KCPU_COMMAND_TYPE_UNMAP_IMPORT_FORCE:
		KBASE_TLSTREAM_TL_KBASE_KCPUQUEUE_ENQUEUE_UNMAP_IMPORT_FORCE(
			kbdev, queue, cmd->info.import.gpu_va);
		break;
	case BASE_KCPU_COMMAND_TYPE_JIT_ALLOC: {
		u8 i;

		KBASE_TLSTREAM_TL_KBASE_ARRAY_BEGIN_KCPUQUEUE_ENQUEUE_JIT_ALLOC(kbdev, queue);
		for (i = 0; i < cmd->info.jit_alloc.count; i++) {
			const struct base_jit_alloc_info *info = &cmd->info.jit_alloc.info[i];

			KBASE_TLSTREAM_TL_KBASE_ARRAY_ITEM_KCPUQUEUE_ENQUEUE_JIT_ALLOC(
				kbdev, queue, info->gpu_alloc_addr, info->va_pages,
				info->commit_pages, info->extension, info->id, info->bin_id,
				info->max_allocations, info->flags, info->usage_id);
		}
		KBASE_TLSTREAM_TL_KBASE_ARRAY_END_KCPUQUEUE_ENQUEUE_JIT_ALLOC(kbdev, queue);
		break;
	}
	case BASE_KCPU_COMMAND_TYPE_JIT_FREE: {
		u8 i;

		KBASE_TLSTREAM_TL_KBASE_ARRAY_BEGIN_KCPUQUEUE_ENQUEUE_JIT_FREE(kbdev, queue);
		for (i = 0; i < cmd->info.jit_free.count; i++) {
			KBASE_TLSTREAM_TL_KBASE_ARRAY_ITEM_KCPUQUEUE_ENQUEUE_JIT_FREE(
				kbdev, queue, cmd->info.jit_free.ids[i]);
		}
		KBASE_TLSTREAM_TL_KBASE_ARRAY_END_KCPUQUEUE_ENQUEUE_JIT_FREE(kbdev, queue);
		break;
	}
#if IS_ENABLED(CONFIG_MALI_VECTOR_DUMP) || MALI_UNIT_TEST
	case BASE_KCPU_COMMAND_TYPE_GROUP_SUSPEND:
		KBASE_TLSTREAM_TL_KBASE_KCPUQUEUE_ENQUEUE_GROUP_SUSPEND(
			kbdev, queue, cmd->info.suspend_buf_copy.sus_buf,
			cmd->info.suspend_buf_copy.group_handle);
		break;
#endif
	default:
		dev_dbg(kbdev->dev, "Unknown command type %u", cmd->type);
		break;
	}
}

int kbase_csf_kcpu_queue_enqueue(struct kbase_context *kctx,
				 struct kbase_ioctl_kcpu_queue_enqueue *enq)
{
	struct kbase_kcpu_command_queue *queue = NULL;
	void __user *user_cmds = u64_to_user_ptr(enq->addr);
	int ret = 0;
	u32 i;

	/* The offset to the first command that is being processed or yet to
	 * be processed is of u8 type, so the number of commands inside the
	 * queue cannot be more than 256. The current implementation expects
	 * exactly 256, any other size will require the addition of wrapping
	 * logic.
	 */
	BUILD_BUG_ON(KBASEP_KCPU_QUEUE_SIZE != 256);

	/* Whilst the backend interface allows enqueueing multiple commands in
	 * a single operation, the Base interface does not expose any mechanism
	 * to do so. And also right now the handling is missing for the case
	 * where multiple commands are submitted and the enqueue of one of the
	 * command in the set fails after successfully enqueuing other commands
	 * in the set.
	 */
	if (enq->nr_commands != 1) {
		dev_dbg(kctx->kbdev->dev, "More than one commands enqueued");
		return -EINVAL;
	}

	/* There might be a race between one thread trying to enqueue commands to the queue
	 * and other thread trying to delete the same queue.
	 * This racing could lead to use-after-free problem by enqueuing thread if
	 * resources for the queue has already been freed by deleting thread.
	 *
	 * To prevent the issue, two mutexes are acquired/release asymmetrically as follows.
	 *
	 * Lock A (kctx mutex)
	 * Lock B (queue mutex)
	 * Unlock A
	 * Unlock B
	 *
	 * With the kctx mutex being held, enqueuing thread will check the queue
	 * and will return error code if the queue had already been deleted.
	 */
	mutex_lock(&kctx->csf.kcpu_queues.lock);
	queue = kctx->csf.kcpu_queues.array[enq->id];
	if (queue == NULL) {
		dev_dbg(kctx->kbdev->dev, "Invalid KCPU queue (id:%u)", enq->id);
		mutex_unlock(&kctx->csf.kcpu_queues.lock);
		return -EINVAL;
	}
	mutex_lock(&queue->lock);
	mutex_unlock(&kctx->csf.kcpu_queues.lock);

	if (kcpu_queue_get_space(queue) < enq->nr_commands) {
		ret = -EBUSY;
		queue->enqueue_failed = true;
		goto out;
	}

	/* Copy all command's info to the command buffer.
	 * Note: it would be more efficient to process all commands in-line
	 * until we encounter an unresolved CQS_ / FENCE_WAIT, however, the
	 * interface allows multiple commands to be enqueued so we must account
	 * for the possibility to roll back.
	 */

	for (i = 0; (i != enq->nr_commands) && !ret; ++i) {
		struct kbase_kcpu_command *kcpu_cmd =
			&queue->commands[(u8)(queue->start_offset + queue->num_pending_cmds + i)];
		struct base_kcpu_command command;
		unsigned int j;

		if (copy_from_user(&command, user_cmds, sizeof(command))) {
			ret = -EFAULT;
			goto out;
		}

		user_cmds =
			(void __user *)((uintptr_t)user_cmds + sizeof(struct base_kcpu_command));

		for (j = 0; j < sizeof(command.padding); j++) {
			if (command.padding[j] != 0) {
				dev_dbg(kctx->kbdev->dev, "base_kcpu_command padding not 0\n");
				ret = -EINVAL;
				goto out;
			}
		}

		kcpu_cmd->enqueue_ts = (u64)atomic64_inc_return(&kctx->csf.kcpu_queues.cmd_seq_num);
		switch (command.type) {
		case BASE_KCPU_COMMAND_TYPE_FENCE_WAIT:
#if IS_ENABLED(CONFIG_SYNC_FILE)
			ret = kbase_kcpu_fence_wait_prepare(queue, &command.info.fence, kcpu_cmd);
#else
			ret = -EINVAL;
			dev_warn(kctx->kbdev->dev, "fence wait command unsupported\n");
#endif
			break;
		case BASE_KCPU_COMMAND_TYPE_FENCE_SIGNAL:
#if IS_ENABLED(CONFIG_SYNC_FILE)
			ret = kbase_kcpu_fence_signal_prepare(queue, &command.info.fence, kcpu_cmd);
#else
			ret = -EINVAL;
			dev_warn(kctx->kbdev->dev, "fence signal command unsupported\n");
#endif
			break;
		case BASE_KCPU_COMMAND_TYPE_CQS_WAIT:
			ret = kbase_kcpu_cqs_wait_prepare(queue, &command.info.cqs_wait, kcpu_cmd);
			break;
		case BASE_KCPU_COMMAND_TYPE_CQS_SET:
			ret = kbase_kcpu_cqs_set_prepare(queue, &command.info.cqs_set, kcpu_cmd);
			break;
		case BASE_KCPU_COMMAND_TYPE_CQS_WAIT_OPERATION:
			ret = kbase_kcpu_cqs_wait_operation_prepare(
				queue, &command.info.cqs_wait_operation, kcpu_cmd);
			break;
		case BASE_KCPU_COMMAND_TYPE_CQS_SET_OPERATION:
			ret = kbase_kcpu_cqs_set_operation_prepare(
				queue, &command.info.cqs_set_operation, kcpu_cmd);
			break;
		case BASE_KCPU_COMMAND_TYPE_ERROR_BARRIER:
			kcpu_cmd->type = BASE_KCPU_COMMAND_TYPE_ERROR_BARRIER;
			ret = 0;
			break;
		case BASE_KCPU_COMMAND_TYPE_MAP_IMPORT:
			ret = kbase_kcpu_map_import_prepare(queue, &command.info.import, kcpu_cmd);
			break;
		case BASE_KCPU_COMMAND_TYPE_UNMAP_IMPORT:
			ret = kbase_kcpu_unmap_import_prepare(queue, &command.info.import,
							      kcpu_cmd);
			break;
		case BASE_KCPU_COMMAND_TYPE_UNMAP_IMPORT_FORCE:
			ret = kbase_kcpu_unmap_import_force_prepare(queue, &command.info.import,
								    kcpu_cmd);
			break;
		case BASE_KCPU_COMMAND_TYPE_JIT_ALLOC:
			ret = kbase_kcpu_jit_allocate_prepare(queue, &command.info.jit_alloc,
							      kcpu_cmd);
			break;
		case BASE_KCPU_COMMAND_TYPE_JIT_FREE:
			ret = kbase_kcpu_jit_free_prepare(queue, &command.info.jit_free, kcpu_cmd);
			break;
#if IS_ENABLED(CONFIG_MALI_VECTOR_DUMP) || MALI_UNIT_TEST
		case BASE_KCPU_COMMAND_TYPE_GROUP_SUSPEND:
			ret = kbase_csf_queue_group_suspend_prepare(
				queue, &command.info.suspend_buf_copy, kcpu_cmd);
			break;
#endif
		default:
			dev_dbg(queue->kctx->kbdev->dev, "Unknown command type %u", command.type);
			ret = -EINVAL;
			break;
		}
	}

	if (!ret) {
		/* We only instrument the enqueues after all commands have been
		 * successfully enqueued, as if we do them during the enqueue
		 * and there is an error, we won't be able to roll them back
		 * like is done for the command enqueues themselves.
		 */
		for (i = 0; i != enq->nr_commands; ++i) {
			u8 cmd_idx = (u8)(queue->start_offset + queue->num_pending_cmds + i);

			KBASE_TLSTREAM_TL_KBASE_KCPUQUEUE_ENQUEUE_COMMAND(
				queue, &queue->commands[cmd_idx]);
		}

		queue->num_pending_cmds += enq->nr_commands;
		kbase_csf_kcpu_queue_process(queue, false);
	}

out:
	mutex_unlock(&queue->lock);

	return ret;
}

int kbase_csf_kcpu_queue_context_init(struct kbase_context *kctx)
{
<<<<<<< HEAD
=======
	kctx->csf.kcpu_queues.kcpu_wq =
		alloc_workqueue("mali_kcpu_wq_%i_%i", 0, 0, kctx->tgid, kctx->id);
	if (kctx->csf.kcpu_queues.kcpu_wq == NULL) {
		dev_err(kctx->kbdev->dev,
			"Failed to initialize KCPU queue high-priority workqueue");
		return -ENOMEM;
	}

>>>>>>> a999cd8f
	mutex_init(&kctx->csf.kcpu_queues.lock);
	return 0;
}

void kbase_csf_kcpu_queue_context_term(struct kbase_context *kctx)
{
	while (!bitmap_empty(kctx->csf.kcpu_queues.in_use, KBASEP_MAX_KCPU_QUEUES)) {
		int id = find_first_bit(kctx->csf.kcpu_queues.in_use, KBASEP_MAX_KCPU_QUEUES);

		if (WARN_ON(!kctx->csf.kcpu_queues.array[id]))
			clear_bit(id, kctx->csf.kcpu_queues.in_use);
		else
			(void)delete_queue(kctx, (u32)id);
	}

	mutex_destroy(&kctx->csf.kcpu_queues.lock);
<<<<<<< HEAD
=======

	destroy_workqueue(kctx->csf.kcpu_queues.kcpu_wq);
>>>>>>> a999cd8f
}
KBASE_EXPORT_TEST_API(kbase_csf_kcpu_queue_context_term);

int kbase_csf_kcpu_queue_delete(struct kbase_context *kctx,
				struct kbase_ioctl_kcpu_queue_delete *del)
{
	return delete_queue(kctx, (u32)del->id);
}

static struct kbase_kcpu_dma_fence_meta *
kbase_csf_kcpu_queue_metadata_new(struct kbase_context *kctx, u64 fence_context)
{
	int n;
	struct kbase_kcpu_dma_fence_meta *metadata = kzalloc(sizeof(*metadata), GFP_KERNEL);

	if (!metadata)
		goto early_ret;

	*metadata = (struct kbase_kcpu_dma_fence_meta){
		.kbdev = kctx->kbdev,
		.kctx_id = kctx->id,
	};

	/* Please update MAX_TIMELINE_NAME macro when making changes to the string. */
	n = snprintf(metadata->timeline_name, MAX_TIMELINE_NAME, "%u-%d_%u-%llu-kcpu",
		     kctx->kbdev->id, kctx->tgid, kctx->id, fence_context);
	if (WARN_ON(n >= MAX_TIMELINE_NAME)) {
		kfree(metadata);
		metadata = NULL;
		goto early_ret;
	}

	kbase_refcount_set(&metadata->refcount, 1);

early_ret:
	return metadata;
}
KBASE_ALLOW_ERROR_INJECTION_TEST_API(kbase_csf_kcpu_queue_metadata_new, ERRNO_NULL);

int kbase_csf_kcpu_queue_new(struct kbase_context *kctx, struct kbase_ioctl_kcpu_queue_new *newq)
{
	struct kbase_kcpu_command_queue *queue;
	struct kbase_kcpu_dma_fence_meta *metadata;
	int idx;
	int ret = 0;
	/* The queue id is of u8 type and we use the index of the kcpu_queues
	 * array as an id, so the number of elements in the array can't be
	 * more than 256.
	 */
	BUILD_BUG_ON(KBASEP_MAX_KCPU_QUEUES > 256);

	mutex_lock(&kctx->csf.kcpu_queues.lock);

	idx = find_first_zero_bit(kctx->csf.kcpu_queues.in_use, KBASEP_MAX_KCPU_QUEUES);
	if (idx >= (int)KBASEP_MAX_KCPU_QUEUES) {
		ret = -ENOMEM;
		goto out;
	}

	if (WARN_ON(kctx->csf.kcpu_queues.array[idx])) {
		ret = -EINVAL;
		goto out;
	}

	queue = vzalloc(sizeof(*queue));
	if (!queue) {
		ret = -ENOMEM;
		goto out;
	}

<<<<<<< HEAD
	ret = kbase_kthread_run_worker_rt(kctx->kbdev, &queue->csf_kcpu_worker, "csf_kcpu_%i", idx);

	if (ret) {
		kfree(queue);
		goto out;
	}

	mutex_init(&queue->lock);
	queue->kctx = kctx;
	queue->start_offset = 0;
	queue->num_pending_cmds = 0;
=======
	*queue = (struct kbase_kcpu_command_queue)
	{
		.kctx = kctx, .start_offset = 0, .num_pending_cmds = 0, .enqueue_failed = false,
		.command_started = false, .has_error = false, .id = idx,
>>>>>>> a999cd8f
#if IS_ENABLED(CONFIG_SYNC_FILE)
		.fence_context = dma_fence_context_alloc(1), .fence_seqno = 0,
		.fence_wait_processed = false,
#endif /* IS_ENABLED(CONFIG_SYNC_FILE) */
	};

<<<<<<< HEAD
	metadata = kzalloc(sizeof(*metadata), GFP_KERNEL);
	if (!metadata) {
		kbase_destroy_kworker_stack(&queue->csf_kcpu_worker);
		kfree(queue);
		ret = -ENOMEM;
		goto out;
	}

	metadata->kbdev = kctx->kbdev;
	metadata->kctx_id = kctx->id;
	n = snprintf(metadata->timeline_name, MAX_TIMELINE_NAME, "%u-%d_%u-%llu-kcpu",
		     kctx->kbdev->id, kctx->tgid, kctx->id, queue->fence_context);
	if (WARN_ON(n >= MAX_TIMELINE_NAME)) {
		kbase_destroy_kworker_stack(&queue->csf_kcpu_worker);
		kfree(queue);
		kfree(metadata);
		ret = -EINVAL;
		goto out;
	}

	kbase_refcount_set(&metadata->refcount, 1);
	queue->metadata = metadata;
	atomic_inc(&kctx->kbdev->live_fence_metadata);
#endif /* CONFIG_SYNC_FILE */
	queue->enqueue_failed = false;
	queue->command_started = false;
	INIT_LIST_HEAD(&queue->jit_blocked);
	queue->has_error = false;
	kthread_init_work(&queue->work, kcpu_queue_process_worker);
	kthread_init_work(&queue->timeout_work, kcpu_queue_timeout_worker);
	queue->id = idx;
=======
	mutex_init(&queue->lock);
	INIT_WORK(&queue->work, kcpu_queue_process_worker);
	INIT_LIST_HEAD(&queue->high_prio_work);
	atomic_set(&queue->pending_kick, 0);
	INIT_WORK(&queue->timeout_work, kcpu_queue_timeout_worker);
	INIT_LIST_HEAD(&queue->jit_blocked);

	if (IS_ENABLED(CONFIG_SYNC_FILE)) {
		metadata = kbase_csf_kcpu_queue_metadata_new(kctx, queue->fence_context);
		if (!metadata) {
			vfree(queue);
			ret = -ENOMEM;
			goto out;
		}

		queue->metadata = metadata;
		atomic_inc(&kctx->kbdev->live_fence_metadata);
		atomic_set(&queue->fence_signal_pending_cnt, 0);
		kbase_timer_setup(&queue->fence_signal_timeout, fence_signal_timeout_cb);
	}

	if (IS_ENABLED(CONFIG_MALI_FENCE_DEBUG))
		kbase_timer_setup(&queue->fence_timeout, fence_timeout_callback);
>>>>>>> a999cd8f

	bitmap_set(kctx->csf.kcpu_queues.in_use, (unsigned int)idx, 1);
	kctx->csf.kcpu_queues.array[idx] = queue;
	newq->id = idx;

	/* Fire the tracepoint with the mutex held to enforce correct ordering
	 * with the summary stream.
	 */
	KBASE_TLSTREAM_TL_KBASE_NEW_KCPUQUEUE(kctx->kbdev, queue, queue->id, kctx->id,
					      queue->num_pending_cmds);

	KBASE_KTRACE_ADD_CSF_KCPU(kctx->kbdev, KCPU_QUEUE_CREATE, queue, queue->fence_context, 0);
<<<<<<< HEAD
#ifdef CONFIG_MALI_FENCE_DEBUG
	kbase_timer_setup(&queue->fence_timeout, fence_timeout_callback);
#endif

#if IS_ENABLED(CONFIG_SYNC_FILE)
	atomic_set(&queue->fence_signal_pending_cnt, 0);
	kbase_timer_setup(&queue->fence_signal_timeout, fence_signal_timeout_cb);
#endif
	bitmap_set(kctx->csf.kcpu_queues.in_use, idx, 1);
	kctx->csf.kcpu_queues.array[idx] = queue;
=======
>>>>>>> a999cd8f
out:
	mutex_unlock(&kctx->csf.kcpu_queues.lock);

	return ret;
}
KBASE_EXPORT_TEST_API(kbase_csf_kcpu_queue_new);

int kbase_csf_kcpu_queue_halt_timers(struct kbase_device *kbdev)
{
	struct kbase_context *kctx;

	list_for_each_entry(kctx, &kbdev->kctx_list, kctx_list_link) {
		unsigned long queue_idx;
		struct kbase_csf_kcpu_queue_context *kcpu_ctx = &kctx->csf.kcpu_queues;

		mutex_lock(&kcpu_ctx->lock);

		for_each_set_bit(queue_idx, kcpu_ctx->in_use, KBASEP_MAX_KCPU_QUEUES) {
			struct kbase_kcpu_command_queue *kcpu_queue = kcpu_ctx->array[queue_idx];

			if (unlikely(!kcpu_queue))
				continue;

			mutex_lock(&kcpu_queue->lock);

			if (atomic_read(&kcpu_queue->fence_signal_pending_cnt)) {
				int ret = del_timer_sync(&kcpu_queue->fence_signal_timeout);

				dev_dbg(kbdev->dev,
					"Fence signal timeout on KCPU queue(%lu), kctx (%d_%d) was %s on suspend",
					queue_idx, kctx->tgid, kctx->id,
					ret ? "pending" : "not pending");
			}

#ifdef CONFIG_MALI_FENCE_DEBUG
			if (kcpu_queue->fence_wait_processed) {
				int ret = del_timer_sync(&kcpu_queue->fence_timeout);

				dev_dbg(kbdev->dev,
					"Fence wait timeout on KCPU queue(%lu), kctx (%d_%d) was %s on suspend",
					queue_idx, kctx->tgid, kctx->id,
					ret ? "pending" : "not pending");
			}
#endif
			mutex_unlock(&kcpu_queue->lock);
		}
		mutex_unlock(&kcpu_ctx->lock);
	}
	return 0;
}

void kbase_csf_kcpu_queue_resume_timers(struct kbase_device *kbdev)
{
	struct kbase_context *kctx;

	list_for_each_entry(kctx, &kbdev->kctx_list, kctx_list_link) {
		unsigned long queue_idx;
		struct kbase_csf_kcpu_queue_context *kcpu_ctx = &kctx->csf.kcpu_queues;

		mutex_lock(&kcpu_ctx->lock);

		for_each_set_bit(queue_idx, kcpu_ctx->in_use, KBASEP_MAX_KCPU_QUEUES) {
			struct kbase_kcpu_command_queue *kcpu_queue = kcpu_ctx->array[queue_idx];

			if (unlikely(!kcpu_queue))
				continue;

			mutex_lock(&kcpu_queue->lock);
#ifdef CONFIG_MALI_FENCE_DEBUG
			if (kcpu_queue->fence_wait_processed) {
				fence_wait_timeout_start(kcpu_queue);
				dev_dbg(kbdev->dev,
					"Fence wait timeout on KCPU queue(%lu), kctx (%d_%d) has been resumed on system resume",
					queue_idx, kctx->tgid, kctx->id);
			}
#endif
			if (atomic_read(&kbdev->fence_signal_timeout_enabled) &&
			    atomic_read(&kcpu_queue->fence_signal_pending_cnt)) {
				fence_signal_timeout_start(kcpu_queue);
				dev_dbg(kbdev->dev,
					"Fence signal timeout on KCPU queue(%lu), kctx (%d_%d) has been resumed on system resume",
					queue_idx, kctx->tgid, kctx->id);
			}
			mutex_unlock(&kcpu_queue->lock);
		}
		mutex_unlock(&kcpu_ctx->lock);
	}
}<|MERGE_RESOLUTION|>--- conflicted
+++ resolved
@@ -40,14 +40,6 @@
 #endif
 
 #define FENCE_WAIT_TIMEOUT_MS 3000
-<<<<<<< HEAD
-#endif
-
-static void kcpu_queue_process(struct kbase_kcpu_command_queue *kcpu_queue, bool drain_queue);
-
-static void kcpu_queue_process_worker(struct kthread_work *data);
-=======
->>>>>>> a999cd8f
 
 static int kbase_kcpu_map_import_prepare(struct kbase_kcpu_command_queue *kcpu_queue,
 					 struct base_kcpu_command_import_info *import_info,
@@ -452,7 +444,7 @@
 	struct kbase_context *const kctx = queue->kctx;
 
 	if (!atomic_read(&kctx->prioritized))
-		queue_work(kctx->csf.kcpu_queues.kcpu_wq, &queue->work);
+		kthread_queue_work(&kctx->csf.kcpu_queues.csf_kcpu_worker, &queue->work);
 	else
 		kbase_csf_scheduler_enqueue_kcpuq_work(queue);
 }
@@ -476,11 +468,7 @@
 	 * kbase_csf_kcpu_queue_context.jit_lock .
 	 */
 	list_for_each_entry(blocked_queue, &kctx->csf.kcpu_queues.jit_blocked_queues, jit_blocked)
-<<<<<<< HEAD
-		kthread_queue_work(&blocked_queue->csf_kcpu_worker, &blocked_queue->work);
-=======
 		enqueue_kcpuq_work(blocked_queue);
->>>>>>> a999cd8f
 }
 
 static int kbase_kcpu_jit_free_process(struct kbase_kcpu_command_queue *queue,
@@ -732,11 +720,7 @@
 {
 	struct kbase_kcpu_command_queue *kcpu_queue = (struct kbase_kcpu_command_queue *)param;
 
-<<<<<<< HEAD
-	kthread_queue_work(&kcpu_queue->csf_kcpu_worker, &kcpu_queue->work);
-=======
 	enqueue_kcpuq_work(kcpu_queue);
->>>>>>> a999cd8f
 
 	return KBASE_CSF_EVENT_CALLBACK_KEEP;
 }
@@ -1337,11 +1321,7 @@
 				  fence->seqno);
 
 	/* Resume kcpu command queue processing. */
-<<<<<<< HEAD
-	kthread_queue_work(&kcpu_queue->csf_kcpu_worker, &kcpu_queue->work);
-=======
 	enqueue_kcpuq_work(kcpu_queue);
->>>>>>> a999cd8f
 }
 
 static void kbasep_kcpu_fence_wait_cancel(struct kbase_kcpu_command_queue *kcpu_queue,
@@ -1415,11 +1395,7 @@
 	kbase_sync_fence_info_get(fence, &info);
 
 	if (info.status == 1) {
-<<<<<<< HEAD
-		kthread_queue_work(&kcpu_queue->csf_kcpu_worker, &kcpu_queue->work);
-=======
 		enqueue_kcpuq_work(kcpu_queue);
->>>>>>> a999cd8f
 	} else if (info.status == 0) {
 		dev_warn(kctx->kbdev->dev, "fence has not yet signalled in %ums",
 			 FENCE_WAIT_TIMEOUT_MS);
@@ -1708,11 +1684,7 @@
 		if (atomic_read(&kcpu_queue->fence_signal_pending_cnt) > 1)
 			fence_signal_timeout_start(kcpu_queue);
 
-<<<<<<< HEAD
-		kthread_queue_work(&kcpu_queue->csf_kcpu_worker, &kcpu_queue->timeout_work);
-=======
-		queue_work(kctx->csf.kcpu_queues.kcpu_wq, &kcpu_queue->timeout_work);
->>>>>>> a999cd8f
+		kthread_queue_work(&kctx->csf.kcpu_queues.csf_kcpu_worker, &kcpu_queue->timeout_work);
 	}
 }
 
@@ -2041,10 +2013,7 @@
 
 		mutex_unlock(&queue->lock);
 
-<<<<<<< HEAD
-		kbase_destroy_kworker_stack(&queue->csf_kcpu_worker);
-=======
-		cancel_work_sync(&queue->timeout_work);
+		kthread_cancel_work_sync(&queue->timeout_work);
 
 		/*
 		 * Drain a pending request to process this queue in
@@ -2054,9 +2023,7 @@
 		kbase_csf_scheduler_wait_for_kthread_pending_work(kctx->kbdev,
 								  &queue->pending_kick);
 
-		cancel_work_sync(&queue->work);
->>>>>>> a999cd8f
-
+		kthread_cancel_work_sync(&queue->work);
 		mutex_destroy(&queue->lock);
 
 		vfree(queue);
@@ -2686,17 +2653,12 @@
 
 int kbase_csf_kcpu_queue_context_init(struct kbase_context *kctx)
 {
-<<<<<<< HEAD
-=======
-	kctx->csf.kcpu_queues.kcpu_wq =
-		alloc_workqueue("mali_kcpu_wq_%i_%i", 0, 0, kctx->tgid, kctx->id);
-	if (kctx->csf.kcpu_queues.kcpu_wq == NULL) {
-		dev_err(kctx->kbdev->dev,
-			"Failed to initialize KCPU queue high-priority workqueue");
-		return -ENOMEM;
-	}
-
->>>>>>> a999cd8f
+	int ret = kbase_kthread_run_worker_rt(kctx->kbdev, &kctx->csf.kcpu_queues.csf_kcpu_worker, "csf_kcpu_worker");
+	if (ret) {
+		dev_err(kctx->kbdev->dev, "Failed to initialize KCPU worker");
+		return ret;
+	}
+
 	mutex_init(&kctx->csf.kcpu_queues.lock);
 	return 0;
 }
@@ -2713,11 +2675,7 @@
 	}
 
 	mutex_destroy(&kctx->csf.kcpu_queues.lock);
-<<<<<<< HEAD
-=======
-
-	destroy_workqueue(kctx->csf.kcpu_queues.kcpu_wq);
->>>>>>> a999cd8f
+	kbase_destroy_kworker_stack(&kctx->csf.kcpu_queues.csf_kcpu_worker);
 }
 KBASE_EXPORT_TEST_API(kbase_csf_kcpu_queue_context_term);
 
@@ -2788,69 +2746,25 @@
 		goto out;
 	}
 
-<<<<<<< HEAD
-	ret = kbase_kthread_run_worker_rt(kctx->kbdev, &queue->csf_kcpu_worker, "csf_kcpu_%i", idx);
-
-	if (ret) {
-		kfree(queue);
-		goto out;
-	}
-
-	mutex_init(&queue->lock);
-	queue->kctx = kctx;
-	queue->start_offset = 0;
-	queue->num_pending_cmds = 0;
-=======
 	*queue = (struct kbase_kcpu_command_queue)
 	{
 		.kctx = kctx, .start_offset = 0, .num_pending_cmds = 0, .enqueue_failed = false,
 		.command_started = false, .has_error = false, .id = idx,
->>>>>>> a999cd8f
 #if IS_ENABLED(CONFIG_SYNC_FILE)
 		.fence_context = dma_fence_context_alloc(1), .fence_seqno = 0,
 		.fence_wait_processed = false,
 #endif /* IS_ENABLED(CONFIG_SYNC_FILE) */
 	};
 
-<<<<<<< HEAD
-	metadata = kzalloc(sizeof(*metadata), GFP_KERNEL);
-	if (!metadata) {
-		kbase_destroy_kworker_stack(&queue->csf_kcpu_worker);
-		kfree(queue);
-		ret = -ENOMEM;
-		goto out;
-	}
-
-	metadata->kbdev = kctx->kbdev;
-	metadata->kctx_id = kctx->id;
-	n = snprintf(metadata->timeline_name, MAX_TIMELINE_NAME, "%u-%d_%u-%llu-kcpu",
-		     kctx->kbdev->id, kctx->tgid, kctx->id, queue->fence_context);
-	if (WARN_ON(n >= MAX_TIMELINE_NAME)) {
-		kbase_destroy_kworker_stack(&queue->csf_kcpu_worker);
-		kfree(queue);
-		kfree(metadata);
-		ret = -EINVAL;
-		goto out;
-	}
-
-	kbase_refcount_set(&metadata->refcount, 1);
-	queue->metadata = metadata;
-	atomic_inc(&kctx->kbdev->live_fence_metadata);
-#endif /* CONFIG_SYNC_FILE */
-	queue->enqueue_failed = false;
-	queue->command_started = false;
+	mutex_init(&queue->lock);
+
+
+	INIT_LIST_HEAD(&queue->high_prio_work);
+	atomic_set(&queue->pending_kick, 0);
 	INIT_LIST_HEAD(&queue->jit_blocked);
-	queue->has_error = false;
+
 	kthread_init_work(&queue->work, kcpu_queue_process_worker);
 	kthread_init_work(&queue->timeout_work, kcpu_queue_timeout_worker);
-	queue->id = idx;
-=======
-	mutex_init(&queue->lock);
-	INIT_WORK(&queue->work, kcpu_queue_process_worker);
-	INIT_LIST_HEAD(&queue->high_prio_work);
-	atomic_set(&queue->pending_kick, 0);
-	INIT_WORK(&queue->timeout_work, kcpu_queue_timeout_worker);
-	INIT_LIST_HEAD(&queue->jit_blocked);
 
 	if (IS_ENABLED(CONFIG_SYNC_FILE)) {
 		metadata = kbase_csf_kcpu_queue_metadata_new(kctx, queue->fence_context);
@@ -2868,7 +2782,6 @@
 
 	if (IS_ENABLED(CONFIG_MALI_FENCE_DEBUG))
 		kbase_timer_setup(&queue->fence_timeout, fence_timeout_callback);
->>>>>>> a999cd8f
 
 	bitmap_set(kctx->csf.kcpu_queues.in_use, (unsigned int)idx, 1);
 	kctx->csf.kcpu_queues.array[idx] = queue;
@@ -2881,19 +2794,6 @@
 					      queue->num_pending_cmds);
 
 	KBASE_KTRACE_ADD_CSF_KCPU(kctx->kbdev, KCPU_QUEUE_CREATE, queue, queue->fence_context, 0);
-<<<<<<< HEAD
-#ifdef CONFIG_MALI_FENCE_DEBUG
-	kbase_timer_setup(&queue->fence_timeout, fence_timeout_callback);
-#endif
-
-#if IS_ENABLED(CONFIG_SYNC_FILE)
-	atomic_set(&queue->fence_signal_pending_cnt, 0);
-	kbase_timer_setup(&queue->fence_signal_timeout, fence_signal_timeout_cb);
-#endif
-	bitmap_set(kctx->csf.kcpu_queues.in_use, idx, 1);
-	kctx->csf.kcpu_queues.array[idx] = queue;
-=======
->>>>>>> a999cd8f
 out:
 	mutex_unlock(&kctx->csf.kcpu_queues.lock);
 
