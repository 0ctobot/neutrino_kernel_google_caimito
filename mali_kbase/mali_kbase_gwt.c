--- conflicted
+++ resolved
@@ -1,11 +1,7 @@
 // SPDX-License-Identifier: GPL-2.0 WITH Linux-syscall-note
 /*
  *
-<<<<<<< HEAD
- * (C) COPYRIGHT 2010-2022 ARM Limited. All rights reserved.
-=======
  * (C) COPYRIGHT 2010-2023 ARM Limited. All rights reserved.
->>>>>>> 16988dee
  *
  * This program is free software and is provided to you under the terms of the
  * GNU General Public License version 2 as published by the Free Software
