/* SPDX-License-Identifier: GPL-2.0 */

/*
 *
 * (C) COPYRIGHT 2014-2017 ARM Limited. All rights reserved.
 *
 * This program is free software and is provided to you under the terms of the
 * GNU General Public License version 2 as published by the Free Software
 * Foundation, and any use by you of this program is subject to the terms
 * of such GNU licence.
 *
 * This program is distributed in the hope that it will be useful,
 * but WITHOUT ANY WARRANTY; without even the implied warranty of
 * MERCHANTABILITY or FITNESS FOR A PARTICULAR PURPOSE. See the
 * GNU General Public License for more details.
 *
 * You should have received a copy of the GNU General Public License
 * along with this program; if not, you can access it online at
 * http://www.gnu.org/licenses/gpl-2.0.html.
 *
 * SPDX-License-Identifier: GPL-2.0
 *
 */

/*
 * Copyright 2020-2021 Google LLC.
 *
 * Author: Sidath Senanayake <sidaths@google.com>
 */

#ifndef _KBASE_CONFIG_PLATFORM_H_
#define _KBASE_CONFIG_PLATFORM_H_

/**
 * Power management configuration
 *
 * Attached value: pointer to @ref kbase_pm_callback_conf
 * Default value: See @ref kbase_pm_callback_conf
 */
#define POWER_MANAGEMENT_CALLBACKS (&pm_callbacks)

/**
 * Clock Rate Trace configuration functions
 *
 * Attached value: pointer to @ref kbase_clk_rate_trace_op_conf
 * Default value: See @ref kbase_clk_rate_trace_op_conf
 */
#define CLK_RATE_TRACE_OPS (&pixel_clk_rate_trace_ops)

/**
 * Platform specific configuration functions
 *
 * Attached value: pointer to @ref kbase_platform_funcs_conf
 * Default value: See @ref kbase_platform_funcs_conf
 */
#define PLATFORM_FUNCS (&platform_funcs)

extern struct kbase_pm_callback_conf pm_callbacks;
extern struct kbase_clk_rate_trace_op_conf pixel_clk_rate_trace_ops;
extern struct kbase_platform_funcs_conf platform_funcs;

#ifdef CONFIG_MALI_PIXEL_GPU_SECURE_RENDERING
#define PLATFORM_PROTECTED_CALLBACKS (&pixel_protected_ops);
extern struct protected_mode_ops pixel_protected_ops;
#endif /* CONFIG_MALI_PIXEL_GPU_SECURE_RENDERING */

/**
 * Autosuspend delay
 *
 * The delay time (in milliseconds) to be used for autosuspend
 */
#define AUTO_SUSPEND_DELAY (100)

/**
 * DVFS Utilization evaluation period
 *
 * The amount of time (in milliseconds) between sucessive measurements of the
 * GPU utilization. This also affects how frequently the DVFS update logic runs.
 */
#define DEFAULT_PM_DVFS_PERIOD (20)

/* Linux includes */
#ifdef CONFIG_MALI_MIDGARD_DVFS
#include <linux/atomic.h>
#include <linux/thermal.h>
#include <linux/workqueue.h>
#endif /* CONFIG_MALI_MIDGARD_DVFS */

/* SOC level includes */
#include <soc/google/bcl.h>
#if IS_ENABLED(CONFIG_EXYNOS_PD)
#include <soc/google/exynos-pd.h>
#endif
#ifdef CONFIG_MALI_MIDGARD_DVFS
#ifdef CONFIG_MALI_PIXEL_GPU_QOS
#include <soc/google/exynos_pm_qos.h>
#endif /* CONFIG_MALI_MIDGARD_DVFS */
#endif /* CONFIG_MALI_PIXEL_GPU_QOS */

/* Pixel integration includes */
#ifdef CONFIG_MALI_MIDGARD_DVFS
#include "pixel_gpu_dvfs.h"
#endif /* CONFIG_MALI_MIDGARD_DVFS */

/* All port specific fields go here */
#define OF_DATA_NUM_MAX 128
#define CPU_FREQ_MAX INT_MAX

enum gpu_power_state {
<<<<<<< HEAD
        /* Mali GPUs have a hierarchy of power domains, which must be powered up
         * in order and powered down in reverse order. Individual architectures
         * and implementations may not allow each domain to be powered up or
         * down independently of the others.
         *
         * The power state can thus be defined as the highest-level domain that
         * is currently powered on.
         *
         * GLOBAL: The frontend (JM, CSF), including registers.
         * COREGROUP: The L2 and AXI interface, Tiler, and MMU.
         * STACKS: The shader cores.
         */
        GPU_POWER_LEVEL_OFF             = 0,
        GPU_POWER_LEVEL_GLOBAL          = 1,
        GPU_POWER_LEVEL_COREGROUP       = 2,
        GPU_POWER_LEVEL_STACKS          = 3,
=======
	/*
	 * Mali GPUs have a hierarchy of power domains, which must be powered up
	 * in order and powered down in reverse order. Individual architectures
	 * and implementations may not allow each domain to be powered up or
	 * down independently of the others.
	 *
	 * The power state can thus be defined as the highest-level domain that
	 * is currently powered on.
	 *
	 * GLOBAL: The frontend (JM, CSF), including registers.
	 * COREGROUP: The L2 and AXI interface, Tiler, and MMU.
	 * STACKS: The shader cores.
	 */
	GPU_POWER_LEVEL_OFF       = 0,
	GPU_POWER_LEVEL_GLOBAL    = 1,
	GPU_POWER_LEVEL_COREGROUP = 2,
	GPU_POWER_LEVEL_STACKS    = 3,
>>>>>>> 7a365af1
};

/**
 * enum gpu_pm_domain - Power domains on the GPU.
 *
 * This enum lists the different power domains present on the Mali GPU.
 */
enum gpu_pm_domain {
	/**
	 * &GPU_PM_DOMAIN_TOP: GPU Top Level power domain
	 */
	GPU_PM_DOMAIN_TOP = 0,
	/**
	 * &GPU_PM_DOMAIN_CORES: GPU shader stacks power domain
	 */
	GPU_PM_DOMAIN_CORES,
	/* Insert new power domains here. */
	GPU_PM_DOMAIN_COUNT,
};

#ifdef CONFIG_MALI_MIDGARD_DVFS
/**
 * struct gpu_dvfs_opp_metrics - Metrics data for an operating point.
 *
 * @time_total:      The total amount of time (in ns) that the device was powered on and at this
 *                   operating point.
 * @time_last_entry: The time (in ns) since device boot that this operating point was used.
 * @entry_cont:      The number of times this operating point was used.
 */
struct gpu_dvfs_opp_metrics {
	u64 time_total;
	u64 time_last_entry;
	unsigned int entry_count;
};

/**
 * struct gpu_dvfs_opp - Data for a GPU operating point.
 *
 * @clk:          The frequencies (in kHz) of the GPU clocks.
 * @vol:          The voltages (in mV) of each GPU power domain. Obtained via ECT.
 *
 * @util_min:     The minimum threshold of utilization before the governor should consider a lower
 *                operating point.
 * @util_max:     The maximum threshold of utlization before the governor should consider moving to
 *                a higher operating point.
 * @hysteresis:   A measure of how long the governor should keep the GPU at this operating point
 *                before moving to a lower one. For example, in the basic governor, this translates
 *                directly into &hr_timer ticks for the Mali DVFS utilization thread, but other
 *                governors may chose to use this value in different ways.
 *
 * @metrics:      Metrics data for this operating point.
 *
 * @qos.mif_min:  The minimum frequency (in kHz) for the memory interface (MIF).
 * @qos.int_min:  The minimum frequency (in kHz) for the internal memory network (INT).
 * @qos.cpu0_min: The minimum frequency (in kHz) for the little CPU cluster.
 * @qos.cpu1_min: The minimum frequency (in kHz) for the medium CPU cluster.
 * @qos.cpu2_max: The maximum frequency (in kHz) for the big CPU cluster.
 *
 * Unless specified otherwise, all data is obtained from device tree.
 */
struct gpu_dvfs_opp {
	/* Clocks */
	unsigned int clk[GPU_DVFS_CLK_COUNT];

	/* Voltages */
	unsigned int vol[GPU_DVFS_CLK_COUNT];

	int util_min;
	int util_max;
	int hysteresis;

	/* Metrics */
	struct gpu_dvfs_opp_metrics metrics;

	/* QOS values */
	struct {
		int mif_min;
		int int_min;
		int cpu0_min;
		int cpu1_min;
		int cpu2_max;
	} qos;
};

#ifdef CONFIG_MALI_PIXEL_GPU_QOS
/* Forward declaration of QOS request */
struct gpu_dvfs_qos_vote;
#endif /* CONFIG_MALI_PIXEL_GPU_QOS */

/* Forward declaration of per-UID metrics */
struct gpu_dvfs_metrics_uid_stats;
#endif /* CONFIG_MALI_MIDGARD_DVFS */

/**
 * struct pixel_context - Pixel GPU context
 *
 * @kbdev:                      The &struct kbase_device for the GPU.
 *
<<<<<<< HEAD
 * @pm.lock:                    &struct mutex used to control accesses to &state.
=======
 * @pm.lock:                    &struct mutex used to ensure serialization of calls to kernel power
 *                              management functions on the GPU power domain devices held in
 *                              &pm.domain_devs.
>>>>>>> 7a365af1
 * @pm.state:                   Holds the current power state of the GPU.
 * @pm.domain_devs              Virtual pm domain devices.
 * @pm.domain_links             Links from pm domain devices to the real device.
 * @pm.domain:                  The power domain the GPU is in.
 * @pm.status_reg_offset:       Register offset to the G3D status in the PMU. Set via DT.
 * @pm.status_local_power_mask: Mask to extract power status of the GPU. Set via DT.
 * @pm.autosuspend_delay:       Delay (in ms) before PM runtime should trigger auto suspend.
 * @pm.bcl_dev:                 Pointer to the Battery Current Limiter device.
 *
 * @tz_protection_enabled:      Storing the secure rendering state of the GPU. Access to this is
 *                              controlled by the HW access lock for the GPU associated with @kbdev.
 *
 * @dvfs.lock:                  &struct mutex used to control access to DVFS levels.
 *
 * @dvfs.control_wq:            Workqueue for processing DVFS utilization metrics.
 * @dvfs.control_work:          &struct work_struct storing link to Pixel GPU code to convert
 *                              incoming utilization data from the Mali driver into DVFS changes on
 *                              the GPU.
 * @dvfs.util:                  Stores incoming utilization metrics from the Mali driver.
 * @dvfs.util_gl:               Percentage of utilization from a non-OpenCL work
 * @dvfs.util_cl:               Percentage of utilization from a OpenCL work.
 * @dvfs.clockdown_wq:          Delayed workqueue for clocking down the GPU after it has been idle
 *                              for a period of time.
 * @dvfs.clockdown_work:        &struct delayed_work_struct storing link to Pixel GPU code to set
 *                              the GPU to its minimum throughput level.
 * @dvfs.clockdown_hysteresis:  The time (in ms) the GPU can remained powered off before being set
 *                              to the minimum throughput level. Set via DT.
 *
 * @dvfs.clks:                  Array of clock data per GPU clock.
 *
 * @dvfs.table:                 Pointer to the DVFS table which is an array of &struct gpu_dvfs_opp
 * @dvfs.table_size:            Number of levels in in @dvfs.table.
 * @dvfs.level:                 The current last active level run on the GPU.
 * @dvfs.level_target:          The level at which the GPU should run at next power on.
 * @dvfs.level_max:             The maximum throughput level available on the GPU. Set via DT.
 * @dvfs.level_min:             The minimum throughput level available of the GPU. Set via DT.
 * @dvfs.level_scaling_max:     The maximum throughput level the GPU can run at. Should only be set
 *                              via &gpu_dvfs_update_level_lock().
 * @dvfs.level_scaling_min:     The minimum throughput level the GPU can run at. Should only be set
 *                              via &gpu_dvfs_update_level_lock().
 *
 * @dvfs.metrics.last_time:        The last time (in ns) since device boot that the DVFS metric
 *                                 logic was run.
 * @dvfs.metrics.last_power_state: The GPU's power state when the DVFS metric logic was last run.
 * @dvfs.metrics.last_level:       The GPU's level when the DVFS metric logic was last run.
 * @dvfs.metrics.transtab:         Pointer to the DVFS transition table.
 * @dvfs.metrics.js_uid_stats:     An array of pointers to the per-UID stats blocks currently
 *                                 resident in each of the GPU's job slots. Access is controlled by
 *                                 the hwaccess lock.
 * @dvfs.metrics.uid_stats_list:   List head pointer to the linked list of per-UID stats blocks.
 *                                 Modification to the linked list itself (not its elements) is
 *                                 protected by the kctx_list lock.
 *
 * @dvfs.governor.curr:  The currently enabled DVFS governor.
 * @dvfs.governor.delay: Governor specific variable. The basic governor uses this to store the
 *                       remaining ticks before a lower throughput level will be set.
 *
 * @dvfs.qos.enabled:       Stores whether QOS requests have been set.
 * @dvfs.qos.level_last:    The level for which QOS requests were made. Negative if no QOS is set.
 * @dvfs.qos.int_min:       QOS vote structure for setting minimum INT clock
 * @dvfs.qos.mif_min:       QOS vote structure for setting minimum MIF clock
 * @dvfs.qos.cpu0_min:      QOS vote structure for setting minimum CPU cluster 0 (little) clock
 * @dvfs.qos.cpu1_min:      QOS vote structure for setting minimum CPU cluster 1 (medium) clock
 * @dvfs.qos.cpu2_max:      QOS vote structure for setting maximum CPU cluster 2 (big) clock
 *
 * @dvfs.qos.bts.enabled:   Stores whether Bus Traffic Shaping (BTS) is currently enabled
 * @dvfs.qos.bts.threshold: The G3D shader stack clock at which BTS will be enabled. Set via DT.
 * @dvfs.qos.bts.scenario:  The index of the BTS scenario to be used. Set via DT.
 */
struct pixel_context {
	struct kbase_device *kbdev;

	struct {
		struct mutex lock;
		enum gpu_power_state state;

		struct device *domain_devs[GPU_PM_DOMAIN_COUNT];
		struct device_link *domain_links[GPU_PM_DOMAIN_COUNT];

		struct exynos_pm_domain *domain;
		unsigned int status_reg_offset;
		unsigned int status_local_power_mask;
		unsigned int autosuspend_delay;
#ifdef CONFIG_MALI_MIDGARD_DVFS
		struct gpu_dvfs_opp_metrics power_off_metrics;
		struct gpu_dvfs_opp_metrics power_on_metrics;
#endif /* CONFIG_MALI_MIDGARD_DVFS */
#if IS_ENABLED(CONFIG_GOOGLE_BCL)
		struct bcl_device *bcl_dev;
#endif
	} pm;

#ifdef CONFIG_MALI_PIXEL_GPU_SECURE_RENDERING
	bool tz_protection_enabled;
#endif /* CONFIG_MALI_PIXEL_GPU_SECURE_RENDERING */

#ifdef CONFIG_MALI_MIDGARD_DVFS
	struct {
		struct mutex lock;

		struct workqueue_struct *control_wq;
		struct work_struct control_work;
		atomic_t util;
		atomic_t util_gl;
		atomic_t util_cl;

		struct workqueue_struct *clockdown_wq;
		struct delayed_work clockdown_work;
		unsigned int clockdown_hysteresis;

		struct gpu_dvfs_clk clks[GPU_DVFS_CLK_COUNT];

		struct gpu_dvfs_opp *table;
		int table_size;
		int level;
		int level_target;
		int level_max;
		int level_min;
		int level_scaling_max;
		int level_scaling_min;
		int level_scaling_compute_min;
		struct gpu_dvfs_level_lock level_locks[GPU_DVFS_LEVEL_LOCK_COUNT];

		struct {
			enum gpu_dvfs_governor_type curr;
			int delay;
		} governor;

		struct {
			u64 last_time;
			bool last_power_state;
			int last_level;
			int *transtab;
			struct gpu_dvfs_metrics_uid_stats *js_uid_stats[BASE_JM_MAX_NR_SLOTS];
			struct list_head uid_stats_list;
		} metrics;

#ifdef CONFIG_MALI_PIXEL_GPU_QOS
		struct {
			bool enabled;
			int level_last;
			struct gpu_dvfs_qos_vote int_min;
			struct gpu_dvfs_qos_vote mif_min;
			struct gpu_dvfs_qos_vote cpu0_min;
			struct gpu_dvfs_qos_vote cpu1_min;
			struct gpu_dvfs_qos_vote cpu2_max;

#ifdef CONFIG_MALI_PIXEL_GPU_BTS
			struct {
				bool enabled;
				int threshold;
				unsigned int scenario;
			} bts;
#endif /* CONFIG_MALI_PIXEL_GPU_BTS */
		} qos;
#endif /* CONFIG_MALI_PIXEL_GPU_QOS */

#ifdef CONFIG_MALI_PIXEL_GPU_THERMAL
		struct {
			struct thermal_cooling_device *cdev;
		} tmu;
#endif /* CONFIG_MALI_PIXEL_GPU_THERMAL */
	} dvfs;
#endif /* CONFIG_MALI_MIDGARD_DVFS */
};

#endif /* _KBASE_CONFIG_PLATFORM_H_ */<|MERGE_RESOLUTION|>--- conflicted
+++ resolved
@@ -107,24 +107,6 @@
 #define CPU_FREQ_MAX INT_MAX
 
 enum gpu_power_state {
-<<<<<<< HEAD
-        /* Mali GPUs have a hierarchy of power domains, which must be powered up
-         * in order and powered down in reverse order. Individual architectures
-         * and implementations may not allow each domain to be powered up or
-         * down independently of the others.
-         *
-         * The power state can thus be defined as the highest-level domain that
-         * is currently powered on.
-         *
-         * GLOBAL: The frontend (JM, CSF), including registers.
-         * COREGROUP: The L2 and AXI interface, Tiler, and MMU.
-         * STACKS: The shader cores.
-         */
-        GPU_POWER_LEVEL_OFF             = 0,
-        GPU_POWER_LEVEL_GLOBAL          = 1,
-        GPU_POWER_LEVEL_COREGROUP       = 2,
-        GPU_POWER_LEVEL_STACKS          = 3,
-=======
 	/*
 	 * Mali GPUs have a hierarchy of power domains, which must be powered up
 	 * in order and powered down in reverse order. Individual architectures
@@ -142,7 +124,6 @@
 	GPU_POWER_LEVEL_GLOBAL    = 1,
 	GPU_POWER_LEVEL_COREGROUP = 2,
 	GPU_POWER_LEVEL_STACKS    = 3,
->>>>>>> 7a365af1
 };
 
 /**
@@ -241,13 +222,9 @@
  *
  * @kbdev:                      The &struct kbase_device for the GPU.
  *
-<<<<<<< HEAD
- * @pm.lock:                    &struct mutex used to control accesses to &state.
-=======
  * @pm.lock:                    &struct mutex used to ensure serialization of calls to kernel power
  *                              management functions on the GPU power domain devices held in
  *                              &pm.domain_devs.
->>>>>>> 7a365af1
  * @pm.state:                   Holds the current power state of the GPU.
  * @pm.domain_devs              Virtual pm domain devices.
  * @pm.domain_links             Links from pm domain devices to the real device.
