--- conflicted
+++ resolved
@@ -29,10 +29,7 @@
 #include "mali_kbase_config_platform.h"
 #include "pixel_gpu_control.h"
 #include "pixel_gpu_sscd.h"
-
-#if IS_ENABLED(CONFIG_MALI_PIXEL_GPU_SLC)
 #include "pixel_gpu_slc.h"
-#endif
 
 #define CREATE_TRACE_POINTS
 #include "pixel_gpu_trace.h"
@@ -199,24 +196,17 @@
 	platform_data = kctx->platform_data;
 	platform_data->kctx = kctx;
 
-<<<<<<< HEAD
-#if IS_ENABLED(CONFIG_MALI_MIDGARD_DVFS)
-=======
->>>>>>> 16988dee
 	err = gpu_dvfs_kctx_init(kctx);
 	if (err) {
 		dev_err(kbdev->dev, "pixel: DVFS kctx init failed\n");
 		goto done;
 	}
-#endif
-
-#if IS_ENABLED(CONFIG_MALI_PIXEL_GPU_SLC)
+
 	err = gpu_slc_kctx_init(kctx);
 	if (err) {
 		dev_err(kbdev->dev, "pixel: SLC kctx init failed\n");
 		goto done;
 	}
-#endif
 
 done:
 	return err;
@@ -229,12 +219,8 @@
  */
 static void gpu_pixel_kctx_term(struct kbase_context *kctx)
 {
-#if IS_ENABLED(CONFIG_MALI_PIXEL_GPU_SLC)
 	gpu_slc_kctx_term(kctx);
-#endif
-#if IS_ENABLED(CONFIG_MALI_MIDGARD_DVFS)
 	gpu_dvfs_kctx_term(kctx);
-#endif
 
 	kfree(kctx->platform_data);
 	kctx->platform_data = NULL;
@@ -291,12 +277,7 @@
 #endif
 	{ gpu_sysfs_init, gpu_sysfs_term, "sysfs init failed" },
 	{ gpu_sscd_init, gpu_sscd_term, "SSCD init failed" },
-#if IS_ENABLED(CONFIG_MALI_PIXEL_GPU_SLC)
 	{ gpu_slc_init, gpu_slc_term, "SLC init failed" },
-<<<<<<< HEAD
-#endif
-=======
->>>>>>> 16988dee
 #if IS_ENABLED(CONFIG_EXYNOS_ITMON)
 	{ gpu_itmon_init, gpu_itmon_term, "ITMON notifier init failed" },
 #endif
