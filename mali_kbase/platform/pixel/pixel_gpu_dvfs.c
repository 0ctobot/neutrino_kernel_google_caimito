--- conflicted
+++ resolved
@@ -708,13 +708,9 @@
 		pc->dvfs.level_locks[i].level_min = -1;
 		pc->dvfs.level_locks[i].level_max = -1;
 	}
-
-<<<<<<< HEAD
+	pc->dvfs.updates_enabled = true;
+
 #if IS_ENABLED(CONFIG_CAL_IF)
-=======
-	pc->dvfs.updates_enabled = true;
-
->>>>>>> 2551a7b8
 	/* Get data from DT */
 	if (of_property_read_u32(np, "gpu0_cmu_cal_id",
 		&pc->dvfs.clks[GPU_DVFS_CLK_TOP_LEVEL].cal_id) ||
