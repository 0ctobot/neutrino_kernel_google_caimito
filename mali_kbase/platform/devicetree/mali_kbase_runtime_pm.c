--- conflicted
+++ resolved
@@ -264,7 +264,6 @@
 	pm_callback_runtime_off(kbdev);
 }
 
-<<<<<<< HEAD
 #ifdef CONFIG_MALI_HOST_CONTROLS_SC_RAILS
 static void pm_callback_sc_rails_on(struct kbase_device *kbdev)
 {
@@ -276,8 +275,6 @@
 	dev_dbg(kbdev->dev, "SC rails are off");
 }
 #endif
-=======
->>>>>>> 5f5ee074
 
 struct kbase_pm_callback_conf pm_callbacks = {
 	.power_on_callback = pm_callback_power_on,
