--- conflicted
+++ resolved
@@ -273,7 +273,6 @@
 	.power_runtime_term_callback = NULL,
 	.power_runtime_on_callback = NULL,
 	.power_runtime_off_callback = NULL,
-<<<<<<< HEAD
 #endif				/* KBASE_PM_RUNTIME */
 
 #if MALI_USE_CSF && defined(KBASE_PM_RUNTIME)
@@ -288,7 +287,4 @@
 	.power_on_sc_rails_callback = pm_callback_sc_rails_on,
 	.power_off_sc_rails_callback = pm_callback_sc_rails_off,
 #endif
-=======
-#endif /* KBASE_PM_RUNTIME */
->>>>>>> 049a5422
 };