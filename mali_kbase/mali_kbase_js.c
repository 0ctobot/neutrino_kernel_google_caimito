// SPDX-License-Identifier: GPL-2.0 WITH Linux-syscall-note
/*
 *
 * (C) COPYRIGHT 2011-2023 ARM Limited. All rights reserved.
 *
 * This program is free software and is provided to you under the terms of the
 * GNU General Public License version 2 as published by the Free Software
 * Foundation, and any use by you of this program is subject to the terms
 * of such GNU license.
 *
 * This program is distributed in the hope that it will be useful,
 * but WITHOUT ANY WARRANTY; without even the implied warranty of
 * MERCHANTABILITY or FITNESS FOR A PARTICULAR PURPOSE. See the
 * GNU General Public License for more details.
 *
 * You should have received a copy of the GNU General Public License
 * along with this program; if not, you can access it online at
 * http://www.gnu.org/licenses/gpl-2.0.html.
 *
 */

/*
 * Job Scheduler Implementation
 */
#include <mali_kbase.h>
#include <mali_kbase_js.h>
#include <tl/mali_kbase_tracepoints.h>
#include <mali_linux_trace.h>
#include <mali_kbase_hw.h>
#include <mali_kbase_ctx_sched.h>

#include <mali_kbase_defs.h>
#include <mali_kbase_config_defaults.h>

#include "mali_kbase_jm.h"
#include "mali_kbase_hwaccess_jm.h"
#include <mali_kbase_hwaccess_time.h>
#include <linux/priority_control_manager.h>
#if IS_ENABLED(CONFIG_MALI_TRACE_POWER_GPU_WORK_PERIOD)
#include <mali_kbase_gpu_metrics.h>

static unsigned long gpu_metrics_tp_emit_interval_ns = DEFAULT_GPU_METRICS_TP_EMIT_INTERVAL_NS;

module_param(gpu_metrics_tp_emit_interval_ns, ulong, 0444);
MODULE_PARM_DESC(gpu_metrics_tp_emit_interval_ns,
		 "Time interval in nano seconds at which GPU metrics tracepoints are emitted");

unsigned long kbase_gpu_metrics_get_emit_interval(void)
{
	return gpu_metrics_tp_emit_interval_ns;
}
#endif

/*
 * Private types
 */

/* Bitpattern indicating the result of releasing a context */
enum {
	/* The context was descheduled - caller should try scheduling in a new
	 * one to keep the runpool full
	 */
	KBASEP_JS_RELEASE_RESULT_WAS_DESCHEDULED = (1u << 0),
	/* Ctx attributes were changed - caller should try scheduling all
	 * contexts
	 */
	KBASEP_JS_RELEASE_RESULT_SCHED_ALL = (1u << 1)
};

typedef u32 kbasep_js_release_result;

const int kbasep_js_atom_priority_to_relative[BASE_JD_NR_PRIO_LEVELS] = {
	KBASE_JS_ATOM_SCHED_PRIO_MED,      /* BASE_JD_PRIO_MEDIUM */
	KBASE_JS_ATOM_SCHED_PRIO_HIGH,     /* BASE_JD_PRIO_HIGH */
	KBASE_JS_ATOM_SCHED_PRIO_LOW,      /* BASE_JD_PRIO_LOW */
	KBASE_JS_ATOM_SCHED_PRIO_REALTIME  /* BASE_JD_PRIO_REALTIME */
};

const base_jd_prio
kbasep_js_relative_priority_to_atom[KBASE_JS_ATOM_SCHED_PRIO_COUNT] = {
	BASE_JD_PRIO_REALTIME,   /* KBASE_JS_ATOM_SCHED_PRIO_REALTIME */
	BASE_JD_PRIO_HIGH,       /* KBASE_JS_ATOM_SCHED_PRIO_HIGH */
	BASE_JD_PRIO_MEDIUM,     /* KBASE_JS_ATOM_SCHED_PRIO_MED */
	BASE_JD_PRIO_LOW         /* KBASE_JS_ATOM_SCHED_PRIO_LOW */
};


/*
 * Private function prototypes
 */
static kbasep_js_release_result kbasep_js_runpool_release_ctx_internal(
		struct kbase_device *kbdev, struct kbase_context *kctx,
		struct kbasep_js_atom_retained_state *katom_retained_state);

static unsigned int kbase_js_get_slot(struct kbase_device *kbdev, struct kbase_jd_atom *katom);

static void kbase_js_foreach_ctx_job(struct kbase_context *kctx,
				     kbasep_js_ctx_job_cb *callback);

/* Helper for ktrace */
#if KBASE_KTRACE_ENABLE
static int kbase_ktrace_get_ctx_refcnt(struct kbase_context *kctx)
{
	return atomic_read(&kctx->refcount);
}
#else /* KBASE_KTRACE_ENABLE  */
static int kbase_ktrace_get_ctx_refcnt(struct kbase_context *kctx)
{
	CSTD_UNUSED(kctx);
	return 0;
}
#endif /* KBASE_KTRACE_ENABLE  */

/*
 * Private functions
 */

#if IS_ENABLED(CONFIG_MALI_TRACE_POWER_GPU_WORK_PERIOD)
/**
 * gpu_metrics_timer_callback() - Callback function for the GPU metrics hrtimer
 *
 * @timer: Pointer to the GPU metrics hrtimer
 *
 * This function will emit power/gpu_work_period tracepoint for all the active
 * GPU metrics contexts. The timer will be restarted if needed.
 *
 * Return: enum value to indicate that timer should not be restarted.
 */
static enum hrtimer_restart gpu_metrics_timer_callback(struct hrtimer *timer)
{
	struct kbasep_js_device_data *js_devdata =
		container_of(timer, struct kbasep_js_device_data, gpu_metrics_timer);
	struct kbase_device *kbdev =
		container_of(js_devdata, struct kbase_device, js_data);
	unsigned long flags;

	spin_lock_irqsave(&kbdev->hwaccess_lock, flags);
	kbase_gpu_metrics_emit_tracepoint(kbdev, ktime_get_raw_ns());
	WARN_ON_ONCE(!js_devdata->gpu_metrics_timer_running);
	if (js_devdata->gpu_metrics_timer_needed) {
		hrtimer_start(&js_devdata->gpu_metrics_timer,
			      HR_TIMER_DELAY_NSEC(gpu_metrics_tp_emit_interval_ns),
			      HRTIMER_MODE_REL);
	} else
		js_devdata->gpu_metrics_timer_running = false;
	spin_unlock_irqrestore(&kbdev->hwaccess_lock, flags);

	return HRTIMER_NORESTART;
}

/**
 * gpu_metrics_ctx_init() - Take a reference on GPU metrics context if it exists,
 *                          otherwise allocate and initialise one.
 *
 * @kctx: Pointer to the Kbase context.
 *
 * The GPU metrics context represents an "Application" for the purposes of GPU metrics
 * reporting. There may be multiple kbase_contexts contributing data to a single GPU
 * metrics context.
 * This function takes a reference on GPU metrics context if it already exists
 * corresponding to the Application that is creating the Kbase context, otherwise
 * memory is allocated for it and initialised.
 *
 * Return: 0 on success, or negative on failure.
 */
static inline int gpu_metrics_ctx_init(struct kbase_context *kctx)
{
	struct kbase_gpu_metrics_ctx *gpu_metrics_ctx;
	struct kbase_device *kbdev = kctx->kbdev;
	unsigned long flags;
	int ret = 0;

	const struct cred *cred = get_current_cred();
	const unsigned int aid = cred->euid.val;

	put_cred(cred);

	/* Return early if this is not a Userspace created context */
	if (unlikely(!kctx->kfile))
		return 0;

	/* Serialize against the other threads trying to create/destroy Kbase contexts. */
	mutex_lock(&kbdev->kctx_list_lock);
	spin_lock_irqsave(&kbdev->hwaccess_lock, flags);
	gpu_metrics_ctx = kbase_gpu_metrics_ctx_get(kbdev, aid);
	spin_unlock_irqrestore(&kbdev->hwaccess_lock, flags);

	if (!gpu_metrics_ctx) {
		gpu_metrics_ctx = kmalloc(sizeof(*gpu_metrics_ctx), GFP_KERNEL);

		if (gpu_metrics_ctx) {
			spin_lock_irqsave(&kbdev->hwaccess_lock, flags);
			kbase_gpu_metrics_ctx_init(kbdev, gpu_metrics_ctx, aid);
			spin_unlock_irqrestore(&kbdev->hwaccess_lock, flags);
		} else {
			dev_err(kbdev->dev, "Allocation for gpu_metrics_ctx failed");
			ret = -ENOMEM;
		}
	}

	kctx->gpu_metrics_ctx = gpu_metrics_ctx;
	mutex_unlock(&kbdev->kctx_list_lock);

	return ret;
}

/**
 * gpu_metrics_ctx_term() - Drop a reference on a GPU metrics context and free it
 *                          if the refcount becomes 0.
 *
 * @kctx: Pointer to the Kbase context.
 */
static inline void gpu_metrics_ctx_term(struct kbase_context *kctx)
{
	unsigned long flags;

	/* Return early if this is not a Userspace created context */
	if (unlikely(!kctx->kfile))
		return;

	/* Serialize against the other threads trying to create/destroy Kbase contexts. */
	mutex_lock(&kctx->kbdev->kctx_list_lock);
	spin_lock_irqsave(&kctx->kbdev->hwaccess_lock, flags);
	kbase_gpu_metrics_ctx_put(kctx->kbdev, kctx->gpu_metrics_ctx);
	spin_unlock_irqrestore(&kctx->kbdev->hwaccess_lock, flags);
	mutex_unlock(&kctx->kbdev->kctx_list_lock);
}
#endif

/**
 * core_reqs_from_jsn_features - Convert JSn_FEATURES to core requirements
 * @features: JSn_FEATURE register value
 *
 * Given a JSn_FEATURE register value returns the core requirements that match
 *
 * Return: Core requirement bit mask
 */
static base_jd_core_req core_reqs_from_jsn_features(u16 features)
{
	base_jd_core_req core_req = 0u;

	if ((features & JS_FEATURE_SET_VALUE_JOB) != 0)
		core_req |= BASE_JD_REQ_V;

	if ((features & JS_FEATURE_CACHE_FLUSH_JOB) != 0)
		core_req |= BASE_JD_REQ_CF;

	if ((features & JS_FEATURE_COMPUTE_JOB) != 0)
		core_req |= BASE_JD_REQ_CS;

	if ((features & JS_FEATURE_TILER_JOB) != 0)
		core_req |= BASE_JD_REQ_T;

	if ((features & JS_FEATURE_FRAGMENT_JOB) != 0)
		core_req |= BASE_JD_REQ_FS;

	return core_req;
}

static void kbase_js_sync_timers(struct kbase_device *kbdev)
{
	mutex_lock(&kbdev->js_data.runpool_mutex);
	kbase_backend_ctx_count_changed(kbdev);
	mutex_unlock(&kbdev->js_data.runpool_mutex);
}

/**
 * jsctx_rb_none_to_pull_prio(): - Check if there are no pullable atoms
 * @kctx: Pointer to kbase context with ring buffer.
 * @js:   Job slot id to check.
 * @prio: Priority to check.
 *
 * Return true if there are no atoms to pull. There may be running atoms in the
 * ring buffer even if there are no atoms to pull. It is also possible for the
 * ring buffer to be full (with running atoms) when this functions returns
 * true.
 *
 * Return: true if there are no atoms to pull, false otherwise.
 */
static inline bool jsctx_rb_none_to_pull_prio(struct kbase_context *kctx, unsigned int js, int prio)
{
	bool none_to_pull;
	struct jsctx_queue *rb = &kctx->jsctx_queue[prio][js];

	lockdep_assert_held(&kctx->kbdev->hwaccess_lock);

	none_to_pull = RB_EMPTY_ROOT(&rb->runnable_tree);

	dev_dbg(kctx->kbdev->dev, "Slot %u (prio %d) is %spullable in kctx %pK\n", js, prio,
		none_to_pull ? "not " : "", kctx);

	return none_to_pull;
}

/**
 * jsctx_rb_none_to_pull(): - Check if all priority ring buffers have no
 * pullable atoms
 * @kctx: Pointer to kbase context with ring buffer.
 * @js:   Job slot id to check.
 *
 * Caller must hold hwaccess_lock
 *
 * Return: true if the ring buffers for all priorities have no pullable atoms,
 *	   false otherwise.
 */
static inline bool jsctx_rb_none_to_pull(struct kbase_context *kctx, unsigned int js)
{
	int prio;

	lockdep_assert_held(&kctx->kbdev->hwaccess_lock);

	for (prio = KBASE_JS_ATOM_SCHED_PRIO_FIRST;
		prio < KBASE_JS_ATOM_SCHED_PRIO_COUNT; prio++) {
		if (!jsctx_rb_none_to_pull_prio(kctx, js, prio))
			return false;
	}

	return true;
}

/**
 * jsctx_queue_foreach_prio(): - Execute callback for each entry in the queue.
 * @kctx:     Pointer to kbase context with the queue.
 * @js:       Job slot id to iterate.
 * @prio:     Priority id to iterate.
 * @callback: Function pointer to callback.
 *
 * Iterate over a queue and invoke @callback for each entry in the queue, and
 * remove the entry from the queue.
 *
 * If entries are added to the queue while this is running those entries may, or
 * may not be covered. To ensure that all entries in the buffer have been
 * enumerated when this function returns jsctx->lock must be held when calling
 * this function.
 *
 * The HW access lock must always be held when calling this function.
 */
static void jsctx_queue_foreach_prio(struct kbase_context *kctx, unsigned int js, int prio,
				     kbasep_js_ctx_job_cb *callback)
{
	struct jsctx_queue *queue = &kctx->jsctx_queue[prio][js];

	lockdep_assert_held(&kctx->kbdev->hwaccess_lock);

	while (!RB_EMPTY_ROOT(&queue->runnable_tree)) {
		struct rb_node *node = rb_first(&queue->runnable_tree);
		struct kbase_jd_atom *entry = rb_entry(node,
				struct kbase_jd_atom, runnable_tree_node);

		rb_erase(node, &queue->runnable_tree);
		callback(kctx->kbdev, entry);

		/* Runnable end-of-renderpass atoms can also be in the linked
		 * list of atoms blocked on cross-slot dependencies. Remove them
		 * to avoid calling the callback twice.
		 */
		if (entry->atom_flags & KBASE_KATOM_FLAG_JSCTX_IN_X_DEP_LIST) {
			WARN_ON(!(entry->core_req &
				BASE_JD_REQ_END_RENDERPASS));
			dev_dbg(kctx->kbdev->dev,
				"Del runnable atom %pK from X_DEP list\n",
				(void *)entry);

			list_del(&entry->queue);
			entry->atom_flags &=
					~KBASE_KATOM_FLAG_JSCTX_IN_X_DEP_LIST;
		}
	}

	while (!list_empty(&queue->x_dep_head)) {
		struct kbase_jd_atom *entry = list_entry(queue->x_dep_head.next,
				struct kbase_jd_atom, queue);

		WARN_ON(!(entry->atom_flags &
			KBASE_KATOM_FLAG_JSCTX_IN_X_DEP_LIST));
		dev_dbg(kctx->kbdev->dev,
			"Del blocked atom %pK from X_DEP list\n",
			(void *)entry);

		list_del(queue->x_dep_head.next);
		entry->atom_flags &=
				~KBASE_KATOM_FLAG_JSCTX_IN_X_DEP_LIST;

		callback(kctx->kbdev, entry);
	}
}

/**
 * jsctx_queue_foreach(): - Execute callback for each entry in every queue
 * @kctx:     Pointer to kbase context with queue.
 * @js:       Job slot id to iterate.
 * @callback: Function pointer to callback.
 *
 * Iterate over all the different priorities, and for each call
 * jsctx_queue_foreach_prio() to iterate over the queue and invoke @callback
 * for each entry, and remove the entry from the queue.
 */
static inline void jsctx_queue_foreach(struct kbase_context *kctx, unsigned int js,
				       kbasep_js_ctx_job_cb *callback)
{
	int prio;

	for (prio = KBASE_JS_ATOM_SCHED_PRIO_FIRST;
		prio < KBASE_JS_ATOM_SCHED_PRIO_COUNT; prio++)
		jsctx_queue_foreach_prio(kctx, js, prio, callback);
}

/**
 * jsctx_rb_peek_prio(): - Check buffer and get next atom
 * @kctx: Pointer to kbase context with ring buffer.
 * @js:   Job slot id to check.
 * @prio: Priority id to check.
 *
 * Check the ring buffer for the specified @js and @prio and return a pointer to
 * the next atom, unless the ring buffer is empty.
 *
 * Return: Pointer to next atom in buffer, or NULL if there is no atom.
 */
static inline struct kbase_jd_atom *jsctx_rb_peek_prio(struct kbase_context *kctx, unsigned int js,
						       int prio)
{
	struct jsctx_queue *rb = &kctx->jsctx_queue[prio][js];
	struct rb_node *node;

	lockdep_assert_held(&kctx->kbdev->hwaccess_lock);
	dev_dbg(kctx->kbdev->dev, "Peeking runnable tree of kctx %pK for prio %d (s:%u)\n",
		(void *)kctx, prio, js);

	node = rb_first(&rb->runnable_tree);
	if (!node) {
		dev_dbg(kctx->kbdev->dev, "Tree is empty\n");
		return NULL;
	}

	return rb_entry(node, struct kbase_jd_atom, runnable_tree_node);
}

/**
 * jsctx_rb_peek(): - Check all priority buffers and get next atom
 * @kctx: Pointer to kbase context with ring buffer.
 * @js:   Job slot id to check.
 *
 * Check the ring buffers for all priorities, starting from
 * KBASE_JS_ATOM_SCHED_PRIO_REALTIME, for the specified @js and @prio and return a
 * pointer to the next atom, unless all the priority's ring buffers are empty.
 *
 * Caller must hold the hwaccess_lock.
 *
 * Return: Pointer to next atom in buffer, or NULL if there is no atom.
 */
static inline struct kbase_jd_atom *jsctx_rb_peek(struct kbase_context *kctx, unsigned int js)
{
	int prio;

	lockdep_assert_held(&kctx->kbdev->hwaccess_lock);

	for (prio = KBASE_JS_ATOM_SCHED_PRIO_FIRST;
		prio < KBASE_JS_ATOM_SCHED_PRIO_COUNT; prio++) {
		struct kbase_jd_atom *katom;

		katom = jsctx_rb_peek_prio(kctx, js, prio);
		if (katom)
			return katom;
	}

	return NULL;
}

/**
 * jsctx_rb_pull(): - Mark atom in list as running
 * @kctx:  Pointer to kbase context with ring buffer.
 * @katom: Pointer to katom to pull.
 *
 * Mark an atom previously obtained from jsctx_rb_peek() as running.
 *
 * @katom must currently be at the head of the ring buffer.
 */
static inline void
jsctx_rb_pull(struct kbase_context *kctx, struct kbase_jd_atom *katom)
{
	int prio = katom->sched_priority;
	unsigned int js = katom->slot_nr;
	struct jsctx_queue *rb = &kctx->jsctx_queue[prio][js];

	lockdep_assert_held(&kctx->kbdev->hwaccess_lock);

	dev_dbg(kctx->kbdev->dev, "Erasing atom %pK from runnable tree of kctx %pK\n",
		(void *)katom, (void *)kctx);

	/* Atoms must be pulled in the correct order. */
	WARN_ON(katom != jsctx_rb_peek_prio(kctx, js, prio));

	rb_erase(&katom->runnable_tree_node, &rb->runnable_tree);
}

static void
jsctx_tree_add(struct kbase_context *kctx, struct kbase_jd_atom *katom)
{
	struct kbase_device *kbdev = kctx->kbdev;
	int prio = katom->sched_priority;
	unsigned int js = katom->slot_nr;
	struct jsctx_queue *queue = &kctx->jsctx_queue[prio][js];
	struct rb_node **new = &(queue->runnable_tree.rb_node), *parent = NULL;

	lockdep_assert_held(&kctx->kbdev->hwaccess_lock);

	dev_dbg(kbdev->dev, "Adding atom %pK to runnable tree of kctx %pK (s:%u)\n", (void *)katom,
		(void *)kctx, js);

	while (*new) {
		struct kbase_jd_atom *entry = container_of(*new,
				struct kbase_jd_atom, runnable_tree_node);

		parent = *new;
		if (kbase_jd_atom_is_younger(katom, entry))
			new = &((*new)->rb_left);
		else
			new = &((*new)->rb_right);
	}

	/* Add new node and rebalance tree. */
	rb_link_node(&katom->runnable_tree_node, parent, new);
	rb_insert_color(&katom->runnable_tree_node, &queue->runnable_tree);

	KBASE_TLSTREAM_TL_ATTRIB_ATOM_STATE(kbdev, katom, TL_ATOM_STATE_READY);
}

/**
 * jsctx_rb_unpull(): - Undo marking of atom in list as running
 * @kctx:  Pointer to kbase context with ring buffer.
 * @katom: Pointer to katom to unpull.
 *
 * Undo jsctx_rb_pull() and put @katom back in the queue.
 *
 * jsctx_rb_unpull() must be called on atoms in the same order the atoms were
 * pulled.
 */
static inline void
jsctx_rb_unpull(struct kbase_context *kctx, struct kbase_jd_atom *katom)
{
	lockdep_assert_held(&kctx->kbdev->hwaccess_lock);

	KBASE_KTRACE_ADD_JM(kctx->kbdev, JS_UNPULL_JOB, kctx, katom, katom->jc,
			    0u);

	jsctx_tree_add(kctx, katom);
}

static bool kbase_js_ctx_pullable(struct kbase_context *kctx, unsigned int js, bool is_scheduled);
static bool kbase_js_ctx_list_add_pullable_nolock(struct kbase_device *kbdev,
						  struct kbase_context *kctx, unsigned int js);
static bool kbase_js_ctx_list_add_unpullable_nolock(struct kbase_device *kbdev,
						    struct kbase_context *kctx, unsigned int js);

typedef bool(katom_ordering_func)(const struct kbase_jd_atom *,
				  const struct kbase_jd_atom *);

bool kbase_js_atom_runs_before(struct kbase_device *kbdev,
			       const struct kbase_jd_atom *katom_a,
			       const struct kbase_jd_atom *katom_b,
			       const kbase_atom_ordering_flag_t order_flags)
{
	struct kbase_context *kctx_a = katom_a->kctx;
	struct kbase_context *kctx_b = katom_b->kctx;
	katom_ordering_func *samectxatomprio_ordering_func =
		kbase_jd_atom_is_younger;

	lockdep_assert_held(&kbdev->hwaccess_lock);

	if (order_flags & KBASE_ATOM_ORDERING_FLAG_SEQNR)
		samectxatomprio_ordering_func = kbase_jd_atom_is_earlier;

	/* It only makes sense to make this test for atoms on the same slot */
	WARN_ON(katom_a->slot_nr != katom_b->slot_nr);

	if (kbdev->js_ctx_scheduling_mode ==
	    KBASE_JS_PROCESS_LOCAL_PRIORITY_MODE) {
		/* In local priority mode, querying either way around for "a
		 * should run before b" and "b should run before a" should
		 * always be false when they're from different contexts
		 */
		if (kctx_a != kctx_b)
			return false;
	} else {
		/* In system priority mode, ordering is done first strictly by
		 * context priority, even when katom_b might be lower priority
		 * than katom_a. This is due to scheduling of contexts in order
		 * of highest priority first, regardless of whether the atoms
		 * for a particular slot from such contexts have the highest
		 * priority or not.
		 */
		if (kctx_a != kctx_b) {
			if (kctx_a->priority < kctx_b->priority)
				return true;
			if (kctx_a->priority > kctx_b->priority)
				return false;
		}
	}

	/* For same contexts/contexts with the same context priority (in system
	 * priority mode), ordering is next done by atom priority
	 */
	if (katom_a->sched_priority < katom_b->sched_priority)
		return true;
	if (katom_a->sched_priority > katom_b->sched_priority)
		return false;
	/* For atoms of same priority on the same kctx, they are
	 * ordered by seq_nr/age (dependent on caller)
	 */
	if (kctx_a == kctx_b && samectxatomprio_ordering_func(katom_a, katom_b))
		return true;

	return false;
}

/*
 * Functions private to KBase ('Protected' functions)
 */
int kbasep_js_devdata_init(struct kbase_device * const kbdev)
{
	struct kbasep_js_device_data *jsdd;
	int i, j;

	KBASE_DEBUG_ASSERT(kbdev != NULL);

	jsdd = &kbdev->js_data;

#ifdef CONFIG_MALI_DEBUG
	/* Soft-stop will be disabled on a single context by default unless
	 * softstop_always is set
	 */
	jsdd->softstop_always = false;
#endif				/* CONFIG_MALI_DEBUG */
	jsdd->nr_all_contexts_running = 0;
	jsdd->nr_user_contexts_running = 0;
	jsdd->nr_contexts_pullable = 0;
	atomic_set(&jsdd->nr_contexts_runnable, 0);
	/* No ctx allowed to submit */
	jsdd->runpool_irq.submit_allowed = 0u;
	memset(jsdd->runpool_irq.ctx_attr_ref_count, 0,
			sizeof(jsdd->runpool_irq.ctx_attr_ref_count));
	memset(jsdd->runpool_irq.slot_affinities, 0,
			sizeof(jsdd->runpool_irq.slot_affinities));
	memset(jsdd->runpool_irq.slot_affinity_refcount, 0,
			sizeof(jsdd->runpool_irq.slot_affinity_refcount));
	INIT_LIST_HEAD(&jsdd->suspended_soft_jobs_list);

	/* Config attributes */
	jsdd->scheduling_period_ns = DEFAULT_JS_SCHEDULING_PERIOD_NS;
	jsdd->soft_stop_ticks = DEFAULT_JS_SOFT_STOP_TICKS;
	jsdd->soft_stop_ticks_cl = DEFAULT_JS_SOFT_STOP_TICKS_CL;
	jsdd->hard_stop_ticks_ss = DEFAULT_JS_HARD_STOP_TICKS_SS;
	jsdd->hard_stop_ticks_cl = DEFAULT_JS_HARD_STOP_TICKS_CL;
	jsdd->hard_stop_ticks_dumping = DEFAULT_JS_HARD_STOP_TICKS_DUMPING;
	jsdd->gpu_reset_ticks_ss = DEFAULT_JS_RESET_TICKS_SS;
	jsdd->gpu_reset_ticks_cl = DEFAULT_JS_RESET_TICKS_CL;

	jsdd->gpu_reset_ticks_dumping = DEFAULT_JS_RESET_TICKS_DUMPING;
	jsdd->ctx_timeslice_ns = DEFAULT_JS_CTX_TIMESLICE_NS;
	atomic_set(&jsdd->soft_job_timeout_ms, DEFAULT_JS_SOFT_JOB_TIMEOUT);
	jsdd->js_free_wait_time_ms = kbase_get_timeout_ms(kbdev, JM_DEFAULT_JS_FREE_TIMEOUT);

	dev_dbg(kbdev->dev, "JS Config Attribs: ");
	dev_dbg(kbdev->dev, "\tscheduling_period_ns:%u",
			jsdd->scheduling_period_ns);
	dev_dbg(kbdev->dev, "\tsoft_stop_ticks:%u",
			jsdd->soft_stop_ticks);
	dev_dbg(kbdev->dev, "\tsoft_stop_ticks_cl:%u",
			jsdd->soft_stop_ticks_cl);
	dev_dbg(kbdev->dev, "\thard_stop_ticks_ss:%u",
			jsdd->hard_stop_ticks_ss);
	dev_dbg(kbdev->dev, "\thard_stop_ticks_cl:%u",
			jsdd->hard_stop_ticks_cl);
	dev_dbg(kbdev->dev, "\thard_stop_ticks_dumping:%u",
			jsdd->hard_stop_ticks_dumping);
	dev_dbg(kbdev->dev, "\tgpu_reset_ticks_ss:%u",
			jsdd->gpu_reset_ticks_ss);
	dev_dbg(kbdev->dev, "\tgpu_reset_ticks_cl:%u",
			jsdd->gpu_reset_ticks_cl);
	dev_dbg(kbdev->dev, "\tgpu_reset_ticks_dumping:%u",
			jsdd->gpu_reset_ticks_dumping);
	dev_dbg(kbdev->dev, "\tctx_timeslice_ns:%u",
			jsdd->ctx_timeslice_ns);
	dev_dbg(kbdev->dev, "\tsoft_job_timeout:%i",
		atomic_read(&jsdd->soft_job_timeout_ms));
	dev_dbg(kbdev->dev, "\tjs_free_wait_time_ms:%u", jsdd->js_free_wait_time_ms);

	if (!(jsdd->soft_stop_ticks < jsdd->hard_stop_ticks_ss &&
			jsdd->hard_stop_ticks_ss < jsdd->gpu_reset_ticks_ss &&
			jsdd->soft_stop_ticks < jsdd->hard_stop_ticks_dumping &&
			jsdd->hard_stop_ticks_dumping <
			jsdd->gpu_reset_ticks_dumping)) {
		dev_err(kbdev->dev, "Job scheduler timeouts invalid; soft/hard/reset tick counts should be in increasing order\n");
		return -EINVAL;
	}

#if KBASE_DISABLE_SCHEDULING_SOFT_STOPS
	dev_dbg(kbdev->dev, "Job Scheduling Soft-stops disabled, ignoring value for soft_stop_ticks==%u at %uns per tick. Other soft-stops may still occur.",
			jsdd->soft_stop_ticks,
			jsdd->scheduling_period_ns);
#endif
#if KBASE_DISABLE_SCHEDULING_HARD_STOPS
	dev_dbg(kbdev->dev, "Job Scheduling Hard-stops disabled, ignoring values for hard_stop_ticks_ss==%d and hard_stop_ticks_dumping==%u at %uns per tick. Other hard-stops may still occur.",
			jsdd->hard_stop_ticks_ss,
			jsdd->hard_stop_ticks_dumping,
			jsdd->scheduling_period_ns);
#endif
#if KBASE_DISABLE_SCHEDULING_SOFT_STOPS && KBASE_DISABLE_SCHEDULING_HARD_STOPS
	dev_dbg(kbdev->dev, "Note: The JS tick timer (if coded) will still be run, but do nothing.");
#endif

	for (i = 0; i < kbdev->gpu_props.num_job_slots; ++i)
		jsdd->js_reqs[i] = core_reqs_from_jsn_features(
			kbdev->gpu_props.props.raw_props.js_features[i]);

	/* On error, we could continue on: providing none of the below resources
	 * rely on the ones above
	 */

	mutex_init(&jsdd->runpool_mutex);
	rt_mutex_init(&jsdd->queue_mutex);
	sema_init(&jsdd->schedule_sem, 1);

	for (i = 0; i < kbdev->gpu_props.num_job_slots; ++i) {
		for (j = KBASE_JS_ATOM_SCHED_PRIO_FIRST; j < KBASE_JS_ATOM_SCHED_PRIO_COUNT; ++j) {
			INIT_LIST_HEAD(&jsdd->ctx_list_pullable[i][j]);
			INIT_LIST_HEAD(&jsdd->ctx_list_unpullable[i][j]);
		}
	}

#if IS_ENABLED(CONFIG_MALI_TRACE_POWER_GPU_WORK_PERIOD)
	if (!gpu_metrics_tp_emit_interval_ns || (gpu_metrics_tp_emit_interval_ns > NSEC_PER_SEC)) {
		dev_warn(
			kbdev->dev,
			"Invalid value (%lu ns) for module param gpu_metrics_tp_emit_interval_ns. Using default value: %u ns",
			gpu_metrics_tp_emit_interval_ns, DEFAULT_GPU_METRICS_TP_EMIT_INTERVAL_NS);
		gpu_metrics_tp_emit_interval_ns = DEFAULT_GPU_METRICS_TP_EMIT_INTERVAL_NS;
	}

	hrtimer_init(&jsdd->gpu_metrics_timer, CLOCK_MONOTONIC, HRTIMER_MODE_REL);
	jsdd->gpu_metrics_timer.function = gpu_metrics_timer_callback;
	jsdd->gpu_metrics_timer_needed = false;
	jsdd->gpu_metrics_timer_running = false;
#endif

	return 0;
}

void kbasep_js_devdata_halt(struct kbase_device *kbdev)
{
	CSTD_UNUSED(kbdev);
}

void kbasep_js_devdata_term(struct kbase_device *kbdev)
{
	struct kbasep_js_device_data *js_devdata = &kbdev->js_data;
	s8 zero_ctx_attr_ref_count[KBASEP_JS_CTX_ATTR_COUNT] = { 0, };
	CSTD_UNUSED(js_devdata);

	KBASE_DEBUG_ASSERT(kbdev != NULL);

	/* The caller must de-register all contexts before calling this
	 */
	KBASE_DEBUG_ASSERT(js_devdata->nr_all_contexts_running == 0);
	KBASE_DEBUG_ASSERT(memcmp(
				  js_devdata->runpool_irq.ctx_attr_ref_count,
				  zero_ctx_attr_ref_count,
				  sizeof(zero_ctx_attr_ref_count)) == 0);
	CSTD_UNUSED(zero_ctx_attr_ref_count);

#if IS_ENABLED(CONFIG_MALI_TRACE_POWER_GPU_WORK_PERIOD)
	js_devdata->gpu_metrics_timer_needed = false;
	hrtimer_cancel(&js_devdata->gpu_metrics_timer);
#endif
}

int kbasep_js_kctx_init(struct kbase_context *const kctx)
{
	struct kbasep_js_kctx_info *js_kctx_info;
	int i, j;
<<<<<<< HEAD
=======
	int ret;
>>>>>>> 16988dee
	CSTD_UNUSED(js_kctx_info);

	KBASE_DEBUG_ASSERT(kctx != NULL);

<<<<<<< HEAD
=======
	CSTD_UNUSED(ret);
#if IS_ENABLED(CONFIG_MALI_TRACE_POWER_GPU_WORK_PERIOD)
	ret = gpu_metrics_ctx_init(kctx);
	if (ret)
		return ret;
#endif

>>>>>>> 16988dee
	kbase_ctx_sched_init_ctx(kctx);

	for (i = 0; i < BASE_JM_MAX_NR_SLOTS; ++i)
		INIT_LIST_HEAD(&kctx->jctx.sched_info.ctx.ctx_list_entry[i]);

	js_kctx_info = &kctx->jctx.sched_info;

	kctx->slots_pullable = 0;
	js_kctx_info->ctx.nr_jobs = 0;
	kbase_ctx_flag_clear(kctx, KCTX_SCHEDULED);
	kbase_ctx_flag_clear(kctx, KCTX_DYING);
	memset(js_kctx_info->ctx.ctx_attr_ref_count, 0,
			sizeof(js_kctx_info->ctx.ctx_attr_ref_count));

	/* Initially, the context is disabled from submission until the create
	 * flags are set
	 */
	kbase_ctx_flag_set(kctx, KCTX_SUBMIT_DISABLED);

	/* On error, we could continue on: providing none of the below resources
	 * rely on the ones above
	 */
	rt_mutex_init(&js_kctx_info->ctx.jsctx_mutex);

	init_waitqueue_head(&js_kctx_info->ctx.is_scheduled_wait);

	for (i = KBASE_JS_ATOM_SCHED_PRIO_FIRST; i < KBASE_JS_ATOM_SCHED_PRIO_COUNT; i++) {
		for (j = 0; j < BASE_JM_MAX_NR_SLOTS; j++) {
			INIT_LIST_HEAD(&kctx->jsctx_queue[i][j].x_dep_head);
			kctx->jsctx_queue[i][j].runnable_tree = RB_ROOT;
		}
	}

	return 0;
}

void kbasep_js_kctx_term(struct kbase_context *kctx)
{
	struct kbase_device *kbdev;
	struct kbasep_js_kctx_info *js_kctx_info;
	unsigned int js;
	bool update_ctx_count = false;
	unsigned long flags;
	CSTD_UNUSED(js_kctx_info);

	KBASE_DEBUG_ASSERT(kctx != NULL);

	kbdev = kctx->kbdev;
	KBASE_DEBUG_ASSERT(kbdev != NULL);

	/* The caller must de-register all jobs before calling this */
	KBASE_DEBUG_ASSERT(!kbase_ctx_flag(kctx, KCTX_SCHEDULED));
	KBASE_DEBUG_ASSERT(js_kctx_info->ctx.nr_jobs == 0);

	rt_mutex_lock(&kbdev->js_data.queue_mutex);
	rt_mutex_lock(&kctx->jctx.sched_info.ctx.jsctx_mutex);

	spin_lock_irqsave(&kbdev->hwaccess_lock, flags);
	for (js = 0; js < kbdev->gpu_props.num_job_slots; js++)
		list_del_init(&kctx->jctx.sched_info.ctx.ctx_list_entry[js]);
	spin_unlock_irqrestore(&kbdev->hwaccess_lock, flags);

	if (kbase_ctx_flag(kctx, KCTX_RUNNABLE_REF)) {
		WARN_ON(atomic_read(&kbdev->js_data.nr_contexts_runnable) <= 0);
		atomic_dec(&kbdev->js_data.nr_contexts_runnable);
		update_ctx_count = true;
		kbase_ctx_flag_clear(kctx, KCTX_RUNNABLE_REF);
	}

	rt_mutex_unlock(&kctx->jctx.sched_info.ctx.jsctx_mutex);
	rt_mutex_unlock(&kbdev->js_data.queue_mutex);

	if (update_ctx_count) {
		mutex_lock(&kbdev->js_data.runpool_mutex);
		kbase_backend_ctx_count_changed(kbdev);
		mutex_unlock(&kbdev->js_data.runpool_mutex);
	}

	kbase_ctx_sched_remove_ctx(kctx);
#if IS_ENABLED(CONFIG_MALI_TRACE_POWER_GPU_WORK_PERIOD)
	gpu_metrics_ctx_term(kctx);
#endif
}

/*
 * Priority blocking management functions
 */

/* Should not normally use directly - use kbase_jsctx_slot_atom_pulled_dec() instead */
static void kbase_jsctx_slot_prio_blocked_clear(struct kbase_context *kctx, unsigned int js,
						int sched_prio)
{
	struct kbase_jsctx_slot_tracking *slot_tracking =
		&kctx->slot_tracking[js];

	lockdep_assert_held(&kctx->kbdev->hwaccess_lock);

	slot_tracking->blocked &= ~(((kbase_js_prio_bitmap_t)1) << sched_prio);
	KBASE_KTRACE_ADD_JM_SLOT_INFO(kctx->kbdev, JS_SLOT_PRIO_UNBLOCKED, kctx,
				      NULL, 0, js, (unsigned int)sched_prio);
}

static int kbase_jsctx_slot_atoms_pulled(struct kbase_context *kctx, unsigned int js)
{
	return atomic_read(&kctx->slot_tracking[js].atoms_pulled);
}

/*
 * A priority level on a slot is blocked when:
 * - that priority level is blocked
 * - or, any higher priority level is blocked
 */
static bool kbase_jsctx_slot_prio_is_blocked(struct kbase_context *kctx, unsigned int js,
					     int sched_prio)
{
	struct kbase_jsctx_slot_tracking *slot_tracking =
		&kctx->slot_tracking[js];
	kbase_js_prio_bitmap_t prio_bit, higher_prios_mask;

	lockdep_assert_held(&kctx->kbdev->hwaccess_lock);

	/* done in two separate shifts to prevent future undefined behavior
	 * should the number of priority levels == (bit width of the type)
	 */
	prio_bit = (((kbase_js_prio_bitmap_t)1) << sched_prio);
	/* all bits of sched_prio or higher, with sched_prio = 0 being the
	 * highest priority
	 */
	higher_prios_mask = (prio_bit << 1) - 1u;
	return (slot_tracking->blocked & higher_prios_mask) != 0u;
}

/**
 * kbase_jsctx_slot_atom_pulled_inc - Increase counts of atoms that have being
 *                                    pulled for a slot from a ctx, based on
 *                                    this atom
 * @kctx: kbase context
 * @katom: atom pulled
 *
 * Manages counts of atoms pulled (including per-priority-level counts), for
 * later determining when a ctx can become unblocked on a slot.
 *
 * Once a slot has been blocked at @katom's priority level, it should not be
 * pulled from, hence this function should not be called in that case.
 *
 * The return value is to aid tracking of when @kctx becomes runnable.
 *
 * Return: new total count of atoms pulled from all slots on @kctx
 */
static int kbase_jsctx_slot_atom_pulled_inc(struct kbase_context *kctx,
					    const struct kbase_jd_atom *katom)
{
	unsigned int js = katom->slot_nr;
	int sched_prio = katom->sched_priority;
	struct kbase_jsctx_slot_tracking *slot_tracking =
		&kctx->slot_tracking[js];
	int nr_atoms_pulled;

	lockdep_assert_held(&kctx->kbdev->hwaccess_lock);

	WARN(kbase_jsctx_slot_prio_is_blocked(kctx, js, sched_prio),
	     "Should not have pulled atoms for slot %u from a context that is blocked at priority %d or higher",
	     js, sched_prio);

	nr_atoms_pulled = atomic_inc_return(&kctx->atoms_pulled_all_slots);
	atomic_inc(&slot_tracking->atoms_pulled);
	slot_tracking->atoms_pulled_pri[sched_prio]++;

	return nr_atoms_pulled;
}

/**
 * kbase_jsctx_slot_atom_pulled_dec- Decrease counts of atoms that have being
 *                                   pulled for a slot from a ctx, and
 *                                   re-evaluate whether a context is blocked
 *                                   on this slot
 * @kctx: kbase context
 * @katom: atom that has just been removed from a job slot
 *
 * @kctx can become unblocked on a slot for a priority level when it no longer
 * has any pulled atoms at that priority level on that slot, and all higher
 * (numerically lower) priority levels are also unblocked @kctx on that
 * slot. The latter condition is to retain priority ordering within @kctx.
 *
 * Return: true if the slot was previously blocked but has now become unblocked
 * at @katom's priority level, false otherwise.
 */
static bool kbase_jsctx_slot_atom_pulled_dec(struct kbase_context *kctx,
					     const struct kbase_jd_atom *katom)
{
	unsigned int js = katom->slot_nr;
	int sched_prio = katom->sched_priority;
	int atoms_pulled_pri;
	struct kbase_jsctx_slot_tracking *slot_tracking =
		&kctx->slot_tracking[js];
	bool slot_prio_became_unblocked = false;

	lockdep_assert_held(&kctx->kbdev->hwaccess_lock);

	atomic_dec(&kctx->atoms_pulled_all_slots);
	atomic_dec(&slot_tracking->atoms_pulled);

	atoms_pulled_pri = --(slot_tracking->atoms_pulled_pri[sched_prio]);

	/* We can safely clear this priority level's blocked status even if
	 * higher priority levels are still blocked: a subsequent query to
	 * kbase_jsctx_slot_prio_is_blocked() will still return true
	 */
	if (!atoms_pulled_pri &&
	    kbase_jsctx_slot_prio_is_blocked(kctx, js, sched_prio)) {
		kbase_jsctx_slot_prio_blocked_clear(kctx, js, sched_prio);

		if (!kbase_jsctx_slot_prio_is_blocked(kctx, js, sched_prio))
			slot_prio_became_unblocked = true;
	}

	if (slot_prio_became_unblocked)
		KBASE_KTRACE_ADD_JM_SLOT_INFO(kctx->kbdev,
					      JS_SLOT_PRIO_AND_HIGHER_UNBLOCKED,
					      kctx, katom, katom->jc, js,
					      (unsigned int)sched_prio);

	return slot_prio_became_unblocked;
}

/**
 * kbase_js_ctx_list_add_pullable_nolock - Variant of
 *                                         kbase_jd_ctx_list_add_pullable()
 *                                         where the caller must hold
 *                                         hwaccess_lock
 * @kbdev:  Device pointer
 * @kctx:   Context to add to queue
 * @js:     Job slot to use
 *
 * Caller must hold hwaccess_lock
 *
 * Return: true if caller should call kbase_backend_ctx_count_changed()
 */
static bool kbase_js_ctx_list_add_pullable_nolock(struct kbase_device *kbdev,
						  struct kbase_context *kctx, unsigned int js)
{
	bool ret = false;

	lockdep_assert_held(&kbdev->hwaccess_lock);
	dev_dbg(kbdev->dev, "Add pullable tail kctx %pK (s:%u)\n", (void *)kctx, js);

	if (!list_empty(&kctx->jctx.sched_info.ctx.ctx_list_entry[js]))
		list_del_init(&kctx->jctx.sched_info.ctx.ctx_list_entry[js]);

	list_add_tail(&kctx->jctx.sched_info.ctx.ctx_list_entry[js],
			&kbdev->js_data.ctx_list_pullable[js][kctx->priority]);

	if (!kctx->slots_pullable) {
		kbdev->js_data.nr_contexts_pullable++;
		ret = true;
		if (!kbase_jsctx_atoms_pulled(kctx)) {
			WARN_ON(kbase_ctx_flag(kctx, KCTX_RUNNABLE_REF));
			kbase_ctx_flag_set(kctx, KCTX_RUNNABLE_REF);
			atomic_inc(&kbdev->js_data.nr_contexts_runnable);
		}
	}
	kctx->slots_pullable |= (1 << js);

	return ret;
}

/**
 * kbase_js_ctx_list_add_pullable_head_nolock - Variant of
 *                                              kbase_js_ctx_list_add_pullable_head()
 *                                              where the caller must hold
 *                                              hwaccess_lock
 * @kbdev:  Device pointer
 * @kctx:   Context to add to queue
 * @js:     Job slot to use
 *
 * Caller must hold hwaccess_lock
 *
 * Return:  true if caller should call kbase_backend_ctx_count_changed()
 */
static bool kbase_js_ctx_list_add_pullable_head_nolock(struct kbase_device *kbdev,
						       struct kbase_context *kctx, unsigned int js)
{
	bool ret = false;

	lockdep_assert_held(&kbdev->hwaccess_lock);
	dev_dbg(kbdev->dev, "Add pullable head kctx %pK (s:%u)\n", (void *)kctx, js);

	if (!list_empty(&kctx->jctx.sched_info.ctx.ctx_list_entry[js]))
		list_del_init(&kctx->jctx.sched_info.ctx.ctx_list_entry[js]);

	list_add(&kctx->jctx.sched_info.ctx.ctx_list_entry[js],
			&kbdev->js_data.ctx_list_pullable[js][kctx->priority]);

	if (!kctx->slots_pullable) {
		kbdev->js_data.nr_contexts_pullable++;
		ret = true;
		if (!kbase_jsctx_atoms_pulled(kctx)) {
			WARN_ON(kbase_ctx_flag(kctx, KCTX_RUNNABLE_REF));
			kbase_ctx_flag_set(kctx, KCTX_RUNNABLE_REF);
			atomic_inc(&kbdev->js_data.nr_contexts_runnable);
		}
	}
	kctx->slots_pullable |= (1 << js);

	return ret;
}

/**
 * kbase_js_ctx_list_add_pullable_head - Add context to the head of the
 *                                       per-slot pullable context queue
 * @kbdev:  Device pointer
 * @kctx:   Context to add to queue
 * @js:     Job slot to use
 *
 * If the context is on either the pullable or unpullable queues, then it is
 * removed before being added to the head.
 *
 * This function should be used when a context has been scheduled, but no jobs
 * can currently be pulled from it.
 *
 * Return:  true if caller should call kbase_backend_ctx_count_changed()
 */
static bool kbase_js_ctx_list_add_pullable_head(struct kbase_device *kbdev,
						struct kbase_context *kctx, unsigned int js)
{
	bool ret;
	unsigned long flags;

	spin_lock_irqsave(&kbdev->hwaccess_lock, flags);
	ret = kbase_js_ctx_list_add_pullable_head_nolock(kbdev, kctx, js);
	spin_unlock_irqrestore(&kbdev->hwaccess_lock, flags);

	return ret;
}

/**
 * kbase_js_ctx_list_add_unpullable_nolock - Add context to the tail of the
 *                                           per-slot unpullable context queue
 * @kbdev:  Device pointer
 * @kctx:   Context to add to queue
 * @js:     Job slot to use
 *
 * The context must already be on the per-slot pullable queue. It will be
 * removed from the pullable queue before being added to the unpullable queue.
 *
 * This function should be used when a context has been pulled from, and there
 * are no jobs remaining on the specified slot.
 *
 * Caller must hold hwaccess_lock
 *
 * Return:  true if caller should call kbase_backend_ctx_count_changed()
 */
static bool kbase_js_ctx_list_add_unpullable_nolock(struct kbase_device *kbdev,
						    struct kbase_context *kctx, unsigned int js)
{
	bool ret = false;

	lockdep_assert_held(&kbdev->hwaccess_lock);
	dev_dbg(kbdev->dev, "Add unpullable tail kctx %pK (s:%u)\n", (void *)kctx, js);

	list_move_tail(&kctx->jctx.sched_info.ctx.ctx_list_entry[js],
		&kbdev->js_data.ctx_list_unpullable[js][kctx->priority]);

	if (kctx->slots_pullable == (1 << js)) {
		kbdev->js_data.nr_contexts_pullable--;
		ret = true;
		if (!kbase_jsctx_atoms_pulled(kctx)) {
			WARN_ON(!kbase_ctx_flag(kctx, KCTX_RUNNABLE_REF));
			kbase_ctx_flag_clear(kctx, KCTX_RUNNABLE_REF);
			atomic_dec(&kbdev->js_data.nr_contexts_runnable);
		}
	}
	kctx->slots_pullable &= ~(1 << js);

	return ret;
}

/**
 * kbase_js_ctx_list_remove_nolock - Remove context from the per-slot pullable
 *                                   or unpullable context queues
 * @kbdev:  Device pointer
 * @kctx:   Context to remove from queue
 * @js:     Job slot to use
 *
 * The context must already be on one of the queues.
 *
 * This function should be used when a context has no jobs on the GPU, and no
 * jobs remaining for the specified slot.
 *
 * Caller must hold hwaccess_lock
 *
 * Return:  true if caller should call kbase_backend_ctx_count_changed()
 */
static bool kbase_js_ctx_list_remove_nolock(struct kbase_device *kbdev, struct kbase_context *kctx,
					    unsigned int js)
{
	bool ret = false;

	lockdep_assert_held(&kbdev->hwaccess_lock);

	WARN_ON(list_empty(&kctx->jctx.sched_info.ctx.ctx_list_entry[js]));

	list_del_init(&kctx->jctx.sched_info.ctx.ctx_list_entry[js]);

	if (kctx->slots_pullable == (1 << js)) {
		kbdev->js_data.nr_contexts_pullable--;
		ret = true;
		if (!kbase_jsctx_atoms_pulled(kctx)) {
			WARN_ON(!kbase_ctx_flag(kctx, KCTX_RUNNABLE_REF));
			kbase_ctx_flag_clear(kctx, KCTX_RUNNABLE_REF);
			atomic_dec(&kbdev->js_data.nr_contexts_runnable);
		}
	}
	kctx->slots_pullable &= ~(1 << js);

	return ret;
}

/**
 * kbase_js_ctx_list_pop_head_nolock - Variant of kbase_js_ctx_list_pop_head()
 *                                     where the caller must hold
 *                                     hwaccess_lock
 * @kbdev:  Device pointer
 * @js:     Job slot to use
 *
 * Caller must hold hwaccess_lock
 *
 * Return:  Context to use for specified slot.
 *          NULL if no contexts present for specified slot
 */
static struct kbase_context *kbase_js_ctx_list_pop_head_nolock(struct kbase_device *kbdev,
							       unsigned int js)
{
	struct kbase_context *kctx;
	int i;

	lockdep_assert_held(&kbdev->hwaccess_lock);

	for (i = KBASE_JS_ATOM_SCHED_PRIO_FIRST; i < KBASE_JS_ATOM_SCHED_PRIO_COUNT; i++) {
		if (list_empty(&kbdev->js_data.ctx_list_pullable[js][i]))
			continue;

		kctx = list_entry(kbdev->js_data.ctx_list_pullable[js][i].next,
				struct kbase_context,
				jctx.sched_info.ctx.ctx_list_entry[js]);

		list_del_init(&kctx->jctx.sched_info.ctx.ctx_list_entry[js]);
		dev_dbg(kbdev->dev, "Popped %pK from the pullable queue (s:%u)\n", (void *)kctx,
			js);
		return kctx;
	}
	return NULL;
}

/**
 * kbase_js_ctx_list_pop_head - Pop the head context off the per-slot pullable
 *                              queue.
 * @kbdev:  Device pointer
 * @js:     Job slot to use
 *
 * Return:  Context to use for specified slot.
 *          NULL if no contexts present for specified slot
 */
static struct kbase_context *kbase_js_ctx_list_pop_head(struct kbase_device *kbdev, unsigned int js)
{
	struct kbase_context *kctx;
	unsigned long flags;

	spin_lock_irqsave(&kbdev->hwaccess_lock, flags);
	kctx = kbase_js_ctx_list_pop_head_nolock(kbdev, js);
	spin_unlock_irqrestore(&kbdev->hwaccess_lock, flags);

	return kctx;
}

/**
 * kbase_js_ctx_pullable - Return if a context can be pulled from on the
 *                         specified slot
 * @kctx:          Context pointer
 * @js:            Job slot to use
 * @is_scheduled:  true if the context is currently scheduled
 *
 * Caller must hold hwaccess_lock
 *
 * Return:         true if context can be pulled from on specified slot
 *                 false otherwise
 */
static bool kbase_js_ctx_pullable(struct kbase_context *kctx, unsigned int js, bool is_scheduled)
{
	struct kbasep_js_device_data *js_devdata;
	struct kbase_jd_atom *katom;
	struct kbase_device *kbdev = kctx->kbdev;

	lockdep_assert_held(&kbdev->hwaccess_lock);

	js_devdata = &kbdev->js_data;

	if (is_scheduled) {
		if (!kbasep_js_is_submit_allowed(js_devdata, kctx)) {
			dev_dbg(kbdev->dev, "JS: No submit allowed for kctx %pK\n",
				(void *)kctx);
			return false;
		}
	}
	katom = jsctx_rb_peek(kctx, js);
	if (!katom) {
		dev_dbg(kbdev->dev, "JS: No pullable atom in kctx %pK (s:%u)\n", (void *)kctx, js);
		return false; /* No pullable atoms */
	}
	if (kbase_jsctx_slot_prio_is_blocked(kctx, js, katom->sched_priority)) {
		KBASE_KTRACE_ADD_JM_SLOT_INFO(
			kctx->kbdev, JS_SLOT_PRIO_IS_BLOCKED, kctx, katom,
			katom->jc, js, (unsigned int)katom->sched_priority);
		dev_dbg(kbdev->dev,
			"JS: kctx %pK is blocked from submitting atoms at priority %d and lower (s:%u)\n",
			(void *)kctx, katom->sched_priority, js);
		return false;
	}
	if (atomic_read(&katom->blocked)) {
		dev_dbg(kbdev->dev, "JS: Atom %pK is blocked in js_ctx_pullable\n",
			(void *)katom);
		return false; /* next atom blocked */
	}
	if (kbase_js_atom_blocked_on_x_dep(katom)) {
		if (katom->x_pre_dep->gpu_rb_state ==
				KBASE_ATOM_GPU_RB_NOT_IN_SLOT_RB ||
				katom->x_pre_dep->will_fail_event_code) {
			dev_dbg(kbdev->dev,
				"JS: X pre-dep %pK is not present in slot FIFO or will fail\n",
				(void *)katom->x_pre_dep);
			return false;
		}
		if ((katom->atom_flags & KBASE_KATOM_FLAG_FAIL_BLOCKER) &&
			kbase_backend_nr_atoms_on_slot(kctx->kbdev, js)) {
			dev_dbg(kbdev->dev,
				"JS: Atom %pK has cross-slot fail dependency and atoms on slot (s:%u)\n",
				(void *)katom, js);
			return false;
		}
	}

	dev_dbg(kbdev->dev, "JS: Atom %pK is pullable in kctx %pK (s:%u)\n", (void *)katom,
		(void *)kctx, js);

	return true;
}

static bool kbase_js_dep_validate(struct kbase_context *kctx,
				struct kbase_jd_atom *katom)
{
	struct kbase_device *kbdev = kctx->kbdev;
	bool ret = true;
	bool has_dep = false, has_x_dep = false;
	unsigned int js = kbase_js_get_slot(kbdev, katom);
	int prio = katom->sched_priority;
	int i;

	for (i = 0; i < 2; i++) {
		struct kbase_jd_atom *dep_atom = katom->dep[i].atom;

		if (dep_atom) {
			unsigned int dep_js = kbase_js_get_slot(kbdev, dep_atom);
			int dep_prio = dep_atom->sched_priority;

			dev_dbg(kbdev->dev,
				"Checking dep %d of atom %pK (s:%d) on %pK (s:%d)\n",
				i, (void *)katom, js, (void *)dep_atom, dep_js);

			/* Dependent atom must already have been submitted */
			if (!(dep_atom->atom_flags &
					KBASE_KATOM_FLAG_JSCTX_IN_TREE)) {
				dev_dbg(kbdev->dev,
					"Blocker not submitted yet\n");
				ret = false;
				break;
			}

			/* Dependencies with different priorities can't
			 * be represented in the ringbuffer
			 */
			if (prio != dep_prio) {
				dev_dbg(kbdev->dev,
					"Different atom priorities\n");
				ret = false;
				break;
			}

			if (js == dep_js) {
				/* Only one same-slot dependency can be
				 * represented in the ringbuffer
				 */
				if (has_dep) {
					dev_dbg(kbdev->dev,
						"Too many same-slot deps\n");
					ret = false;
					break;
				}
				/* Each dependee atom can only have one
				 * same-slot dependency
				 */
				if (dep_atom->post_dep) {
					dev_dbg(kbdev->dev,
						"Too many same-slot successors\n");
					ret = false;
					break;
				}
				has_dep = true;
			} else {
				/* Only one cross-slot dependency can be
				 * represented in the ringbuffer
				 */
				if (has_x_dep) {
					dev_dbg(kbdev->dev,
						"Too many cross-slot deps\n");
					ret = false;
					break;
				}
				/* Each dependee atom can only have one
				 * cross-slot dependency
				 */
				if (dep_atom->x_post_dep) {
					dev_dbg(kbdev->dev,
						"Too many cross-slot successors\n");
					ret = false;
					break;
				}
				/* The dependee atom can not already be in the
				 * HW access ringbuffer
				 */
				if (dep_atom->gpu_rb_state !=
					KBASE_ATOM_GPU_RB_NOT_IN_SLOT_RB) {
					dev_dbg(kbdev->dev,
						"Blocker already in ringbuffer (state:%d)\n",
						dep_atom->gpu_rb_state);
					ret = false;
					break;
				}
				/* The dependee atom can not already have
				 * completed
				 */
				if (dep_atom->status !=
						KBASE_JD_ATOM_STATE_IN_JS) {
					dev_dbg(kbdev->dev,
						"Blocker already completed (status:%d)\n",
						dep_atom->status);
					ret = false;
					break;
				}

				has_x_dep = true;
			}

			/* Dependency can be represented in ringbuffers */
		}
	}

	/* If dependencies can be represented by ringbuffer then clear them from
	 * atom structure
	 */
	if (ret) {
		for (i = 0; i < 2; i++) {
			struct kbase_jd_atom *dep_atom = katom->dep[i].atom;

			if (dep_atom) {
				int dep_js = kbase_js_get_slot(kbdev, dep_atom);

				dev_dbg(kbdev->dev,
					"Clearing dep %d of atom %pK (s:%d) on %pK (s:%d)\n",
					i, (void *)katom, js, (void *)dep_atom,
					dep_js);

				if ((js != dep_js) &&
					(dep_atom->status !=
						KBASE_JD_ATOM_STATE_COMPLETED)
					&& (dep_atom->status !=
					KBASE_JD_ATOM_STATE_HW_COMPLETED)
					&& (dep_atom->status !=
						KBASE_JD_ATOM_STATE_UNUSED)) {

					katom->atom_flags |=
						KBASE_KATOM_FLAG_X_DEP_BLOCKED;

					dev_dbg(kbdev->dev, "Set X_DEP flag on atom %pK\n",
						(void *)katom);

					katom->x_pre_dep = dep_atom;
					dep_atom->x_post_dep = katom;
					if (kbase_jd_katom_dep_type(
							&katom->dep[i]) ==
							BASE_JD_DEP_TYPE_DATA)
						katom->atom_flags |=
						KBASE_KATOM_FLAG_FAIL_BLOCKER;
				}
				if ((kbase_jd_katom_dep_type(&katom->dep[i])
						== BASE_JD_DEP_TYPE_DATA) &&
						(js == dep_js)) {
					katom->pre_dep = dep_atom;
					dep_atom->post_dep = katom;
				}

				list_del(&katom->dep_item[i]);
				kbase_jd_katom_dep_clear(&katom->dep[i]);
			}
		}
	} else {
		dev_dbg(kbdev->dev,
			"Deps of atom %pK (s:%d) could not be represented\n",
			(void *)katom, js);
	}

	return ret;
}

void kbase_js_set_ctx_priority(struct kbase_context *kctx, int new_priority)
{
	struct kbase_device *kbdev = kctx->kbdev;
	unsigned int js;

	lockdep_assert_held(&kbdev->hwaccess_lock);

	/* Move kctx to the pullable/upullable list as per the new priority */
	if (new_priority != kctx->priority) {
		for (js = 0; js < kbdev->gpu_props.num_job_slots; js++) {
			if (kctx->slots_pullable & (1 << js))
				list_move_tail(&kctx->jctx.sched_info.ctx.ctx_list_entry[js],
					&kbdev->js_data.ctx_list_pullable[js][new_priority]);
			else
				list_move_tail(&kctx->jctx.sched_info.ctx.ctx_list_entry[js],
					&kbdev->js_data.ctx_list_unpullable[js][new_priority]);
		}

		kctx->priority = new_priority;
	}
}

void kbase_js_update_ctx_priority(struct kbase_context *kctx)
{
	struct kbase_device *kbdev = kctx->kbdev;
	int new_priority = KBASE_JS_ATOM_SCHED_PRIO_LOW;
	int prio;

	lockdep_assert_held(&kbdev->hwaccess_lock);

	if (kbdev->js_ctx_scheduling_mode == KBASE_JS_SYSTEM_PRIORITY_MODE) {
		/* Determine the new priority for context, as per the priority
		 * of currently in-use atoms.
		 */
		for (prio = KBASE_JS_ATOM_SCHED_PRIO_FIRST;
			prio < KBASE_JS_ATOM_SCHED_PRIO_COUNT; prio++) {
			if (kctx->atoms_count[prio]) {
				new_priority = prio;
				break;
			}
		}
	}

	kbase_js_set_ctx_priority(kctx, new_priority);
}
KBASE_EXPORT_TEST_API(kbase_js_update_ctx_priority);

/**
 * js_add_start_rp() - Add an atom that starts a renderpass to the job scheduler
 * @start_katom: Pointer to the atom to be added.
 * Return: 0 if successful or a negative value on failure.
 */
static int js_add_start_rp(struct kbase_jd_atom *const start_katom)
{
	struct kbase_context *const kctx = start_katom->kctx;
	struct kbase_jd_renderpass *rp;
	struct kbase_device *const kbdev = kctx->kbdev;
	unsigned long flags;

	lockdep_assert_held(&kctx->jctx.lock);

	if (WARN_ON(!(start_katom->core_req & BASE_JD_REQ_START_RENDERPASS)))
		return -EINVAL;

	if (start_katom->core_req & BASE_JD_REQ_END_RENDERPASS)
		return -EINVAL;

	compiletime_assert((1ull << (sizeof(start_katom->renderpass_id) * 8)) <=
			ARRAY_SIZE(kctx->jctx.renderpasses),
			"Should check invalid access to renderpasses");

	rp = &kctx->jctx.renderpasses[start_katom->renderpass_id];

	if (rp->state != KBASE_JD_RP_COMPLETE)
		return -EINVAL;

	dev_dbg(kctx->kbdev->dev, "JS add start atom %pK of RP %d\n",
		(void *)start_katom, start_katom->renderpass_id);

	/* The following members are read when updating the job slot
	 * ringbuffer/fifo therefore they require additional locking.
	 */
	spin_lock_irqsave(&kbdev->hwaccess_lock, flags);

	rp->state = KBASE_JD_RP_START;
	rp->start_katom = start_katom;
	rp->end_katom = NULL;
	INIT_LIST_HEAD(&rp->oom_reg_list);

	spin_unlock_irqrestore(&kbdev->hwaccess_lock, flags);

	return 0;
}

/**
 * js_add_end_rp() - Add an atom that ends a renderpass to the job scheduler
 * @end_katom: Pointer to the atom to be added.
 * Return: 0 if successful or a negative value on failure.
 */
static int js_add_end_rp(struct kbase_jd_atom *const end_katom)
{
	struct kbase_context *const kctx = end_katom->kctx;
	struct kbase_jd_renderpass *rp;
	struct kbase_device *const kbdev = kctx->kbdev;

	lockdep_assert_held(&kctx->jctx.lock);

	if (WARN_ON(!(end_katom->core_req & BASE_JD_REQ_END_RENDERPASS)))
		return -EINVAL;

	if (end_katom->core_req & BASE_JD_REQ_START_RENDERPASS)
		return -EINVAL;

	compiletime_assert((1ull << (sizeof(end_katom->renderpass_id) * 8)) <=
			ARRAY_SIZE(kctx->jctx.renderpasses),
			"Should check invalid access to renderpasses");

	rp = &kctx->jctx.renderpasses[end_katom->renderpass_id];

	dev_dbg(kbdev->dev, "JS add end atom %pK in state %d of RP %d\n",
		(void *)end_katom, (int)rp->state, end_katom->renderpass_id);

	if (rp->state == KBASE_JD_RP_COMPLETE)
		return -EINVAL;

	if (rp->end_katom == NULL) {
		/* We can't be in a retry state until the fragment job chain
		 * has completed.
		 */
		unsigned long flags;

		WARN_ON(rp->state == KBASE_JD_RP_RETRY);
		WARN_ON(rp->state == KBASE_JD_RP_RETRY_PEND_OOM);
		WARN_ON(rp->state == KBASE_JD_RP_RETRY_OOM);

		spin_lock_irqsave(&kbdev->hwaccess_lock, flags);
		rp->end_katom = end_katom;
		spin_unlock_irqrestore(&kbdev->hwaccess_lock, flags);
	} else
		WARN_ON(rp->end_katom != end_katom);

	return 0;
}

bool kbasep_js_add_job(struct kbase_context *kctx,
		struct kbase_jd_atom *atom)
{
	unsigned long flags;
	struct kbasep_js_kctx_info *js_kctx_info;
	struct kbase_device *kbdev;
	struct kbasep_js_device_data *js_devdata;
	int err = 0;

	bool enqueue_required = false;
	bool timer_sync = false;

	KBASE_DEBUG_ASSERT(kctx != NULL);
	KBASE_DEBUG_ASSERT(atom != NULL);
	lockdep_assert_held(&kctx->jctx.lock);

	kbdev = kctx->kbdev;
	js_devdata = &kbdev->js_data;
	js_kctx_info = &kctx->jctx.sched_info;

	rt_mutex_lock(&js_devdata->queue_mutex);
	rt_mutex_lock(&js_kctx_info->ctx.jsctx_mutex);

	if (atom->core_req & BASE_JD_REQ_START_RENDERPASS)
		err = js_add_start_rp(atom);
	else if (atom->core_req & BASE_JD_REQ_END_RENDERPASS)
		err = js_add_end_rp(atom);

	if (err < 0) {
		atom->event_code = BASE_JD_EVENT_JOB_INVALID;
		atom->status = KBASE_JD_ATOM_STATE_COMPLETED;
		goto out_unlock;
	}

	/*
	 * Begin Runpool transaction
	 */
	mutex_lock(&js_devdata->runpool_mutex);

	/* Refcount ctx.nr_jobs */
	KBASE_DEBUG_ASSERT(js_kctx_info->ctx.nr_jobs < U32_MAX);
	++(js_kctx_info->ctx.nr_jobs);
	dev_dbg(kbdev->dev, "Add atom %pK to kctx %pK; now %d in ctx\n",
		(void *)atom, (void *)kctx, js_kctx_info->ctx.nr_jobs);

	/* Lock for state available during IRQ */
	spin_lock_irqsave(&kbdev->hwaccess_lock, flags);

	if (++kctx->atoms_count[atom->sched_priority] == 1)
		kbase_js_update_ctx_priority(kctx);

	if (!kbase_js_dep_validate(kctx, atom)) {
		/* Dependencies could not be represented */
		--(js_kctx_info->ctx.nr_jobs);
		dev_dbg(kbdev->dev,
			"Remove atom %pK from kctx %pK; now %d in ctx\n",
			(void *)atom, (void *)kctx, js_kctx_info->ctx.nr_jobs);

		/* Setting atom status back to queued as it still has unresolved
		 * dependencies
		 */
		atom->status = KBASE_JD_ATOM_STATE_QUEUED;
		dev_dbg(kbdev->dev, "Atom %pK status to queued\n", (void *)atom);

		/* Undo the count, as the atom will get added again later but
		 * leave the context priority adjusted or boosted, in case if
		 * this was the first higher priority atom received for this
		 * context.
		 * This will prevent the scenario of priority inversion, where
		 * another context having medium priority atoms keeps getting
		 * scheduled over this context, which is having both lower and
		 * higher priority atoms, but higher priority atoms are blocked
		 * due to dependency on lower priority atoms. With priority
		 * boost the high priority atom will get to run at earliest.
		 */
		kctx->atoms_count[atom->sched_priority]--;

		spin_unlock_irqrestore(&kbdev->hwaccess_lock, flags);
		mutex_unlock(&js_devdata->runpool_mutex);

		goto out_unlock;
	}

	enqueue_required = kbase_js_dep_resolved_submit(kctx, atom);

	KBASE_KTRACE_ADD_JM_REFCOUNT(kbdev, JS_ADD_JOB, kctx, atom, atom->jc,
				kbase_ktrace_get_ctx_refcnt(kctx));

	/* Context Attribute Refcounting */
	kbasep_js_ctx_attr_ctx_retain_atom(kbdev, kctx, atom);

	if (enqueue_required) {
		if (kbase_js_ctx_pullable(kctx, atom->slot_nr, false))
			timer_sync = kbase_js_ctx_list_add_pullable_nolock(
					kbdev, kctx, atom->slot_nr);
		else
			timer_sync = kbase_js_ctx_list_add_unpullable_nolock(
					kbdev, kctx, atom->slot_nr);
	}
	/* If this context is active and the atom is the first on its slot,
	 * kick the job manager to attempt to fast-start the atom
	 */
	if (enqueue_required && kctx ==
			kbdev->hwaccess.active_kctx[atom->slot_nr])
		kbase_jm_try_kick(kbdev, 1 << atom->slot_nr);

	spin_unlock_irqrestore(&kbdev->hwaccess_lock, flags);
	if (timer_sync)
		kbase_backend_ctx_count_changed(kbdev);
	mutex_unlock(&js_devdata->runpool_mutex);
	/* End runpool transaction */

	if (!kbase_ctx_flag(kctx, KCTX_SCHEDULED)) {
		if (kbase_ctx_flag(kctx, KCTX_DYING)) {
			/* A job got added while/after kbase_job_zap_context()
			 * was called on a non-scheduled context. Kill that job
			 * by killing the context.
			 */
			kbasep_js_runpool_requeue_or_kill_ctx(kbdev, kctx,
					false);
		} else if (js_kctx_info->ctx.nr_jobs == 1) {
			/* Handle Refcount going from 0 to 1: schedule the
			 * context on the Queue
			 */
			KBASE_DEBUG_ASSERT(!kbase_ctx_flag(kctx, KCTX_SCHEDULED));
			dev_dbg(kbdev->dev, "JS: Enqueue Context %pK", kctx);

			/* Queue was updated - caller must try to schedule the
			 * head context
			 */
			WARN_ON(!enqueue_required);
		}
	}
out_unlock:
	dev_dbg(kbdev->dev, "Enqueue of kctx %pK is %srequired\n",
		kctx, enqueue_required ? "" : "not ");

	rt_mutex_unlock(&js_kctx_info->ctx.jsctx_mutex);

	rt_mutex_unlock(&js_devdata->queue_mutex);

	return enqueue_required;
}

void kbasep_js_remove_job(struct kbase_device *kbdev,
		struct kbase_context *kctx, struct kbase_jd_atom *atom)
{
	struct kbasep_js_kctx_info *js_kctx_info;
	unsigned long flags;

	KBASE_DEBUG_ASSERT(kbdev != NULL);
	KBASE_DEBUG_ASSERT(kctx != NULL);
	KBASE_DEBUG_ASSERT(atom != NULL);

	js_kctx_info = &kctx->jctx.sched_info;

	KBASE_KTRACE_ADD_JM_REFCOUNT(kbdev, JS_REMOVE_JOB, kctx, atom, atom->jc,
			kbase_ktrace_get_ctx_refcnt(kctx));

	/* De-refcount ctx.nr_jobs */
	KBASE_DEBUG_ASSERT(js_kctx_info->ctx.nr_jobs > 0);
	--(js_kctx_info->ctx.nr_jobs);
	dev_dbg(kbdev->dev,
		"Remove atom %pK from kctx %pK; now %d in ctx\n",
		(void *)atom, (void *)kctx, js_kctx_info->ctx.nr_jobs);

	spin_lock_irqsave(&kbdev->hwaccess_lock, flags);
	if (--kctx->atoms_count[atom->sched_priority] == 0)
		kbase_js_update_ctx_priority(kctx);
	spin_unlock_irqrestore(&kbdev->hwaccess_lock, flags);
}

bool kbasep_js_remove_cancelled_job(struct kbase_device *kbdev,
		struct kbase_context *kctx, struct kbase_jd_atom *katom)
{
	unsigned long flags;
	struct kbasep_js_atom_retained_state katom_retained_state;
	bool attr_state_changed;

	KBASE_DEBUG_ASSERT(kbdev != NULL);
	KBASE_DEBUG_ASSERT(kctx != NULL);
	KBASE_DEBUG_ASSERT(katom != NULL);

	kbasep_js_atom_retained_state_copy(&katom_retained_state, katom);
	kbasep_js_remove_job(kbdev, kctx, katom);

	spin_lock_irqsave(&kbdev->hwaccess_lock, flags);

	/* The atom has 'finished' (will not be re-run), so no need to call
	 * kbasep_js_has_atom_finished().
	 *
	 * This is because it returns false for soft-stopped atoms, but we
	 * want to override that, because we're cancelling an atom regardless of
	 * whether it was soft-stopped or not
	 */
	attr_state_changed = kbasep_js_ctx_attr_ctx_release_atom(kbdev, kctx,
			&katom_retained_state);
	spin_unlock_irqrestore(&kbdev->hwaccess_lock, flags);

	return attr_state_changed;
}

/**
 * kbasep_js_run_jobs_after_ctx_and_atom_release - Try running more jobs after
 *                           releasing a context and/or atom
 * @kbdev:                   The kbase_device to operate on
 * @kctx:                    The kbase_context to operate on
 * @katom_retained_state:    Retained state from the atom
 * @runpool_ctx_attr_change: True if the runpool context attributes have changed
 *
 * This collates a set of actions that must happen whilst hwaccess_lock is held.
 *
 * This includes running more jobs when:
 * - The previously released kctx caused a ctx attribute change,
 * - The released atom caused a ctx attribute change,
 * - Slots were previously blocked due to affinity restrictions,
 * - Submission during IRQ handling failed.
 *
 * Return: %KBASEP_JS_RELEASE_RESULT_SCHED_ALL if context attributes were
 *         changed. The caller should try scheduling all contexts
 */
static kbasep_js_release_result kbasep_js_run_jobs_after_ctx_and_atom_release(
		struct kbase_device *kbdev,
		struct kbase_context *kctx,
		struct kbasep_js_atom_retained_state *katom_retained_state,
		bool runpool_ctx_attr_change)
{
	struct kbasep_js_device_data *js_devdata;
	kbasep_js_release_result result = 0;

	KBASE_DEBUG_ASSERT(kbdev != NULL);
	KBASE_DEBUG_ASSERT(kctx != NULL);
	KBASE_DEBUG_ASSERT(katom_retained_state != NULL);
	js_devdata = &kbdev->js_data;

	lockdep_assert_held(&kctx->jctx.sched_info.ctx.jsctx_mutex);
	lockdep_assert_held(&js_devdata->runpool_mutex);
	lockdep_assert_held(&kbdev->hwaccess_lock);

	if (js_devdata->nr_user_contexts_running != 0 && runpool_ctx_attr_change) {
		/* A change in runpool ctx attributes might mean we can
		 * run more jobs than before
		 */
		result = KBASEP_JS_RELEASE_RESULT_SCHED_ALL;

		KBASE_KTRACE_ADD_JM_SLOT(kbdev, JD_DONE_TRY_RUN_NEXT_JOB,
					kctx, NULL, 0u, 0);
	}
	return result;
}

/**
 * kbasep_js_runpool_release_ctx_internal - Internal function to release the reference
 *                                          on a ctx and an atom's "retained state", only
 *                                          taking the runpool and as transaction mutexes
 * @kbdev:                   The kbase_device to operate on
 * @kctx:                    The kbase_context to operate on
 * @katom_retained_state:    Retained state from the atom
 *
 * This also starts more jobs running in the case of an ctx-attribute state change
 *
 * This does none of the followup actions for scheduling:
 * - It does not schedule in a new context
 * - It does not requeue or handle dying contexts
 *
 * For those tasks, just call kbasep_js_runpool_release_ctx() instead
 *
 * Has following requirements
 * - Context is scheduled in, and kctx->as_nr matches kctx_as_nr
 * - Context has a non-zero refcount
 * - Caller holds js_kctx_info->ctx.jsctx_mutex
 * - Caller holds js_devdata->runpool_mutex
 *
 * Return: A bitpattern, containing KBASEP_JS_RELEASE_RESULT_* flags, indicating
 *         the result of releasing a context that whether the caller should try
 *         scheduling a new context or should try scheduling all contexts.
 */
static kbasep_js_release_result kbasep_js_runpool_release_ctx_internal(
		struct kbase_device *kbdev,
		struct kbase_context *kctx,
		struct kbasep_js_atom_retained_state *katom_retained_state)
{
	unsigned long flags;
	struct kbasep_js_device_data *js_devdata;
	struct kbasep_js_kctx_info *js_kctx_info;
	int kctx_as_nr = kctx->as_nr;

	kbasep_js_release_result release_result = 0u;
	bool runpool_ctx_attr_change = false;
	int new_ref_count;
	CSTD_UNUSED(kctx_as_nr);

	KBASE_DEBUG_ASSERT(kbdev != NULL);
	KBASE_DEBUG_ASSERT(kctx != NULL);
	js_kctx_info = &kctx->jctx.sched_info;
	js_devdata = &kbdev->js_data;

	/* Ensure context really is scheduled in */
	KBASE_DEBUG_ASSERT(kbase_ctx_flag(kctx, KCTX_SCHEDULED));

	KBASE_DEBUG_ASSERT(kctx_as_nr != KBASEP_AS_NR_INVALID);
	KBASE_DEBUG_ASSERT(atomic_read(&kctx->refcount) > 0);

	/*
	 * Transaction begins on AS and runpool_irq
	 *
	 * Assert about out calling contract
	 */
	rt_mutex_lock(&kbdev->pm.lock);
	spin_lock_irqsave(&kbdev->hwaccess_lock, flags);

	KBASE_DEBUG_ASSERT(kctx_as_nr == kctx->as_nr);
	KBASE_DEBUG_ASSERT(atomic_read(&kctx->refcount) > 0);

	/* Update refcount */
	kbase_ctx_sched_release_ctx(kctx);
	new_ref_count = atomic_read(&kctx->refcount);

	/* Release the atom if it finished (i.e. wasn't soft-stopped) */
	if (kbasep_js_has_atom_finished(katom_retained_state))
		runpool_ctx_attr_change |= kbasep_js_ctx_attr_ctx_release_atom(
				kbdev, kctx, katom_retained_state);

	if (new_ref_count == 2 && kbase_ctx_flag(kctx, KCTX_PRIVILEGED) &&
#ifdef CONFIG_MALI_ARBITER_SUPPORT
			!kbase_pm_is_gpu_lost(kbdev) &&
#endif
			!kbase_pm_is_suspending(kbdev)) {
		/* Context is kept scheduled into an address space even when
		 * there are no jobs, in this case we have to handle the
		 * situation where all jobs have been evicted from the GPU and
		 * submission is disabled.
		 *
		 * At this point we re-enable submission to allow further jobs
		 * to be executed
		 */
		kbasep_js_set_submit_allowed(js_devdata, kctx);
	}

	/* Make a set of checks to see if the context should be scheduled out.
	 * Note that there'll always be at least 1 reference to the context
	 * which was previously acquired by kbasep_js_schedule_ctx().
	 */
	if (new_ref_count == 1 &&
		(!kbasep_js_is_submit_allowed(js_devdata, kctx) ||
#ifdef CONFIG_MALI_ARBITER_SUPPORT
			kbase_pm_is_gpu_lost(kbdev) ||
#endif
			kbase_pm_is_suspending(kbdev))) {
		int num_slots = kbdev->gpu_props.num_job_slots;
		int slot;

		/* Last reference, and we've been told to remove this context
		 * from the Run Pool
		 */
		dev_dbg(kbdev->dev, "JS: RunPool Remove Context %pK because refcount=%d, jobs=%d, allowed=%d",
				kctx, new_ref_count, js_kctx_info->ctx.nr_jobs,
				kbasep_js_is_submit_allowed(js_devdata, kctx));

		KBASE_TLSTREAM_TL_NRET_AS_CTX(kbdev, &kbdev->as[kctx->as_nr], kctx);

		kbase_backend_release_ctx_irq(kbdev, kctx);

		for (slot = 0; slot < num_slots; slot++) {
			if (kbdev->hwaccess.active_kctx[slot] == kctx) {
				dev_dbg(kbdev->dev, "Marking kctx %pK as inactive (s:%d)\n",
					(void *)kctx, slot);
				kbdev->hwaccess.active_kctx[slot] = NULL;
			}
		}

		/* Ctx Attribute handling
		 *
		 * Releasing atoms attributes must either happen before this, or
		 * after the KCTX_SHEDULED flag is changed, otherwise we
		 * double-decount the attributes
		 */
		runpool_ctx_attr_change |=
			kbasep_js_ctx_attr_runpool_release_ctx(kbdev, kctx);

		/* Releasing the context and katom retained state can allow
		 * more jobs to run
		 */
		release_result |=
			kbasep_js_run_jobs_after_ctx_and_atom_release(kbdev,
						kctx, katom_retained_state,
						runpool_ctx_attr_change);

		/*
		 * Transaction ends on AS and runpool_irq:
		 *
		 * By this point, the AS-related data is now clear and ready
		 * for re-use.
		 *
		 * Since releases only occur once for each previous successful
		 * retain, and no more retains are allowed on this context, no
		 * other thread will be operating in this
		 * code whilst we are
		 */

		/* Recalculate pullable status for all slots */
		for (slot = 0; slot < num_slots; slot++) {
			if (kbase_js_ctx_pullable(kctx, slot, false))
				kbase_js_ctx_list_add_pullable_nolock(kbdev,
						kctx, slot);
		}

		spin_unlock_irqrestore(&kbdev->hwaccess_lock, flags);

		kbase_backend_release_ctx_noirq(kbdev, kctx);

		rt_mutex_unlock(&kbdev->pm.lock);

		/* Note: Don't reuse kctx_as_nr now */

		/* Synchronize with any timers */
		kbase_backend_ctx_count_changed(kbdev);

		/* update book-keeping info */
		kbase_ctx_flag_clear(kctx, KCTX_SCHEDULED);
		/* Signal any waiter that the context is not scheduled, so is
		 * safe for termination - once the jsctx_mutex is also dropped,
		 * and jobs have finished.
		 */
		wake_up(&js_kctx_info->ctx.is_scheduled_wait);

		/* Queue an action to occur after we've dropped the lock */
		release_result |= KBASEP_JS_RELEASE_RESULT_WAS_DESCHEDULED |
			KBASEP_JS_RELEASE_RESULT_SCHED_ALL;
	} else {
		kbasep_js_run_jobs_after_ctx_and_atom_release(kbdev, kctx,
				katom_retained_state, runpool_ctx_attr_change);

		spin_unlock_irqrestore(&kbdev->hwaccess_lock, flags);
		rt_mutex_unlock(&kbdev->pm.lock);
	}

	return release_result;
}

void kbasep_js_runpool_release_ctx_nolock(struct kbase_device *kbdev,
						struct kbase_context *kctx)
{
	struct kbasep_js_atom_retained_state katom_retained_state;

	/* Setup a dummy katom_retained_state */
	kbasep_js_atom_retained_state_init_invalid(&katom_retained_state);

	kbasep_js_runpool_release_ctx_internal(kbdev, kctx,
							&katom_retained_state);
}

void kbasep_js_runpool_requeue_or_kill_ctx(struct kbase_device *kbdev,
		struct kbase_context *kctx, bool has_pm_ref)
{
	KBASE_DEBUG_ASSERT(kbdev != NULL);
	KBASE_DEBUG_ASSERT(kctx != NULL);

	/* This is called if and only if you've you've detached the context from
	 * the Runpool Queue, and not added it back to the Runpool
	 */
	KBASE_DEBUG_ASSERT(!kbase_ctx_flag(kctx, KCTX_SCHEDULED));

	if (kbase_ctx_flag(kctx, KCTX_DYING)) {
		/* Dying: don't requeue, but kill all jobs on the context. This
		 * happens asynchronously
		 */
		dev_dbg(kbdev->dev,
			"JS: ** Killing Context %pK on RunPool Remove **", kctx);
		kbase_js_foreach_ctx_job(kctx, &kbase_jd_cancel);
	}
}

void kbasep_js_runpool_release_ctx_and_katom_retained_state(
		struct kbase_device *kbdev, struct kbase_context *kctx,
		struct kbasep_js_atom_retained_state *katom_retained_state)
{
	struct kbasep_js_device_data *js_devdata;
	struct kbasep_js_kctx_info *js_kctx_info;
	kbasep_js_release_result release_result;

	KBASE_DEBUG_ASSERT(kbdev != NULL);
	KBASE_DEBUG_ASSERT(kctx != NULL);
	js_kctx_info = &kctx->jctx.sched_info;
	js_devdata = &kbdev->js_data;

	rt_mutex_lock(&js_devdata->queue_mutex);
	rt_mutex_lock(&js_kctx_info->ctx.jsctx_mutex);
	mutex_lock(&js_devdata->runpool_mutex);

	release_result = kbasep_js_runpool_release_ctx_internal(kbdev, kctx,
			katom_retained_state);

	/* Drop the runpool mutex to allow requeing kctx */
	mutex_unlock(&js_devdata->runpool_mutex);

	if ((release_result & KBASEP_JS_RELEASE_RESULT_WAS_DESCHEDULED) != 0u)
		kbasep_js_runpool_requeue_or_kill_ctx(kbdev, kctx, true);

	/* Drop the jsctx_mutex to allow scheduling in a new context */

	rt_mutex_unlock(&js_kctx_info->ctx.jsctx_mutex);
	rt_mutex_unlock(&js_devdata->queue_mutex);

	if (release_result & KBASEP_JS_RELEASE_RESULT_SCHED_ALL)
		kbase_js_sched_all(kbdev);
}

void kbasep_js_runpool_release_ctx(struct kbase_device *kbdev,
		struct kbase_context *kctx)
{
	struct kbasep_js_atom_retained_state katom_retained_state;

	kbasep_js_atom_retained_state_init_invalid(&katom_retained_state);

	kbasep_js_runpool_release_ctx_and_katom_retained_state(kbdev, kctx,
			&katom_retained_state);
}

/* Variant of kbasep_js_runpool_release_ctx() that doesn't call into
 * kbase_js_sched_all()
 */
static void kbasep_js_runpool_release_ctx_no_schedule(
		struct kbase_device *kbdev, struct kbase_context *kctx)
{
	struct kbasep_js_device_data *js_devdata;
	struct kbasep_js_kctx_info *js_kctx_info;
	kbasep_js_release_result release_result;
	struct kbasep_js_atom_retained_state katom_retained_state_struct;
	struct kbasep_js_atom_retained_state *katom_retained_state =
		&katom_retained_state_struct;

	KBASE_DEBUG_ASSERT(kbdev != NULL);
	KBASE_DEBUG_ASSERT(kctx != NULL);
	js_kctx_info = &kctx->jctx.sched_info;
	js_devdata = &kbdev->js_data;
	kbasep_js_atom_retained_state_init_invalid(katom_retained_state);

	rt_mutex_lock(&js_kctx_info->ctx.jsctx_mutex);
	mutex_lock(&js_devdata->runpool_mutex);

	release_result = kbasep_js_runpool_release_ctx_internal(kbdev, kctx,
			katom_retained_state);

	/* Drop the runpool mutex to allow requeing kctx */
	mutex_unlock(&js_devdata->runpool_mutex);
	if ((release_result & KBASEP_JS_RELEASE_RESULT_WAS_DESCHEDULED) != 0u)
		kbasep_js_runpool_requeue_or_kill_ctx(kbdev, kctx, true);

	/* Drop the jsctx_mutex to allow scheduling in a new context */
	rt_mutex_unlock(&js_kctx_info->ctx.jsctx_mutex);

	/* NOTE: could return release_result if the caller would like to know
	 * whether it should schedule a new context, but currently no callers do
	 */
}

void kbase_js_set_timeouts(struct kbase_device *kbdev)
{
	lockdep_assert_held(&kbdev->hwaccess_lock);

	kbase_backend_timeouts_changed(kbdev);
}

static bool kbasep_js_schedule_ctx(struct kbase_device *kbdev, struct kbase_context *kctx,
				   unsigned int js)
{
	struct kbasep_js_device_data *js_devdata;
	struct kbasep_js_kctx_info *js_kctx_info;
	unsigned long flags;
	bool kctx_suspended = false;
	int as_nr;

	dev_dbg(kbdev->dev, "Scheduling kctx %pK (s:%u)\n", kctx, js);

	js_devdata = &kbdev->js_data;
	js_kctx_info = &kctx->jctx.sched_info;

	/* Pick available address space for this context */
	mutex_lock(&kbdev->mmu_hw_mutex);
	spin_lock_irqsave(&kbdev->hwaccess_lock, flags);
	as_nr = kbase_ctx_sched_retain_ctx(kctx);
	spin_unlock_irqrestore(&kbdev->hwaccess_lock, flags);
	mutex_unlock(&kbdev->mmu_hw_mutex);
	if (as_nr == KBASEP_AS_NR_INVALID) {
		as_nr = kbase_backend_find_and_release_free_address_space(
				kbdev, kctx);
		if (as_nr != KBASEP_AS_NR_INVALID) {
			/* Attempt to retain the context again, this should
			 * succeed
			 */
			mutex_lock(&kbdev->mmu_hw_mutex);
			spin_lock_irqsave(&kbdev->hwaccess_lock, flags);
			as_nr = kbase_ctx_sched_retain_ctx(kctx);
			spin_unlock_irqrestore(&kbdev->hwaccess_lock, flags);
			mutex_unlock(&kbdev->mmu_hw_mutex);

			WARN_ON(as_nr == KBASEP_AS_NR_INVALID);
		}
	}
	if ((as_nr < 0) || (as_nr >= BASE_MAX_NR_AS))
		return false; /* No address space currently available */

	/*
	 * Atomic transaction on the Context and Run Pool begins
	 */
	rt_mutex_lock(&js_kctx_info->ctx.jsctx_mutex);
	mutex_lock(&js_devdata->runpool_mutex);
	mutex_lock(&kbdev->mmu_hw_mutex);
	spin_lock_irqsave(&kbdev->hwaccess_lock, flags);

	/* Check to see if context is dying due to kbase_job_zap_context() */
	if (kbase_ctx_flag(kctx, KCTX_DYING)) {
		/* Roll back the transaction so far and return */
		kbase_ctx_sched_release_ctx(kctx);

		spin_unlock_irqrestore(&kbdev->hwaccess_lock, flags);
		mutex_unlock(&kbdev->mmu_hw_mutex);
		mutex_unlock(&js_devdata->runpool_mutex);
		rt_mutex_unlock(&js_kctx_info->ctx.jsctx_mutex);

		return false;
	}

	KBASE_KTRACE_ADD_JM_REFCOUNT(kbdev, JS_TRY_SCHEDULE_HEAD_CTX, kctx, NULL,
				0u,
				kbase_ktrace_get_ctx_refcnt(kctx));

	kbase_ctx_flag_set(kctx, KCTX_SCHEDULED);

	/* Assign context to previously chosen address space */
	if (!kbase_backend_use_ctx(kbdev, kctx, as_nr)) {
		/* Roll back the transaction so far and return */
		kbase_ctx_sched_release_ctx(kctx);
		kbase_ctx_flag_clear(kctx, KCTX_SCHEDULED);

		spin_unlock_irqrestore(&kbdev->hwaccess_lock, flags);
		mutex_unlock(&kbdev->mmu_hw_mutex);
		mutex_unlock(&js_devdata->runpool_mutex);
		rt_mutex_unlock(&js_kctx_info->ctx.jsctx_mutex);

		return false;
	}

	kbdev->hwaccess.active_kctx[js] = kctx;

	KBASE_TLSTREAM_TL_RET_AS_CTX(kbdev, &kbdev->as[kctx->as_nr], kctx);

	/* Cause any future waiter-on-termination to wait until the context is
	 * descheduled
	 */
	wake_up(&js_kctx_info->ctx.is_scheduled_wait);

	/* Re-check for suspending: a suspend could've occurred, and all the
	 * contexts could've been removed from the runpool before we took this
	 * lock. In this case, we don't want to allow this context to run jobs,
	 * we just want it out immediately.
	 *
	 * The DMB required to read the suspend flag was issued recently as part
	 * of the hwaccess_lock locking. If a suspend occurs *after* that lock
	 * was taken (i.e. this condition doesn't execute), then the
	 * kbasep_js_suspend() code will cleanup this context instead (by virtue
	 * of it being called strictly after the suspend flag is set, and will
	 * wait for this lock to drop)
	 */
#ifdef CONFIG_MALI_ARBITER_SUPPORT
	if (kbase_pm_is_suspending(kbdev) || kbase_pm_is_gpu_lost(kbdev)) {
#else
	if (kbase_pm_is_suspending(kbdev)) {
#endif
		/* Cause it to leave at some later point */
		bool retained;
		CSTD_UNUSED(retained);

		kbase_ctx_sched_inc_refcount_nolock(kctx);

		kbasep_js_clear_submit_allowed(js_devdata, kctx);
		kctx_suspended = true;
	}

	kbase_ctx_flag_clear(kctx, KCTX_PULLED_SINCE_ACTIVE_JS0 << js);

	/* Transaction complete */
	spin_unlock_irqrestore(&kbdev->hwaccess_lock, flags);
	mutex_unlock(&kbdev->mmu_hw_mutex);

	/* Synchronize with any timers */
	kbase_backend_ctx_count_changed(kbdev);

	mutex_unlock(&js_devdata->runpool_mutex);
	rt_mutex_unlock(&js_kctx_info->ctx.jsctx_mutex);
	/* Note: after this point, the context could potentially get scheduled
	 * out immediately
	 */

	if (kctx_suspended) {
		/* Finishing forcing out the context due to a suspend. Use a
		 * variant of kbasep_js_runpool_release_ctx() that doesn't
		 * schedule a new context, to prevent a risk of recursion back
		 * into this function
		 */
		kbasep_js_runpool_release_ctx_no_schedule(kbdev, kctx);
		return false;
	}
	return true;
}

static bool kbase_js_use_ctx(struct kbase_device *kbdev, struct kbase_context *kctx,
			     unsigned int js)
{
	unsigned long flags;

	spin_lock_irqsave(&kbdev->hwaccess_lock, flags);

	if (kbase_ctx_flag(kctx, KCTX_SCHEDULED) &&
			kbase_backend_use_ctx_sched(kbdev, kctx, js)) {
		dev_dbg(kbdev->dev, "kctx %pK already has ASID - mark as active (s:%u)\n",
			(void *)kctx, js);

		if (kbdev->hwaccess.active_kctx[js] != kctx) {
			kbdev->hwaccess.active_kctx[js] = kctx;
			kbase_ctx_flag_clear(kctx,
					KCTX_PULLED_SINCE_ACTIVE_JS0 << js);
		}
		spin_unlock_irqrestore(&kbdev->hwaccess_lock, flags);
		return true; /* Context already scheduled */
	}

	spin_unlock_irqrestore(&kbdev->hwaccess_lock, flags);
	return kbasep_js_schedule_ctx(kbdev, kctx, js);
}

void kbasep_js_schedule_privileged_ctx(struct kbase_device *kbdev,
		struct kbase_context *kctx)
{
	struct kbasep_js_kctx_info *js_kctx_info;
	struct kbasep_js_device_data *js_devdata;
	bool is_scheduled;

	KBASE_DEBUG_ASSERT(kbdev != NULL);
	KBASE_DEBUG_ASSERT(kctx != NULL);

	js_devdata = &kbdev->js_data;
	js_kctx_info = &kctx->jctx.sched_info;

#ifdef CONFIG_MALI_ARBITER_SUPPORT
	/* This should only happen in response to a system call
	 * from a user-space thread.
	 * In a non-arbitrated environment this can never happen
	 * whilst suspending.
	 *
	 * In an arbitrated environment, user-space threads can run
	 * while we are suspended (for example GPU not available
	 * to this VM), however in that case we will block on
	 * the wait event for KCTX_SCHEDULED, since no context
	 * can be scheduled until we have the GPU again.
	 */
	if (kbdev->arb.arb_if == NULL)
		if (WARN_ON(kbase_pm_is_suspending(kbdev)))
			return;
#else
	/* This should only happen in response to a system call
	 * from a user-space thread.
	 * In a non-arbitrated environment this can never happen
	 * whilst suspending.
	 */
	if (WARN_ON(kbase_pm_is_suspending(kbdev)))
		return;
#endif

	rt_mutex_lock(&js_devdata->queue_mutex);
	rt_mutex_lock(&js_kctx_info->ctx.jsctx_mutex);

	/* Mark the context as privileged */
	kbase_ctx_flag_set(kctx, KCTX_PRIVILEGED);

	is_scheduled = kbase_ctx_flag(kctx, KCTX_SCHEDULED);
	if (!is_scheduled) {
		/* Add the context to the pullable list */
		if (kbase_js_ctx_list_add_pullable_head(kbdev, kctx, 0))
			kbase_js_sync_timers(kbdev);

		/* Fast-starting requires the jsctx_mutex to be dropped,
		 * because it works on multiple ctxs
		 */
		rt_mutex_unlock(&js_kctx_info->ctx.jsctx_mutex);
		rt_mutex_unlock(&js_devdata->queue_mutex);

		/* Try to schedule the context in */
		kbase_js_sched_all(kbdev);

		/* Wait for the context to be scheduled in */
		wait_event(kctx->jctx.sched_info.ctx.is_scheduled_wait,
			   kbase_ctx_flag(kctx, KCTX_SCHEDULED));
	} else {
		/* Already scheduled in - We need to retain it to keep the
		 * corresponding address space
		 */
		WARN_ON(!kbase_ctx_sched_inc_refcount(kctx));
		rt_mutex_unlock(&js_kctx_info->ctx.jsctx_mutex);
		rt_mutex_unlock(&js_devdata->queue_mutex);
	}
}
KBASE_EXPORT_TEST_API(kbasep_js_schedule_privileged_ctx);

void kbasep_js_release_privileged_ctx(struct kbase_device *kbdev,
		struct kbase_context *kctx)
{
	struct kbasep_js_kctx_info *js_kctx_info;

	KBASE_DEBUG_ASSERT(kctx != NULL);
	js_kctx_info = &kctx->jctx.sched_info;

	/* We don't need to use the address space anymore */
	rt_mutex_lock(&js_kctx_info->ctx.jsctx_mutex);
	kbase_ctx_flag_clear(kctx, KCTX_PRIVILEGED);
	rt_mutex_unlock(&js_kctx_info->ctx.jsctx_mutex);

	/* Release the context - it will be scheduled out */
	kbasep_js_runpool_release_ctx(kbdev, kctx);

	kbase_js_sched_all(kbdev);
}
KBASE_EXPORT_TEST_API(kbasep_js_release_privileged_ctx);

void kbasep_js_suspend(struct kbase_device *kbdev)
{
	unsigned long flags;
	struct kbasep_js_device_data *js_devdata;
	int i;
	u16 retained = 0u;

	KBASE_DEBUG_ASSERT(kbdev);
	KBASE_DEBUG_ASSERT(kbase_pm_is_suspending(kbdev));
	js_devdata = &kbdev->js_data;

	spin_lock_irqsave(&kbdev->hwaccess_lock, flags);

	/* Prevent all contexts from submitting */
	js_devdata->runpool_irq.submit_allowed = 0;

	/* Retain each of the contexts, so we can cause it to leave even if it
	 * had no refcount to begin with
	 */
	for (i = BASE_MAX_NR_AS - 1; i >= 0; --i) {
		struct kbase_context *kctx = kbdev->as_to_kctx[i];

		retained = retained << 1;

		if (kctx && !(kbdev->as_free & (1u << i))) {
			kbase_ctx_sched_retain_ctx_refcount(kctx);
			retained |= 1u;
			/* This loop will not have an effect on the privileged
			 * contexts as they would have an extra ref count
			 * compared to the normal contexts, so they will hold
			 * on to their address spaces. MMU will re-enabled for
			 * them on resume.
			 */
		}
	}

	spin_unlock_irqrestore(&kbdev->hwaccess_lock, flags);

	/* De-ref the previous retain to ensure each context gets pulled out
	 * sometime later.
	 */
	for (i = 0;
		 i < BASE_MAX_NR_AS;
		 ++i, retained = retained >> 1) {
		struct kbase_context *kctx = kbdev->as_to_kctx[i];

		if (retained & 1u)
			kbasep_js_runpool_release_ctx(kbdev, kctx);
	}

	/* Caller must wait for all Power Manager active references to be
	 * dropped
	 */
}

void kbasep_js_resume(struct kbase_device *kbdev)
{
	struct kbasep_js_device_data *js_devdata;
	int js, prio;

	KBASE_DEBUG_ASSERT(kbdev);
	js_devdata = &kbdev->js_data;
	KBASE_DEBUG_ASSERT(!kbase_pm_is_suspending(kbdev));

	rt_mutex_lock(&js_devdata->queue_mutex);
	for (js = 0; js < kbdev->gpu_props.num_job_slots; js++) {
		for (prio = KBASE_JS_ATOM_SCHED_PRIO_FIRST;
			prio < KBASE_JS_ATOM_SCHED_PRIO_COUNT; prio++) {
			struct kbase_context *kctx, *n;
			unsigned long flags;

#ifndef CONFIG_MALI_ARBITER_SUPPORT
			spin_lock_irqsave(&kbdev->hwaccess_lock, flags);

			list_for_each_entry_safe(kctx, n,
				 &kbdev->js_data.ctx_list_unpullable[js][prio],
				 jctx.sched_info.ctx.ctx_list_entry[js]) {
				struct kbasep_js_kctx_info *js_kctx_info;
				bool timer_sync = false;

				/* Drop lock so we can take kctx mutexes */
				spin_unlock_irqrestore(&kbdev->hwaccess_lock,
						flags);

				js_kctx_info = &kctx->jctx.sched_info;

				rt_mutex_lock(&js_kctx_info->ctx.jsctx_mutex);
				mutex_lock(&js_devdata->runpool_mutex);
				spin_lock_irqsave(&kbdev->hwaccess_lock, flags);

				if (!kbase_ctx_flag(kctx, KCTX_SCHEDULED) &&
					kbase_js_ctx_pullable(kctx, js, false))
					timer_sync =
						kbase_js_ctx_list_add_pullable_nolock(
								kbdev, kctx, js);

				spin_unlock_irqrestore(&kbdev->hwaccess_lock,
						flags);

				if (timer_sync)
					kbase_backend_ctx_count_changed(kbdev);

				mutex_unlock(&js_devdata->runpool_mutex);
				rt_mutex_unlock(&js_kctx_info->ctx.jsctx_mutex);

				/* Take lock before accessing list again */
				spin_lock_irqsave(&kbdev->hwaccess_lock, flags);
			}
			spin_unlock_irqrestore(&kbdev->hwaccess_lock, flags);
#else
			bool timer_sync = false;

			spin_lock_irqsave(&kbdev->hwaccess_lock, flags);

			list_for_each_entry_safe(kctx, n,
				 &kbdev->js_data.ctx_list_unpullable[js][prio],
				 jctx.sched_info.ctx.ctx_list_entry[js]) {

				if (!kbase_ctx_flag(kctx, KCTX_SCHEDULED) &&
					kbase_js_ctx_pullable(kctx, js, false))
					timer_sync |=
						kbase_js_ctx_list_add_pullable_nolock(
							kbdev, kctx, js);
			}

			spin_unlock_irqrestore(&kbdev->hwaccess_lock, flags);

			if (timer_sync) {
				mutex_lock(&js_devdata->runpool_mutex);
				kbase_backend_ctx_count_changed(kbdev);
				mutex_unlock(&js_devdata->runpool_mutex);
			}
#endif
		}
	}
	rt_mutex_unlock(&js_devdata->queue_mutex);

	/* Restart atom processing */
	kbase_js_sched_all(kbdev);

	/* JS Resume complete */
}

bool kbase_js_is_atom_valid(struct kbase_device *kbdev,
				struct kbase_jd_atom *katom)
{
	if ((katom->core_req & BASE_JD_REQ_FS) &&
	    (katom->core_req & (BASE_JD_REQ_CS | BASE_JD_REQ_ONLY_COMPUTE |
								BASE_JD_REQ_T)))
		return false;

	if ((katom->core_req & BASE_JD_REQ_JOB_SLOT) &&
			(katom->jobslot >= BASE_JM_MAX_NR_SLOTS))
		return false;

	return true;
}

static unsigned int kbase_js_get_slot(struct kbase_device *kbdev, struct kbase_jd_atom *katom)
{
	if (katom->core_req & BASE_JD_REQ_JOB_SLOT)
		return katom->jobslot;

	if (katom->core_req & BASE_JD_REQ_FS)
		return 0;

	if (katom->core_req & BASE_JD_REQ_ONLY_COMPUTE) {
		if (katom->device_nr == 1 &&
				kbdev->gpu_props.num_core_groups == 2)
			return 2;
	}

	return 1;
}

bool kbase_js_dep_resolved_submit(struct kbase_context *kctx,
					struct kbase_jd_atom *katom)
{
	bool enqueue_required, add_required = true;

	katom->slot_nr = kbase_js_get_slot(kctx->kbdev, katom);

	lockdep_assert_held(&kctx->kbdev->hwaccess_lock);
	lockdep_assert_held(&kctx->jctx.lock);

	/* If slot will transition from unpullable to pullable then add to
	 * pullable list
	 */
	if (jsctx_rb_none_to_pull(kctx, katom->slot_nr))
		enqueue_required = true;
	else
		enqueue_required = false;

	if ((katom->atom_flags & KBASE_KATOM_FLAG_X_DEP_BLOCKED) ||
			(katom->pre_dep && (katom->pre_dep->atom_flags &
			KBASE_KATOM_FLAG_JSCTX_IN_X_DEP_LIST))) {
		int prio = katom->sched_priority;
		unsigned int js = katom->slot_nr;
		struct jsctx_queue *queue = &kctx->jsctx_queue[prio][js];

		dev_dbg(kctx->kbdev->dev, "Add atom %pK to X_DEP list (s:%u)\n", (void *)katom, js);

		list_add_tail(&katom->queue, &queue->x_dep_head);
		katom->atom_flags |= KBASE_KATOM_FLAG_JSCTX_IN_X_DEP_LIST;
		if (kbase_js_atom_blocked_on_x_dep(katom)) {
			enqueue_required = false;
			add_required = false;
		}
	} else {
		dev_dbg(kctx->kbdev->dev, "Atom %pK not added to X_DEP list\n",
			(void *)katom);
	}

	if (add_required) {
		/* Check if there are lower priority jobs to soft stop */
		kbase_job_slot_ctx_priority_check_locked(kctx, katom);

		/* Add atom to ring buffer. */
		jsctx_tree_add(kctx, katom);
		katom->atom_flags |= KBASE_KATOM_FLAG_JSCTX_IN_TREE;
	}

	dev_dbg(kctx->kbdev->dev,
		"Enqueue of kctx %pK is %srequired to submit atom %pK\n",
		kctx, enqueue_required ? "" : "not ", katom);

	return enqueue_required;
}

/**
 * kbase_js_move_to_tree - Move atom (and any dependent atoms) to the
 *                         runnable_tree, ready for execution
 * @katom: Atom to submit
 *
 * It is assumed that @katom does not have KBASE_KATOM_FLAG_X_DEP_BLOCKED set,
 * but is still present in the x_dep list. If @katom has a same-slot dependent
 * atom then that atom (and any dependents) will also be moved.
 */
static void kbase_js_move_to_tree(struct kbase_jd_atom *katom)
{
	struct kbase_context *const kctx = katom->kctx;

	lockdep_assert_held(&kctx->kbdev->hwaccess_lock);

	while (katom) {
		WARN_ON(!(katom->atom_flags &
				KBASE_KATOM_FLAG_JSCTX_IN_X_DEP_LIST));

		if (!kbase_js_atom_blocked_on_x_dep(katom)) {
			dev_dbg(kctx->kbdev->dev,
				"Del atom %pK from X_DEP list in js_move_to_tree\n",
				(void *)katom);

			list_del(&katom->queue);
			katom->atom_flags &=
					~KBASE_KATOM_FLAG_JSCTX_IN_X_DEP_LIST;
			/* For incremental rendering, an end-of-renderpass atom
			 * may have had its dependency on start-of-renderpass
			 * ignored and may therefore already be in the tree.
			 */
			if (!(katom->atom_flags &
				KBASE_KATOM_FLAG_JSCTX_IN_TREE)) {
				jsctx_tree_add(kctx, katom);
				katom->atom_flags |=
					KBASE_KATOM_FLAG_JSCTX_IN_TREE;
			}
		} else {
			dev_dbg(kctx->kbdev->dev,
				"Atom %pK blocked on x-dep in js_move_to_tree\n",
				(void *)katom);
			break;
		}

		katom = katom->post_dep;
	}
}


/**
 * kbase_js_evict_deps - Evict dependencies of a failed atom.
 * @kctx:       Context pointer
 * @katom:      Pointer to the atom that has failed.
 * @js:         The job slot the katom was run on.
 * @prio:       Priority of the katom.
 *
 * Remove all post dependencies of an atom from the context ringbuffers.
 *
 * The original atom's event_code will be propogated to all dependent atoms.
 *
 * Context: Caller must hold the HW access lock
 */
static void kbase_js_evict_deps(struct kbase_context *kctx, struct kbase_jd_atom *katom,
				unsigned int js, int prio)
{
	struct kbase_jd_atom *x_dep = katom->x_post_dep;
	struct kbase_jd_atom *next_katom = katom->post_dep;

	lockdep_assert_held(&kctx->kbdev->hwaccess_lock);

	if (next_katom) {
		KBASE_DEBUG_ASSERT(next_katom->status !=
				KBASE_JD_ATOM_STATE_HW_COMPLETED);
		next_katom->will_fail_event_code = katom->event_code;

	}

	/* Has cross slot depenency. */
	if (x_dep && (x_dep->atom_flags & (KBASE_KATOM_FLAG_JSCTX_IN_TREE |
				KBASE_KATOM_FLAG_JSCTX_IN_X_DEP_LIST))) {
		/* Remove dependency.*/
		x_dep->atom_flags &= ~KBASE_KATOM_FLAG_X_DEP_BLOCKED;

		dev_dbg(kctx->kbdev->dev, "Cleared X_DEP flag on atom %pK\n",
			(void *)x_dep);

		/* Fail if it had a data dependency. */
		if (x_dep->atom_flags & KBASE_KATOM_FLAG_FAIL_BLOCKER)
			x_dep->will_fail_event_code = katom->event_code;

		if (x_dep->atom_flags & KBASE_KATOM_FLAG_JSCTX_IN_X_DEP_LIST)
			kbase_js_move_to_tree(x_dep);
	}
}

struct kbase_jd_atom *kbase_js_pull(struct kbase_context *kctx, unsigned int js)
{
	struct kbase_jd_atom *katom;
	struct kbasep_js_device_data *js_devdata;
	struct kbase_device *kbdev;
	int pulled;

	KBASE_DEBUG_ASSERT(kctx);

	kbdev = kctx->kbdev;
	dev_dbg(kbdev->dev, "JS: pulling an atom from kctx %pK (s:%u)\n", (void *)kctx, js);

	js_devdata = &kbdev->js_data;
	lockdep_assert_held(&kbdev->hwaccess_lock);

	if (!kbasep_js_is_submit_allowed(js_devdata, kctx)) {
		dev_dbg(kbdev->dev, "JS: No submit allowed for kctx %pK\n",
			(void *)kctx);
		return NULL;
	}
#ifdef CONFIG_MALI_ARBITER_SUPPORT
	if (kbase_pm_is_suspending(kbdev) || kbase_pm_is_gpu_lost(kbdev))
#else
	if (kbase_pm_is_suspending(kbdev))
#endif
		return NULL;

	katom = jsctx_rb_peek(kctx, js);
	if (!katom) {
		dev_dbg(kbdev->dev, "JS: No pullable atom in kctx %pK (s:%u)\n", (void *)kctx, js);
		return NULL;
	}
	if (kbase_jsctx_slot_prio_is_blocked(kctx, js, katom->sched_priority)) {
		dev_dbg(kbdev->dev,
			"JS: kctx %pK is blocked from submitting atoms at priority %d and lower (s:%u)\n",
			(void *)kctx, katom->sched_priority, js);
		return NULL;
	}
	if (atomic_read(&katom->blocked)) {
		dev_dbg(kbdev->dev, "JS: Atom %pK is blocked in js_pull\n",
			(void *)katom);
		return NULL;
	}

	/* Due to ordering restrictions when unpulling atoms on failure, we do
	 * not allow multiple runs of fail-dep atoms from the same context to be
	 * present on the same slot
	 */
	if (katom->pre_dep && kbase_jsctx_slot_atoms_pulled(kctx, js)) {
		struct kbase_jd_atom *prev_atom =
				kbase_backend_inspect_tail(kbdev, js);

		if (prev_atom && prev_atom->kctx != kctx)
			return NULL;
	}

	if (kbase_js_atom_blocked_on_x_dep(katom)) {
		if (katom->x_pre_dep->gpu_rb_state ==
				KBASE_ATOM_GPU_RB_NOT_IN_SLOT_RB ||
				katom->x_pre_dep->will_fail_event_code)	{
			dev_dbg(kbdev->dev,
				"JS: X pre-dep %pK is not present in slot FIFO or will fail\n",
				(void *)katom->x_pre_dep);
			return NULL;
		}
		if ((katom->atom_flags & KBASE_KATOM_FLAG_FAIL_BLOCKER) &&
				kbase_backend_nr_atoms_on_slot(kbdev, js)) {
			dev_dbg(kbdev->dev,
				"JS: Atom %pK has cross-slot fail dependency and atoms on slot (s:%u)\n",
				(void *)katom, js);
			return NULL;
		}
	}

	KBASE_KTRACE_ADD_JM_SLOT_INFO(kbdev, JS_PULL_JOB, kctx, katom,
				      katom->jc, js, katom->sched_priority);
	kbase_ctx_flag_set(kctx, KCTX_PULLED);
	kbase_ctx_flag_set(kctx, (KCTX_PULLED_SINCE_ACTIVE_JS0 << js));

	pulled = kbase_jsctx_slot_atom_pulled_inc(kctx, katom);
	if (pulled == 1 && !kctx->slots_pullable) {
		WARN_ON(kbase_ctx_flag(kctx, KCTX_RUNNABLE_REF));
		kbase_ctx_flag_set(kctx, KCTX_RUNNABLE_REF);
		atomic_inc(&kbdev->js_data.nr_contexts_runnable);
	}
	jsctx_rb_pull(kctx, katom);

	kbase_ctx_sched_retain_ctx_refcount(kctx);

	katom->ticks = 0;

	dev_dbg(kbdev->dev, "JS: successfully pulled atom %pK from kctx %pK (s:%u)\n",
		(void *)katom, (void *)kctx, js);

	return katom;
}

/**
 * js_return_of_start_rp() - Handle soft-stop of an atom that starts a
 *                           renderpass
 * @start_katom: Pointer to the start-of-renderpass atom that was soft-stopped
 *
 * This function is called to switch to incremental rendering if the tiler job
 * chain at the start of a renderpass has used too much memory. It prevents the
 * tiler job being pulled for execution in the job scheduler again until the
 * next phase of incremental rendering is complete.
 *
 * If the end-of-renderpass atom is already in the job scheduler (because a
 * previous attempt at tiling used too much memory during the same renderpass)
 * then it is unblocked; otherwise, it is run by handing it to the scheduler.
 */
static void js_return_of_start_rp(struct kbase_jd_atom *const start_katom)
{
	struct kbase_context *const kctx = start_katom->kctx;
	struct kbase_device *const kbdev = kctx->kbdev;
	struct kbase_jd_renderpass *rp;
	struct kbase_jd_atom *end_katom;
	unsigned long flags;

	lockdep_assert_held(&kctx->jctx.lock);

	if (WARN_ON(!(start_katom->core_req & BASE_JD_REQ_START_RENDERPASS)))
		return;

	compiletime_assert((1ull << (sizeof(start_katom->renderpass_id) * 8)) <=
			ARRAY_SIZE(kctx->jctx.renderpasses),
			"Should check invalid access to renderpasses");

	rp = &kctx->jctx.renderpasses[start_katom->renderpass_id];

	if (WARN_ON(rp->start_katom != start_katom))
		return;

	dev_dbg(kctx->kbdev->dev,
		"JS return start atom %pK in state %d of RP %d\n",
		(void *)start_katom, (int)rp->state,
		start_katom->renderpass_id);

	if (WARN_ON(rp->state == KBASE_JD_RP_COMPLETE))
		return;

	/* The tiler job might have been soft-stopped for some reason other
	 * than running out of memory.
	 */
	if (rp->state == KBASE_JD_RP_START || rp->state == KBASE_JD_RP_RETRY) {
		dev_dbg(kctx->kbdev->dev,
			"JS return isn't OOM in state %d of RP %d\n",
			(int)rp->state, start_katom->renderpass_id);
		return;
	}

	dev_dbg(kctx->kbdev->dev,
		"JS return confirm OOM in state %d of RP %d\n",
		(int)rp->state, start_katom->renderpass_id);

	if (WARN_ON(rp->state != KBASE_JD_RP_PEND_OOM &&
		rp->state != KBASE_JD_RP_RETRY_PEND_OOM))
		return;

	/* Prevent the tiler job being pulled for execution in the
	 * job scheduler again.
	 */
	dev_dbg(kbdev->dev, "Blocking start atom %pK\n",
		(void *)start_katom);
	atomic_inc(&start_katom->blocked);

	spin_lock_irqsave(&kbdev->hwaccess_lock, flags);

	rp->state = (rp->state == KBASE_JD_RP_PEND_OOM) ?
		KBASE_JD_RP_OOM : KBASE_JD_RP_RETRY_OOM;

	/* Was the fragment job chain submitted to kbase yet? */
	end_katom = rp->end_katom;
	if (end_katom) {
		dev_dbg(kctx->kbdev->dev, "JS return add end atom %pK\n",
			(void *)end_katom);

		if (rp->state == KBASE_JD_RP_RETRY_OOM) {
			/* Allow the end of the renderpass to be pulled for
			 * execution again to continue incremental rendering.
			 */
			dev_dbg(kbdev->dev, "Unblocking end atom %pK\n",
				(void *)end_katom);
			atomic_dec(&end_katom->blocked);
			WARN_ON(!(end_katom->atom_flags &
				KBASE_KATOM_FLAG_JSCTX_IN_TREE));
			WARN_ON(end_katom->status != KBASE_JD_ATOM_STATE_IN_JS);

			kbase_js_ctx_list_add_pullable_nolock(kbdev, kctx,
				end_katom->slot_nr);

			/* Expect the fragment job chain to be scheduled without
			 * further action because this function is called when
			 * returning an atom to the job scheduler ringbuffer.
			 */
			end_katom = NULL;
		} else {
			WARN_ON(end_katom->status !=
				KBASE_JD_ATOM_STATE_QUEUED &&
				end_katom->status != KBASE_JD_ATOM_STATE_IN_JS);
		}
	}

	spin_unlock_irqrestore(&kbdev->hwaccess_lock, flags);

	if (end_katom)
		kbase_jd_dep_clear_locked(end_katom);
}

/**
 * js_return_of_end_rp() - Handle completion of an atom that ends a renderpass
 * @end_katom: Pointer to the end-of-renderpass atom that was completed
 *
 * This function is called to continue incremental rendering if the tiler job
 * chain at the start of a renderpass used too much memory. It resets the
 * mechanism for detecting excessive memory usage then allows the soft-stopped
 * tiler job chain to be pulled for execution again.
 *
 * The start-of-renderpass atom must already been submitted to kbase.
 */
static void js_return_of_end_rp(struct kbase_jd_atom *const end_katom)
{
	struct kbase_context *const kctx = end_katom->kctx;
	struct kbase_device *const kbdev = kctx->kbdev;
	struct kbase_jd_renderpass *rp;
	struct kbase_jd_atom *start_katom;
	unsigned long flags;

	lockdep_assert_held(&kctx->jctx.lock);

	if (WARN_ON(!(end_katom->core_req & BASE_JD_REQ_END_RENDERPASS)))
		return;

	compiletime_assert((1ull << (sizeof(end_katom->renderpass_id) * 8)) <=
			ARRAY_SIZE(kctx->jctx.renderpasses),
			"Should check invalid access to renderpasses");

	rp = &kctx->jctx.renderpasses[end_katom->renderpass_id];

	if (WARN_ON(rp->end_katom != end_katom))
		return;

	dev_dbg(kctx->kbdev->dev,
		"JS return end atom %pK in state %d of RP %d\n",
		(void *)end_katom, (int)rp->state, end_katom->renderpass_id);

	if (WARN_ON(rp->state != KBASE_JD_RP_OOM &&
		rp->state != KBASE_JD_RP_RETRY_OOM))
		return;

	/* Reduce the number of mapped pages in the memory regions that
	 * triggered out-of-memory last time so that we can detect excessive
	 * memory usage again.
	 */
	kbase_gpu_vm_lock(kctx);
	spin_lock_irqsave(&kbdev->hwaccess_lock, flags);

	while (!list_empty(&rp->oom_reg_list)) {
		struct kbase_va_region *reg =
			list_first_entry(&rp->oom_reg_list,
					 struct kbase_va_region, link);

		spin_unlock_irqrestore(&kbdev->hwaccess_lock, flags);

		dev_dbg(kbdev->dev,
			"Reset backing to %zu pages for region %pK\n",
			reg->threshold_pages, (void *)reg);

		if (!WARN_ON(reg->flags & KBASE_REG_VA_FREED))
			kbase_mem_shrink(kctx, reg, reg->threshold_pages);

		spin_lock_irqsave(&kbdev->hwaccess_lock, flags);
		dev_dbg(kbdev->dev, "Deleting region %pK from list\n",
			(void *)reg);
		list_del_init(&reg->link);
		kbase_va_region_alloc_put(kctx, reg);
	}

	spin_unlock_irqrestore(&kbdev->hwaccess_lock, flags);
	kbase_gpu_vm_unlock(kctx);

	spin_lock_irqsave(&kbdev->hwaccess_lock, flags);
	rp->state = KBASE_JD_RP_RETRY;
	dev_dbg(kbdev->dev, "Changed state to %d for retry\n", rp->state);

	/* Allow the start of the renderpass to be pulled for execution again
	 * to begin/continue incremental rendering.
	 */
	start_katom = rp->start_katom;
	if (!WARN_ON(!start_katom)) {
		dev_dbg(kbdev->dev, "Unblocking start atom %pK\n",
			(void *)start_katom);
		atomic_dec(&start_katom->blocked);
		(void)kbase_js_ctx_list_add_pullable_head_nolock(kbdev, kctx,
			start_katom->slot_nr);
	}

	spin_unlock_irqrestore(&kbdev->hwaccess_lock, flags);
}

static void js_return_worker(struct kthread_work *data)
{
	struct kbase_jd_atom *katom = container_of(data, struct kbase_jd_atom,
									work);
	struct kbase_context *kctx = katom->kctx;
	struct kbase_device *kbdev = kctx->kbdev;
	struct kbasep_js_device_data *js_devdata = &kbdev->js_data;
	struct kbasep_js_kctx_info *js_kctx_info = &kctx->jctx.sched_info;
	struct kbasep_js_atom_retained_state retained_state;
	int js = katom->slot_nr;
	bool slot_became_unblocked;
	bool timer_sync = false;
	bool context_idle = false;
	unsigned long flags;
	base_jd_core_req core_req = katom->core_req;
	u64 cache_jc = katom->jc;

	dev_dbg(kbdev->dev, "%s for atom %pK with event code 0x%x\n",
		__func__, (void *)katom, katom->event_code);

	KBASE_KTRACE_ADD_JM(kbdev, JS_RETURN_WORKER, kctx, katom, katom->jc, 0);

	if (katom->event_code != BASE_JD_EVENT_END_RP_DONE)
		KBASE_TLSTREAM_TL_EVENT_ATOM_SOFTSTOP_EX(kbdev, katom);

	kbase_backend_complete_wq(kbdev, katom);

	kbasep_js_atom_retained_state_copy(&retained_state, katom);

	rt_mutex_lock(&js_devdata->queue_mutex);
	rt_mutex_lock(&js_kctx_info->ctx.jsctx_mutex);

	if (katom->event_code != BASE_JD_EVENT_END_RP_DONE)
		atomic_dec(&katom->blocked);

	spin_lock_irqsave(&kbdev->hwaccess_lock, flags);

	slot_became_unblocked = kbase_jsctx_slot_atom_pulled_dec(kctx, katom);

	if (!kbase_jsctx_slot_atoms_pulled(kctx, js) &&
	    jsctx_rb_none_to_pull(kctx, js))
		timer_sync |= kbase_js_ctx_list_remove_nolock(kbdev, kctx, js);

	/* If the context is now unblocked on this slot after soft-stopped
	 * atoms, then only mark it as pullable on this slot if it is not
	 * idle
	 */
	if (slot_became_unblocked && kbase_jsctx_atoms_pulled(kctx) &&
	    kbase_js_ctx_pullable(kctx, js, true))
		timer_sync |=
			kbase_js_ctx_list_add_pullable_nolock(kbdev, kctx, js);

	if (!kbase_jsctx_atoms_pulled(kctx)) {
		dev_dbg(kbdev->dev,
			"No atoms currently pulled from context %pK\n",
			(void *)kctx);

		if (!kctx->slots_pullable) {
			dev_dbg(kbdev->dev,
				"Context %pK %s counted as runnable\n",
				(void *)kctx,
				kbase_ctx_flag(kctx, KCTX_RUNNABLE_REF) ?
					"is" : "isn't");

			WARN_ON(!kbase_ctx_flag(kctx, KCTX_RUNNABLE_REF));
			kbase_ctx_flag_clear(kctx, KCTX_RUNNABLE_REF);
			atomic_dec(&kbdev->js_data.nr_contexts_runnable);
			timer_sync = true;
		}

		if (kctx->as_nr != KBASEP_AS_NR_INVALID &&
				!kbase_ctx_flag(kctx, KCTX_DYING)) {
			int num_slots = kbdev->gpu_props.num_job_slots;
			int slot;

			if (!kbasep_js_is_submit_allowed(js_devdata, kctx))
				kbasep_js_set_submit_allowed(js_devdata, kctx);

			for (slot = 0; slot < num_slots; slot++) {
				if (kbase_js_ctx_pullable(kctx, slot, true))
					timer_sync |=
					kbase_js_ctx_list_add_pullable_nolock(
							kbdev, kctx, slot);
			}
		}

		kbase_jm_idle_ctx(kbdev, kctx);

		context_idle = true;
	}

	spin_unlock_irqrestore(&kbdev->hwaccess_lock, flags);

	if (context_idle) {
		dev_dbg(kbdev->dev,
			"Context %pK %s counted as active\n",
			(void *)kctx,
			kbase_ctx_flag(kctx, KCTX_ACTIVE) ?
				"is" : "isn't");
		WARN_ON(!kbase_ctx_flag(kctx, KCTX_ACTIVE));
		kbase_ctx_flag_clear(kctx, KCTX_ACTIVE);
		kbase_pm_context_idle(kbdev);
	}

	if (timer_sync)
		kbase_js_sync_timers(kbdev);

	rt_mutex_unlock(&js_kctx_info->ctx.jsctx_mutex);
	rt_mutex_unlock(&js_devdata->queue_mutex);

	if (katom->core_req & BASE_JD_REQ_START_RENDERPASS) {
		rt_mutex_lock(&kctx->jctx.lock);
		js_return_of_start_rp(katom);
		rt_mutex_unlock(&kctx->jctx.lock);
	} else if (katom->event_code == BASE_JD_EVENT_END_RP_DONE) {
		rt_mutex_lock(&kctx->jctx.lock);
		js_return_of_end_rp(katom);
		rt_mutex_unlock(&kctx->jctx.lock);
	}

	dev_dbg(kbdev->dev, "JS: retained state %s finished",
		kbasep_js_has_atom_finished(&retained_state) ?
		"has" : "hasn't");

	WARN_ON(kbasep_js_has_atom_finished(&retained_state));

	kbasep_js_runpool_release_ctx_and_katom_retained_state(kbdev, kctx,
							&retained_state);

	kbase_js_sched_all(kbdev);

	kbase_backend_complete_wq_post_sched(kbdev, core_req);

	KBASE_KTRACE_ADD_JM(kbdev, JS_RETURN_WORKER_END, kctx, NULL, cache_jc,
			    0);

	dev_dbg(kbdev->dev, "Leaving %s for atom %pK\n",
		__func__, (void *)katom);
}

void kbase_js_unpull(struct kbase_context *kctx, struct kbase_jd_atom *katom)
{
	dev_dbg(kctx->kbdev->dev, "Unpulling atom %pK in kctx %pK\n",
		(void *)katom, (void *)kctx);

	lockdep_assert_held(&kctx->kbdev->hwaccess_lock);

	jsctx_rb_unpull(kctx, katom);

	/* At this point no work should be pending on katom->work */

	/* Block re-submission until workqueue has run */
	atomic_inc(&katom->blocked);

	kbase_job_check_leave_disjoint(kctx->kbdev, katom);

	kthread_init_work(&katom->work, js_return_worker);
	kthread_queue_work(&kctx->kbdev->job_done_worker, &katom->work);
}

/**
 * js_complete_start_rp() - Handle completion of atom that starts a renderpass
 * @kctx:        Context pointer
 * @start_katom: Pointer to the atom that completed
 *
 * Put any references to virtual memory regions that might have been added by
 * kbase_job_slot_softstop_start_rp() because the tiler job chain completed
 * despite any pending soft-stop request.
 *
 * If the atom that just completed was soft-stopped during a previous attempt to
 * run it then there should be a blocked end-of-renderpass atom waiting for it,
 * which we must unblock to process the output of the tiler job chain.
 *
 * Return: true if caller should call kbase_backend_ctx_count_changed()
 */
static bool js_complete_start_rp(struct kbase_context *kctx,
	struct kbase_jd_atom *const start_katom)
{
	struct kbase_device *const kbdev = kctx->kbdev;
	struct kbase_jd_renderpass *rp;
	bool timer_sync = false;

	lockdep_assert_held(&kctx->jctx.lock);

	if (WARN_ON(!(start_katom->core_req & BASE_JD_REQ_START_RENDERPASS)))
		return false;

	compiletime_assert((1ull << (sizeof(start_katom->renderpass_id) * 8)) <=
			ARRAY_SIZE(kctx->jctx.renderpasses),
			"Should check invalid access to renderpasses");

	rp = &kctx->jctx.renderpasses[start_katom->renderpass_id];

	if (WARN_ON(rp->start_katom != start_katom))
		return false;

	dev_dbg(kctx->kbdev->dev,
		"Start atom %pK is done in state %d of RP %d\n",
		(void *)start_katom, (int)rp->state,
		start_katom->renderpass_id);

	if (WARN_ON(rp->state == KBASE_JD_RP_COMPLETE))
		return false;

	if (rp->state == KBASE_JD_RP_PEND_OOM ||
		rp->state == KBASE_JD_RP_RETRY_PEND_OOM) {
		unsigned long flags;

		dev_dbg(kctx->kbdev->dev,
			"Start atom %pK completed before soft-stop\n",
			(void *)start_katom);

		kbase_gpu_vm_lock(kctx);
		spin_lock_irqsave(&kbdev->hwaccess_lock, flags);

		while (!list_empty(&rp->oom_reg_list)) {
			struct kbase_va_region *reg =
				list_first_entry(&rp->oom_reg_list,
						 struct kbase_va_region, link);

			WARN_ON(reg->flags & KBASE_REG_VA_FREED);
			dev_dbg(kctx->kbdev->dev, "Deleting region %pK from list\n",
				(void *)reg);
			list_del_init(&reg->link);
			kbase_va_region_alloc_put(kctx, reg);
		}

		spin_unlock_irqrestore(&kbdev->hwaccess_lock, flags);
		kbase_gpu_vm_unlock(kctx);
	} else {
		dev_dbg(kctx->kbdev->dev,
			"Start atom %pK did not exceed memory threshold\n",
			(void *)start_katom);

		WARN_ON(rp->state != KBASE_JD_RP_START &&
			rp->state != KBASE_JD_RP_RETRY);
	}

	if (rp->state == KBASE_JD_RP_RETRY ||
		rp->state == KBASE_JD_RP_RETRY_PEND_OOM) {
		struct kbase_jd_atom *const end_katom = rp->end_katom;

		if (!WARN_ON(!end_katom)) {
			unsigned long flags;

			/* Allow the end of the renderpass to be pulled for
			 * execution again to continue incremental rendering.
			 */
			dev_dbg(kbdev->dev, "Unblocking end atom %pK!\n",
				(void *)end_katom);
			atomic_dec(&end_katom->blocked);

			spin_lock_irqsave(&kbdev->hwaccess_lock, flags);
			timer_sync = kbase_js_ctx_list_add_pullable_nolock(
					kbdev, kctx, end_katom->slot_nr);
			spin_unlock_irqrestore(&kbdev->hwaccess_lock, flags);
		}
	}

	return timer_sync;
}

/**
 * js_complete_end_rp() - Handle final completion of atom that ends a renderpass
 * @kctx:      Context pointer
 * @end_katom: Pointer to the atom that completed for the last time
 *
 * This function must only be called if the renderpass actually completed
 * without the tiler job chain at the start using too much memory; otherwise
 * completion of the end-of-renderpass atom is handled similarly to a soft-stop.
 */
static void js_complete_end_rp(struct kbase_context *kctx,
	struct kbase_jd_atom *const end_katom)
{
	struct kbase_device *const kbdev = kctx->kbdev;
	unsigned long flags;
	struct kbase_jd_renderpass *rp;

	lockdep_assert_held(&kctx->jctx.lock);

	if (WARN_ON(!(end_katom->core_req & BASE_JD_REQ_END_RENDERPASS)))
		return;

	compiletime_assert((1ull << (sizeof(end_katom->renderpass_id) * 8)) <=
			ARRAY_SIZE(kctx->jctx.renderpasses),
			"Should check invalid access to renderpasses");

	rp = &kctx->jctx.renderpasses[end_katom->renderpass_id];

	if (WARN_ON(rp->end_katom != end_katom))
		return;

	dev_dbg(kbdev->dev, "End atom %pK is done in state %d of RP %d\n",
		(void *)end_katom, (int)rp->state, end_katom->renderpass_id);

	if (WARN_ON(rp->state == KBASE_JD_RP_COMPLETE) ||
		WARN_ON(rp->state == KBASE_JD_RP_OOM) ||
		WARN_ON(rp->state == KBASE_JD_RP_RETRY_OOM))
		return;

	/* Rendering completed without running out of memory.
	 */
	spin_lock_irqsave(&kbdev->hwaccess_lock, flags);
	WARN_ON(!list_empty(&rp->oom_reg_list));
	rp->state = KBASE_JD_RP_COMPLETE;
	spin_unlock_irqrestore(&kbdev->hwaccess_lock, flags);

	dev_dbg(kbdev->dev, "Renderpass %d is complete\n",
		end_katom->renderpass_id);
}

bool kbase_js_complete_atom_wq(struct kbase_context *kctx,
						struct kbase_jd_atom *katom)
{
	struct kbasep_js_kctx_info *js_kctx_info;
	struct kbasep_js_device_data *js_devdata;
	struct kbase_device *kbdev;
	unsigned long flags;
	bool timer_sync = false;
	int atom_slot;
	bool context_idle = false;
	int prio = katom->sched_priority;
	bool slot_became_unblocked;

	kbdev = kctx->kbdev;
	atom_slot = katom->slot_nr;

	dev_dbg(kbdev->dev, "%s for atom %pK (s:%d)\n",
		__func__, (void *)katom, atom_slot);

	/* Update the incremental rendering state machine.
	 */
	if (katom->core_req & BASE_JD_REQ_START_RENDERPASS)
		timer_sync |= js_complete_start_rp(kctx, katom);
	else if (katom->core_req & BASE_JD_REQ_END_RENDERPASS)
		js_complete_end_rp(kctx, katom);

	js_kctx_info = &kctx->jctx.sched_info;
	js_devdata = &kbdev->js_data;

	lockdep_assert_held(&js_kctx_info->ctx.jsctx_mutex);

	mutex_lock(&js_devdata->runpool_mutex);
	spin_lock_irqsave(&kbdev->hwaccess_lock, flags);

	WARN_ON(!(katom->atom_flags & KBASE_KATOM_FLAG_JSCTX_IN_TREE));

	dev_dbg(kbdev->dev, "Atom %pK is in runnable_tree\n", (void *)katom);

	slot_became_unblocked = kbase_jsctx_slot_atom_pulled_dec(kctx, katom);
	context_idle = !kbase_jsctx_atoms_pulled(kctx);

	if (!kbase_jsctx_atoms_pulled(kctx) && !kctx->slots_pullable) {
		WARN_ON(!kbase_ctx_flag(kctx, KCTX_RUNNABLE_REF));
		kbase_ctx_flag_clear(kctx, KCTX_RUNNABLE_REF);
		atomic_dec(&kbdev->js_data.nr_contexts_runnable);
		timer_sync = true;
	}

	/* If this slot has been blocked due to soft-stopped atoms, and
	 * all atoms have now been processed at this priority level and
	 * higher, then unblock the slot
	 */
	if (slot_became_unblocked) {
		dev_dbg(kbdev->dev,
			"kctx %pK is no longer blocked from submitting on slot %d at priority %d or higher\n",
			(void *)kctx, atom_slot, prio);

		if (kbase_js_ctx_pullable(kctx, atom_slot, true))
			timer_sync |=
				kbase_js_ctx_list_add_pullable_nolock(kbdev, kctx, atom_slot);
	}

	if (!kbase_jsctx_slot_atoms_pulled(kctx, atom_slot) &&
	    jsctx_rb_none_to_pull(kctx, atom_slot)) {
		if (!list_empty(&kctx->jctx.sched_info.ctx.ctx_list_entry[atom_slot]))
			timer_sync |= kbase_js_ctx_list_remove_nolock(
					kctx->kbdev, kctx, atom_slot);
	}

	/*
	 * If submission is disabled on this context (most likely due to an
	 * atom failure) and there are now no atoms left in the system then
	 * re-enable submission so that context can be scheduled again.
	 */
	if (!kbasep_js_is_submit_allowed(js_devdata, kctx) &&
	    !kbase_jsctx_atoms_pulled(kctx) &&
	    !kbase_ctx_flag(kctx, KCTX_DYING)) {
		unsigned int js;

		kbasep_js_set_submit_allowed(js_devdata, kctx);

		for (js = 0; js < kbdev->gpu_props.num_job_slots; js++) {
			if (kbase_js_ctx_pullable(kctx, js, true))
				timer_sync |=
					kbase_js_ctx_list_add_pullable_nolock(
							kbdev, kctx, js);
		}
	} else if (katom->x_post_dep &&
			kbasep_js_is_submit_allowed(js_devdata, kctx)) {
		unsigned int js;

		for (js = 0; js < kbdev->gpu_props.num_job_slots; js++) {
			if (kbase_js_ctx_pullable(kctx, js, true))
				timer_sync |=
					kbase_js_ctx_list_add_pullable_nolock(
							kbdev, kctx, js);
		}
	}

	/* Mark context as inactive. The pm reference will be dropped later in
	 * jd_done_worker().
	 */
	if (context_idle) {
		dev_dbg(kbdev->dev, "kctx %pK is no longer active\n",
			(void *)kctx);
		kbase_ctx_flag_clear(kctx, KCTX_ACTIVE);
	}

	spin_unlock_irqrestore(&kbdev->hwaccess_lock, flags);
	if (timer_sync)
		kbase_backend_ctx_count_changed(kbdev);
	mutex_unlock(&js_devdata->runpool_mutex);

	dev_dbg(kbdev->dev, "Leaving %s\n", __func__);
	return context_idle;
}

/**
 * js_end_rp_is_complete() - Check whether an atom that ends a renderpass has
 *                           completed for the last time.
 *
 * @end_katom: Pointer to the atom that completed on the hardware.
 *
 * An atom that ends a renderpass may be run on the hardware several times
 * before notifying userspace or allowing dependent atoms to be executed.
 *
 * This function is used to decide whether or not to allow end-of-renderpass
 * atom completion. It only returns false if the atom at the start of the
 * renderpass was soft-stopped because it used too much memory during the most
 * recent attempt at tiling.
 *
 * Return: True if the atom completed for the last time.
 */
static bool js_end_rp_is_complete(struct kbase_jd_atom *const end_katom)
{
	struct kbase_context *const kctx = end_katom->kctx;
	struct kbase_device *const kbdev = kctx->kbdev;
	struct kbase_jd_renderpass *rp;

	lockdep_assert_held(&kctx->kbdev->hwaccess_lock);

	if (WARN_ON(!(end_katom->core_req & BASE_JD_REQ_END_RENDERPASS)))
		return true;

	compiletime_assert((1ull << (sizeof(end_katom->renderpass_id) * 8)) <=
			ARRAY_SIZE(kctx->jctx.renderpasses),
			"Should check invalid access to renderpasses");

	rp = &kctx->jctx.renderpasses[end_katom->renderpass_id];

	if (WARN_ON(rp->end_katom != end_katom))
		return true;

	dev_dbg(kbdev->dev,
		"JS complete end atom %pK in state %d of RP %d\n",
		(void *)end_katom, (int)rp->state,
		end_katom->renderpass_id);

	if (WARN_ON(rp->state == KBASE_JD_RP_COMPLETE))
		return true;

	/* Failure of end-of-renderpass atoms must not return to the
	 * start of the renderpass.
	 */
	if (end_katom->event_code != BASE_JD_EVENT_DONE)
		return true;

	if (rp->state != KBASE_JD_RP_OOM &&
		rp->state != KBASE_JD_RP_RETRY_OOM)
		return true;

	dev_dbg(kbdev->dev, "Suppressing end atom completion\n");
	return false;
}

struct kbase_jd_atom *kbase_js_complete_atom(struct kbase_jd_atom *katom,
		ktime_t *end_timestamp)
{
	struct kbase_device *kbdev;
	struct kbase_context *kctx = katom->kctx;
	struct kbase_jd_atom *x_dep = katom->x_post_dep;

	kbdev = kctx->kbdev;
	dev_dbg(kbdev->dev, "Atom %pK complete in kctx %pK (post-dep %pK)\n",
		(void *)katom, (void *)kctx, (void *)x_dep);

	lockdep_assert_held(&kctx->kbdev->hwaccess_lock);

	if ((katom->core_req & BASE_JD_REQ_END_RENDERPASS) &&
		!js_end_rp_is_complete(katom)) {
		katom->event_code = BASE_JD_EVENT_END_RP_DONE;
		kbase_js_unpull(kctx, katom);
		return NULL;
	}

	if (katom->will_fail_event_code)
		katom->event_code = katom->will_fail_event_code;

	katom->status = KBASE_JD_ATOM_STATE_HW_COMPLETED;
	dev_dbg(kbdev->dev, "Atom %pK status to HW completed\n", (void *)katom);

	if (katom->event_code != BASE_JD_EVENT_DONE) {
		kbase_js_evict_deps(kctx, katom, katom->slot_nr,
				katom->sched_priority);
	}

	KBASE_TLSTREAM_AUX_EVENT_JOB_SLOT(kbdev, NULL,
		katom->slot_nr, 0, TL_JS_EVENT_STOP);

	trace_sysgraph_gpu(SGR_COMPLETE, kctx->id,
			kbase_jd_atom_id(katom->kctx, katom), katom->slot_nr);

	KBASE_TLSTREAM_TL_JD_DONE_START(kbdev, katom);
	kbase_jd_done(katom, katom->slot_nr, end_timestamp, 0);
	KBASE_TLSTREAM_TL_JD_DONE_END(kbdev, katom);

	/* Unblock cross dependency if present */
	if (x_dep && (katom->event_code == BASE_JD_EVENT_DONE ||
		!(x_dep->atom_flags & KBASE_KATOM_FLAG_FAIL_BLOCKER)) &&
		(x_dep->atom_flags & KBASE_KATOM_FLAG_JSCTX_IN_X_DEP_LIST)) {
		bool was_pullable = kbase_js_ctx_pullable(kctx, x_dep->slot_nr,
				false);
		x_dep->atom_flags &= ~KBASE_KATOM_FLAG_X_DEP_BLOCKED;
		dev_dbg(kbdev->dev, "Cleared X_DEP flag on atom %pK\n",
			(void *)x_dep);

		kbase_js_move_to_tree(x_dep);

		if (!was_pullable && kbase_js_ctx_pullable(kctx, x_dep->slot_nr,
				false))
			kbase_js_ctx_list_add_pullable_nolock(kbdev, kctx,
					x_dep->slot_nr);

		if (x_dep->atom_flags & KBASE_KATOM_FLAG_JSCTX_IN_TREE) {
			dev_dbg(kbdev->dev, "Atom %pK is in runnable tree\n",
				(void *)x_dep);
			return x_dep;
		}
	} else {
		dev_dbg(kbdev->dev,
			"No cross-slot dep to unblock for atom %pK\n",
			(void *)katom);
	}

	return NULL;
}

/**
 * kbase_js_atom_blocked_on_x_dep - Decide whether to ignore a cross-slot
 *                                  dependency
 * @katom:	Pointer to an atom in the slot ringbuffer
 *
 * A cross-slot dependency is ignored if necessary to unblock incremental
 * rendering. If the atom at the start of a renderpass used too much memory
 * and was soft-stopped then the atom at the end of a renderpass is submitted
 * to hardware regardless of its dependency on the start-of-renderpass atom.
 * This can happen multiple times for the same pair of atoms.
 *
 * Return: true to block the atom or false to allow it to be submitted to
 *         hardware
 */
bool kbase_js_atom_blocked_on_x_dep(struct kbase_jd_atom *const katom)
{
	struct kbase_context *const kctx = katom->kctx;
	struct kbase_device *kbdev = kctx->kbdev;
	struct kbase_jd_renderpass *rp;

	lockdep_assert_held(&kbdev->hwaccess_lock);

	if (!(katom->atom_flags &
			KBASE_KATOM_FLAG_X_DEP_BLOCKED)) {
		dev_dbg(kbdev->dev, "Atom %pK is not blocked on a cross-slot dependency",
			(void *)katom);
		return false;
	}

	if (!(katom->core_req & BASE_JD_REQ_END_RENDERPASS)) {
		dev_dbg(kbdev->dev, "Atom %pK is blocked on a cross-slot dependency",
			(void *)katom);
		return true;
	}

	compiletime_assert((1ull << (sizeof(katom->renderpass_id) * 8)) <=
			ARRAY_SIZE(kctx->jctx.renderpasses),
			"Should check invalid access to renderpasses");

	rp = &kctx->jctx.renderpasses[katom->renderpass_id];
	/* We can read a subset of renderpass state without holding
	 * higher-level locks (but not end_katom, for example).
	 */

	WARN_ON(rp->state == KBASE_JD_RP_COMPLETE);

	dev_dbg(kbdev->dev, "End atom has cross-slot dep in state %d\n",
		(int)rp->state);

	if (rp->state != KBASE_JD_RP_OOM && rp->state != KBASE_JD_RP_RETRY_OOM)
		return true;

	/* Tiler ran out of memory so allow the fragment job chain to run
	 * if it only depends on the tiler job chain.
	 */
	if (katom->x_pre_dep != rp->start_katom) {
		dev_dbg(kbdev->dev, "Dependency is on %pK not start atom %pK\n",
			(void *)katom->x_pre_dep, (void *)rp->start_katom);
		return true;
	}

	dev_dbg(kbdev->dev, "Ignoring cross-slot dep on atom %pK\n",
		(void *)katom->x_pre_dep);

	return false;
}

/**
 * kbase_js_defer_activate_for_slot() - Determine whether submission for a slot can be deferred
 *
 * This function checks whether all atoms in the specified job slot in the specified &kbase_context
 * are marked as deferrable.
 *
 * @kctx: Context pointer
 * @js:   The job slot
 *
 * Context: Process context, locks and unlocks the JS mutex for &kctx and locks and unlocks the
 *          HW access spinlock.
 *
 * Return: Returns true if all atoms in job slot &js in context &kctx are deferrable. Otherwise
 *         false is returned.
 */
static bool kbase_js_defer_activate_for_slot(struct kbase_context *kctx, int js)
{
	struct kbase_device *kbdev = kctx->kbdev;
	unsigned long flags;
	int prio;
	bool ret = false;

	/* Currently we only mark atoms for JS1 deferrable. Rely on that here to
	 * avoid the cost of traversing runnable queues that shouldn't have
	 * deferrable atoms. If we ever extend deferrability to more cases this
	 * will need to be revisited.
	 */
	if (js != 1 || kbase_pm_is_active(kbdev))
		return false;

	rt_mutex_lock(&kctx->jctx.sched_info.ctx.jsctx_mutex);
	spin_lock_irqsave(&kbdev->hwaccess_lock, flags);

	for (prio = KBASE_JS_ATOM_SCHED_PRIO_REALTIME; prio < KBASE_JS_ATOM_SCHED_PRIO_COUNT; prio++) {
		struct rb_root *queue = &kctx->jsctx_queue[prio][js].runnable_tree;
		struct rb_node *node;
		struct kbase_jd_atom *katom;

		for (node = rb_first(queue); node; node = rb_next(node)) {
			katom = rb_entry(node, struct kbase_jd_atom, runnable_tree_node);
			if (!(katom->atom_flags & KBASE_KATOM_FLAG_DEFER_WHILE_POWEROFF))
				goto done;
		}
	}

	ret = true;

done:
	spin_unlock_irqrestore(&kbdev->hwaccess_lock, flags);
	rt_mutex_unlock(&kctx->jctx.sched_info.ctx.jsctx_mutex);
	return ret;
}

void kbase_js_sched(struct kbase_device *kbdev, unsigned int js_mask)
{
	struct kbasep_js_device_data *js_devdata;
	struct kbase_context *last_active[BASE_JM_MAX_NR_SLOTS];
	bool timer_sync = false;
	bool ctx_waiting[BASE_JM_MAX_NR_SLOTS];
	unsigned int js;

	KBASE_TLSTREAM_TL_JS_SCHED_START(kbdev, 0);

	dev_dbg(kbdev->dev, "%s kbdev %pK mask 0x%x\n",
		__func__, (void *)kbdev, (unsigned int)js_mask);

	js_devdata = &kbdev->js_data;

	down(&js_devdata->schedule_sem);
	rt_mutex_lock(&js_devdata->queue_mutex);

	for (js = 0; js < BASE_JM_MAX_NR_SLOTS; js++) {
		last_active[js] = kbdev->hwaccess.active_kctx[js];
		ctx_waiting[js] = false;
	}

	while (js_mask) {
		struct kbase_context *first_deferred_ctx = NULL;

		js = ffs(js_mask) - 1;

		while (1) {
			struct kbase_context *kctx;
			unsigned long flags;
			bool context_idle = false;

			kctx = kbase_js_ctx_list_pop_head(kbdev, js);

			if (first_deferred_ctx && kctx == first_deferred_ctx) {
				if (!kbase_pm_is_active(kbdev)) {
					rt_mutex_lock(&kctx->jctx.sched_info.ctx.jsctx_mutex);
					if (kbase_js_ctx_list_add_pullable_head(
						kctx->kbdev, kctx, js))
						kbase_js_sync_timers(kbdev);
					rt_mutex_unlock(&kctx->jctx.sched_info.ctx.jsctx_mutex);
					/* Stop looking for new pullable work for this slot */
					kctx = NULL;
				} else {
					/* The GPU is powered on now, give this ctx another try */
					first_deferred_ctx = NULL;
				}
			}

			if (!kctx) {
				js_mask &= ~(1 << js);
				dev_dbg(kbdev->dev, "No kctx on pullable list (s:%u)\n", js);
				break;
			}

			if (!kbase_ctx_flag(kctx, KCTX_ACTIVE)) {
				context_idle = true;

				dev_dbg(kbdev->dev, "kctx %pK is not active (s:%u)\n", (void *)kctx,
					js);

				if (kbase_js_defer_activate_for_slot(kctx, js)) {
					bool ctx_count_changed;
					dev_dbg(kbdev->dev,
						"Deferring activation of kctx %pK for JS%d\n",
						(void *)kctx, js);
					rt_mutex_lock(&kctx->jctx.sched_info.ctx.jsctx_mutex);
					spin_lock_irqsave(&kbdev->hwaccess_lock, flags);
					ctx_count_changed = kbase_js_ctx_list_add_pullable_nolock(
							kctx->kbdev, kctx, js);
					spin_unlock_irqrestore(&kbdev->hwaccess_lock, flags);
					rt_mutex_unlock(&kctx->jctx.sched_info.ctx.jsctx_mutex);
					if (ctx_count_changed)
						kbase_backend_ctx_count_changed(kctx->kbdev);
					if (!first_deferred_ctx)
						first_deferred_ctx = kctx;
					continue;
				}

				if (kbase_pm_context_active_handle_suspend(
									kbdev,
				      KBASE_PM_SUSPEND_HANDLER_DONT_INCREASE)) {
					dev_dbg(kbdev->dev, "Suspend pending (s:%u)\n", js);
					/* Suspend pending - return context to
					 * queue and stop scheduling
					 */
					rt_mutex_lock(
					&kctx->jctx.sched_info.ctx.jsctx_mutex);
					if (kbase_js_ctx_list_add_pullable_head(
						kctx->kbdev, kctx, js))
						kbase_js_sync_timers(kbdev);
					rt_mutex_unlock(
					&kctx->jctx.sched_info.ctx.jsctx_mutex);
					rt_mutex_unlock(&js_devdata->queue_mutex);
					up(&js_devdata->schedule_sem);
					KBASE_TLSTREAM_TL_JS_SCHED_END(kbdev,
									  0);
					return;
				}
				dev_dbg(kbdev->dev,
					"Activated kctx %pK for JS%d\n",
					(void *)kctx, js);
				kbase_ctx_flag_set(kctx, KCTX_ACTIVE);
			}

			if (!kbase_js_use_ctx(kbdev, kctx, js)) {
				rt_mutex_lock(
					&kctx->jctx.sched_info.ctx.jsctx_mutex);

				dev_dbg(kbdev->dev,
					"kctx %pK cannot be used at this time\n",
					kctx);

				spin_lock_irqsave(&kbdev->hwaccess_lock, flags);
				if (kbase_js_ctx_pullable(kctx, js, false)
				    || kbase_ctx_flag(kctx, KCTX_PRIVILEGED))
					timer_sync |=
					kbase_js_ctx_list_add_pullable_head_nolock(
							kctx->kbdev, kctx, js);
				else
					timer_sync |=
					kbase_js_ctx_list_add_unpullable_nolock(
							kctx->kbdev, kctx, js);
				spin_unlock_irqrestore(&kbdev->hwaccess_lock,
						flags);
				rt_mutex_unlock(
					&kctx->jctx.sched_info.ctx.jsctx_mutex);
				if (context_idle) {
					WARN_ON(!kbase_ctx_flag(kctx, KCTX_ACTIVE));
					kbase_ctx_flag_clear(kctx, KCTX_ACTIVE);
					kbase_pm_context_idle(kbdev);
				}

				/* No more jobs can be submitted on this slot */
				js_mask &= ~(1 << js);
				break;
			}
			rt_mutex_lock(&kctx->jctx.sched_info.ctx.jsctx_mutex);
			spin_lock_irqsave(&kbdev->hwaccess_lock, flags);

			kbase_ctx_flag_clear(kctx, KCTX_PULLED);

			if (!kbase_jm_kick(kbdev, 1 << js)) {
				dev_dbg(kbdev->dev, "No more jobs can be submitted (s:%u)\n", js);
				js_mask &= ~(1 << js);
			}
			if (!kbase_ctx_flag(kctx, KCTX_PULLED)) {
				bool pullable;

				dev_dbg(kbdev->dev, "No atoms pulled from kctx %pK (s:%u)\n",
					(void *)kctx, js);

				pullable = kbase_js_ctx_pullable(kctx, js,
						true);

				/* Failed to pull jobs - push to head of list.
				 * Unless this context is already 'active', in
				 * which case it's effectively already scheduled
				 * so push it to the back of the list.
				 */
				if (pullable && kctx == last_active[js] &&
						kbase_ctx_flag(kctx,
						(KCTX_PULLED_SINCE_ACTIVE_JS0 <<
						js)))
					timer_sync |=
					kbase_js_ctx_list_add_pullable_nolock(
							kctx->kbdev,
							kctx, js);
				else if (pullable)
					timer_sync |=
					kbase_js_ctx_list_add_pullable_head_nolock(
							kctx->kbdev,
							kctx, js);
				else
					timer_sync |=
					kbase_js_ctx_list_add_unpullable_nolock(
								kctx->kbdev,
								kctx, js);

				/* If this context is not the active context,
				 * but the active context is pullable on this
				 * slot, then we need to remove the active
				 * marker to prevent it from submitting atoms in
				 * the IRQ handler, which would prevent this
				 * context from making progress.
				 */
				if (last_active[js] && kctx != last_active[js]
						&& kbase_js_ctx_pullable(
						last_active[js], js, true))
					ctx_waiting[js] = true;

				if (context_idle) {
					kbase_jm_idle_ctx(kbdev, kctx);
					spin_unlock_irqrestore(
							&kbdev->hwaccess_lock,
							flags);
					WARN_ON(!kbase_ctx_flag(kctx, KCTX_ACTIVE));
					kbase_ctx_flag_clear(kctx, KCTX_ACTIVE);
					kbase_pm_context_idle(kbdev);
				} else {
					spin_unlock_irqrestore(
							&kbdev->hwaccess_lock,
							flags);
				}
				rt_mutex_unlock(
					&kctx->jctx.sched_info.ctx.jsctx_mutex);

				js_mask &= ~(1 << js);
				break; /* Could not run atoms on this slot */
			}

			dev_dbg(kbdev->dev, "Push kctx %pK to back of list\n",
				(void *)kctx);
			if (kbase_js_ctx_pullable(kctx, js, true))
				timer_sync |=
					kbase_js_ctx_list_add_pullable_nolock(
							kctx->kbdev, kctx, js);
			else
				timer_sync |=
					kbase_js_ctx_list_add_unpullable_nolock(
							kctx->kbdev, kctx, js);

			spin_unlock_irqrestore(&kbdev->hwaccess_lock, flags);
			rt_mutex_unlock(&kctx->jctx.sched_info.ctx.jsctx_mutex);
		}
	}

	if (timer_sync)
		kbase_js_sync_timers(kbdev);

	for (js = 0; js < BASE_JM_MAX_NR_SLOTS; js++) {
		if (kbdev->hwaccess.active_kctx[js] == last_active[js] &&
				ctx_waiting[js]) {
			dev_dbg(kbdev->dev, "Marking kctx %pK as inactive (s:%u)\n",
				(void *)last_active[js], js);
			kbdev->hwaccess.active_kctx[js] = NULL;
		}
	}

	rt_mutex_unlock(&js_devdata->queue_mutex);
	up(&js_devdata->schedule_sem);
	KBASE_TLSTREAM_TL_JS_SCHED_END(kbdev, 0);
}

void kbase_js_zap_context(struct kbase_context *kctx)
{
	struct kbase_device *kbdev = kctx->kbdev;
	struct kbasep_js_device_data *js_devdata = &kbdev->js_data;
	struct kbasep_js_kctx_info *js_kctx_info = &kctx->jctx.sched_info;

	/*
	 * Critical assumption: No more submission is possible outside of the
	 * workqueue. This is because the OS *must* prevent U/K calls (IOCTLs)
	 * whilst the struct kbase_context is terminating.
	 */

	/* First, atomically do the following:
	 * - mark the context as dying
	 * - try to evict it from the queue
	 */
	rt_mutex_lock(&kctx->jctx.lock);
	rt_mutex_lock(&js_devdata->queue_mutex);
	rt_mutex_lock(&js_kctx_info->ctx.jsctx_mutex);
	kbase_ctx_flag_set(kctx, KCTX_DYING);

	dev_dbg(kbdev->dev, "Zap: Try Evict Ctx %pK", kctx);

	/*
	 * At this point we know:
	 * - If eviction succeeded, it was in the queue, but now no
	 *   longer is
	 *  - We must cancel the jobs here. No Power Manager active reference to
	 *    release.
	 *  - This happens asynchronously - kbase_jd_zap_context() will wait for
	 *    those jobs to be killed.
	 * - If eviction failed, then it wasn't in the queue. It is one
	 *   of the following:
	 *  - a. it didn't have any jobs, and so is not in the Queue or
	 *       the Run Pool (not scheduled)
	 *   - Hence, no more work required to cancel jobs. No Power Manager
	 *     active reference to release.
	 *  - b. it was in the middle of a scheduling transaction (and thus must
	 *       have at least 1 job). This can happen from a syscall or a
	 *       kernel thread. We still hold the jsctx_mutex, and so the thread
	 *       must be waiting inside kbasep_js_try_schedule_head_ctx(),
	 *       before checking whether the runpool is full. That thread will
	 *       continue after we drop the mutex, and will notice the context
	 *       is dying. It will rollback the transaction, killing all jobs at
	 *       the same time. kbase_jd_zap_context() will wait for those jobs
	 *       to be killed.
	 *   - Hence, no more work required to cancel jobs, or to release the
	 *     Power Manager active reference.
	 *  - c. it is scheduled, and may or may not be running jobs
	 * - We must cause it to leave the runpool by stopping it from
	 * submitting any more jobs. When it finally does leave,
	 * kbasep_js_runpool_requeue_or_kill_ctx() will kill all remaining jobs
	 * (because it is dying), release the Power Manager active reference,
	 * and will not requeue the context in the queue.
	 * kbase_jd_zap_context() will wait for those jobs to be killed.
	 *  - Hence, work required just to make it leave the runpool. Cancelling
	 *    jobs and releasing the Power manager active reference will be
	 *    handled when it leaves the runpool.
	 */
	if (!kbase_ctx_flag(kctx, KCTX_SCHEDULED)) {
		unsigned long flags;
		unsigned int js;

		spin_lock_irqsave(&kbdev->hwaccess_lock, flags);
		for (js = 0; js < kbdev->gpu_props.num_job_slots; js++) {
			if (!list_empty(
				&kctx->jctx.sched_info.ctx.ctx_list_entry[js]))
				list_del_init(
				&kctx->jctx.sched_info.ctx.ctx_list_entry[js]);
		}
		spin_unlock_irqrestore(&kbdev->hwaccess_lock, flags);

		/* The following events require us to kill off remaining jobs
		 * and update PM book-keeping:
		 * - we evicted it correctly (it must have jobs to be in the
		 *   Queue)
		 *
		 * These events need no action, but take this path anyway:
		 * - Case a: it didn't have any jobs, and was never in the Queue
		 * - Case b: scheduling transaction will be partially rolled-
		 *           back (this already cancels the jobs)
		 */

		KBASE_KTRACE_ADD_JM(kbdev, JM_ZAP_NON_SCHEDULED, kctx, NULL, 0u, kbase_ctx_flag(kctx, KCTX_SCHEDULED));

		dev_dbg(kbdev->dev, "Zap: Ctx %pK scheduled=0", kctx);

		/* Only cancel jobs when we evicted from the
		 * queue. No Power Manager active reference was held.
		 *
		 * Having is_dying set ensures that this kills, and doesn't
		 * requeue
		 */
		kbasep_js_runpool_requeue_or_kill_ctx(kbdev, kctx, false);

		rt_mutex_unlock(&js_kctx_info->ctx.jsctx_mutex);
		rt_mutex_unlock(&js_devdata->queue_mutex);
		rt_mutex_unlock(&kctx->jctx.lock);
	} else {
		unsigned long flags;
		bool was_retained;
		CSTD_UNUSED(was_retained);

		/* Case c: didn't evict, but it is scheduled - it's in the Run
		 * Pool
		 */
		KBASE_KTRACE_ADD_JM(kbdev, JM_ZAP_SCHEDULED, kctx, NULL, 0u, kbase_ctx_flag(kctx, KCTX_SCHEDULED));
		dev_dbg(kbdev->dev, "Zap: Ctx %pK is in RunPool", kctx);

		/* Disable the ctx from submitting any more jobs */
		spin_lock_irqsave(&kbdev->hwaccess_lock, flags);

		kbasep_js_clear_submit_allowed(js_devdata, kctx);

		/* Retain and (later) release the context whilst it is now
		 * disallowed from submitting jobs - ensures that someone
		 * somewhere will be removing the context later on
		 */
		kbase_ctx_sched_inc_refcount_nolock(kctx);

		/* Since it's scheduled and we have the jsctx_mutex, it must be
		 * retained successfully
		 */
		KBASE_DEBUG_ASSERT(was_retained);

		dev_dbg(kbdev->dev, "Zap: Ctx %pK Kill Any Running jobs", kctx);

		/* Cancel any remaining running jobs for this kctx - if any.
		 * Submit is disallowed which takes effect immediately, so no
		 * more new jobs will appear after we do this.
		 */
		kbase_backend_jm_kill_running_jobs_from_kctx(kctx);

		spin_unlock_irqrestore(&kbdev->hwaccess_lock, flags);
		rt_mutex_unlock(&js_kctx_info->ctx.jsctx_mutex);
		rt_mutex_unlock(&js_devdata->queue_mutex);
		rt_mutex_unlock(&kctx->jctx.lock);

		dev_dbg(kbdev->dev, "Zap: Ctx %pK Release (may or may not schedule out immediately)",
									kctx);

		kbasep_js_runpool_release_ctx(kbdev, kctx);
	}

	KBASE_KTRACE_ADD_JM(kbdev, JM_ZAP_DONE, kctx, NULL, 0u, 0u);

	/* After this, you must wait on both the
	 * kbase_jd_context::zero_jobs_wait and the
	 * kbasep_js_kctx_info::ctx::is_scheduled_waitq - to wait for the jobs
	 * to be destroyed, and the context to be de-scheduled (if it was on the
	 * runpool).
	 *
	 * kbase_jd_zap_context() will do this.
	 */
}

static inline int trace_get_refcnt(struct kbase_device *kbdev,
					struct kbase_context *kctx)
{
	return atomic_read(&kctx->refcount);
}

/**
 * kbase_js_foreach_ctx_job(): - Call a function on all jobs in context
 * @kctx:     Pointer to context.
 * @callback: Pointer to function to call for each job.
 *
 * Call a function on all jobs belonging to a non-queued, non-running
 * context, and detach the jobs from the context as it goes.
 *
 * Due to the locks that might be held at the time of the call, the callback
 * may need to defer work on a workqueue to complete its actions (e.g. when
 * cancelling jobs)
 *
 * Atoms will be removed from the queue, so this must only be called when
 * cancelling jobs (which occurs as part of context destruction).
 *
 * The locking conditions on the caller are as follows:
 * - it will be holding kbasep_js_kctx_info::ctx::jsctx_mutex.
 */
static void kbase_js_foreach_ctx_job(struct kbase_context *kctx,
				     kbasep_js_ctx_job_cb *callback)
{
	struct kbase_device *kbdev;
	unsigned long flags;
	unsigned int js;

	kbdev = kctx->kbdev;

	spin_lock_irqsave(&kbdev->hwaccess_lock, flags);

	KBASE_KTRACE_ADD_JM_REFCOUNT(kbdev, JS_POLICY_FOREACH_CTX_JOBS, kctx, NULL,
					0u, trace_get_refcnt(kbdev, kctx));

	/* Invoke callback on jobs on each slot in turn */
	for (js = 0; js < kbdev->gpu_props.num_job_slots; js++)
		jsctx_queue_foreach(kctx, js, callback);

	spin_unlock_irqrestore(&kbdev->hwaccess_lock, flags);
}

base_jd_prio kbase_js_priority_check(struct kbase_device *kbdev, base_jd_prio priority)
{
	struct priority_control_manager_device *pcm_device = kbdev->pcm_dev;
	int req_priority, out_priority;

	req_priority = kbasep_js_atom_prio_to_sched_prio(priority);
	out_priority = req_priority;
	/* Does not use pcm defined priority check if PCM not defined or if
	 * kbasep_js_atom_prio_to_sched_prio returns an error
	 * (KBASE_JS_ATOM_SCHED_PRIO_INVALID).
	 */
	if (pcm_device && (req_priority != KBASE_JS_ATOM_SCHED_PRIO_INVALID))
		out_priority = pcm_device->ops.pcm_scheduler_priority_check(pcm_device, current,
									    req_priority);
	return kbasep_js_sched_prio_to_atom_prio(kbdev, out_priority);
}<|MERGE_RESOLUTION|>--- conflicted
+++ resolved
@@ -778,16 +778,11 @@
 {
 	struct kbasep_js_kctx_info *js_kctx_info;
 	int i, j;
-<<<<<<< HEAD
-=======
 	int ret;
->>>>>>> 16988dee
 	CSTD_UNUSED(js_kctx_info);
 
 	KBASE_DEBUG_ASSERT(kctx != NULL);
 
-<<<<<<< HEAD
-=======
 	CSTD_UNUSED(ret);
 #if IS_ENABLED(CONFIG_MALI_TRACE_POWER_GPU_WORK_PERIOD)
 	ret = gpu_metrics_ctx_init(kctx);
@@ -795,7 +790,6 @@
 		return ret;
 #endif
 
->>>>>>> 16988dee
 	kbase_ctx_sched_init_ctx(kctx);
 
 	for (i = 0; i < BASE_JM_MAX_NR_SLOTS; ++i)
