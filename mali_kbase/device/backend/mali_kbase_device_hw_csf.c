// SPDX-License-Identifier: GPL-2.0 WITH Linux-syscall-note
/*
 *
 * (C) COPYRIGHT 2020-2023 ARM Limited. All rights reserved.
 *
 * This program is free software and is provided to you under the terms of the
 * GNU General Public License version 2 as published by the Free Software
 * Foundation, and any use by you of this program is subject to the terms
 * of such GNU license.
 *
 * This program is distributed in the hope that it will be useful,
 * but WITHOUT ANY WARRANTY; without even the implied warranty of
 * MERCHANTABILITY or FITNESS FOR A PARTICULAR PURPOSE. See the
 * GNU General Public License for more details.
 *
 * You should have received a copy of the GNU General Public License
 * along with this program; if not, you can access it online at
 * http://www.gnu.org/licenses/gpl-2.0.html.
 *
 */

#include <mali_kbase.h>
#include <hw_access/mali_kbase_hw_access.h>
#include <gpu/mali_kbase_gpu_fault.h>
#include <backend/gpu/mali_kbase_instr_internal.h>
#include <backend/gpu/mali_kbase_pm_internal.h>
#include <device/mali_kbase_device.h>
#include <mali_kbase_reset_gpu.h>
#include <mmu/mali_kbase_mmu.h>
#include <mali_kbase_ctx_sched.h>

/**
 * kbase_report_gpu_fault - Report a GPU fault of the device.
 *
 * @kbdev:    Kbase device pointer
 * @status:   Fault status
 * @as_nr:    Faulty address space
 * @as_valid: true if address space is valid
 *
 * This function is called from the interrupt handler when a GPU fault occurs.
 */
static void kbase_report_gpu_fault(struct kbase_device *kbdev, u32 status, u32 as_nr, bool as_valid)
{
	u64 address = kbase_reg_read64(kbdev, GPU_CONTROL_ENUM(GPU_FAULTADDRESS));

	/* Report GPU fault for all contexts in case either
	 * the address space is invalid or it's MCU address space.
	 */
	kbase_mmu_gpu_fault_interrupt(kbdev, status, as_nr, address, as_valid);
}

static void kbase_gpu_fault_interrupt(struct kbase_device *kbdev)
{
	const u32 status = kbase_reg_read32(kbdev, GPU_CONTROL_ENUM(GPU_FAULTSTATUS));
	const bool as_valid = status & GPU_FAULTSTATUS_JASID_VALID_MASK;
	const u32 as_nr = (status & GPU_FAULTSTATUS_JASID_MASK) >> GPU_FAULTSTATUS_JASID_SHIFT;
	bool bus_fault = (status & GPU_FAULTSTATUS_EXCEPTION_TYPE_MASK) ==
			 GPU_FAULTSTATUS_EXCEPTION_TYPE_GPU_BUS_FAULT;

	if (bus_fault) {
		/* If as_valid, reset gpu when ASID is for MCU. */
		if (!as_valid || (as_nr == MCU_AS_NR)) {
			kbase_report_gpu_fault(kbdev, status, as_nr, as_valid);

			dev_err(kbdev->dev, "GPU bus fault triggering gpu-reset ...\n");
			if (kbase_prepare_to_reset_gpu(kbdev, RESET_FLAGS_HWC_UNRECOVERABLE_ERROR))
				kbase_reset_gpu(kbdev);
		} else {
			/* Handle Bus fault */
			if (kbase_mmu_bus_fault_interrupt(kbdev, status, as_nr))
				dev_warn(kbdev->dev, "fail to handle GPU bus fault ...\n");
		}
	} else
		kbase_report_gpu_fault(kbdev, status, as_nr, as_valid);

}

#ifdef CONFIG_MALI_HOST_CONTROLS_SC_RAILS
/* When the GLB_PWROFF_TIMER expires, FW will write the SHADER_PWROFF register, this sequence
 * follows:
 *  - SHADER_PWRTRANS goes high
 *  - SHADER_READY goes low
 *  - Iterator is told not to send any more work to the core
 *  - Wait for the core to drain
 *  - SHADER_PWRACTIVE goes low
 *  - Do an IPA sample
 *  - Flush the core
 *  - Apply functional isolation
 *  - Turn the clock off
 *  - Put the core in reset
 *  - Apply electrical isolation
 *  - Power off the core
 *  - SHADER_PWRTRANS goes low
 *
 * It's therefore safe to turn off the SC rail when:
 *  - SHADER_READY == 0, this means the SC's last transitioned to OFF
 *  - SHADER_PWRTRANS == 0, this means the SC's have finished transitioning
 */
static bool safe_to_turn_off_sc_rail(struct kbase_device *kbdev)
{
	lockdep_assert_held(&kbdev->hwaccess_lock);
	return (kbase_reg_read(kbdev, GPU_CONTROL_REG(SHADER_READY_HI)) ||
		kbase_reg_read(kbdev, GPU_CONTROL_REG(SHADER_READY_LO)) ||
		kbase_reg_read(kbdev, GPU_CONTROL_REG(SHADER_PWRTRANS_HI)) ||
		kbase_reg_read(kbdev, GPU_CONTROL_REG(SHADER_PWRTRANS_LO))) == 0;
}
#endif /* CONFIG_MALI_HOST_CONTROLS_SC_RAILS */

void kbase_gpu_interrupt(struct kbase_device *kbdev, u32 val)
{
	u32 power_changed_mask = (POWER_CHANGED_ALL | MCU_STATUS_GPU_IRQ);


	KBASE_KTRACE_ADD(kbdev, CORE_GPU_IRQ, NULL, val);
	if (val & GPU_FAULT)
		kbase_gpu_fault_interrupt(kbdev);

	if (val & GPU_PROTECTED_FAULT) {
		struct kbase_csf_scheduler *scheduler = &kbdev->csf.scheduler;
		unsigned long flags;

		dev_err_ratelimited(kbdev->dev, "GPU fault in protected mode");

		/* Mask the protected fault interrupt to avoid the potential
		 * deluge of such interrupts. It will be unmasked on GPU reset.
		 */
		spin_lock_irqsave(&kbdev->hwaccess_lock, flags);
		kbase_reg_write32(kbdev, GPU_CONTROL_ENUM(GPU_IRQ_MASK),
				  GPU_IRQ_REG_ALL & ~GPU_PROTECTED_FAULT);
		spin_unlock_irqrestore(&kbdev->hwaccess_lock, flags);

		kbase_csf_scheduler_spin_lock(kbdev, &flags);
		if (!WARN_ON(!kbase_csf_scheduler_protected_mode_in_use(kbdev))) {
			struct base_gpu_queue_group_error const
				err_payload = { .error_type = BASE_GPU_QUEUE_GROUP_ERROR_FATAL,
						.payload = {
							.fatal_group = {
								.status =
									GPU_EXCEPTION_TYPE_SW_FAULT_0,
							} } };

			kbase_debug_csf_fault_notify(kbdev, scheduler->active_protm_grp->kctx,
						     DF_GPU_PROTECTED_FAULT);

			scheduler->active_protm_grp->faulted = true;
<<<<<<< HEAD
			kbase_csf_add_group_fatal_error(
				scheduler->active_protm_grp, &err_payload);
			kbase_event_wakeup_nosync(scheduler->active_protm_grp->kctx);
=======
			kbase_csf_add_group_fatal_error(scheduler->active_protm_grp, &err_payload);
			kbase_event_wakeup(scheduler->active_protm_grp->kctx);
>>>>>>> 049a5422
		}
		kbase_csf_scheduler_spin_unlock(kbdev, flags);

		if (kbase_prepare_to_reset_gpu(kbdev, RESET_FLAGS_HWC_UNRECOVERABLE_ERROR))
			kbase_reset_gpu(kbdev);

		/* Defer the clearing to the GPU reset sequence */
		val &= ~GPU_PROTECTED_FAULT;
	}

	if (val & RESET_COMPLETED)
		kbase_pm_reset_done(kbdev);

	/* Defer clearing CLEAN_CACHES_COMPLETED to kbase_clean_caches_done.
	 * We need to acquire hwaccess_lock to avoid a race condition with
	 * kbase_gpu_cache_flush_and_busy_wait
	 */
	KBASE_KTRACE_ADD(kbdev, CORE_GPU_IRQ_CLEAR, NULL, val & ~CLEAN_CACHES_COMPLETED);
	kbase_reg_write32(kbdev, GPU_CONTROL_ENUM(GPU_IRQ_CLEAR), val & ~CLEAN_CACHES_COMPLETED);

#ifdef KBASE_PM_RUNTIME
	if (val & DOORBELL_MIRROR) {
		unsigned long flags;

		dev_dbg(kbdev->dev, "Doorbell mirror interrupt received");
		spin_lock_irqsave(&kbdev->hwaccess_lock, flags);
		kbase_pm_disable_db_mirror_interrupt(kbdev);
		kbdev->pm.backend.exit_gpu_sleep_mode = true;
		kbase_csf_scheduler_invoke_tick(kbdev);
		spin_unlock_irqrestore(&kbdev->hwaccess_lock, flags);
	}
#endif

	/* kbase_pm_check_transitions (called by kbase_pm_power_changed) must
	 * be called after the IRQ has been cleared. This is because it might
	 * trigger further power transitions and we don't want to miss the
	 * interrupt raised to notify us that these further transitions have
	 * finished. The same applies to kbase_clean_caches_done() - if another
	 * clean was queued, it might trigger another clean, which might
	 * generate another interrupt which shouldn't be missed.
	 */

	if (val & CLEAN_CACHES_COMPLETED)
		kbase_clean_caches_done(kbdev);

<<<<<<< HEAD
#ifdef CONFIG_MALI_HOST_CONTROLS_SC_RAILS
	if (val & POWER_CHANGED_ALL) {
		unsigned long flags;
		spin_lock_irqsave(&kbdev->hwaccess_lock, flags);
		kbdev->pm.backend.sc_pwroff_safe = safe_to_turn_off_sc_rail(kbdev);
		spin_unlock_irqrestore(&kbdev->hwaccess_lock, flags);
	}
#endif


	if (val & (POWER_CHANGED_ALL | MCU_STATUS_GPU_IRQ)) {
=======
	if (val & power_changed_mask) {
>>>>>>> 049a5422
		kbase_pm_power_changed(kbdev);
	} else if (val & CLEAN_CACHES_COMPLETED) {
		/* If cache line evict messages can be lost when shader cores
		 * power down then we need to flush the L2 cache before powering
		 * down cores. When the flush completes, the shaders' state
		 * machine needs to be re-invoked to proceed with powering down
		 * cores.
		 */
		if (kbdev->pm.backend.l2_always_on ||
		    kbase_hw_has_issue(kbdev, BASE_HW_ISSUE_TTRX_921))
			kbase_pm_power_changed(kbdev);
	}

	KBASE_KTRACE_ADD(kbdev, CORE_GPU_IRQ_DONE, NULL, val);
}
KBASE_EXPORT_TEST_API(kbase_gpu_interrupt);
<|MERGE_RESOLUTION|>--- conflicted
+++ resolved
@@ -99,10 +99,8 @@
 static bool safe_to_turn_off_sc_rail(struct kbase_device *kbdev)
 {
 	lockdep_assert_held(&kbdev->hwaccess_lock);
-	return (kbase_reg_read(kbdev, GPU_CONTROL_REG(SHADER_READY_HI)) ||
-		kbase_reg_read(kbdev, GPU_CONTROL_REG(SHADER_READY_LO)) ||
-		kbase_reg_read(kbdev, GPU_CONTROL_REG(SHADER_PWRTRANS_HI)) ||
-		kbase_reg_read(kbdev, GPU_CONTROL_REG(SHADER_PWRTRANS_LO))) == 0;
+	return (kbase_reg_read64(kbdev, GPU_CONTROL_ENUM(SHADER_READY)) ||
+		kbase_reg_read64(kbdev, GPU_CONTROL_ENUM(SHADER_PWRTRANS))) == 0;
 }
 #endif /* CONFIG_MALI_HOST_CONTROLS_SC_RAILS */
 
@@ -143,14 +141,8 @@
 						     DF_GPU_PROTECTED_FAULT);
 
 			scheduler->active_protm_grp->faulted = true;
-<<<<<<< HEAD
-			kbase_csf_add_group_fatal_error(
-				scheduler->active_protm_grp, &err_payload);
+			kbase_csf_add_group_fatal_error(scheduler->active_protm_grp, &err_payload);
 			kbase_event_wakeup_nosync(scheduler->active_protm_grp->kctx);
-=======
-			kbase_csf_add_group_fatal_error(scheduler->active_protm_grp, &err_payload);
-			kbase_event_wakeup(scheduler->active_protm_grp->kctx);
->>>>>>> 049a5422
 		}
 		kbase_csf_scheduler_spin_unlock(kbdev, flags);
 
@@ -196,7 +188,6 @@
 	if (val & CLEAN_CACHES_COMPLETED)
 		kbase_clean_caches_done(kbdev);
 
-<<<<<<< HEAD
 #ifdef CONFIG_MALI_HOST_CONTROLS_SC_RAILS
 	if (val & POWER_CHANGED_ALL) {
 		unsigned long flags;
@@ -206,11 +197,7 @@
 	}
 #endif
 
-
-	if (val & (POWER_CHANGED_ALL | MCU_STATUS_GPU_IRQ)) {
-=======
 	if (val & power_changed_mask) {
->>>>>>> 049a5422
 		kbase_pm_power_changed(kbdev);
 	} else if (val & CLEAN_CACHES_COMPLETED) {
 		/* If cache line evict messages can be lost when shader cores
