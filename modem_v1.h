/* SPDX-License-Identifier: GPL-2.0 */
/*
 * Copyright (C) 2012 Samsung Electronics.
 *
 */

#ifndef __MODEM_V1_H__
#define __MODEM_V1_H__

#include <linux/kernel.h>
#include <linux/platform_device.h>
#include <linux/miscdevice.h>
#include <linux/types.h>
#include <dt-bindings/soc/google/exynos-cpif.h>
#include <soc/google/shm_ipc.h>

#include "cp_btl.h"

#define MAX_STR_LEN		256
#define MAX_NAME_LEN		64
#define MAX_DUMP_LEN		20

#define SMC_ID		0x82000700
#define SMC_ID_CLK	0x82001011
#define SSS_CLK_ENABLE	0
#define SSS_CLK_DISABLE	1

struct __packed multi_frame_control {
	u8 id:7,
	   more:1;
};

enum direction {
	TX = 0,
	UL = 0,
	AP2CP = 0,
	RX = 1,
	DL = 1,
	CP2AP = 1,
	TXRX = 2,
	ULDL = 2,
	MAX_DIR = 2
};

enum read_write {
	RD = 0,
	WR = 1,
	RDWR = 2
};

/**
 * struct modem_io_t - declaration for io_device
 * @name:	device name
 * @id:		for SIPC4, contains format & channel information
 *		(id & 11100000b)>>5 = format  (eg, 0=FMT, 1=RAW, 2=RFS)
 *		(id & 00011111b)    = channel (valid only if format is RAW)
 *		for SIPC5, contains only 8-bit channel ID
 * @format:	device format
 * @io_type:	type of this io_device
 * @link_type:	link_devices to use this io_device
 *		for example, LINKDEV_SHMEM or LINKDEV_PCIE
 */
struct modem_io_t {
	char name[SZ_64];
	u32 ch;
	u32 ch_count;
	u32 format;
	u32 io_type;
	u32 link_type;
	u32 attrs;
	char *option_region;
	unsigned int ul_num_buffers;
	unsigned int ul_buffer_size;
	unsigned int dl_num_buffers;
	unsigned int dl_buffer_size;
};

#if IS_ENABLED(CONFIG_LINK_DEVICE_SHMEM) || IS_ENABLED(CONFIG_LINK_DEVICE_PCIE)
struct modem_mbox {
	unsigned int int_ap2cp_msg;
	unsigned int int_ap2cp_active;
	unsigned int int_ap2cp_wakeup;
	unsigned int int_ap2cp_status;
#if IS_ENABLED(CONFIG_CP_LCD_NOTIFIER)
	unsigned int int_ap2cp_lcd_status;
#endif
#if IS_ENABLED(CONFIG_CP_LLC)
	unsigned int int_ap2cp_llc_status;
#endif
#if IS_ENABLED(CONFIG_CP_PKTPROC_CLAT)
	unsigned int int_ap2cp_clatinfo_send;
#endif
#if IS_ENABLED(CONFIG_LINK_DEVICE_PCIE)
	unsigned int int_ap2cp_pcie_link_ack;
#endif
	unsigned int int_ap2cp_uart_noti;

	unsigned int irq_cp2ap_msg;
	unsigned int irq_cp2ap_status;
	unsigned int irq_cp2ap_active;
#if IS_ENABLED(CONFIG_CP_LLC)
	unsigned int irq_cp2ap_llc_status;
#endif
#if IS_ENABLED(CONFIG_CP_PKTPROC_CLAT)
	unsigned int irq_cp2ap_clatinfo_ack;
#endif
	unsigned int irq_cp2ap_wakelock;
	unsigned int irq_cp2ap_rat_mode;
};
#endif

#define AP_CP_CAP_PARTS		2
#define AP_CP_CAP_PART_LEN	4
#define AP_CP_CAP_BIT_MAX	32

/* AP capability[0] index */
enum ap_capability_0_bits {
	AP_CAP_0_PKTPROC_UL_BIT = 0,
	AP_CAP_0_CH_EXTENSION_BIT,
	AP_CAP_0_PKTPROC_36BIT_ADDR_BIT,
	AP_CAP_0_MAX = AP_CP_CAP_BIT_MAX
};

/* AP capability[1] index */
enum ap_capability_1_bits {
	AP_CAP_1_MAX = AP_CP_CAP_BIT_MAX
};

/* platform data */
struct modem_data {
	char *name;
	u32 cp_num;

	struct modem_mbox *mbx;
	struct mem_link_device *mld;

	/* Modem component */
	u32 modem_type;

	u32 link_type;
	char *link_name;
	unsigned long link_attrs;	/* Set of link_attr_bit flags	*/
	u32 interrupt_types;

	u32 protocol;

	/* SIPC version */
	u32 ipc_version;

	/* Information of IO devices */
	unsigned int num_iodevs;
	struct modem_io_t *iodevs[IOD_CH_ID_MAX];

	/* capability check */
	u32 capability_check;

	/* check if cp2ap_active is in alive */
	u32 cp2ap_active_not_alive;

	/* legacy buffer setting */
	u32 legacy_fmt_head_tail_offset;
	u32 legacy_fmt_buffer_offset;
	u32 legacy_fmt_txq_size;
	u32 legacy_fmt_rxq_size;
	u32 legacy_raw_head_tail_offset;
	u32 legacy_raw_buffer_offset;
	u32 legacy_raw_txq_size;
	u32 legacy_raw_rxq_size;
	u32 legacy_raw_rx_buffer_cached;

	/* several 4 byte length info in ipc region */
	u32 offset_ap_version;
	u32 offset_cp_version;
	u32 offset_cmsg_offset;
	u32 offset_srinfo_offset;
	u32 offset_clk_table_offset;
	u32 offset_buff_desc_offset;
	u32 offset_capability_offset;

	/* ctrl messages between cp and ap */
	u32 ap2cp_msg[2];
	u32 cp2ap_msg[2];
	u32 cp2ap_united_status[2];
	u32 ap2cp_united_status[2];
#if IS_ENABLED(CONFIG_CP_LLC)
	u32 ap2cp_llc_status[2];
	u32 cp2ap_llc_status[2];
#endif
#if IS_ENABLED(CONFIG_CP_PKTPROC_CLAT)
	u32 ap2cp_clatinfo_xlat_v4_addr[2];
	u32 ap2cp_clatinfo_xlat_addr_0[2];
	u32 ap2cp_clatinfo_xlat_addr_1[2];
	u32 ap2cp_clatinfo_xlat_addr_2[2];
	u32 ap2cp_clatinfo_xlat_addr_3[2];
	u32 ap2cp_clatinfo_index[2];
#endif
	u32 ap2cp_kerneltime[2];
	u32 ap2cp_kerneltime_sec[2];
	u32 ap2cp_kerneltime_usec[2];
	u32 ap2cp_handover_block_info[2];

	/* Status Bit Info */
	unsigned int sbi_lte_active_mask;
	unsigned int sbi_lte_active_pos;
	unsigned int sbi_cp_status_mask;
	unsigned int sbi_cp_status_pos;
	unsigned int sbi_cp2ap_wakelock_mask;
	unsigned int sbi_cp2ap_wakelock_pos;
	unsigned int sbi_cp2ap_rat_mode_mask;
	unsigned int sbi_cp2ap_rat_mode_pos;

	unsigned int sbi_pda_active_mask;
	unsigned int sbi_pda_active_pos;
	unsigned int sbi_ap_status_mask;
	unsigned int sbi_ap_status_pos;

	unsigned int sbi_ap2cp_kerneltime_sec_mask;
	unsigned int sbi_ap2cp_kerneltime_sec_pos;
	unsigned int sbi_ap2cp_kerneltime_usec_mask;
	unsigned int sbi_ap2cp_kerneltime_usec_pos;

	unsigned int sbi_uart_noti_mask;
	unsigned int sbi_uart_noti_pos;
	unsigned int sbi_crash_type_mask;
	unsigned int sbi_crash_type_pos;
	unsigned int sbi_ds_det_mask;
	unsigned int sbi_ds_det_pos;
#if IS_ENABLED(CONFIG_CP_LCD_NOTIFIER)
	unsigned int sbi_lcd_status_mask;
	unsigned int sbi_lcd_status_pos;
#endif

	/* ulpath offset for 2CP models */
	u32 ulpath_offset;

	/* control message offset */
	u32 cmsg_offset;

	/* srinfo settings */
	u32 srinfo_offset;
	u32 srinfo_size;

	/* clk_table offset */
	u32 clk_table_offset;

	/* new SIT buffer descriptor offset */
	u32 buff_desc_offset;

	/* capability */
	u32 capability_offset;
	u32 ap_capability[AP_CP_CAP_PARTS];

#if IS_ENABLED(CONFIG_MODEM_IF_LEGACY_QOS)
	/* SIT priority queue info */
	u32 legacy_raw_qos_head_tail_offset;
	u32 legacy_raw_qos_buffer_offset;
	u32 legacy_raw_qos_txq_size;
	u32 legacy_raw_qos_rxq_size; /* unused for now */
#endif
	struct cp_btl btl;	/* CP background trace log */

	u32 pktproc_use_36bit_addr; /* Check pktproc use 36bit addr */
};

enum cp_gpio_type {
	CP_GPIO_AP2CP_CP_PWR,
	CP_GPIO_AP2CP_NRESET,
	CP_GPIO_AP2CP_WAKEUP,
	CP_GPIO_AP2CP_DUMP_NOTI,
	CP_GPIO_AP2CP_AP_ACTIVE,
#if !IS_ENABLED(CONFIG_CP_WRESET_WA)
	CP_GPIO_AP2CP_CP_WRST_N,
	CP_GPIO_AP2CP_PM_WRST_N,
#endif
	CP_GPIO_CP2AP_PS_HOLD,
	CP_GPIO_CP2AP_WAKEUP,
	CP_GPIO_CP2AP_CP_ACTIVE,
	CP_GPIO_MAX
};

enum cp_gpio_irq_type {
	CP_GPIO_IRQ_NONE,
	CP_GPIO_IRQ_CP2AP_WAKEUP,
	CP_GPIO_IRQ_CP2AP_CP_ACTIVE,
	CP_GPIO_IRQ_MAX
};

struct modem_irq {
	spinlock_t lock;
	unsigned int num;
	char name[MAX_NAME_LEN];
	unsigned long flags;
	bool active;
	bool registered;
	u32 not_alive;
};

struct cpif_gpio {
<<<<<<< HEAD
	int num;
=======
	bool valid;
	int num;
	enum cp_gpio_irq_type irq_type;
>>>>>>> b5f8c669
	const char *label;
	const char *node_name;
};

#define mif_dt_read_enum(np, prop, dest) \
	do { \
		u32 val; \
		if (of_property_read_u32(np, prop, &val)) { \
			mif_err("%s is not defined\n", prop); \
			return -EINVAL; \
		} \
		dest = (__typeof__(dest))(val); \
	} while (0)

#define mif_dt_read_bool(np, prop, dest) \
	do { \
		u32 val; \
		if (of_property_read_u32(np, prop, &val)) { \
			mif_err("%s is not defined\n", prop); \
			return -EINVAL; \
		} \
		dest = val ? true : false; \
	} while (0)

#define mif_dt_read_string(np, prop, dest) \
	do { \
		if (of_property_read_string(np, prop, \
				(const char **)&dest)) { \
			mif_err("%s is not defined\n", prop); \
			return -EINVAL; \
		} \
	} while (0)

#define mif_dt_read_u32(np, prop, dest) \
	do { \
		u32 val; \
		if (of_property_read_u32(np, prop, &val)) { \
			mif_err("%s is not defined\n", prop); \
			return -EINVAL; \
		} \
		dest = val; \
	} while (0)

#define mif_dt_read_u32_noerr(np, prop, dest) \
	do { \
		u32 val; \
		if (!of_property_read_u32(np, prop, &val)) \
			dest = val; \
	} while (0)

#define mif_dt_read_u64(np, prop, dest) \
	do { \
		u64 val; \
		if (of_property_read_u64(np, prop, &val)) { \
			mif_err("%s is not defined\n", prop); \
			return -EINVAL; \
		} \
		dest = val; \
	} while (0)

#define mif_dt_read_u64_noerr(np, prop, dest) \
	do { \
		u64 val; \
		if (!of_property_read_u64(np, prop, &val)) \
			dest = val; \
	} while (0)

#define mif_dt_count_u32_elems(np, prop, dest) \
	do { \
		int val; \
		val = of_property_count_u32_elems(np, prop); \
		if (val < 0) { \
			mif_err("can not get %s\n", prop); \
			return -EINVAL; \
		} \
		dest = (u32)val; \
	} while (0)

#define mif_dt_count_u32_array(np, prop, dest, size) \
	do { \
		int val; \
		val = of_property_read_u32_array(np, prop, dest, size); \
		if (val < 0) { \
			mif_err("can not get %s %d\n", prop, size); \
			return -EINVAL; \
		} \
	} while (0)


#define cpif_set_bit(data, offset)	((data) |= BIT(offset))
#define cpif_clear_bit(data, offset)	((data) &= ~BIT(offset))
#define cpif_check_bit(data, offset)	((data) & BIT(offset))

#define LOG_TAG	"cpif: "
#define CALLER	(__builtin_return_address(0))

#define mif_err_limited(fmt, ...) \
	printk_ratelimited(KERN_ERR LOG_TAG "%s: " pr_fmt(fmt), __func__, ##__VA_ARGS__)
#define mif_err(fmt, ...) \
	pr_err(LOG_TAG "%s: " pr_fmt(fmt), __func__, ##__VA_ARGS__)

#define mif_info_limited(fmt, ...) \
	printk_ratelimited(KERN_INFO LOG_TAG "%s: " pr_fmt(fmt), __func__, ##__VA_ARGS__)
#define mif_info(fmt, ...) \
	pr_info(LOG_TAG "%s: " pr_fmt(fmt), __func__, ##__VA_ARGS__)

#define mif_debug(fmt, ...) \
	pr_debug(LOG_TAG "%s: " pr_fmt(fmt), __func__, ##__VA_ARGS__)

#define mif_trace(fmt, ...) \
	printk(KERN_DEBUG "cpif: %s: %d: called(%pF): " fmt, \
		__func__, __LINE__, __builtin_return_address(0), ##__VA_ARGS__)

#endif<|MERGE_RESOLUTION|>--- conflicted
+++ resolved
@@ -296,13 +296,9 @@
 };
 
 struct cpif_gpio {
-<<<<<<< HEAD
-	int num;
-=======
 	bool valid;
 	int num;
 	enum cp_gpio_irq_type irq_type;
->>>>>>> b5f8c669
 	const char *label;
 	const char *node_name;
 };
