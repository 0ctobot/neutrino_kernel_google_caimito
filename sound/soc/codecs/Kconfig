--- conflicted
+++ resolved
@@ -21,10 +21,7 @@
 	select SND_SOC_AD73311
 	select SND_SOC_ADAU1373 if I2C
 	select SND_SOC_ADAV80X if SND_SOC_I2C_AND_SPI
-<<<<<<< HEAD
-=======
 	select SND_SOC_ADAU1701 if I2C
->>>>>>> 8547f029
 	select SND_SOC_ADS117X
 	select SND_SOC_AK4104 if SPI_MASTER
 	select SND_SOC_AK4535 if I2C
@@ -59,11 +56,8 @@
 	select SND_SOC_MC13783 if MFD_MC13XXX
 	select SND_SOC_ML26124 if I2C
 	select SND_SOC_HDMI_CODEC
-<<<<<<< HEAD
-=======
 	select SND_SOC_PCM1681 if I2C
 	select SND_SOC_PCM1792A if SPI_MASTER
->>>>>>> 8547f029
 	select SND_SOC_PCM3008
 	select SND_SOC_RT5631 if I2C
 	select SND_SOC_RT5640 if I2C
@@ -306,15 +300,12 @@
 	tristate
 
 config SND_SOC_HDMI_CODEC
-<<<<<<< HEAD
-=======
        tristate
 
 config SND_SOC_PCM1681
        tristate
 
 config SND_SOC_PCM1792A
->>>>>>> 8547f029
        tristate
 
 config SND_SOC_PCM3008
