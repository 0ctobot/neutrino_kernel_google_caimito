// SPDX-License-Identifier: GPL-2.0-only
/*
 * Copyright (c) 2022 Samsung Electronics Co., Ltd.
 *
 * Samsung DisplayPort driver.
 *
 * This program is free software; you can redistribute it and/or modify
 * it under the terms of the GNU General Public License version 2 as
 * published by the Free Software Foundation.
 */

#include <linux/kernel.h>
#include <linux/errno.h>
#include <linux/clk.h>
#include <linux/component.h>
#include <linux/dma-mapping.h>
#include <linux/pm_runtime.h>
#include <linux/of_address.h>
#include <linux/irq.h>
#include <linux/hdmi.h>
#include <video/videomode.h>

#include <drm/drm_modes.h>
#include <drm/drm_probe_helper.h>
#include <drm/drm_atomic_state_helper.h>
#include <drm/drm_modeset_helper_vtables.h>

#include "exynos_drm_dp.h"

struct dp_device *dp_drvdata;
EXPORT_SYMBOL(dp_drvdata);

struct blocking_notifier_head dp_ado_notifier_head =
		BLOCKING_NOTIFIER_INIT(dp_ado_notifier_head);
EXPORT_SYMBOL(dp_ado_notifier_head);

#define DP_SUPPORT_TPS(_v) BIT((_v)-1)

static inline struct dp_device *encoder_to_dp(struct drm_encoder *e)
{
	return container_of(e, struct dp_device, encoder);
}

static inline struct dp_device *connector_to_dp(struct drm_connector *c)
{
	return container_of(c, struct dp_device, connector);
}

static inline struct dp_device *dp_aux_to_dp(struct drm_dp_aux *a)
{
	return container_of(a, struct dp_device, dp_aux);
}

static u32 dp_get_audio_state(struct dp_device *dp)
{
	u32 audio_state;

	mutex_lock(&dp->audio_lock);
	audio_state = dp->audio_state;
	mutex_unlock(&dp->audio_lock);

	return audio_state;
}

static void dp_set_audio_state(struct dp_device *dp, u32 state)
{
	mutex_lock(&dp->audio_lock);
	dp->audio_state = state;
	mutex_unlock(&dp->audio_lock);
}

static enum hotplug_state dp_get_hpd_state(struct dp_device *dp)
{
	enum hotplug_state hpd_current_state;

	mutex_lock(&dp->hpd_state_lock);
	hpd_current_state = dp->hpd_current_state;
	mutex_unlock(&dp->hpd_state_lock);

	return hpd_current_state;
}

static void dp_set_hpd_state(struct dp_device *dp,
			     enum hotplug_state hpd_current_state)
{
	mutex_lock(&dp->hpd_state_lock);
	dp_info(dp, "DP HPD changed to %d\n", hpd_current_state);
	dp->hpd_current_state = hpd_current_state;
	mutex_unlock(&dp->hpd_state_lock);
}

static void dp_init_info(struct dp_device *dp)
{
	dp->state = DP_STATE_INIT;
	dp->hpd_current_state = EXYNOS_HPD_UNPLUG;
	dp->audio_state = DP_AUDIO_DISABLE;
	dp->output_type = EXYNOS_DISPLAY_TYPE_DP0_SST1;
	dp->dp_link_crc_enabled = false;
}

static u32 dp_get_max_link_rate(struct dp_device *dp)
{
	return min(dp->host.link_rate, dp->sink.link_rate);
}

static u8 dp_get_max_num_lanes(struct dp_device *dp)
{
	return min(dp->host.num_lanes, dp->sink.num_lanes);
}

static u8 dp_get_supported_pattern(struct dp_device *dp)
{
	return (dp->host.support_tps & dp->sink.support_tps);
}

static bool dp_get_enhanced_mode(struct dp_device *dp)
{
	return (dp->host.enhanced_frame && dp->sink.enhanced_frame);
}

static bool dp_get_ssc(struct dp_device *dp)
{
	return (dp->host.ssc && dp->sink.ssc);
}

static bool dp_get_fast_training(struct dp_device *dp)
{
	return (dp->host.fast_training && dp->sink.fast_training);
}

#define MAX_VOLTAGE_LEVEL 3
#define MAX_PREEMPH_LEVEL 3

#define DP_LINK_RATE_RBR  0
#define DP_LINK_RATE_HBR  1
#define DP_LINK_RATE_HBR2 2
#define DP_LINK_RATE_HBR3 3

static unsigned long dp_rate = DP_LINK_RATE_RBR;    /* RBR is the default */
module_param(dp_rate, ulong, 0664);
MODULE_PARM_DESC(dp_rate, "use specific DP link rate by setting dp_rate=x");

static unsigned long dp_lanes = 4;    /* 4 lanes is the default */
module_param(dp_lanes, ulong, 0664);
MODULE_PARM_DESC(dp_lanes, "use specific number of DP lanes by setting dp_lanes=x");

static unsigned long dp_bpc = 8;    /* 8 bpc is the default */
module_param(dp_bpc, ulong, 0664);
MODULE_PARM_DESC(dp_bpc, "use specific BPC by setting dp_bpc=x");

<<<<<<< HEAD
static int dp_emulation_mode;
=======
#define DP_BIST_OFF     0
#define DP_BIST_ON      1
#define DP_BIST_ON_HDCP 2

static unsigned long dp_bist_mode = DP_BIST_OFF;
module_param(dp_bist_mode, ulong, 0664);
MODULE_PARM_DESC(dp_bist_mode, "use BIST mode by setting dp_bist_mode=x");
>>>>>>> 39a7c5b3

static void dp_fill_host_caps(struct dp_device *dp)
{
	switch (dp_rate) {
	case DP_LINK_RATE_RBR:
		dp->host.link_rate = drm_dp_bw_code_to_link_rate(DP_LINK_BW_1_62);
		break;
	case DP_LINK_RATE_HBR:
		dp->host.link_rate = drm_dp_bw_code_to_link_rate(DP_LINK_BW_2_7);
		break;
	case DP_LINK_RATE_HBR3:
		dp->host.link_rate = drm_dp_bw_code_to_link_rate(DP_LINK_BW_8_1);
		break;
	case DP_LINK_RATE_HBR2:
	default:
		dp->host.link_rate = drm_dp_bw_code_to_link_rate(DP_LINK_BW_5_4);
		break;
	}

	switch (dp_lanes) {
	case 1:
		dp->host.num_lanes = 1;
		break;
	case 2:
		dp->host.num_lanes = 2;
		break;
	case 4:
	default:
		dp->host.num_lanes = 4;
		break;
	}

	switch (dp_bpc) {
	case 10:
		dp->host.max_bpc = 10;
		break;
	case 8:
		dp->host.max_bpc = 8;
		break;
	case 6:
	default:
		dp->host.max_bpc = 6;
		break;
	}

	switch (dp_bist_mode) {
	case DP_BIST_ON_HDCP:
		dp->bist_mode = DP_BIST_ON_HDCP;
		break;
	case DP_BIST_ON:
		dp->bist_mode = DP_BIST_ON;
		break;
	case DP_BIST_OFF:
	default:
		dp->bist_mode = DP_BIST_OFF;
		break;
	}

	dp->host.volt_swing_max = MAX_VOLTAGE_LEVEL;
	dp->host.pre_emphasis_max = MAX_PREEMPH_LEVEL;
	dp->host.support_tps = DP_SUPPORT_TPS(1) | DP_SUPPORT_TPS(2) |
			       DP_SUPPORT_TPS(3) | DP_SUPPORT_TPS(4);
	dp->host.fast_training = false;
	dp->host.enhanced_frame = true;
	dp->host.scrambler = true;
	dp->host.ssc = true;
}

static void dp_fill_sink_caps(struct dp_device *dp,
			      u8 dpcd[DP_RECEIVER_CAP_SIZE])
{
	if (!dp_emulation_mode) {
		dp->sink.revision = dpcd[0];
		dp->sink.link_rate = drm_dp_max_link_rate(dpcd);
		dp->sink.num_lanes = drm_dp_max_lane_count(dpcd);
		dp->sink.enhanced_frame = drm_dp_enhanced_frame_cap(dpcd);

		/* Set SSC support */
		dp->sink.ssc = !!(dpcd[DP_MAX_DOWNSPREAD] & DP_MAX_DOWNSPREAD_0_5);

		/* Set TPS support */
		dp->sink.support_tps = DP_SUPPORT_TPS(1) | DP_SUPPORT_TPS(2);
		if (drm_dp_tps3_supported(dpcd))
			dp->sink.support_tps |= DP_SUPPORT_TPS(3);
		if (drm_dp_tps4_supported(dpcd))
			dp->sink.support_tps |= DP_SUPPORT_TPS(4);

		/* Set fast link support */
		dp->sink.fast_training = drm_dp_fast_training_cap(dpcd);
	} else {
		// dp_emulation_mode is enabled, use hard-coded sink params.
		dp->sink.revision = DP_DPCD_REV_12;
		dp->sink.link_rate = 5400 * 100;
		dp->sink.num_lanes = 4;
		dp->sink.enhanced_frame = false;

		dp->sink.ssc = 0;

		/* Set TPS support */
		dp->sink.support_tps = DP_SUPPORT_TPS(1) | DP_SUPPORT_TPS(2) | DP_SUPPORT_TPS(3) |
				       DP_SUPPORT_TPS(4);

		dp->sink.fast_training = true;
	}
}

// Callback function for DRM DP Helper
static ssize_t dp_aux_transfer(struct drm_dp_aux *dp_aux,
			       struct drm_dp_aux_msg *msg)
{
	struct dp_device *dp = dp_aux_to_dp(dp_aux);
	int ret;

	switch (msg->request) {
	case DP_AUX_NATIVE_WRITE:
		ret = dp_hw_write_dpcd_burst(msg->address, msg->size,
					     msg->buffer);
		break;
	case DP_AUX_NATIVE_READ:
		ret = dp_hw_read_dpcd_burst(msg->address, msg->size,
					    msg->buffer);
		break;
	default:
		dp_err(dp, "unsupported DP Request(0x%X)\n", msg->request);
		return -EINVAL;
	}

	if (ret)
		msg->reply = DP_AUX_NATIVE_REPLY_NACK;
	else {
		msg->reply = DP_AUX_NATIVE_REPLY_ACK;
		ret = msg->size;
	}

	// Should be return size or error code
	return ret;
}

// Callback function for DRM EDID Helper
static int dp_get_edid_block(void *data, u8 *edid, unsigned int block,
			     size_t length)
{
	// Hard-coded EDID for DP emulation mode
	static const unsigned char emul_edid_block0[] = {
		0x00, 0xff, 0xff, 0xff, 0xff, 0xff, 0xff, 0x00, 0x1e, 0x6d, 0x01, 0x00, 0x01,
		0x01, 0x01, 0x01, 0x01, 0x1b, 0x01, 0x03, 0x80, 0xa0, 0x5a, 0x78, 0x0a, 0xee,
		0x91, 0xa3, 0x54, 0x4c, 0x99, 0x26, 0x0f, 0x50, 0x54, 0xa1, 0x08, 0x00, 0x31,
		0x40, 0x45, 0x40, 0x61, 0x40, 0x71, 0x40, 0x81, 0x80, 0x01, 0x01, 0x01, 0x01,
		0x01, 0x01, 0x08, 0xe8, 0x00, 0x30, 0xf2, 0x70, 0x5a, 0x80, 0xb0, 0x58, 0x8a,
		0x00, 0x40, 0x84, 0x63, 0x00, 0x00, 0x1e, 0x02, 0x3a, 0x80, 0x18, 0x71, 0x38,
		0x2d, 0x40, 0x58, 0x2c, 0x45, 0x00, 0x40, 0x84, 0x63, 0x00, 0x00, 0x1e, 0x00,
		0x00, 0x00, 0xfd, 0x00, 0x3a, 0x79, 0x1e, 0x88, 0x3c, 0x00, 0x0a, 0x20, 0x20,
		0x20, 0x20, 0x20, 0x20, 0x00, 0x00, 0x00, 0xfc, 0x00, 0x4c, 0x47, 0x20, 0x54,
		0x56, 0x0a, 0x20, 0x20, 0x20, 0x20, 0x20, 0x20, 0x20, 0x01, 0x63
	};
	static const unsigned char emul_edid_block1[] = {
		0x02, 0x03, 0x60, 0xf1, 0x5a, 0x61, 0x60, 0x10, 0x1f, 0x66, 0x65, 0x04, 0x13,
		0x05, 0x14, 0x03, 0x02, 0x12, 0x20, 0x21, 0x22, 0x15, 0x01, 0x5d, 0x5e, 0x5f,
		0x62, 0x63, 0x64, 0x3f, 0x40, 0x2f, 0x09, 0x57, 0x07, 0x15, 0x07, 0x50, 0x57,
		0x07, 0x01, 0x3d, 0x06, 0xc0, 0x67, 0x04, 0x03, 0x6e, 0x03, 0x0c, 0x00, 0x30,
		0x00, 0xb8, 0x3c, 0x20, 0x00, 0x80, 0x01, 0x02, 0x03, 0x04, 0x67, 0xd8, 0x5d,
		0xc4, 0x01, 0x78, 0x80, 0x03, 0xe2, 0x00, 0xcf, 0xe3, 0x05, 0xc0, 0x00, 0xe3,
		0x06, 0x0d, 0x01, 0xe2, 0x0f, 0x33, 0xeb, 0x01, 0x46, 0xd0, 0x00, 0x26, 0x0a,
		0x09, 0x75, 0x80, 0x5b, 0x6c, 0x66, 0x21, 0x50, 0xb0, 0x51, 0x00, 0x1b, 0x30,
		0x40, 0x70, 0x36, 0x00, 0x40, 0x84, 0x63, 0x00, 0x00, 0x1e, 0x00, 0x00, 0x00,
		0x00, 0x00, 0x00, 0x00, 0x00, 0x00, 0x00, 0x00, 0x00, 0x00, 0xe1
	};

	if (!dp_emulation_mode) {
		dp_hw_read_edid(block, length, edid);
		return 0;
	}

	if (block <= 1) {
		const unsigned char *blk = block ? emul_edid_block1 : emul_edid_block0;
		size_t blk_size = block ? sizeof(emul_edid_block1) : sizeof(emul_edid_block0);

		memcpy(edid, blk, min(length, blk_size));
		return 0;
	}

	dp_warn(dp_drvdata, "%s: unknown edid block %d requested\n", __func__, block);
	return -1;
}

//------------------------------------------------------------------------------
//
static int dp_sink_power_up(struct dp_device *dp, bool up)
{
	u8 val = 0;
	int ret;

	if (dp_emulation_mode) {
		dp_debug(dp, "dp_emulation_mode=1, skipping %s\n", __func__);
		return 0;
	}

	if (dp->sink.revision >= DP_DPCD_REV_11) {
		ret = drm_dp_dpcd_readb(&dp->dp_aux, DP_SET_POWER, &val);
		if (ret < 0) {
			dp_err(dp,
			       "DP Sink: failed to read sink power state\n");
			return ret;
		}

		val &= ~DP_SET_POWER_MASK;
		if (up)
			val |= DP_SET_POWER_D0;
		else
			val |= DP_SET_POWER_D3;

		ret = drm_dp_dpcd_writeb(&dp->dp_aux, DP_SET_POWER, val);
		if (ret < 0) {
			dp_err(dp,
			       "DP Sink: failed to write sink power state\n");
			return ret;
		}

		usleep_range(1000, 2000);
	}

	dp_info(dp, "DP Sink: sink power state set to %s\n", up ? "D0" : "D3");
	return 0;
}



static u32 dp_get_training_interval_us(struct dp_device *dp, u32 interval)
{
	if (interval == 0)
		return 400;
	else if (interval < 5)
		return 4000 << (interval - 1);
	else
		dp_err(dp, "returned wrong training interval(%u)\n", interval);

	return 0;
}

static void dp_print_swing_level(struct dp_device *dp)
{
	u8 *vol_swing_level = dp->host.vol_swing_level;
	u8 *pre_empha_level = dp->host.pre_empha_level;

	dp_info(dp, "Voltage_Swing: %02X %02X %02X %02X\n", vol_swing_level[0],
		 vol_swing_level[1], vol_swing_level[2], vol_swing_level[3]);
	dp_info(dp, "Pre_Emphasis : %02X %02X %02X %02X\n", pre_empha_level[0],
		 pre_empha_level[1], pre_empha_level[2], pre_empha_level[3]);
}

static void dp_validate_link_training(struct dp_device *dp, bool *cr_done,
				      bool *same_before_adjust,
				      bool *max_swing_reached,
				      u8 before_cr[MAX_LANE_CNT],
				      u8 after_cr[DP_LINK_STATUS_SIZE])
{
	u8 *req_vol = dp->host.vol_swing_level;
	u8 *req_pre = dp->host.pre_empha_level;
	u8 *req_max = dp->host.max_reach_value;

	u8 adjust_volt, adjust_pre;
	bool same_pre, same_volt;
	int i;

	*same_before_adjust = false;
	*max_swing_reached = false;
	*cr_done = drm_dp_clock_recovery_ok(after_cr, dp->link.num_lanes);

	for (i = 0; i < dp->link.num_lanes; i++) {
		req_max[i] = 0;

		adjust_volt = drm_dp_get_adjust_request_voltage(after_cr, i);
		req_vol[i] = min(adjust_volt, dp->host.volt_swing_max);
		if (req_vol[i] == dp->host.volt_swing_max)
			req_max[i] |= DP_TRAIN_MAX_SWING_REACHED;

		adjust_pre =
			drm_dp_get_adjust_request_pre_emphasis(after_cr, i) >>
			DP_TRAIN_PRE_EMPHASIS_SHIFT;
		req_pre[i] = min(adjust_pre, dp->host.pre_emphasis_max);
		if (req_pre[i] == dp->host.pre_emphasis_max)
			req_max[i] |= DP_TRAIN_MAX_PRE_EMPHASIS_REACHED;

		same_pre = (before_cr[i] & DP_TRAIN_PRE_EMPHASIS_MASK) ==
			   req_pre[i] << DP_TRAIN_PRE_EMPHASIS_SHIFT;
		same_volt = (before_cr[i] & DP_TRAIN_VOLTAGE_SWING_MASK) ==
			    req_vol[i];
		if (same_pre && same_volt)
			*same_before_adjust = true;

		if (!*cr_done && req_max[i] != 0) {
			*max_swing_reached = true;
		}
	}
}

static void dp_set_hwconfig_dplink(struct dp_device *dp)
{
	u8 link_rate = drm_dp_link_rate_to_bw_code(dp->link.link_rate);

	if (link_rate == DP_LINK_BW_1_62)
		dp->hw_config.link_rate = LINK_RATE_RBR;
	else if (link_rate == DP_LINK_BW_2_7)
		dp->hw_config.link_rate = LINK_RATE_HBR;
	else if (link_rate == DP_LINK_BW_5_4)
		dp->hw_config.link_rate = LINK_RATE_HBR2;
	else if (link_rate == DP_LINK_BW_8_1)
		dp->hw_config.link_rate = LINK_RATE_HBR3;

	dp->hw_config.num_lanes = dp->link.num_lanes;
}

static void dp_set_hwconfig_video(struct dp_device *dp)
{
	dp->hw_config.enhanced_mode = dp_get_enhanced_mode(dp);
	dp->hw_config.use_fec = false;
	dp->hw_config.use_ssc = dp_get_ssc(dp);
}

static int dp_link_configure(struct dp_device *dp)
{
	u8 value;
	int err;

	value = drm_dp_link_rate_to_bw_code(dp->link.link_rate);
	err = drm_dp_dpcd_writeb(&dp->dp_aux, DP_LINK_BW_SET, value);
	if (err < 0) {
		dp_err(dp, "Failed to write DP_LINK_BW_SET");
		return err;
	}

	value = dp->link.num_lanes;

	if (dp_get_enhanced_mode(dp))
		value |= DP_LANE_COUNT_ENHANCED_FRAME_EN;

	err = drm_dp_dpcd_writeb(&dp->dp_aux, DP_LANE_COUNT_SET, value);
	if (err < 0) {
		dp_err(dp, "Failed to write DP_LANE_COUNT_SET");
		return err;
	}

	value = dp->link.ssc ? DP_SPREAD_AMP_0_5 : 0;
	err = drm_dp_dpcd_writeb(&dp->dp_aux, DP_DOWNSPREAD_CTRL, value);
	if (err < 0) {
		dp_err(dp, "Failed to write DP_DOWNSPREAD_CTRL");
		return err;
	}

	value = DP_SET_ANSI_8B10B;
	err = drm_dp_dpcd_writeb(&dp->dp_aux, DP_MAIN_LINK_CHANNEL_CODING_SET, value);
	if (err < 0) {
		dp_err(dp, "Failed to write DP_MAIN_LINK_CHANNEL_CODING_SET");
		return err;
	}

	return 0;
}

static void dp_init_link_training_cr(struct dp_device *dp)
{
	/* Disable DP Training Pattern */
	drm_dp_dpcd_writeb(&dp->dp_aux, DP_TRAINING_PATTERN_SET,
			   DP_TRAINING_PATTERN_DISABLE);

	/* Reconfigure DP HW */
	dp_set_hwconfig_dplink(dp);
	dp_set_hwconfig_video(dp);
	dp_hw_reinit(&dp->hw_config);
	dp_info(dp, "HW configured with Rate(%d) and Lanes(%u)\n",
		dp->hw_config.link_rate, dp->hw_config.num_lanes);

	/* Reconfigure DP Link */
	dp_link_configure(dp);

	/* Set DP Training Pattern in DP PHY */
	dp_info(dp, "enable DP training pattern 1\n");
	dp_hw_set_training_pattern(TRAINING_PATTERN_1);

	/* Enable DP Training Pattern */
	drm_dp_dpcd_writeb(&dp->dp_aux, DP_TRAINING_PATTERN_SET,
			   DP_TRAINING_PATTERN_1 | DP_LINK_SCRAMBLING_DISABLE);
}

static bool dp_do_link_training_cr(struct dp_device *dp, u32 interval_us)
{
	u8 *vol_swing_level = dp->host.vol_swing_level;
	u8 *pre_empha_level = dp->host.pre_empha_level;
	u8 *max_reach_value = dp->host.max_reach_value;

	u8 lanes_data[MAX_LANE_CNT]; // before_cr
	u8 link_status[DP_LINK_STATUS_SIZE]; // after_cr
	bool cr_done;
	bool same_before_adjust, max_swing_reached, try_max_swing = false;
	u8 fail_counter_short = 0, fail_counter_long = 0;
	int i;

	dp_info(dp, "Link Training CR Phase with BW(%u) and Lanes(%u)\n",
		dp->link.link_rate, dp->link.num_lanes);

	for (i = 0; i < MAX_LANE_CNT; i++) {
		vol_swing_level[i] = 0;
		pre_empha_level[i] = 0;
		max_reach_value[i] = 0;
	}

	dp_init_link_training_cr(dp);

	// Voltage Swing
	do {
		// Set Voltage
		dp_print_swing_level(dp);
		dp_hw_set_voltage_and_pre_emphasis(&dp->hw_config,
						   vol_swing_level,
						   pre_empha_level);

		// Write Link Training
		for (i = 0; i < dp->link.num_lanes; i++)
			lanes_data[i] = (pre_empha_level[i]
					 << DP_TRAIN_PRE_EMPHASIS_SHIFT) |
					vol_swing_level[i] | max_reach_value[i];
		drm_dp_dpcd_write(&dp->dp_aux, DP_TRAINING_LANE0_SET,
				  lanes_data, dp->link.num_lanes);

		udelay(interval_us);

		// Read Link Status
		drm_dp_dpcd_read_link_status(&dp->dp_aux, link_status);

		// Validate CR
		dp_validate_link_training(dp, &cr_done, &same_before_adjust,
					  &max_swing_reached, lanes_data,
					  link_status);

		if (cr_done) {
			dp_info(dp, "CR Done. Move to Training_EQ.\n");
			return true;
		}

		fail_counter_long++;

		/*
		 * Per DP spec, if the sink requests adjustment to
		 * max voltage swing or max pre-emphasis value, it
		 * will be retried only once.
		 */
		if (max_swing_reached) {
			if (!try_max_swing) {
				dp_info(dp, "adjust to max swing level\n");
				try_max_swing = true;
				continue;
			} else {
				dp_err(dp, "reached max swing level\n");
				goto err;
			}
		}

		/*
		 * Per DP spec, if the sink requests the exact same
		 * voltage swing and pre-emphasis levels again, it
		 * will be retried only max 5 times.
		 */
		if (same_before_adjust) {
			dp_info(dp, "requested same level. Retry...\n");
			fail_counter_short++;
			continue;
		}

		fail_counter_short = 0;
	} while (fail_counter_short < 5 && fail_counter_long < 10);

err:
	dp_err(dp, "failed Link Training CR phase with BW(%u) and Lanes(%u)\n",
	       dp->link.link_rate, dp->link.num_lanes);
	return false;
}

static void dp_init_link_training_eq(struct dp_device *dp, u8 tps)
{
	/* Set DP Training Pattern */
	if ((tps & DP_SUPPORT_TPS(4)) &&
	    drm_dp_link_rate_to_bw_code(dp->link.link_rate) == DP_LINK_BW_8_1) {
		dp_info(dp, "enable DP training pattern 4\n");
		dp_hw_set_training_pattern(TRAINING_PATTERN_4);
		drm_dp_dpcd_writeb(&dp->dp_aux, DP_TRAINING_PATTERN_SET,
				   DP_TRAINING_PATTERN_4);
	} else if (tps & DP_SUPPORT_TPS(3)) {
		dp_info(dp, "enable DP training pattern 3\n");
		dp_hw_set_training_pattern(TRAINING_PATTERN_3);
		drm_dp_dpcd_writeb(&dp->dp_aux, DP_TRAINING_PATTERN_SET,
				   DP_TRAINING_PATTERN_3 |
					   DP_LINK_SCRAMBLING_DISABLE);
	} else {
		dp_info(dp, "enable DP training pattern 2\n");
		dp_hw_set_training_pattern(TRAINING_PATTERN_2);
		drm_dp_dpcd_writeb(&dp->dp_aux, DP_TRAINING_PATTERN_SET,
				   DP_TRAINING_PATTERN_2 |
					   DP_LINK_SCRAMBLING_DISABLE);
	}
}

static bool dp_do_link_training_eq(struct dp_device *dp, u32 interval_us,
				   u8 tps)
{
	u8 *vol_swing_level = dp->host.vol_swing_level;
	u8 *pre_empha_level = dp->host.pre_empha_level;
	u8 *max_reach_value = dp->host.max_reach_value;

	u8 lanes_data[MAX_LANE_CNT]; // before_cr
	u8 link_status[DP_LINK_STATUS_SIZE]; // after_cr
	bool cr_done;
	bool same_before_adjust, max_swing_reached = false;
	u8 fail_counter = 0;
	int i;

	dp_info(dp, "Link Training EQ Phase with BW(%u) and Lanes(%u)\n",
		dp->link.link_rate, dp->link.num_lanes);

	dp_init_link_training_eq(dp, tps);

	do {
		// Set Voltage
		dp_print_swing_level(dp);
		dp_hw_set_voltage_and_pre_emphasis(&dp->hw_config,
						   vol_swing_level,
						   pre_empha_level);

		// Write Link Training
		for (i = 0; i < dp->link.num_lanes; i++)
			lanes_data[i] = (pre_empha_level[i]
					 << DP_TRAIN_PRE_EMPHASIS_SHIFT) |
					vol_swing_level[i] | max_reach_value[i];
		drm_dp_dpcd_write(&dp->dp_aux, DP_TRAINING_LANE0_SET,
				  lanes_data, dp->link.num_lanes);

		udelay(interval_us);

		// Read Link Status
		drm_dp_dpcd_read_link_status(&dp->dp_aux, link_status);

		// Validate EQ
		dp_validate_link_training(dp, &cr_done, &same_before_adjust,
					  &max_swing_reached, lanes_data,
					  link_status);

		if (cr_done) {
			if (drm_dp_channel_eq_ok(link_status, dp->link.num_lanes)) {
				dp_info(dp, "EQ Done. Move to Training_Done.\n");
				return true;
			}
		} else {
			dp_err(dp, "CR failed during EQ phase\n");
			goto err;
		}

		fail_counter++;
	} while (fail_counter < 6);

err:
	dp_err(dp, "failed Link Training EQ phase with BW(%u) and Lanes(%u)\n",
	       dp->link.link_rate, dp->link.num_lanes);
	return false;
}

static void dp_get_lower_link_rate(struct dp_link *link)
{
	switch (drm_dp_link_rate_to_bw_code(link->link_rate)) {
	case DP_LINK_BW_2_7:
		link->link_rate = drm_dp_bw_code_to_link_rate(DP_LINK_BW_1_62);
		break;
	case DP_LINK_BW_5_4:
		link->link_rate = drm_dp_bw_code_to_link_rate(DP_LINK_BW_2_7);
		break;
	case DP_LINK_BW_8_1:
		link->link_rate = drm_dp_bw_code_to_link_rate(DP_LINK_BW_5_4);
		break;
	}
}

static int dp_do_full_link_training(struct dp_device *dp, u32 interval_us)
{
	const u8 supported_tps = dp_get_supported_pattern(dp);
	bool training_done = false;

	do {
		// Link Training: CR (Clock Revovery)
		if (!dp_do_link_training_cr(dp, interval_us)) {
			if (drm_dp_link_rate_to_bw_code(dp->link.link_rate) !=
			    DP_LINK_BW_1_62) {
				dp_get_lower_link_rate(&dp->link);

				dp_info(dp,
					"reducing link rate to %u during CR phase\n",
					dp->link.link_rate);
				continue;
			} else if (dp->link.num_lanes > 1) {
				dp->link.num_lanes >>= 1;
				dp->link.link_rate = dp_get_max_link_rate(dp);

				dp_info(dp,
					"reducing lanes number to %u during CR phase\n",
					dp->link.num_lanes);
				continue;
			}

			dp_err(dp, "Link training failed during CR phase\n");
			goto err;
		}

		// Link Training: Channel Equalization
		if (!dp_do_link_training_eq(dp, interval_us, supported_tps)) {
			if (drm_dp_link_rate_to_bw_code(dp->link.link_rate) !=
			    DP_LINK_BW_1_62) {
				dp_get_lower_link_rate(&dp->link);

				dp_info(dp,
					"reducing link rate to %u during EQ phase\n",
					dp->link.link_rate);
				continue;
			} else if (dp->link.num_lanes > 1) {
				dp->link.num_lanes >>= 1;
				dp->link.link_rate = dp_get_max_link_rate(dp);

				dp_info(dp,
					"reducing lanes number to %u during EQ phase\n",
					dp->link.num_lanes);
				continue;
			}

			dp_err(dp, "Link training failed during EQ phase\n");
			goto err;
		}

		training_done = true;
	} while (!training_done);

	dp_info(dp, "DP Link: training done: Rate(%u Mbps) and Lanes(%u)\n",
		dp->link.link_rate / 100, dp->link.num_lanes);

	dp_hw_set_training_pattern(NORMAL_DATA);
	drm_dp_dpcd_writeb(&dp->dp_aux, DP_TRAINING_PATTERN_SET,
			   dp->host.scrambler ? 0 : DP_LINK_SCRAMBLING_DISABLE);

	return 0;
err:
	dp_info(dp, "DP Link: training failed\n");

	dp_hw_set_training_pattern(NORMAL_DATA);
	drm_dp_dpcd_writeb(&dp->dp_aux, DP_TRAINING_PATTERN_SET,
			   DP_TRAINING_PATTERN_DISABLE);

	return -EIO;
}

static int dp_link_up(struct dp_device *dp)
{
	u8 dpcd[DP_RECEIVER_CAP_SIZE + 1];
	u8 dsc_dpcd[DP_DSC_RECEIVER_CAP_SIZE];
	u8 dfp_info[DP_MAX_DOWNSTREAM_PORTS];
	u8 val = 0;
	u32 interval, interval_us;
	int ret;

	mutex_lock(&dp->training_lock);

	/* Fill host capabilities again, as they can be modified via sysfs */
	dp_fill_host_caps(dp);

	/* Update max BPC settings */
	dp->connector.max_bpc_property->values[1] = dp->host.max_bpc;
	dp->connector.state->max_bpc = dp->host.max_bpc;
	dp->connector.state->max_requested_bpc = dp->host.max_bpc;

	/* Read DP Sink device's Capabilities */
	if (!dp_emulation_mode) {
		ret = drm_dp_dpcd_read(&dp->dp_aux, DP_DPCD_REV, dpcd, DP_RECEIVER_CAP_SIZE + 1);
		if (ret < 0) {
			dp_err(dp, "failed to read DP Sink device capabilities\n");
			mutex_unlock(&dp->training_lock);
			return -EIO;
		}

		if (dpcd[DP_TRAINING_AUX_RD_INTERVAL] & DP_EXTENDED_RECEIVER_CAP_FIELD_PRESENT) {
			ret = drm_dp_dpcd_read(&dp->dp_aux, DP_DP13_DPCD_REV, dpcd,
					       DP_RECEIVER_CAP_SIZE + 1);
			if (ret < 0) {
				dp_err(dp, "failed to read DP Sink device capabilities\n");
				mutex_unlock(&dp->training_lock);
				return -EIO;
			}
		}
	} else
		dp_debug(dp, "dp_emulation_mode=1, skipped reading dcpd sink caps\n");

	/* Fill Sink Capabilities */
	dp_fill_sink_caps(dp, dpcd);
	dp_info(dp, "DP Sink: DPCD_Rev_%X, Rate(%u Mbps), Lanes(%u)\n",
		dp->sink.revision, dp->sink.link_rate / 100,
		dp->sink.num_lanes);

	/* Power DP Sink device Up */
	dp_sink_power_up(dp, true);

	if (dp_emulation_mode) {
		dp_debug(dp, "dp_emulation_mode=1, skipping link training\n");
		dp->sink_count = 1;
		dp->link.link_rate = dp_get_max_link_rate(dp);
		dp->link.num_lanes = dp_get_max_num_lanes(dp);
		dp->link.enhanced_frame = dp_get_enhanced_mode(dp);
		dp->link.ssc = dp_get_ssc(dp);
		dp->link.support_tps = dp_get_supported_pattern(dp);
		dp->link.fast_training = dp_get_fast_training(dp);
		mutex_unlock(&dp->training_lock);
		return 0;
	}

	/* Check DSC & FEC support */
	ret = drm_dp_dpcd_read(&dp->dp_aux, DP_DSC_SUPPORT, dsc_dpcd, DP_DSC_RECEIVER_CAP_SIZE);
	if (ret < 0)
		dp_warn(dp, "DP Sink: failed to read DSC support register\n");
	else
		dp_info(dp, "DP Sink: DSC support: %02x revision: %02x\n",
			dsc_dpcd[0], dsc_dpcd[1]);

	ret = drm_dp_dpcd_readb(&dp->dp_aux, DP_FEC_CAPABILITY, &val);
	if (ret < 0)
		dp_warn(dp, "DP Sink: failed to read FEC support register\n");
	else
		dp_info(dp, "DP Sink: FEC support: %02x\n", val);

	/* Get sink count */
	dp->sink_count = drm_dp_read_sink_count(&dp->dp_aux);
	if (dp->sink_count < 0) {
		dp_err(dp, "DP Sink: failed to read sink count\n");
		mutex_unlock(&dp->training_lock);
		return -EIO;
	}

	/* Get DFP count */
	if (dpcd[DP_DOWNSTREAMPORT_PRESENT] & DP_DWN_STRM_PORT_PRESENT) {
		dp->dfp_count = dpcd[DP_DOWN_STREAM_PORT_COUNT] & DP_PORT_COUNT_MASK;
		ret = drm_dp_dpcd_read(&dp->dp_aux, DP_DOWNSTREAM_PORT_0, dfp_info,
				       DP_MAX_DOWNSTREAM_PORTS);
		if (ret < 0) {
			dp_err(dp, "DP Branch Device: failed to read DP Downstream Port info\n");
			mutex_unlock(&dp->training_lock);
			return -EIO;
		}

		dp_info(dp, "DP Branch Device: DFP count = %d, sink count = %d\n",
			dp->dfp_count, dp->sink_count);
	} else {
		dp->dfp_count = 0;
		dp_info(dp, "DP Sink: sink count = %d\n", dp->sink_count);
	}

	if (dp->sink_count == 0) {
		if (dp->dfp_count > 0) {
			dp_info(dp, "DP Link: training defer: DP Branch Device, sink count = 0\n");
			mutex_unlock(&dp->training_lock);
			return 0;
		} else {
			dp_err(dp, "DP Sink: invalid sink count = 0\n");
			mutex_unlock(&dp->training_lock);
			return -EINVAL;
		}
	}

	/* Pick link parameters */
	dp->link.link_rate = dp_get_max_link_rate(dp);
	dp->link.num_lanes = dp_get_max_num_lanes(dp);
	dp->link.enhanced_frame = dp_get_enhanced_mode(dp);
	dp->link.ssc = dp_get_ssc(dp);
	dp->link.support_tps = dp_get_supported_pattern(dp);
	dp->link.fast_training = dp_get_fast_training(dp);
	dp_info(dp, "DP Link: training start: Rate(%u Mbps) and Lanes(%u)\n",
		dp->link.link_rate / 100, dp->link.num_lanes);

	/* Link Training */
	interval = dpcd[DP_TRAINING_AUX_RD_INTERVAL] & DP_TRAINING_AUX_RD_MASK;
	interval_us = dp_get_training_interval_us(dp, interval);
	if (!interval_us || dp_do_full_link_training(dp, interval_us)) {
		dp_err(dp, "failed to train DP Link\n");
		mutex_unlock(&dp->training_lock);
		return -ENOLINK;
	}

	mutex_unlock(&dp->training_lock);
	return 0;
}

static int dp_link_down(struct dp_device *dp)
{
	if (dp_get_hpd_state(dp) == EXYNOS_HPD_PLUG) {
		dp_sink_power_up(dp, false);
	}

	return 0;
}

static enum bit_depth dp_get_bpc(struct dp_device *dp)
{
	struct drm_connector *connector = &dp->connector;
	struct drm_display_info *display_info = &connector->display_info;

	/*
	 * drm_atomic_connector_check() has been called.
	 * We can use connector->state->max_bpc directly.
	 */
	u8 bpc = connector->state->max_bpc;

	dp_info(dp, "display_info->bpc = %u, bpc = %u\n", display_info->bpc, bpc);

	switch (bpc) {
	case 10:
		return BPC_10;
	case 8:
		return BPC_8;
	default:
		return BPC_6;
	}
}

static void dp_set_video_timing(struct dp_device *dp)
{
	struct videomode vm;

	drm_display_mode_to_videomode(&dp->cur_mode, &vm);

	dp->hw_config.vtiming.clock = dp->cur_mode.clock;

	dp->hw_config.vtiming.htotal = dp->cur_mode.htotal;
	dp->hw_config.vtiming.vtotal = dp->cur_mode.vtotal;
	dp->hw_config.vtiming.hfp = vm.hfront_porch;
	dp->hw_config.vtiming.hbp = vm.hback_porch;
	dp->hw_config.vtiming.hactive = vm.hactive;
	dp->hw_config.vtiming.vfp = vm.vfront_porch;
	dp->hw_config.vtiming.vbp = vm.vback_porch;
	dp->hw_config.vtiming.vactive = vm.vactive;

	dp->hw_config.vtiming.vsync_polarity =
		(dp->cur_mode.flags & DRM_MODE_FLAG_NVSYNC) ? SYNC_NEGATIVE :
							      SYNC_POSITIVE;
	dp->hw_config.vtiming.hsync_polarity =
		(dp->cur_mode.flags & DRM_MODE_FLAG_NHSYNC) ? SYNC_NEGATIVE :
							      SYNC_POSITIVE;
}

static u8 dp_get_vic(struct dp_device *dp)
{
	dp->cur_mode_vic = drm_match_cea_mode(&dp->cur_mode);
	return dp->cur_mode_vic;
}

static int dp_make_avi_infoframe_data(struct dp_device *dp,
				      struct infoframe *avi_infoframe)
{
	int i;

	avi_infoframe->type_code = INFOFRAME_PACKET_TYPE_AVI;
	avi_infoframe->version_number = AVI_INFOFRAME_VERSION;
	avi_infoframe->length = AVI_INFOFRAME_LENGTH;

	for (i = 0; i < AVI_INFOFRAME_LENGTH; i++)
		avi_infoframe->data[i] = 0x00;

	avi_infoframe->data[0] |= ACTIVE_FORMAT_INFO_PRESENT;
	avi_infoframe->data[1] |= ACTIVE_PORTION_ASPECT_RATIO;
	avi_infoframe->data[3] = dp_get_vic(dp);

	return 0;
}

static int dp_set_avi_infoframe(struct dp_device *dp)
{
	struct infoframe avi_infoframe;

	dp_make_avi_infoframe_data(dp, &avi_infoframe);
	dp_hw_send_avi_infoframe(avi_infoframe);

	return 0;
}

static int dp_make_spd_infoframe_data(struct infoframe *spd_infoframe)
{
	spd_infoframe->type_code = 0x83;
	spd_infoframe->version_number = 0x1;
	spd_infoframe->length = 25;

	strncpy(&spd_infoframe->data[0], "SEC.GED", 8);

	return 0;
}

static int dp_set_spd_infoframe(void)
{
	struct infoframe spd_infoframe;

	memset(&spd_infoframe, 0, sizeof(spd_infoframe));
	dp_make_spd_infoframe_data(&spd_infoframe);
	dp_hw_send_spd_infoframe(spd_infoframe);

	return 0;
}


static int dp_make_audio_infoframe_data(struct dp_device *dp,
					struct infoframe *audio_infoframe)
{
	int i;

	audio_infoframe->type_code = INFOFRAME_PACKET_TYPE_AUDIO;
	audio_infoframe->version_number = AUDIO_INFOFRAME_VERSION;
	audio_infoframe->length = AUDIO_INFOFRAME_LENGTH;

	for (i = 0; i < AUDIO_INFOFRAME_LENGTH; i++)
		audio_infoframe->data[i] = 0x00;

	/* Data Byte 1, PCM type and audio channel count */
	audio_infoframe->data[0] = ((u8)dp->hw_config.num_audio_ch - 1);

	/* Data Byte 4, how various speaker locations are allocated */
	if (dp->hw_config.num_audio_ch == 8)
		audio_infoframe->data[3] = 0x13;
	else if (dp->hw_config.num_audio_ch == 6)
		audio_infoframe->data[3] = 0x0b;
	else
		audio_infoframe->data[3] = 0;

	dp_info(dp,
		"audio_infoframe: type and ch_cnt %02x, SF and bit size %02x, ch_allocation %02x\n",
		audio_infoframe->data[0], audio_infoframe->data[1], audio_infoframe->data[3]);

	return 0;
}

static int dp_set_audio_infoframe(struct dp_device *dp)
{
	struct infoframe audio_infoframe;

	memset(&audio_infoframe, 0, sizeof(audio_infoframe));
	dp_make_audio_infoframe_data(dp, &audio_infoframe);
	dp_hw_send_audio_infoframe(audio_infoframe);

	return 0;
}

static void dp_enable(struct drm_encoder *encoder)
{
	struct dp_device *dp = encoder_to_dp(encoder);

	mutex_lock(&dp->cmd_lock);

	dp->hw_config.bpc = dp_get_bpc(dp);
	dp->hw_config.range = VESA_RANGE;
	dp_set_video_timing(dp);

	if (dp->bist_mode == DP_BIST_OFF) {
		dp_hw_set_video_config(&dp->hw_config);
	} else {
		/* BIST mode */
		dp->hw_config.bist_mode = true;
		dp->hw_config.bist_type = COLOR_BAR;
		dp_hw_set_bist_video_config(&dp->hw_config);
	}

	dp_set_avi_infoframe(dp);
	dp_set_spd_infoframe();

	dp->dp_link_crc_enabled = false;
	enable_irq(dp->res.irq);
	dp_hw_start();
	dp_info(dp, "enabled DP as cur_mode = %s@%d\n", dp->cur_mode.name,
		drm_mode_vrefresh(&dp->cur_mode));

	if (dp->bist_mode != DP_BIST_OFF) {
		/* BIST mode */
		dp->hw_config.num_audio_ch = dp->sink.audio_ch_num;
		// To remove HDMI_AUDIO_SAMPLE_FREQUENCY_STREAM, minus 1
		dp->hw_config.audio_fs = dp->sink.audio_sample_rates - 1;
		dp->hw_config.audio_bit = AUDIO_16_BIT;
		dp->hw_config.audio_packed_mode = NORMAL_MODE;
		dp->hw_config.audio_word_length = WORD_LENGTH_1;

		dp_hw_init_audio();
		dp_hw_set_bist_audio_config(&dp->hw_config);
		dp_hw_start_audio();

		dp_set_audio_infoframe(dp);
	}

	dp->state = DP_STATE_RUN;
	dp_info(dp, "%s: DP State changed to RUN\n", __func__);

	mutex_unlock(&dp->cmd_lock);
}

static void dp_disable(struct drm_encoder *encoder)
{
	struct dp_device *dp = encoder_to_dp(encoder);

	mutex_lock(&dp->cmd_lock);

	if (dp->state == DP_STATE_RUN) {
		disable_irq(dp->res.irq);
		if (dp->bist_mode != DP_BIST_OFF) {
			/* BIST mode */
			dp_hw_stop_audio();
			dp_hw_deinit_audio();
		}
		dp_hw_stop();
		dp_info(dp, "disabled DP\n");

		dp->state = DP_STATE_ON;
		dp_info(dp, "%s: DP State changed to ON\n", __func__);
	} else
		dp_info(dp, "%s: DP State is not RUN\n", __func__);

	mutex_unlock(&dp->cmd_lock);
}

// For BIST
static void dp_parse_edid(struct dp_device *dp, struct edid *edid)
{
	u8 *edid_vendor = dp->sink.edid_manufacturer;
	u32 edid_prod_id = 0;

	if (edid == NULL)
		return;

	edid_vendor[0] = ((edid->mfg_id[0] & 0x7c) >> 2) + '@';
	edid_vendor[1] = (((edid->mfg_id[0] & 0x3) << 3) |
			  ((edid->mfg_id[1] & 0xe0) >> 5)) +
			 '@';
	edid_vendor[2] = (edid->mfg_id[1] & 0x1f) + '@';

	edid_prod_id |= EDID_PRODUCT_ID(edid);

	dp->sink.edid_product = edid_prod_id;
	dp->sink.edid_serial = edid->serial;

	drm_edid_get_monitor_name(edid, dp->sink.sink_name, SINK_NAME_LEN);

	dp_info(dp, "EDID: Sink Manufacturer: %s\n", dp->sink.edid_manufacturer);
	dp_info(dp, "EDID: Sink Product: %x\n", dp->sink.edid_product);
	dp_info(dp, "EDID: Sink Serial: %x\n", dp->sink.edid_serial);
	dp_info(dp, "EDID: Sink Name: %s\n", dp->sink.sink_name);
}

static void dp_clean_drm_modes(struct dp_device *dp)
{
	struct drm_display_mode *mode, *t;
	struct drm_connector *connector = &dp->connector;

	memset(&dp->cur_mode, 0, sizeof(struct drm_display_mode));

	list_for_each_entry_safe (mode, t, &connector->probed_modes, head) {
		list_del(&mode->head);
		drm_mode_destroy(connector->dev, mode);
	}
}

static const struct drm_display_mode failsafe_mode[1] = {
	/* 1 - 640x480@60Hz 4:3 */
	{
		DRM_MODE("640x480", DRM_MODE_TYPE_DRIVER, 25175, 640, 656, 752,
			 800, 0, 480, 490, 492, 525, 0,
			 DRM_MODE_FLAG_NHSYNC | DRM_MODE_FLAG_NVSYNC),
		.picture_aspect_ratio = HDMI_PICTURE_ASPECT_4_3,
	}
};

static void dp_sad_to_audio_info(struct dp_device *dp, struct cea_sad *sads)
{
	int i;

	dp->sink.has_pcm_audio = false;

	/* enum hdmi_audio_coding_type & enum hdmi_audio_sample_frequency are defined in hdmi.h */
	for (i = 0; i < dp->num_sads; i++) {
		dp_info(dp, "EDID: SAD %d: fmt: 0x%02x, ch: 0x%02x, freq: 0x%02x, byte2: 0x%02x\n",
			i + 1, sads[i].format, sads[i].channels, sads[i].freq, sads[i].byte2);

		if (sads[i].format == HDMI_AUDIO_CODING_TYPE_PCM) {
			dp->sink.has_pcm_audio = true;
			dp->sink.audio_ch_num = sads[i].channels + 1;
			dp->sink.audio_sample_rates = sads[i].freq;
			dp->sink.audio_bit_rates = sads[i].byte2;
		}
	}

	if (dp->sink.has_pcm_audio)
		dp_info(dp, "EDID: PCM audio: ch: %u, sample_rates: 0x%02x, bit_rates: 0x%02x\n",
			dp->sink.audio_ch_num, dp->sink.audio_sample_rates,
			dp->sink.audio_bit_rates);
}

static const u8 dp_fake_edid[EDID_LENGTH] = {
	/* header */
	0x0, 0xff, 0xff, 0xff, 0xff, 0xff, 0xff, 0x0,
	/* vendor/product info */
	0x1d, 0xef, 0x0, 0x0, 0x0, 0x0, 0x0, 0x0, 0xff, 0x21,
	/* EDID version */
	0x1, 0x2,
	/* basic display parameters */
	0xa5, 0x46, 0x27, 0x78, 0x0,
	/* color characteristics */
	0xba, 0xc5, 0xa9, 0x53, 0x4e, 0xa6, 0x25, 0xe, 0x50, 0x54,
	/* established timings: 640x480 @ 60 */
	0x20, 0x0, 0x0,
	/* standard timings: none */
	0x1, 0x1, 0x1, 0x1, 0x1, 0x1, 0x1, 0x1,
	0x1, 0x1, 0x1, 0x1, 0x1, 0x1, 0x1, 0x1,
	/* detailed timings: none */
	0x0, 0x0, 0x0, 0x10, 0x0, 0x0, 0x0, 0x0,
	0x0, 0x0, 0x0, 0x0, 0x0, 0x0, 0x0, 0x0, 0x0, 0x0,
	0x0, 0x0, 0x0, 0x10, 0x0, 0x0, 0x0, 0x0,
	0x0, 0x0, 0x0, 0x0, 0x0, 0x0, 0x0, 0x0, 0x0, 0x0,
	0x0, 0x0, 0x0, 0x10, 0x0, 0x0, 0x0, 0x0,
	0x0, 0x0, 0x0, 0x0, 0x0, 0x0, 0x0, 0x0, 0x0, 0x0,
	0x0, 0x0, 0x0, 0x10, 0x0, 0x0, 0x0, 0x0,
	0x0, 0x0, 0x0, 0x0, 0x0, 0x0, 0x0, 0x0, 0x0, 0x0,
	/* extension flag + checksum */
	0x0, 0x97,
};

static void dp_on_by_hpd_plug(struct dp_device *dp)
{
	struct drm_connector *connector = &dp->connector;
	struct drm_device *dev = connector->dev;
	struct edid *edid;
	struct cea_sad *sads;
	struct drm_display_mode *fs_mode;

	edid = drm_do_get_edid(connector, dp_get_edid_block, dp);
	if (!edid) {
		dp_err(dp, "EDID: failed to read EDID from sink, using fake EDID\n");
		edid = kmemdup(dp_fake_edid, EDID_LENGTH, GFP_KERNEL);
	} else if (!drm_edid_is_valid(edid)) {
		dp_err(dp, "EDID: invalid EDID, using fake EDID\n");
		kfree(edid);
		edid = kmemdup(dp_fake_edid, EDID_LENGTH, GFP_KERNEL);
	}

	if (drm_connector_update_edid_property(connector, edid))
		dp_err(dp, "EDID: drm_connector_update_edid_property() failed\n");

	dp_parse_edid(dp, edid);
	mutex_lock(&dev->mode_config.mutex);
	dp_clean_drm_modes(dp);
	dp->num_modes = drm_add_edid_modes(connector, edid);
	fs_mode = drm_mode_duplicate(connector->dev, failsafe_mode);
	if (fs_mode) {
		drm_mode_probed_add(connector, fs_mode);
		dp->num_modes++;
	}
	mutex_unlock(&dev->mode_config.mutex);

	dp->num_sads = drm_edid_to_sad(edid, &sads);
	dp_sad_to_audio_info(dp, sads);
	if (dp->num_sads > 0)
		kfree(sads);
	kfree(edid);

	dp->state = DP_STATE_ON;
	dp_info(dp, "%s: DP State changed to ON\n", __func__);

	if (dp->bist_mode == DP_BIST_OFF) {
		hdcp_dplink_connect_state(DP_CONNECT);

		if (dev) {
			connector->status = connector_status_connected;
			dp_info(dp,
				"call drm_kms_helper_hotplug_event (connected)\n");
			drm_kms_helper_hotplug_event(dev);
		}

		if (dp->sink.has_pcm_audio) {
			dp_info(dp, "call DP audio notifier (connected)\n");
			blocking_notifier_call_chain(&dp_ado_notifier_head, 1UL, NULL);
		}
	} else {
		/* BIST mode */
		drm_mode_copy(&dp->cur_mode, fs_mode);
		dp_enable(&dp->encoder);
		if (dp->bist_mode == DP_BIST_ON_HDCP)
			hdcp_dplink_connect_state(DP_CONNECT);
	}
}

static int dp_wait_audio_state_change(struct dp_device *dp, int max_wait_time,
				      enum dp_audio_state state)
{
	int ret = 0;
	int wait_cnt = max_wait_time;

	do {
		wait_cnt--;
		usleep_range(1000, 1030);
	} while ((dp_get_audio_state(dp) != state) && (wait_cnt > 0));

	dp_info(dp, "dp_wait_audio_state_change: time = %d ms, state = %d\n",
		max_wait_time - wait_cnt, state);

	if (wait_cnt == 0) {
		dp_err(dp, "dp_wait_audio_state_change: timeout\n");
		ret =  -ETIME;
	} else
		ret = wait_cnt;

	return ret;

}

static int dp_wait_state_change(struct dp_device *dp, int max_wait_time,
				enum dp_state state)
{
	int ret = 0;
	int wait_cnt = max_wait_time;

	do {
		wait_cnt--;
		usleep_range(1000, 1030);
	} while ((state != dp->state) && (wait_cnt > 0));

	dp_info(dp, "dp_wait_state_change: time = %d ms, state = %d\n",
		max_wait_time - wait_cnt, state);

	if (wait_cnt == 0) {
		dp_err(dp, "dp_wait_state_change: timeout\n");
		ret = -ETIME;
	} else
		ret = wait_cnt;

	return ret;
}

static void dp_off_by_hpd_plug(struct dp_device *dp)
{
	struct drm_connector *connector = &dp->connector;
	struct drm_device *dev = connector->dev;
	int timeout = 0;

	if (dp->state >= DP_STATE_ON) {
		if (dp->bist_mode == DP_BIST_OFF) {
			hdcp_dplink_connect_state(DP_DISCONNECT);

			if (dev) {
				connector->status =
					connector_status_disconnected;
				dp_info(dp,
					"call drm_kms_helper_hotplug_event (disconnected)\n");
				drm_kms_helper_hotplug_event(dev);
			}

			if (dp->sink.has_pcm_audio) {
				dp_info(dp, "call DP audio notifier (disconnected)\n");
				blocking_notifier_call_chain(&dp_ado_notifier_head, -1UL, NULL);
			}

			/* Wait Audio is stopped if Audio is working. */
			if (dp_get_audio_state(dp) != DP_AUDIO_DISABLE) {
				timeout = dp_wait_audio_state_change(dp, 3000, DP_AUDIO_DISABLE);
				if (timeout == -ETIME)
					dp_err(dp, "dp_wait_audio_state_change: timeout for disable\n");
			}

			/* Wait DRM/KMS Stop */
			timeout = dp_wait_state_change(dp, 3000, DP_STATE_ON);
			if (timeout == -ETIME) {
				dp_err(dp, "dp_wait_state_change: timeout for disable\n");
				dp_disable(&dp->encoder);
			}
		} else {
			/* BIST mode */
			if (dp->bist_mode == DP_BIST_ON_HDCP)
				hdcp_dplink_connect_state(DP_DISCONNECT);
			dp_disable(&dp->encoder);
		}
	}
}

static void dp_get_voltage_and_pre_emphasis_max_reach(u8 *voltage_swing,
						    u8 *pre_emphasis, u8 *max_reach_value)
{
	int i;

	for (i = 0; i < MAX_LANE_CNT; i++) {
		if (voltage_swing[i] >= MAX_VOLTAGE_LEVEL)
			max_reach_value[i] |= DP_TRAIN_MAX_SWING_REACHED;

		if (pre_emphasis[i] >= MAX_PREEMPH_LEVEL)
			max_reach_value[i] |= DP_TRAIN_MAX_PRE_EMPHASIS_REACHED;
	}
}

static void dp_automated_test_set_lane_req(struct dp_device *dp, u8 *val)
{
	u8 voltage_swing[MAX_LANE_CNT];
	u8 pre_emphasis[MAX_LANE_CNT];
	u8 max_reach_value[MAX_LANE_CNT] = {0, };
	u8 lanes_data[MAX_LANE_CNT];
	int i;

	voltage_swing[0] = (val[0] & DP_ADJUST_VOLTAGE_SWING_LANE0_MASK) >>
			   DP_ADJUST_VOLTAGE_SWING_LANE0_SHIFT;
	pre_emphasis[0]  = (val[0] & DP_ADJUST_PRE_EMPHASIS_LANE0_MASK) >>
			   DP_ADJUST_PRE_EMPHASIS_LANE0_SHIFT;
	voltage_swing[1] = (val[0] & DP_ADJUST_VOLTAGE_SWING_LANE1_MASK) >>
			   DP_ADJUST_VOLTAGE_SWING_LANE1_SHIFT;
	pre_emphasis[1]  = (val[0] & DP_ADJUST_PRE_EMPHASIS_LANE1_MASK) >>
			   DP_ADJUST_PRE_EMPHASIS_LANE1_SHIFT;
	voltage_swing[2] = (val[1] & DP_ADJUST_VOLTAGE_SWING_LANE0_MASK) >>
			   DP_ADJUST_VOLTAGE_SWING_LANE0_SHIFT;
	pre_emphasis[2]  = (val[1] & DP_ADJUST_PRE_EMPHASIS_LANE0_MASK) >>
			   DP_ADJUST_PRE_EMPHASIS_LANE0_SHIFT;
	voltage_swing[3] = (val[1] & DP_ADJUST_VOLTAGE_SWING_LANE1_MASK) >>
			   DP_ADJUST_VOLTAGE_SWING_LANE1_SHIFT;
	pre_emphasis[3]  = (val[1] & DP_ADJUST_PRE_EMPHASIS_LANE1_MASK) >>
			   DP_ADJUST_PRE_EMPHASIS_LANE1_SHIFT;

	for (i = 0; i < MAX_LANE_CNT; i++) {
		dp_info(dp, "AutoTest: voltage swing[%d] = %x\n", i, voltage_swing[i]);
		dp_info(dp, "AutoTest: pre_emphasis[%d] = %x\n", i, pre_emphasis[i]);
	}

	dp_hw_set_voltage_and_pre_emphasis(&dp->hw_config, voltage_swing, pre_emphasis);
	dp_get_voltage_and_pre_emphasis_max_reach(voltage_swing, pre_emphasis,
						max_reach_value);

	lanes_data[0] = (pre_emphasis[0] << DP_TRAIN_PRE_EMPHASIS_SHIFT) |
			voltage_swing[0] | max_reach_value[0];
	lanes_data[1] = (pre_emphasis[1] << DP_TRAIN_PRE_EMPHASIS_SHIFT) |
			voltage_swing[1] | max_reach_value[1];
	lanes_data[2] = (pre_emphasis[2] << DP_TRAIN_PRE_EMPHASIS_SHIFT) |
			voltage_swing[2] | max_reach_value[2];
	lanes_data[3] = (pre_emphasis[3] << DP_TRAIN_PRE_EMPHASIS_SHIFT) |
			voltage_swing[3] | max_reach_value[3];

	dp_info(dp, "AutoTest: set %02x %02x %02x %02x\n",
		lanes_data[0], lanes_data[1], lanes_data[2], lanes_data[3]);

	drm_dp_dpcd_write(&dp->dp_aux, DP_TRAINING_LANE0_SET, lanes_data, MAX_LANE_CNT);
}

static int dp_automated_test_irq_handler(struct dp_device *dp)
{
	u8 dpcd_test_req = 0, dpcd_test_res = 0;
	u8 dpcd_req_lane[2], dpcd_phy_test_pattern = 0;

	drm_dp_dpcd_readb(&dp->dp_aux, DP_TEST_REQUEST, &dpcd_test_req);

	dpcd_test_res = DP_TEST_ACK;
	drm_dp_dpcd_writeb(&dp->dp_aux, DP_TEST_RESPONSE, dpcd_test_res);

	if (dpcd_test_req & DP_TEST_LINK_PHY_TEST_PATTERN) {
		dp_hw_stop();
		msleep(120);

		/* Set Swing & Preemp */
		drm_dp_dpcd_read(&dp->dp_aux, DP_ADJUST_REQUEST_LANE0_1, dpcd_req_lane, 2);
		dp_automated_test_set_lane_req(dp, dpcd_req_lane);

		/* Set Quality Pattern */
		drm_dp_dpcd_readb(&dp->dp_aux, DP_PHY_TEST_PATTERN, &dpcd_phy_test_pattern);
		switch (dpcd_phy_test_pattern & DP_PHY_TEST_PATTERN_SEL_MASK) {
		case DP_PHY_TEST_PATTERN_NONE:
			dp_hw_set_quality_pattern(DISABLE_PATTERN, ENABLE_SCRAM);
			break;
		case DP_PHY_TEST_PATTERN_D10_2:
			dp_hw_set_quality_pattern(D10_2_PATTERN, DISABLE_SCRAM);
			break;
		case DP_PHY_TEST_PATTERN_ERROR_COUNT:
			dp_hw_set_quality_pattern(SERP_PATTERN, ENABLE_SCRAM);
			break;
		case DP_PHY_TEST_PATTERN_PRBS7:
			dp_hw_set_quality_pattern(PRBS7, DISABLE_SCRAM);
			break;
		case DP_PHY_TEST_PATTERN_80BIT_CUSTOM:
			dp_hw_set_quality_pattern(CUSTOM_80BIT, DISABLE_SCRAM);
			break;
		case DP_PHY_TEST_PATTERN_CP2520:
			dp_hw_set_quality_pattern(HBR2_COMPLIANCE, ENABLE_SCRAM);
			break;
		default:
			dp_err(dp, "Not Supported PHY_TEST_PATTERN: %02x\n", dpcd_phy_test_pattern);
			break;
		}
	} else {
		dp_err(dp, "Not Supported AUTOMATED_TEST_REQUEST: %02x\n", dpcd_test_req);
		return -EINVAL;
	}

	return 0;
}

static void dp_update_link_status(struct dp_device *dp, enum link_training_status link_status)
{
	if (link_status != dp->typec_link_training_status) {
		dp->typec_link_training_status = link_status;
		sysfs_notify(&dp->dev->kobj, "drm-displayport", "link_status");
	}
}

static int dp_link_down_event_handler(struct dp_device *dp)
{
	int ret;

	/* Step_1. DP Off */
	dp_off_by_hpd_plug(dp);

	/* Step_2. DP Link Up again */
	ret = dp_link_up(dp);
	if (ret < 0) {
		if (ret == -ENOLINK)
			dp_update_link_status(dp, LINK_TRAINING_FAILURE);
		else
			dp_update_link_status(dp, LINK_TRAINING_FAILURE_SINK);
		dp_err(dp, "failed to DP Link Up during re-negotiation\n");
		return ret;
	}

	/* Step_3. DP On */
	dp_update_link_status(dp, LINK_TRAINING_SUCCESS);
	dp_on_by_hpd_plug(dp);

	return 0;
}

static int dp_downstream_port_event_handler(struct dp_device *dp, int new_sink_count)
{
	int ret;

	if (dp->sink_count == 0 && new_sink_count > 0) {
		/* establish DP link */
		dp->sink_count = new_sink_count;
		ret = dp_link_up(dp);
		if (ret < 0) {
			if (ret == -ENOLINK)
				dp_update_link_status(dp, LINK_TRAINING_FAILURE);
			else
				dp_update_link_status(dp, LINK_TRAINING_FAILURE_SINK);
			dp_err(dp, "failed to DP Link Up during DFP event\n");
			return ret;
		}

		dp_update_link_status(dp, LINK_TRAINING_SUCCESS);
		dp_on_by_hpd_plug(dp);
	} else if (dp->sink_count > 0 && new_sink_count == 0) {
		/* tear down DP link */
		dp->sink_count = new_sink_count;
		dp_off_by_hpd_plug(dp);
		dp_link_down(dp);
	} else {
		dp->sink_count = new_sink_count;
	}

	return 0;
}

/* Works */
static void dp_work_hpd(struct work_struct *work)
{
	struct dp_device *dp = get_dp_drvdata();
	enum link_training_status link_status = LINK_TRAINING_UNKNOWN;
	int ret;

	mutex_lock(&dp->hpd_lock);

	if (dp_get_hpd_state(dp) == EXYNOS_HPD_PLUG) {
		pm_runtime_get_sync(dp->dev);
		dp_debug(dp, "pm_rtm_get_sync usage_cnt(%d)\n",
			 atomic_read(&dp->dev->power.usage_count));
		dp_enable_dposc(dp);
		pm_stay_awake(dp->dev);

		/* PHY power on */
		usleep_range(10000, 10030);
		dp_hw_init(&dp->hw_config); /* for AUX ch read/write. */
		usleep_range(10000, 11000);

		ret = dp_link_up(dp);
		if (ret < 0) {
			if (ret == -ENOLINK)
				link_status = LINK_TRAINING_FAILURE;
			else
				link_status = LINK_TRAINING_FAILURE_SINK;
			dp_err(dp, "failed to DP Link Up\n");
			goto HPD_FAIL;
		}

		if (dp->sink_count > 0) {
			dp_update_link_status(dp, LINK_TRAINING_SUCCESS);
			dp_on_by_hpd_plug(dp);
		}
	} else if (dp_get_hpd_state(dp) == EXYNOS_HPD_UNPLUG) {
		if (dp->sink_count > 0) {
			dp_off_by_hpd_plug(dp);
			dp_link_down(dp);
		}

		/* PHY power off */
		dp_hw_deinit(&dp->hw_config);
		dp_disable_dposc(dp);

		pm_runtime_put_sync(dp->dev);
		dp_debug(dp, "pm_rtm_put_sync usage_cnt(%d)\n",
			 atomic_read(&dp->dev->power.usage_count));
		pm_relax(dp->dev);

		dp->state = DP_STATE_INIT;
		dp_info(dp, "%s: DP State changed to INIT\n", __func__);
	}

	mutex_unlock(&dp->hpd_lock);

	return;

HPD_FAIL:
	dp_err(dp, "HPD FAIL Check CCIC or USB!!\n");
	dp_set_hpd_state(dp, EXYNOS_HPD_UNPLUG);
	dp_info(dp, "DP HPD changed to EXYNOS_HPD_UNPLUG\n");
	hdcp_dplink_connect_state(DP_DISCONNECT);
	dp_hw_deinit(&dp->hw_config);
	dp_disable_dposc(dp);
	pm_relax(dp->dev);

	dp_init_info(dp);
	pm_runtime_put_sync(dp->dev);
	dp_debug(dp, "pm_rtm_put_sync usage_cnt(%d)\n",
		 atomic_read(&dp->dev->power.usage_count));

	/* in error case, add delay to avoid very short interval reconnection */
	msleep(300);

	// Use cached error so LINK_TRAINING_FAILURE doesn't retrigger hpd immediately.
	dp_update_link_status(dp, link_status);

	// TODO: We need to define more error codes, but for now use just 1 for generic error code
	dp->dp_hotplug_error_code = 1;
	dp_info(dp, "HPD_FAIL, call drm_kms_helper_hotplug_event(dp_hotplug_error_code=%d)\n",
		dp->dp_hotplug_error_code);
	drm_kms_helper_hotplug_event(dp->connector.dev);

	mutex_unlock(&dp->hpd_lock);
}

static u8 sysfs_triggered_irq = 0;

static void dp_work_hpd_irq(struct work_struct *work)
{
	struct dp_device *dp = get_dp_drvdata();
	u8 sink_count;
	u8 irq = 0, irq2 = 0, irq3 = 0;
	u8 link_status[DP_LINK_STATUS_SIZE];

	if (sysfs_triggered_irq != 0) {
		irq = sysfs_triggered_irq;
		sysfs_triggered_irq = 0;
		goto process_irq;
	}

	if (dp->sink.revision < DP_DPCD_REV_12) {
		sink_count = drm_dp_read_sink_count(&dp->dp_aux);
		dp_info(dp, "[HPD IRQ] sink count = %u\n", sink_count);

		if (drm_dp_dpcd_readb(&dp->dp_aux, DP_DEVICE_SERVICE_IRQ_VECTOR, &irq) == 1)
			dp_info(dp, "[HPD IRQ] device irq vector = %02x\n", irq);
		else
			dp_err(dp, "[HPD IRQ] cannot read DP_DEVICE_SERVICE_IRQ_VECTOR\n");

		if (drm_dp_dpcd_read_link_status(&dp->dp_aux, link_status) == DP_LINK_STATUS_SIZE)
			dp_info(dp, "[HPD IRQ] link status = %02x %02x %02x %02x\n",
				link_status[0], link_status[1], link_status[2], link_status[3]);
		else
			dp_err(dp, "[HPD IRQ] cannot read link status\n");
	} else {
		if (drm_dp_dpcd_readb(&dp->dp_aux, DP_SINK_COUNT_ESI, &sink_count) == 1) {
			sink_count = DP_GET_SINK_COUNT(sink_count);
			dp_info(dp, "[HPD IRQ] sink count = %u\n", sink_count);
		} else
			dp_err(dp, "[HPD IRQ] cannot read DP_SINK_COUNT_ESI\n");

		if (drm_dp_dpcd_readb(&dp->dp_aux, DP_DEVICE_SERVICE_IRQ_VECTOR_ESI0, &irq) == 1)
			dp_info(dp, "[HPD IRQ] device irq vector esi0 = %02x\n", irq);
		else
			dp_err(dp, "[HPD IRQ] cannot read DP_DEVICE_SERVICE_IRQ_VECTOR_ESI0\n");

		if (drm_dp_dpcd_readb(&dp->dp_aux, DP_DEVICE_SERVICE_IRQ_VECTOR_ESI1, &irq2) == 1)
			dp_info(dp, "[HPD IRQ] device irq vector esi1 = %02x\n", irq2);
		else
			dp_err(dp, "[HPD IRQ] cannot read DP_DEVICE_SERVICE_IRQ_VECTOR_ESI1\n");

		if (drm_dp_dpcd_readb(&dp->dp_aux, DP_LINK_SERVICE_IRQ_VECTOR_ESI0, &irq3) == 1)
			dp_info(dp, "[HPD IRQ] link irq vector esi0 = %02x\n", irq3);
		else
			dp_err(dp, "[HPD IRQ] cannot read DP_LINK_SERVICE_IRQ_VECTOR_ESI0\n");

		if (drm_dp_dpcd_read(&dp->dp_aux, DP_LANE0_1_STATUS_ESI, link_status,
				     DP_LINK_STATUS_SIZE) == DP_LINK_STATUS_SIZE)
			dp_info(dp, "[HPD IRQ] link status = %02x %02x %02x %02x\n",
				link_status[0], link_status[1], link_status[2], link_status[3]);
		else
			dp_err(dp, "[HPD IRQ] cannot read link status\n");
	}

	if (dp->dfp_count > 0) {
		if ((link_status[2] & DP_DOWNSTREAM_PORT_STATUS_CHANGED) ||
		    (dp->sink_count != sink_count)) {
			dp_info(dp, "[HPD IRQ] DP downstream port status change\n");
			dp_downstream_port_event_handler(dp, sink_count);
			return;
		}

		if (sink_count == 0)
			return;
	}

	if (!drm_dp_channel_eq_ok(link_status, dp->link.num_lanes)) {
		dp_info(dp, "[HPD IRQ] DP link is down, re-establish the link\n");
		dp_link_down_event_handler(dp);
		return;
	}

process_irq:
	if (irq & DP_CP_IRQ) {
		dp_info(dp, "[HPD IRQ] Content Protection\n");
		hdcp_dplink_handle_irq();
	} else if (irq & DP_AUTOMATED_TEST_REQUEST) {
		dp_info(dp, "[HPD IRQ] Automated Test Request\n");
		dp_automated_test_irq_handler(dp);
	} else if (irq & DP_SINK_SPECIFIC_IRQ) {
		dp_info(dp, "[HPD IRQ] Sink Specific\n");
		dp_link_down_event_handler(dp);
	} else
		dp_info(dp, "[HPD IRQ] unknown IRQ (0x%X)\n", irq);
}

/* Type-C Handshaking Functions */
static void dp_hpd_changed(struct dp_device *dp, enum hotplug_state state)
{
	if (dp_get_hpd_state(dp) == state) {
		dp_debug(dp, "DP HPD is same state (%x): Skip\n", state);
		return;
	}

	if ((state == EXYNOS_HPD_PLUG) || (state == EXYNOS_HPD_UNPLUG)) {
		dp_set_hpd_state(dp, state);
		queue_work(dp->dp_wq, &dp->hpd_work);
	} else
		dp_err(dp, "DP HPD changed to abnormal state(%d)\n", state);
}

static bool dp_enabled = false;
module_param(dp_enabled, bool, 0664);
MODULE_PARM_DESC(dp_enabled, "Enable/disable DP notification processing");

static int param_dp_emulation_mode_get(char *buf, const struct kernel_param *kp)
{
	return sysfs_emit(buf, "%d\n", dp_emulation_mode);
}

static int param_dp_emulation_mode_set(const char *val, const struct kernel_param *kp)
{
	u32 new_value = 0;

	if (kstrtou32(val, 10, &new_value)) {
		dp_warn(dp_drvdata, "%s: dp_emulation_mode parse error\n", __func__);
		return -EINVAL;
	}

	if (new_value != dp_emulation_mode) {
		dp_info(dp_drvdata, "%s: dp_emulation_mode=%d\n", __func__, new_value);
		dp_emulation_mode = new_value;
		if (dp_emulation_mode) {
			memset(&dp_drvdata->hw_config, 0, sizeof(struct dp_hw_config));
			dp_drvdata->hw_config.orient_type = PLUG_NORMAL;
			dp_drvdata->hw_config.num_lanes = 4;
			dp_hpd_changed(dp_drvdata, EXYNOS_HPD_PLUG);
		} else
			dp_hpd_changed(dp_drvdata, EXYNOS_HPD_UNPLUG);
	}
	return 0;
}

static const struct kernel_param_ops param_ops_dp_emulation_mode = {
	.get = param_dp_emulation_mode_get,
	.set = param_dp_emulation_mode_set,
};

module_param_cb(dp_emulation_mode, &param_ops_dp_emulation_mode, NULL, 0664);
MODULE_PARM_DESC(dp_emulation_mode, "Enable DisplayPort emulation mode");

/*
 * Function should be called with typec_notification_lock held.
 */
static int usb_typec_dp_notification_locked(struct dp_device *dp, enum hotplug_state hpd)
{
	if (!dp_enabled) {
		dp_info(dp, "%s: DP is disabled, ignoring DP notifications\n", __func__);
		return NOTIFY_OK;
	}

	if (hpd == EXYNOS_HPD_PLUG) {
		if (dp_get_hpd_state(dp) == EXYNOS_HPD_UNPLUG) {
			dp_info(dp, "%s: USB Type-C is HPD PLUG status\n", __func__);

			memset(&dp->hw_config, 0, sizeof(struct dp_hw_config));
			dp_info(dp, "%s: disp_orientation = %d\n", __func__, dp->typec_orientation);
			dp->hw_config.orient_type = dp->typec_orientation;

			dp_info(dp, "%s: disp_pin_config = %d\n", __func__,
				dp->typec_pin_assignment);
			dp->hw_config.pin_type = dp->typec_pin_assignment;

			dp_hpd_changed(dp, EXYNOS_HPD_PLUG);
		}
	} else if (hpd == EXYNOS_HPD_IRQ) {
		if (dp_get_hpd_state(dp) == EXYNOS_HPD_PLUG) {
			dp_info(dp, "%s: Service IRQ from sink\n", __func__);
			queue_work(dp->dp_wq, &dp->hpd_irq_work);
		}
	} else {
		dp_info(dp, "%s: USB Type-C is HPD UNPLUG status, or not in display ALT mode\n",
			__func__);

		if (dp_get_hpd_state(dp) == EXYNOS_HPD_PLUG)
			dp_hpd_changed(dp, EXYNOS_HPD_UNPLUG);

		/* Mark unknown on HPD UNPLUG */
		dp_update_link_status(dp, LINK_TRAINING_UNKNOWN);
	}

	return NOTIFY_OK;
}

/* Audio(ALSA) Handshaking Functions */
int dp_audio_config(struct dp_audio_config *audio_config)
{
	struct dp_device *dp = get_dp_drvdata();

	if (dp->state == DP_STATE_INIT) {
		dp_warn(dp, "DP Power Status is off\n");
		return -EINVAL;
	}

	dp_info(dp, "audio state (%d ==> %d)\n",
		dp_get_audio_state(dp), audio_config->audio_state);

	if (audio_config->audio_state == dp_get_audio_state(dp))
		return 0;

	dp_set_audio_state(dp, audio_config->audio_state);

	switch (dp_get_audio_state(dp)) {
	case DP_AUDIO_ENABLE:
		dp_hw_init_audio();
		break;
	case DP_AUDIO_START:
		dp_info(dp, "audio_config: ch(%d), fs(%d), bit(%d), packed(%d), word_len(%d)\n",
				audio_config->num_audio_ch, audio_config->audio_fs,
				audio_config->audio_bit, audio_config->audio_packed_mode,
				audio_config->audio_word_length);

		dp->hw_config.num_audio_ch = audio_config->num_audio_ch;
		dp->hw_config.audio_fs = audio_config->audio_fs;
		dp->hw_config.audio_bit = audio_config->audio_bit;
		dp->hw_config.audio_packed_mode = audio_config->audio_packed_mode;
		dp->hw_config.audio_word_length = audio_config->audio_word_length;

		dp_hw_set_audio_config(&dp->hw_config);
		dp_hw_start_audio();
		dp_set_audio_infoframe(dp);
		break;
	case DP_AUDIO_REQ_BUF_READ:
		dp_hw_set_audio_dma(1);
		break;
	case DP_AUDIO_WAIT_BUF_FULL:
		dp_hw_set_audio_dma(0);
		break;
	case DP_AUDIO_STOP:
		dp_hw_stop_audio();
		dp_set_audio_infoframe(dp);
		break;
	case DP_AUDIO_DISABLE:
		dp_hw_deinit_audio();
		break;
	}

	return 0;
}
EXPORT_SYMBOL(dp_audio_config);

/* HDCP Driver Handshaking Functions */
void dp_hdcp22_enable(u32 en)
{
	dp_hw_set_hdcp22_function(en);
	dp_hw_set_hdcp22_encryption(en);
}
EXPORT_SYMBOL(dp_hdcp22_enable);

int dp_dpcd_read_for_hdcp22(u32 address, u32 length, u8 *data)
{
	struct dp_device *dp = get_dp_drvdata();
	int ret;

	ret = drm_dp_dpcd_read(&dp->dp_aux, address, data, length);
	if (ret == length)
		return 0;

	dp_err(dp, "dpcd_read_for_hdcp22 fail(%d): 0x%X\n", ret, address);
	return (ret < 0) ? ret : -EIO;
}
EXPORT_SYMBOL(dp_dpcd_read_for_hdcp22);

int dp_dpcd_write_for_hdcp22(u32 address, u32 length, u8 *data)
{
	struct dp_device *dp = get_dp_drvdata();
	int ret;

	ret = drm_dp_dpcd_write(&dp->dp_aux, address, data, length);
	if (ret == length)
		return 0;

	dp_err(dp, "dpcd_write_for_hdcp22 fail(%d): 0x%X\n", ret, address);
	return (ret < 0) ? ret : -EIO;
}
EXPORT_SYMBOL(dp_dpcd_write_for_hdcp22);

/* DP DRM Connector Helper Functions */
static enum drm_mode_status dp_mode_valid(struct drm_encoder *encoder,
					  const struct drm_display_mode *mode)
{
	return MODE_OK;
}

static void dp_atomic_mode_set(struct drm_encoder *encoder,
			       struct drm_crtc_state *crtc_state,
			       struct drm_connector_state *conn_state)
{
	struct dp_device *dp = encoder_to_dp(encoder);
	struct drm_display_mode *adjusted_mode = &crtc_state->adjusted_mode;

	dp_info(dp, "Mode(" DRM_MODE_FMT ") is requested\n",
		DRM_MODE_ARG(adjusted_mode));

	if (!drm_mode_equal(&dp->cur_mode, adjusted_mode)) {
		drm_mode_copy(&dp->cur_mode, adjusted_mode);
	}
}

static int dp_atomic_check(struct drm_encoder *encoder,
			   struct drm_crtc_state *crtc_state,
			   struct drm_connector_state *state)
{
	return 0;
}

static const struct drm_encoder_helper_funcs dp_encoder_helper_funcs = {
	.mode_valid = dp_mode_valid,
	.atomic_mode_set = dp_atomic_mode_set,
	.enable = dp_enable,
	.disable = dp_disable,
	.atomic_check = dp_atomic_check,
};

/* DP DRM Encoder Functions */
static const struct drm_encoder_funcs dp_encoder_funcs = {
	.destroy = drm_encoder_cleanup,
};

static void dp_connector_reset(struct drm_connector *connector)
{
	/* Need to preserve max BPC settings over reset */
	u8 max_bpc = connector->state->max_bpc;
	u8 max_req_bpc = connector->state->max_requested_bpc;

	drm_atomic_helper_connector_reset(connector);

	connector->state->max_bpc = max_bpc;
	connector->state->max_requested_bpc = max_req_bpc;
}

/* DP DRM Connector Functions */
static ssize_t dp_crc_enabled_write(struct file *file, const char __user *buffer, size_t len,
				    loff_t *ppos)
{
	struct seq_file *s = file->private_data;
	struct dp_device *dp = s->private;
	int res;
	int enable = 0;

	res = kstrtoint_from_user(buffer, len, 0, &enable);
	if (res) {
		dp_warn(dp, "%s: invalid value %s\n", __func__, buffer);
		return len;
	}

	res = dp_crc_set_enabled(SST1, enable);
	if (res == 0) {
		mutex_lock(&dp->cmd_lock);
		dp->dp_link_crc_enabled = enable ? true : false;
		mutex_unlock(&dp->cmd_lock);
		dp_debug(dp, "%s: dp_crc_set_enabled(SST1, %d) successfully\n", __func__, enable);
	} else
		dp_warn(dp, "%s: dp_crc_set_enabled(SST1, %d) failed res=%d\n", __func__, enable,
			res);

	return len;
}

static int dp_crc_enabled_show(struct seq_file *s, void *unused)
{
	struct dp_device *dp = s->private;

	mutex_lock(&dp->cmd_lock);
	seq_printf(s, "%d\n", dp->dp_link_crc_enabled);
	mutex_unlock(&dp->cmd_lock);
	return 0;
}

static int dp_crc_enabled_open(struct inode *inode, struct file *file)
{
	return single_open(file, dp_crc_enabled_show, inode->i_private);
}

static const struct file_operations dp_crc_enabled_fops = {
	.owner = THIS_MODULE,
	.open = dp_crc_enabled_open,
	.read = seq_read,
	.write = dp_crc_enabled_write,
	.llseek = seq_lseek,
	.release = single_release,
};

static int dp_crc_values_show(struct seq_file *s, void *unused)
{
	struct dp_device *dp = s->private;
	bool crc_enabled = false;
	int res = 0;
	u32 crc_data[3];

	mutex_lock(&dp->cmd_lock);
	crc_enabled = dp->dp_link_crc_enabled;
	mutex_unlock(&dp->cmd_lock);
	if (!crc_enabled) {
		seq_puts(s, "CRCs are disabled\n");
		return 0;
	}

	res = dp_crc_get(SST1, crc_data);
	if (res != 0) {
		seq_printf(s, "dp_crc_get failed, res=%d\n", res);
		dp_warn(dp, "%s: dp_crc_get failed, res=%d\n", __func__, res);
		return 0;
	}

	dp_debug(dp, "%s: Got CRCs R:%04X G:%04X B:%04X\n", __func__, crc_data[0], crc_data[1],
		 crc_data[2]);
	seq_printf(s, "R:%04X G:%04X B:%04X\n", crc_data[0], crc_data[1], crc_data[2]);
	return 0;
}

static int dp_crc_values_open(struct inode *inode, struct file *file)
{
	return single_open(file, dp_crc_values_show, inode->i_private);
}

static ssize_t dp_crc_values_write(struct file *file, const char __user *buffer, size_t len,
				   loff_t *ppos)
{
	struct seq_file *s = file->private_data;
	struct dp_device *dp = s->private;
	int res = 0;

	res = dp_crc_reset(SST1);
	if (res)
		dp_warn(dp, "%s: dp_crc_reset failed, res=%d\n", __func__, res);
	else
		dp_debug(dp, "%s: dp_crc_reset finished successfully\n", __func__);

	return len;
}

static const struct file_operations dp_crc_values_fops = {
	.owner = THIS_MODULE,
	.open = dp_crc_values_open,
	.read = seq_read,
	.write = dp_crc_values_write,
	.llseek = seq_lseek,
	.release = single_release,
};

static int drm_dp_late_register(struct drm_connector *connector)
{
	struct dentry *root = connector->debugfs_entry;

	dp_drvdata->dp_crc_enabled_debugfs_file =
		debugfs_create_file("dp_crc_enabled", 0644, root, dp_drvdata, &dp_crc_enabled_fops);
	dp_drvdata->dp_crc_values_debugfs_file =
		debugfs_create_file("dp_crc_values", 0644, root, dp_drvdata, &dp_crc_values_fops);
	return 0;
}

static void drm_dp_early_unregister(struct drm_connector *connector)
{
	debugfs_remove(dp_drvdata->dp_crc_enabled_debugfs_file);
	debugfs_remove(dp_drvdata->dp_crc_values_debugfs_file);
}

static const struct drm_connector_funcs dp_connector_funcs = {
	.reset = dp_connector_reset,
	.fill_modes = drm_helper_probe_single_connector_modes,
	.destroy = drm_connector_cleanup,
	.atomic_duplicate_state = drm_atomic_helper_connector_duplicate_state,
	.atomic_destroy_state = drm_atomic_helper_connector_destroy_state,
	.late_register = drm_dp_late_register,
	.early_unregister = drm_dp_early_unregister,
};

/* DP DRM Connector Helper Functions */
static int dp_detect(struct drm_connector *connector,
		     struct drm_modeset_acquire_ctx *ctx, bool force)
{
	struct dp_device *dp = connector_to_dp(connector);

	dp_info(dp, "%s: Connector Status = %d\n", __func__, connector->status);

	return (int)connector->status;
}

static int dp_get_modes(struct drm_connector *connector)
{
	struct dp_device *dp = connector_to_dp(connector);

	if (dp->state == DP_STATE_INIT) {
		dp_warn(dp, "%s: DP is not ON\n", __func__);
		return 0;
	}

	dp_info(dp, "dp->num_modes = %d\n", dp->num_modes);
	return dp->num_modes;
}

static enum drm_mode_status dp_conn_mode_valid(struct drm_connector *connector, struct drm_display_mode *mode)
{
	struct dp_device *dp = connector_to_dp(connector);
	struct drm_display_info *display_info = &connector->display_info;

	/*
	 * drm_atomic_connector_check() hasn't been called yet.
	 * We can't use connector->state->max_bpc directly.
	 * Need to do the same math here.
	 */
	u8 dbpc = display_info->bpc ? display_info->bpc : 8;
	u8 bpc = min(dbpc, connector->state->max_requested_bpc);

	/*
	 * DP link max data rate in Kbps
	 *
	 * dp->link.link_rate unit is weird: Mbps * 100
	 * The calculation becomes:
	 * (dp->link.link_rate * 10) * dp->link.num_lanes * (8 / 10)
	 */
	u32 link_data_rate = dp->link.link_rate * dp->link.num_lanes * 8;

	/* DRM display mode data rate in Kbps */
	u32 mode_data_rate = mode->clock * 3 * bpc;

	if (link_data_rate < mode_data_rate) {
		dp_info(dp, "DROP: " DRM_MODE_FMT "\n", DRM_MODE_ARG(mode));
		return MODE_CLOCK_HIGH;
	}

	dp_info(dp, "PICK: " DRM_MODE_FMT "\n", DRM_MODE_ARG(mode));
	return MODE_OK;
}

static const struct drm_connector_helper_funcs dp_connector_helper_funcs = {
	.detect_ctx = dp_detect,
	.get_modes = dp_get_modes,
	.mode_valid = dp_conn_mode_valid,
};

/* DP DRM Component Functions */
static int dp_create_connector(struct drm_encoder *encoder)
{
	struct dp_device *dp = encoder_to_dp(encoder);
	struct drm_connector *connector = &dp->connector;
	int ret;

	connector->polled = DRM_CONNECTOR_POLL_HPD;

	ret = drm_connector_init(encoder->dev, connector, &dp_connector_funcs,
				 DRM_MODE_CONNECTOR_DisplayPort);
	if (ret) {
		dp_err(dp, "failed to initialize connector with drm\n");
		return ret;
	}

	connector->status = connector_status_disconnected;
	drm_connector_helper_add(connector, &dp_connector_helper_funcs);
	drm_connector_register(connector);
	drm_connector_attach_encoder(connector, encoder);

	return 0;
}

static int dp_create_dp_aux(struct dp_device *dp)
{
	drm_dp_aux_init(&dp->dp_aux);
	dp->dp_aux.dev = dp->dev;
	dp->dp_aux.transfer = dp_aux_transfer;

	return 0;
}

static int dp_bind(struct device *dev, struct device *master, void *data)
{
	struct drm_encoder *encoder = dev_get_drvdata(dev);
	struct dp_device *dp = encoder_to_dp(encoder);
	struct drm_device *drm_dev = data;
	int ret = 0;

	drm_encoder_init(drm_dev, encoder, &dp_encoder_funcs,
			 DRM_MODE_ENCODER_LVDS, NULL);
	drm_encoder_helper_add(encoder, &dp_encoder_helper_funcs);

	encoder->possible_crtcs =
		exynos_drm_get_possible_crtcs(encoder, dp->output_type);
	if (!encoder->possible_crtcs) {
		dp_err(dp, "failed to get possible crtc, ret = %d\n", ret);
		drm_encoder_cleanup(encoder);
		return -ENOTSUPP;
	}

	ret = dp_create_connector(encoder);
	if (ret) {
		dp_err(dp, "failed to create connector ret = %d\n", ret);
		drm_encoder_cleanup(encoder);
		return ret;
	}

	ret = dp_create_dp_aux(dp);
	if (ret) {
		dp_err(dp, "failed to create dp_aux ret = %d\n", ret);
		return ret;
	}

	dp_fill_host_caps(dp);

	drm_atomic_helper_connector_reset(&dp->connector);
	drm_connector_attach_max_bpc_property(&dp->connector, 6, dp->host.max_bpc);

	dp_info(dp, "DP Driver has been binded\n");

	return ret;
}

static void dp_unbind(struct device *dev, struct device *master, void *data)
{
	struct drm_encoder *encoder = dev_get_drvdata(dev);
	struct dp_device *dp = encoder_to_dp(encoder);

	dp_debug(dp, "%s +\n", __func__);
	dp_debug(dp, "%s -\n", __func__);
}

static const struct component_ops dp_component_ops = {
	.bind = dp_bind,
	.unbind = dp_unbind,
};

/* DP DRM Driver */
static int dp_parse_dt(struct dp_device *dp, struct device *dev)
{
	if (IS_ERR_OR_NULL(dev->of_node)) {
		dp_err(dp, "no device tree information\n");
		return -EINVAL;
	}

	return 0;
}

static irqreturn_t dp_irq_handler(int irq, void *dev_data)
{
	struct dp_device *dp = dev_data;
	bool common = false, str = false, pcs = false;
	unsigned int intr_val = 0;

	dp_hw_get_intr_source(&common, &str, &pcs);

	if (common) {
		intr_val = dp_hw_get_and_clear_common_intr();
		dp_debug(dp, "Common Intr = 0x%08X\n", intr_val);
	}

	if (str) {
		intr_val = dp_hw_get_and_clear_video_intr();
		dp_debug(dp, "Video Intr = 0x%08X\n", intr_val);
	}

	if (pcs) {
		dp_debug(dp, "triggered intr from PCS block\n");
	}

	return IRQ_HANDLED;
}

static int dp_remap_regs(struct dp_device *dp, struct platform_device *pdev)
{
	struct resource res;
	struct device *dev = dp->dev;
	struct device_node *np = dev->of_node;
	int i, ret = 0;

	/* DP Link SFR */
	i = of_property_match_string(np, "reg-names", "link");
	if (of_address_to_resource(np, i, &res)) {
		dp_err(dp, "failed to get DP Link resource\n");
		goto err;
	}

	dp->res.link_regs = devm_platform_ioremap_resource_byname(pdev, "link");
	if (IS_ERR(dp->res.link_regs)) {
		dp_err(dp, "failed to remap DP LINK SFR region\n");
		ret = PTR_ERR(dp->res.link_regs);
		goto err;
	}
	dp_regs_desc_init(dp->res.link_regs, res.start, "LINK", REGS_LINK, SST1);

	/* USBDP Combo PHY SFR */
	/*
	 * PHY HW is a Combo PHY for USB and DP.
	 * USB is master IP for this PHY and controlled the life cycle of it.
	 * To avoid abnormal clean-up the resource, it doesn't use managed resource.
	 */
	i = of_property_match_string(np, "reg-names", "phy");
	if (of_address_to_resource(np, i, &res)) {
		dp_err(dp, "failed to get USB/DP Combo PHY resource\n");
		goto err;
	}

	dp->res.phy_regs = ioremap(res.start, resource_size(&res));
	if (IS_ERR(dp->res.phy_regs)) {
		dp_err(dp, "failed to remap USB/DP Combo PHY SFR region\n");
		ret = PTR_ERR(dp->res.phy_regs);
		goto err;
	}
	dp_regs_desc_init(dp->res.phy_regs, res.start, "PHY", REGS_PHY, SST1);

	if (dp_remap_regs_other(dp))
		goto err_phy;

	return 0;

err_phy:
	if (dp->res.phy_regs)
		iounmap(dp->res.phy_regs);
err:
	return ret;
}

static int dp_register_irq(struct dp_device *dp, struct platform_device *pdev)
{
	struct resource *res;
	int ret = 0;

	res = platform_get_resource(pdev, IORESOURCE_IRQ, 0);
	if (!res) {
		dp_err(dp, "failed to get irq resource\n");
		return -ENOENT;
	}

	dp->res.irq = res->start;
	ret = devm_request_irq(dp->dev, res->start, dp_irq_handler, 0,
			       pdev->name, dp);
	if (ret) {
		dp_err(dp, "failed to install DP irq\n");
		return -EINVAL;
	}
	disable_irq(dp->res.irq);

	return 0;
}

static int dp_init_resources(struct dp_device *dp, struct platform_device *pdev)
{
	int ret = 0;

	ret = dp_remap_regs(dp, pdev);
	if (ret) {
		dp_err(dp, "failed to remap DP registers\n");
		return -EINVAL;
	}

	ret = dp_get_clock(dp);
	if (ret) {
		dp_err(dp, "failed to get DP clks\n");
		return -EINVAL;
	}

	ret = dp_register_irq(dp, pdev);
	if (ret) {
		dp_err(dp, "failed to get DP interrupts\n");
		return -EINVAL;
	}

	return 0;
}

static const char *const orientations[] = {
	[PLUG_NONE] = "unknown",
	[PLUG_NORMAL] = "normal",
	[PLUG_FLIPPED] = "reverse",
};

static ssize_t orientation_store(struct device *dev, struct device_attribute *attr, const char *buf,
				 size_t size)
{
	int orientation;
	struct dp_device *dp = dev_get_drvdata(dev);

	orientation = sysfs_match_string(orientations, buf);
	if (orientation < 0)
		return orientation;

	dp->typec_orientation = (enum plug_orientation)orientation;
	return size;
}

static ssize_t orientation_show(struct device *dev, struct device_attribute *attr, char *buf)
{
	struct dp_device *dp = dev_get_drvdata(dev);

	return sysfs_emit(buf, "%d\n", dp->hw_config.orient_type);
}
static DEVICE_ATTR_RW(orientation);

static const char *const pin_assignments[] = {
	// Two blanks required because PIN_TYPE_A starts at 2, and
	// sysfs_match_string requires all indices to be filled.
	[0] = "NA",	    [1] = "NA",		[PIN_TYPE_A] = "A", [PIN_TYPE_B] = "B",
	[PIN_TYPE_C] = "C", [PIN_TYPE_D] = "D", [PIN_TYPE_E] = "E", [PIN_TYPE_F] = "F",
};

static ssize_t pin_assignment_store(struct device *dev, struct device_attribute *attr,
				    const char *buf, size_t size)
{
	int pin_assign;
	struct dp_device *dp = dev_get_drvdata(dev);

	pin_assign = sysfs_match_string(pin_assignments, buf);
	if (pin_assign < (int)PIN_TYPE_A)
		return -EINVAL;

	dp->typec_pin_assignment = (enum pin_assignment)pin_assign;
	return size;
}

static ssize_t pin_assignment_show(struct device *dev, struct device_attribute *attr, char *buf)
{
	struct dp_device *dp = dev_get_drvdata(dev);

	return sysfs_emit(buf, "%d\n", dp->hw_config.pin_type);
}
static DEVICE_ATTR_RW(pin_assignment);

static const char *const hpds[] = {
	[EXYNOS_HPD_UNPLUG] = "0",
	[EXYNOS_HPD_PLUG] = "1",
};

static ssize_t hpd_store(struct device *dev, struct device_attribute *attr, const char *buf,
			 size_t size)
{
	int hpd;
	struct dp_device *dp = dev_get_drvdata(dev);

	hpd = sysfs_match_string(hpds, buf);
	if (hpd < 0)
		return hpd;

	mutex_lock(&dp->typec_notification_lock);
	usb_typec_dp_notification_locked(dp, (enum hotplug_state)hpd);
	mutex_unlock(&dp->typec_notification_lock);
	return size;
}

static ssize_t hpd_show(struct device *dev, struct device_attribute *attr, char *buf)
{
	struct dp_device *dp = dev_get_drvdata(dev);

	return sysfs_emit(buf, "%d\n", dp_get_hpd_state(dp));
}
static DEVICE_ATTR_RW(hpd);

static ssize_t dp_hotplug_error_code_show(struct device *dev, struct device_attribute *attr,
					  char *buf)
{
	struct dp_device *dp = dev_get_drvdata(dev);

	return sysfs_emit(buf, "%d\n", dp->dp_hotplug_error_code);
}

static ssize_t dp_hotplug_error_code_store(struct device *dev, struct device_attribute *attr,
					   const char *buf, size_t size)
{
	struct dp_device *dp = get_dp_drvdata();
	int new_value = 0;

	if (kstrtoint(buf, 0, &new_value) < 0) {
		dp_warn(dp, "%s: parse error, buf=%s\n", __func__, buf);
		return -EINVAL;
	}
	dp->dp_hotplug_error_code = new_value;
	return size;
}

static DEVICE_ATTR_RW(dp_hotplug_error_code);

static ssize_t link_status_show(struct device *dev, struct device_attribute *attr, char *buf)
{
	struct dp_device *dp = dev_get_drvdata(dev);

	return sysfs_emit(buf, "%d\n", dp->typec_link_training_status);
}
static DEVICE_ATTR_RO(link_status);

static ssize_t irq_hpd_store(struct device *dev, struct device_attribute *attr, const char *buf,
			     size_t size)
{
	struct dp_device *dp = dev_get_drvdata(dev);

	mutex_lock(&dp->typec_notification_lock);
	usb_typec_dp_notification_locked(dp, EXYNOS_HPD_IRQ);
	mutex_unlock(&dp->typec_notification_lock);
	return size;
}
static DEVICE_ATTR_WO(irq_hpd);

static struct attribute *dp_attrs[] = { &dev_attr_orientation.attr,
					&dev_attr_pin_assignment.attr,
					&dev_attr_hpd.attr,
					&dev_attr_dp_hotplug_error_code.attr,
					&dev_attr_link_status.attr,
					&dev_attr_irq_hpd.attr,
					NULL };

static const struct attribute_group dp_group = {
	.name = "drm-displayport",
	.attrs = dp_attrs,
};

static int dp_probe(struct platform_device *pdev)
{
	struct device *dev = &pdev->dev;
	struct dp_device *dp = NULL;
	int ret = 0;

	ret = sysfs_create_group(&dev->kobj, &dp_group);
	if (ret) {
		dev_err(dev, "failed to allocate dp attributes\n");
		return ret;
	}

	dp = devm_kzalloc(dev, sizeof(struct dp_device), GFP_KERNEL);
	if (!dp) {
		dev_err(dev, "failed to allocate dp device.\n");
		return -ENOMEM;
	}
	dp->dev = dev;

	ret = dp_parse_dt(dp, dev);
	if (ret) {
		dp_err(dp, "failed to parse dp device tree.\n");
		return ret;
	}

	ret = dp_init_resources(dp, pdev);
	if (ret) {
		dp_err(dp, "failed to init dp resources.\n");
		return ret;
	}

	platform_set_drvdata(pdev, dp);

	/* Driver Initialization */
	dp_drvdata = dp;
	dp_init_info(dp);

	dma_set_mask(dev, DMA_BIT_MASK(32));

	mutex_init(&dp->cmd_lock);
	mutex_init(&dp->hpd_lock);
	mutex_init(&dp->hpd_state_lock);
	mutex_init(&dp->audio_lock);
	mutex_init(&dp->training_lock);
	mutex_init(&dp->typec_notification_lock);

	/* Create WorkQueue & Works for HPD */
	dp->dp_wq = create_singlethread_workqueue(dev_name(&pdev->dev));
	if (!dp->dp_wq) {
		dp_err(dp, "create wq failed.\n");
		ret = -ENOMEM;
		goto err;
	}

	INIT_WORK(&dp->hpd_work, dp_work_hpd);
	INIT_WORK(&dp->hpd_irq_work, dp_work_hpd_irq);

	pm_runtime_enable(dev);

	/* Register callback to HDCP */
	dp_register_func_for_hdcp22(dp_hdcp22_enable, dp_dpcd_read_for_hdcp22,
		dp_dpcd_write_for_hdcp22);

	dp_info(dp, "DP Driver has been probed.\n");
	return component_add(dp->dev, &dp_component_ops);

err:
	sysfs_remove_group(&dev->kobj, &dp_group);
	return ret;
}

static int dp_remove(struct platform_device *pdev)
{
	struct device *dev = &pdev->dev;
	struct dp_device *dp = platform_get_drvdata(pdev);

	pm_runtime_disable(&pdev->dev);

	mutex_destroy(&dp->cmd_lock);
	mutex_destroy(&dp->hpd_lock);
	mutex_destroy(&dp->hpd_state_lock);
	mutex_destroy(&dp->training_lock);
	mutex_destroy(&dp->typec_notification_lock);

	sysfs_remove_group(&dev->kobj, &dp_group);

	destroy_workqueue(dp->dp_wq);

	dp_info(dp, "DP Driver has been removed\n");
	return 0;
}

static const struct of_device_id dp_of_match[] = {
	{ .compatible = "samsung,exynos-dp" },
	{},
};
MODULE_DEVICE_TABLE(of, dp_of_match);

struct platform_driver dp_driver
	__refdata = { .probe = dp_probe,
		      .remove = dp_remove,
		      .driver = {
			      .name = "exynos-drmdp",
			      .owner = THIS_MODULE,
			      .of_match_table = of_match_ptr(dp_of_match),
		      } };

MODULE_AUTHOR("YongWook Shin <yongwook.shin@samsung.com>");
MODULE_DESCRIPTION("Samusung DisplayPort driver");
MODULE_LICENSE("GPL");<|MERGE_RESOLUTION|>--- conflicted
+++ resolved
@@ -148,9 +148,6 @@
 module_param(dp_bpc, ulong, 0664);
 MODULE_PARM_DESC(dp_bpc, "use specific BPC by setting dp_bpc=x");
 
-<<<<<<< HEAD
-static int dp_emulation_mode;
-=======
 #define DP_BIST_OFF     0
 #define DP_BIST_ON      1
 #define DP_BIST_ON_HDCP 2
@@ -158,7 +155,8 @@
 static unsigned long dp_bist_mode = DP_BIST_OFF;
 module_param(dp_bist_mode, ulong, 0664);
 MODULE_PARM_DESC(dp_bist_mode, "use BIST mode by setting dp_bist_mode=x");
->>>>>>> 39a7c5b3
+
+static int dp_emulation_mode;
 
 static void dp_fill_host_caps(struct dp_device *dp)
 {
