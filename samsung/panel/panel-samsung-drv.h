/* SPDX-License-Identifier: GPL-2.0-only
 *
 * MIPI-DSI based Samsung common panel driver header
 *
 * Copyright (c) 2019 Samsung Electronics Co., Ltd
 *
 * This program is free software; you can redistribute it and/or modify
 * it under the terms of the GNU General Public License version 2 as
 * published by the Free Software Foundation.
 */

#ifndef _PANEL_SAMSUNG_DRV_
#define _PANEL_SAMSUNG_DRV_

#include <linux/printk.h>
#include <linux/bits.h>
#include <linux/device.h>
#include <linux/delay.h>
#include <linux/regulator/consumer.h>
#include <linux/gpio/consumer.h>
#include <linux/backlight.h>
#include <drm/drm_bridge.h>
#include <drm/drm_connector.h>
#include <drm/drm_crtc.h>
#include <drm/drm_modes.h>
#include <drm/drm_panel.h>
#include <drm/drm_property.h>
#include <drm/drm_mipi_dsi.h>

#include "../exynos_drm_connector.h"

#define MAX_REGULATORS		3
#define MAX_HDR_FORMATS		4
#define MAX_BL_RANGES		10
#define MAX_TE2_TYPE		10

#define HDR_DOLBY_VISION	BIT(1)
#define HDR_HDR10		BIT(2)
#define HDR_HLG			BIT(3)

#define BL_STATE_STANDBY	BL_CORE_FBBLANK
#define BL_STATE_LP		BIT(30) /* backlight is in LP mode */

#define DEFAULT_GAMMA_STR	"default"

#define PANEL_REV_PROTO1	BIT(0)
#define PANEL_REV_PROTO1_1	BIT(1)
#define PANEL_REV_PROTO1_2	BIT(2)
#define PANEL_REV_EVT1		BIT(3)
#define PANEL_REV_EVT1_1	BIT(4)
#define PANEL_REV_EVT1_2	BIT(5)
#define PANEL_REV_DVT1		BIT(6)
#define PANEL_REV_DVT1_1	BIT(7)
#define PANEL_REV_PVT		BIT(8)
#define PANEL_REV_LATEST	BIT(31)
#define PANEL_REV_ALL		(~0)
#define PANEL_REV_GE(rev)	(~((rev) - 1))
#define PANEL_REV_LT(rev)	((rev) - 1)
#define PANEL_REV_ALL_BUT(rev)	(PANEL_REV_ALL & ~(rev))

/* indicates that all commands in this cmd set should be batched together */
#define PANEL_CMD_SET_BATCH  BIT(0)
/*
 * indicates that all commands in this cmd set should be queued, a follow up
 * command should take care of triggering transfer of batch
 */
#define PANEL_CMD_SET_QUEUE  BIT(1)

/* packetgo feature to batch msgs can wait for vblank, use this flag to ignore explicitly */
#define PANEL_CMD_SET_IGNORE_VBLANK BIT(2)


#define HBM_FLAG_GHBM_UPDATE    BIT(0)
#define HBM_FLAG_BL_UPDATE      BIT(1)
#define HBM_FLAG_LHBM_UPDATE    BIT(2)
#define HBM_FLAG_DIMMING_UPDATE BIT(3)

#define IS_HBM_ON(mode)	((mode) >= HBM_ON_IRC_ON && (mode) < HBM_STATE_MAX)
#define IS_HBM_ON_IRC_OFF(mode)	(((mode) == HBM_ON_IRC_OFF))

/**
 * enum exynos_panel_state - panel operating state
 * @PANEL_STATE_UNINITIALIZED: Panel has never been initialized, and panel OTP info such as
 *			       panel serial and revision has not been read yet
 * @PANEL_STATE_HANDOFF: Panel looked active when driver was loaded. The panel is uninitialized
 *			in this state and will switch to PANEL_STATE_ON once it gets initialized
 * @PANEL_STATE_OFF: Panel is fully disabled and powered off
 * @PANEL_STATE_NORMAL: Panel is ON in Normal operating mode
 * @PANEL_STATE_LP: Panel is ON in Low Power mode
 * @PANEL_STATE_BLANK: Panel is ON but no contents are shown on display
 */
enum exynos_panel_state {
	PANEL_STATE_UNINITIALIZED,
	PANEL_STATE_HANDOFF,
	PANEL_STATE_OFF,
	PANEL_STATE_NORMAL,
	PANEL_STATE_LP,
	PANEL_STATE_BLANK,
};

struct exynos_panel;

struct exynos_panel_te2_timing {
	/* @rising_edge: vertical start point */
	u16 rising_edge;
	/* @falling_edge: vertical end point */
	u16 falling_edge;
};

/**
 * struct exynos_panel_mode - panel mode info
 */
struct exynos_panel_mode {
	/* @mode: drm display mode info */
	struct drm_display_mode mode;

	/* @exynos_mode: exynos driver specific mode info */
	struct exynos_display_mode exynos_mode;

	/* @priv_data: per mode panel driver private data */
	const void *priv_data;

	/* @te2_timing: TE2 signal timing */
	struct exynos_panel_te2_timing te2_timing;
};

struct exynos_panel_funcs {
	/**
	 * @set_brightness:
	 *
	 * This callback is used to implement driver specific logic for brightness
	 * configuration. Otherwise defaults to sending brightness commands through
	 * dcs command update
	 */
	int (*set_brightness)(struct exynos_panel *exynos_panel, u16 br);

	/**
	 * @set_lp_mode:
	 *
	 * This callback is used to handle command sequences to enter low power modes.
	 */
	void (*set_lp_mode)(struct exynos_panel *exynos_panel,
			    const struct exynos_panel_mode *mode);

	/**
	 * @set_nolp_mode:
	 *
	 * This callback is used to handle command sequences to exit from low power
	 * modes.
	 */
	void (*set_nolp_mode)(struct exynos_panel *exynos_panel,
			      const struct exynos_panel_mode *mode);

	/**
	 * @set_binned_lp:
	 *
	 * This callback is used to handle additional command sequences for low power
	 * modes based on different brightness threshold.
	 */
	void (*set_binned_lp)(struct exynos_panel *exynos_panel, u16 br);

	/**
	 * @set_hbm_mode:
	 *
	 * This callback is used to implement panel specific logic for high brightness
	 * mode enablement. If this is not defined, it means that panel does not
	 * support HBM
	 */
	void (*set_hbm_mode)(struct exynos_panel *exynos_panel, enum exynos_hbm_mode mode);

	/**
	 * @set_dimming_on:
	 *
	 * This callback is used to implement panel specific logic for dimming mode
	 * enablement. If this is not defined, it means that panel does not support
	 * dimmimg.
	 */
	void (*set_dimming_on)(struct exynos_panel *exynos_panel,
				 bool dimming_on);

	/**
	 * @set_local_hbm_mode:
	 *
	 * This callback is used to implement panel specific logic for local high
	 * brightness mode enablement. If this is not defined, it means that panel
	 * does not support local HBM
	 */
	void (*set_local_hbm_mode)(struct exynos_panel *exynos_panel,
				 bool local_hbm_en);
	/**
	 * @set_power:
	 *
	 * This callback is used to implement panel specific power on/off sequence.
	 */
	int (*set_power)(struct exynos_panel *exynos_panel, bool enable);

	/**
	 * @is_mode_seamless:
	 *
	 * This callback is used to check if a switch to a particular mode can be done
	 * seamlessly without full mode set given the current hardware configuration
	 */
	bool (*is_mode_seamless)(const struct exynos_panel *exynos_panel,
				 const struct exynos_panel_mode *mode);

	/**
	 * @mode_set:
	 *
	 * This callback is used to perform driver specific logic for mode_set.
	 * This could be called while display is on or off, should check internal
	 * state to perform appropriate mode set configuration depending on this state.
	 */
	void (*mode_set)(struct exynos_panel *exynos_panel,
			 const struct exynos_panel_mode *mode);

	/**
	 * @panel_init:
	 *
	 * This callback is used to do one time initialization for any panel
	 * specific functions.
	 */
	void (*panel_init)(struct exynos_panel *exynos_panel);

	/**
	 * @print_gamma:
	 *
	 * This callback is used to print the hex dump of gamma address/data
	 * for the provided mode.
	 *
	 * The expected format:
	 * [gamma address]: [gamma data...]
	 */
	void (*print_gamma)(struct seq_file *seq,
			    const struct drm_display_mode *mode);

	/**
	 * @gamma_store:
	 *
	 * This callback is used to store the user-provided gamma table.
	 * The user-provided table should include FPS, register, register
	 * data size and gamma data.
	 *
	 * The expected format:
	 * [FPS1]
	 * [register1]
	 * [register1 data size]
	 * [gamma data]
	 * [register2]
	 * [register2 data size]
	 * [gamma data]
	 * [FPS2]
	 * [register1]
	 * .....
	 */
	ssize_t (*gamma_store)(struct exynos_panel *exynos_panel,
			       const char *buf, size_t len);

	/**
	 * @restore_native_gamma
	 *
	 * This callback is used to replace current gamma table by the
	 * original gamma.
	 */
	ssize_t (*restore_native_gamma)(struct exynos_panel *exynos_panel);

	/**
	 * @get_panel_rev:
	 *
	 * This callback is used to get panel HW revision from panel_extinfo.
	 */
	void (*get_panel_rev)(struct exynos_panel *exynos_panel, u32 id);

	/**
	 * @read_id:
	 *
	 * This callback is used to read panel id.
	 */
	int (*read_id)(struct exynos_panel *exynos_panel);

	/**
	 * @get_te2_edges:
	 *
	 * This callback is used to get the rising and falling edges of TE2 signal.
	 * The input buf is used to store the results in string.
	 */
	ssize_t (*get_te2_edges)(struct exynos_panel *exynos_panel,
				 char *buf, bool lp_mode);

	/**
	 * @configure_te2_edges:
	 *
	 * This callback is used to configure the rising and falling edges of TE2
	 * signal. The input timings include the values we need to configure.
	 */
	int (*configure_te2_edges)(struct exynos_panel *exynos_panel,
				   u32 *timings, bool lp_mode);

	/**
	 * @update_te2:
	 *
	 * This callback is used to update the TE2 signal via DCS commands.
	 * This should be called when the display state is changed between
	 * normal and LP modes, or the refresh rate and LP brightness are
	 * changed.
	 */
	void (*update_te2)(struct exynos_panel *exynos_panel);

	/**
	 * @atomic_check
	 *
	 * This optional callback happens in atomic check phase, it gives a chance to panel driver
	 * to check and/or adjust atomic state ahead of atomic commit.
	 *
	 * Should return 0 on success (no problems with atomic commit) otherwise negative errno
	 */
	int (*atomic_check)(struct exynos_panel *exynos_panel, struct drm_atomic_state *state);

	/**
	 * @commit_done
	 *
	 * Called after atomic commit flush has completed but transfer may not have started yet
	 */
	void (*commit_done)(struct exynos_panel *exynos_panel);

	/**
	 * @set_self_refresh
	 *
	 * Called when display self refresh state has changed. While in self refresh state, the
	 * panel can optimize for power assuming that there are no pending updates.
	 *
	 * Returns true if underlying mode was updated to reflect new self refresh state,
	 * otherwise returns false if no action was taken.
	 */
	bool (*set_self_refresh)(struct exynos_panel *exynos_panel, bool enable);

	/**
	 * @set_op_hz
	 *
	 * set display panel working on specified operation rate.
	 *
	 * Returns 0 if successfully setting operation rate.
	 */
	int (*set_op_hz)(struct exynos_panel *exynos_panel, unsigned int hz);
};

/**
 * struct exynos_dsi_cmd - information for a dsi command.
 * @cmd_len:  Length of a dsi command.
 * @cmd:      Pointer to a dsi command.
 * @delay_ms: Delay time after executing this dsi command.
 * @panel_rev:Send the command only when the panel revision is matched.
 */
struct exynos_dsi_cmd {
	u32 cmd_len;
	const u8 *cmd;
	u32 delay_ms;
	u32 panel_rev;
	u8 type;
};

/**
 * struct exynos_dsi_cmd_set - a dsi command sequence.
 * @num_cmd:  Number of dsi commands in this sequence.
 * @cmds:     Pointer to a dsi command sequence.
 */
struct exynos_dsi_cmd_set {
	const u32 num_cmd;
	const struct exynos_dsi_cmd *cmds;
};

/**
 * struct exynos_binned_lp - information for binned lp mode.
 * @name:         Name of this binned lp mode.
 * @bl_threshold: Max brightness supported by this mode
 * @cmd_set:      A dsi command sequence to enter this mode.
 * @te2_timing:   TE2 signal timing.
 */
struct exynos_binned_lp {
	const char *name;
	u32 bl_threshold;
	struct exynos_dsi_cmd_set cmd_set;
	struct exynos_panel_te2_timing te2_timing;
};

struct exynos_panel_desc {
	const u8 *dsc_pps;
	u32 dsc_pps_len;
	u32 data_lane_cnt;
	u32 hdr_formats; /* supported HDR formats bitmask */
	u32 max_luminance;
	u32 max_avg_luminance;
	u32 min_luminance;
	u32 max_brightness;
	u32 min_brightness;
	u32 dft_brightness; /* default brightness */
	bool is_partial;
	const struct brightness_capability *brt_capability;
	const u32 *bl_range;
	u32 bl_num_ranges;
	const struct exynos_panel_mode *modes;
	size_t num_modes;
	const struct exynos_dsi_cmd_set *off_cmd_set;
	/* @lp_mode: provides a low power mode if available, otherwise null */
	const struct exynos_panel_mode *lp_mode;
	const size_t lp_mode_count;
	const struct exynos_dsi_cmd_set *lp_cmd_set;
	const struct exynos_binned_lp *binned_lp;
	const size_t num_binned_lp;
	const struct drm_panel_funcs *panel_func;
	const struct exynos_panel_funcs *exynos_panel_func;
};

#define PANEL_ID_MAX		32
#define PANEL_EXTINFO_MAX	16
#define LOCAL_HBM_MAX_TIMEOUT_MS 3000 /* 3000 ms */
#define LOCAL_HBM_GAMMA_CMD_SIZE_MAX 16

struct exynos_bl_notifier {
	u32 ranges[MAX_BL_RANGES];
	u32 num_ranges;
	u32 current_range;
};

struct te2_mode_data {
	/* @mode: normal or LP mode data */
	const struct drm_display_mode *mode;
	/* @binned_lp: LP mode data */
	const struct exynos_binned_lp *binned_lp;
	/* @timing: normal or LP mode timing */
	struct exynos_panel_te2_timing timing;
};

struct te2_data {
	struct te2_mode_data mode_data[MAX_TE2_TYPE];
};

struct exynos_panel {
	struct device *dev;
	struct drm_panel panel;
	struct dentry *debugfs_entry;
	struct dentry *debugfs_cmdset_entry;
	struct gpio_desc *reset_gpio;
	struct gpio_desc *enable_gpio;
	struct regulator *vci;
	struct regulator *vddi;
	struct regulator *vddd;
	struct regulator *vddr_en;
	struct regulator *vddr;
	u32 vddd_normal_uV;
	u32 vddd_lp_uV;
	struct exynos_drm_connector exynos_connector;
	struct drm_bridge bridge;
	const struct exynos_panel_desc *desc;
	const struct exynos_panel_mode *current_mode;

	/* Deprected: please refer to panel_state instead */
	bool enabled;
	bool initialized;
	enum exynos_panel_state panel_state;

	/* indicates whether panel idle feature is enabled */
	bool panel_idle_enabled;
	/* indicates self refresh is active */
	bool self_refresh_active;
	/**
	 * refresh rate in panel idle mode
	 * 0 means not in idle mode or not specified
	 * greater than 0 means panel idle is active
	 */
	unsigned int panel_idle_vrefresh;
<<<<<<< HEAD
	unsigned int op_hz;
=======
	/**
	 * indicates the lower bound of refresh rate
	 * 0 means there is no lower bound limitation
	 * -1 means display should not switch to lower
	 * refresh rate while idle.
	 */
	int min_vrefresh;
	/**
	 * When the value is set to non-zero value, the panel
	 * driver kernel idle timer will be disabled internally
	 * (similar to writing 0 to panel_idle sysfs node) for
	 * at least the delay time provided after a refresh rate update.
	 */
	u32 idle_delay_ms;
>>>>>>> f00e446e

	enum exynos_hbm_mode hbm_mode;
	bool dimming_on;
	/* request_dimming_on from drm commit */
	bool request_dimming_on;
	struct backlight_device *bl;
	struct mutex mode_lock;
	struct mutex bl_state_lock;
	struct exynos_bl_notifier bl_notifier;

	struct mutex lp_state_lock;
	const struct exynos_binned_lp *current_binned_lp;
	struct drm_property_blob *lp_mode_blob;

	char panel_id[PANEL_ID_MAX];
	char panel_extinfo[PANEL_EXTINFO_MAX];
	u32 panel_rev;

	struct device_node *touch_dev;

	struct te2_data te2;
	ktime_t last_commit_ts;
	ktime_t last_mode_set_ts;
	struct delayed_work idle_work;

	struct {
		struct local_hbm {
			bool gamma_para_ready;
			u8 gamma_cmd[LOCAL_HBM_GAMMA_CMD_SIZE_MAX];
			/* request local hbm mode from atomic_commit */
			bool request_hbm_mode;
			/* indicate if local hbm enabled or not */
			bool enabled;
			/* max local hbm on period in ms */
			u32 max_timeout_ms;
			/* work used to turn off local hbm if reach max_timeout */
			struct delayed_work timeout_work;
		} local_hbm;

		/* request global hbm mode from drm commit */
		enum exynos_hbm_mode request_global_hbm_mode;
		/* send mipi commands asynchronously after frame start */
		struct work_struct hbm_work;
		/* mipi command update flags in hbm_work */
		u8 update_flags;
		struct mutex hbm_work_lock;
		struct drm_crtc_commit *commit;
		struct workqueue_struct *wq;
	} hbm;
};

static inline bool is_panel_active(const struct exynos_panel *ctx)
{
	switch (ctx->panel_state) {
	case PANEL_STATE_LP:
	case PANEL_STATE_NORMAL:
		return true;
	case PANEL_STATE_UNINITIALIZED:
	case PANEL_STATE_HANDOFF:
	case PANEL_STATE_BLANK:
	case PANEL_STATE_OFF:
	default:
		return false;
	}
}

static inline bool is_panel_initialized(const struct exynos_panel *ctx)
{
	return ctx->panel_state != PANEL_STATE_UNINITIALIZED &&
	       ctx->panel_state != PANEL_STATE_HANDOFF;
}

static inline int exynos_dcs_write(struct exynos_panel *ctx, const void *data,
		size_t len)
{
	struct mipi_dsi_device *dsi = to_mipi_dsi_device(ctx->dev);

	return mipi_dsi_dcs_write_buffer(dsi, data, len);
}

static inline int exynos_dcs_compression_mode(struct exynos_panel *ctx, bool enable)
{
	struct mipi_dsi_device *dsi = to_mipi_dsi_device(ctx->dev);

	return mipi_dsi_compression_mode(dsi, enable);
}

static inline int exynos_dcs_set_brightness(struct exynos_panel *ctx, u16 br)
{
	struct mipi_dsi_device *dsi = to_mipi_dsi_device(ctx->dev);

	return mipi_dsi_dcs_set_display_brightness(dsi, br);
}

static inline int exynos_get_actual_vrefresh(struct exynos_panel *ctx)
{
	if (ctx->panel_idle_vrefresh)
		return ctx->panel_idle_vrefresh;

	return drm_mode_vrefresh(&ctx->current_mode->mode);
}

static inline void exynos_bin2hex(const void *buf, size_t len,
				 char *linebuf, size_t linebuflen)
{
	const size_t max_size = (linebuflen - 1) / 2;
	const size_t count = min(max_size, len);
	char *end;

	end = bin2hex(linebuf, buf, count);
	*end = '\0';
}

static inline void backlight_state_changed(struct backlight_device *bl)
{
	sysfs_notify(&bl->dev.kobj, NULL, "state");
}

#define EXYNOS_DSI_CMD_REV(cmd, delay, rev) { sizeof(cmd), cmd, delay, (u32)rev }
#define EXYNOS_DSI_CMD(cmd, delay) EXYNOS_DSI_CMD_REV(cmd, delay, PANEL_REV_ALL)
#define EXYNOS_DSI_CMD0_REV(cmd, rev) EXYNOS_DSI_CMD_REV(cmd, 0, rev)
#define EXYNOS_DSI_CMD0(cmd) EXYNOS_DSI_CMD(cmd, 0)

#define EXYNOS_DSI_CMD_SEQ_DELAY_REV(rev, delay, seq...) \
	EXYNOS_DSI_CMD_REV(((const u8 []){seq}), delay, rev)
#define EXYNOS_DSI_CMD_SEQ_DELAY(delay, seq...) \
	EXYNOS_DSI_CMD_SEQ_DELAY_REV(PANEL_REV_ALL, delay, seq)
#define EXYNOS_DSI_CMD_SEQ_REV(rev, seq...) \
	EXYNOS_DSI_CMD_SEQ_DELAY_REV(rev, 0, seq)
#define EXYNOS_DSI_CMD_SEQ(seq...) EXYNOS_DSI_CMD_SEQ_DELAY(0, seq)

#define DEFINE_EXYNOS_CMD_SET(name) \
	const struct exynos_dsi_cmd_set name ## _cmd_set = {			\
		.num_cmd = ARRAY_SIZE(name ## _cmds), .cmds = name ## _cmds }

#define BINNED_LP_MODE(mode_name, bl_thr, cmdset)	\
{							\
	.name = mode_name,				\
	.bl_threshold = bl_thr,				\
	{ .num_cmd = ARRAY_SIZE(cmdset),		\
	  .cmds = cmdset },				\
	{ .rising_edge = 0,				\
	  .falling_edge = 0 }				\
}

#define BINNED_LP_MODE_TIMING(mode_name, bl_thr, cmdset, rising, falling)	\
{										\
	.name = mode_name,							\
	.bl_threshold = bl_thr,							\
	{ .num_cmd = ARRAY_SIZE(cmdset),					\
	  .cmds = cmdset },							\
	{ .rising_edge = rising,						\
	  .falling_edge = falling }						\
}

#define EXYNOS_DCS_WRITE_PRINT_ERR(ctx, cmd, len, ret) do {	\
	dev_err(ctx->dev, "failed to write cmd (%d)\n", ret);	\
	print_hex_dump(KERN_ERR, "command: ",			\
		DUMP_PREFIX_NONE, 16, 1, cmd, len, false);	\
} while (0)

#define EXYNOS_DCS_WRITE_SEQ(ctx, seq...) do {				\
	u8 d[] = { seq };						\
	int ret;							\
	ret = exynos_dcs_write(ctx, d, ARRAY_SIZE(d));			\
	if (ret < 0)							\
		EXYNOS_DCS_WRITE_PRINT_ERR(ctx, d, ARRAY_SIZE(d), ret);	\
} while (0)

#define EXYNOS_DCS_WRITE_SEQ_FLAGS(ctx, flags, seq...) do {				\
	struct mipi_dsi_device *dsi = to_mipi_dsi_device(ctx->dev);	\
	u8 d[] = { seq };						\
	int ret;							\
	ret = exynos_dsi_dcs_write_buffer(dsi, d, ARRAY_SIZE(d), flags);		\
	if (ret < 0)							\
		EXYNOS_DCS_WRITE_PRINT_ERR(ctx, d, ARRAY_SIZE(d), ret);	\
} while (0)

#define EXYNOS_DCS_WRITE_SEQ_DELAY(ctx, delay, seq...) do {		\
	EXYNOS_DCS_WRITE_SEQ(ctx, seq);					\
	usleep_range(delay * 1000, delay * 1000 + 10);			\
} while (0)

#define EXYNOS_DCS_WRITE_TABLE(ctx, table) do {					\
	int ret;								\
	ret = exynos_dcs_write(ctx, table, ARRAY_SIZE(table));			\
	if (ret < 0)								\
		EXYNOS_DCS_WRITE_PRINT_ERR(ctx, table, ARRAY_SIZE(table), ret);	\
} while (0)

#define EXYNOS_DCS_WRITE_TABLE_FLAGS(ctx, table, flags) do {					\
	struct mipi_dsi_device *dsi = to_mipi_dsi_device(ctx->dev);	\
	int ret;								\
	ret = exynos_dsi_dcs_write_buffer(dsi, table, ARRAY_SIZE(table), flags);		\
	if (ret < 0)								\
		EXYNOS_DCS_WRITE_PRINT_ERR(ctx, table, ARRAY_SIZE(table), ret);	\
} while (0)

#define EXYNOS_DCS_WRITE_TABLE_DELAY(ctx, delay, table) do {		\
	EXYNOS_DCS_WRITE_TABLE(ctx, table);				\
	usleep_range(delay * 1000, delay * 1000 + 10);			\
} while (0)

#define EXYNOS_DCS_BUF_ADD(ctx, seq...) \
	EXYNOS_DCS_WRITE_SEQ_FLAGS(ctx, 0, seq)

#define EXYNOS_DCS_BUF_ADD_SET(ctx, set) \
	EXYNOS_DCS_WRITE_TABLE_FLAGS(ctx, set, 0)

#define EXYNOS_DCS_BUF_ADD_AND_FLUSH(ctx, seq...) \
	EXYNOS_DCS_WRITE_SEQ_FLAGS(ctx, MIPI_DSI_MSG_LASTCOMMAND, seq)

#define EXYNOS_DCS_BUF_ADD_SET_AND_FLUSH(ctx, set) \
	EXYNOS_DCS_WRITE_TABLE_FLAGS(ctx, set, MIPI_DSI_MSG_LASTCOMMAND)

#define EXYNOS_PPS_WRITE_BUF(ctx, payload) do {				\
	struct mipi_dsi_device *dsi = to_mipi_dsi_device(ctx->dev);	\
	int ret;							\
	ret = mipi_dsi_picture_parameter_set(dsi,			\
		(struct drm_dsc_picture_parameter_set *)(payload));	\
	if (ret < 0)							\
		dev_err(ctx->dev, "failed to write pps(%d)\n", ret);	\
} while (0)

#define EXYNOS_PPS_LONG_WRITE(ctx) EXYNOS_PPS_WRITE_BUF(ctx, ctx->desc->dsc_pps)

#define for_each_display_mode(i, mode, ctx)			\
	for (i = 0, mode = &ctx->desc->modes[i].mode;		\
		i < ctx->desc->num_modes; i++,			\
		mode = &ctx->desc->modes[i].mode)		\

#define for_each_exynos_binned_lp(i, binned_lp, ctx)		\
	for (i = 0, binned_lp = &ctx->desc->binned_lp[i];	\
		i < ctx->desc->num_binned_lp; i++,		\
		binned_lp = &ctx->desc->binned_lp[i])		\

#define for_each_te2_timing(ctx, lp_mode, data, i)					\
	for (data = ctx->te2.mode_data + (!(lp_mode) ? 0 : (ctx)->desc->num_modes),	\
	i = !(lp_mode) ? (ctx)->desc->num_modes : (ctx)->desc->num_binned_lp - 1;	\
	i > 0;										\
	i--, data++)									\

int exynos_panel_configure_te2_edges(struct exynos_panel *ctx,
				     u32 *timings, bool lp_mode);
ssize_t exynos_panel_get_te2_edges(struct exynos_panel *ctx,
				   char *buf, bool lp_mode);
int exynos_panel_get_current_mode_te2(struct exynos_panel *ctx,
				      struct exynos_panel_te2_timing *timing);
int exynos_panel_get_modes(struct drm_panel *panel, struct drm_connector *connector);
int exynos_panel_disable(struct drm_panel *panel);
int exynos_panel_unprepare(struct drm_panel *panel);
int exynos_panel_prepare(struct drm_panel *panel);
void exynos_panel_get_panel_rev(struct exynos_panel *ctx, u8 rev);
int exynos_panel_init(struct exynos_panel *ctx);
void exynos_panel_reset(struct exynos_panel *ctx);
int exynos_panel_set_power(struct exynos_panel *ctx, bool on);
int exynos_panel_set_brightness(struct exynos_panel *exynos_panel, u16 br);
void exynos_panel_debugfs_create_cmdset(struct exynos_panel *ctx,
					struct dentry *parent,
					const struct exynos_dsi_cmd_set *cmdset,
					const char *name);
void exynos_panel_send_cmd_set_flags(struct exynos_panel *ctx, const struct exynos_dsi_cmd_set *cmd_set,
			       u32 flags);
static inline void exynos_panel_send_cmd_set(struct exynos_panel *ctx,
					     const struct exynos_dsi_cmd_set *cmd_set)
{
	exynos_panel_send_cmd_set_flags(ctx, cmd_set, 0);
}
void exynos_panel_set_lp_mode(struct exynos_panel *ctx, const struct exynos_panel_mode *pmode);
void exynos_panel_set_binned_lp(struct exynos_panel *ctx, const u16 brightness);
int exynos_panel_common_init(struct mipi_dsi_device *dsi,
				struct exynos_panel *ctx);
ssize_t exynos_dsi_dcs_write_buffer(struct mipi_dsi_device *dsi,
				const void *data, size_t len, u16 flags);

int exynos_panel_probe(struct mipi_dsi_device *dsi);
int exynos_panel_remove(struct mipi_dsi_device *dsi);
#endif /* _PANEL_SAMSUNG_DRV_ */<|MERGE_RESOLUTION|>--- conflicted
+++ resolved
@@ -468,9 +468,7 @@
 	 * greater than 0 means panel idle is active
 	 */
 	unsigned int panel_idle_vrefresh;
-<<<<<<< HEAD
 	unsigned int op_hz;
-=======
 	/**
 	 * indicates the lower bound of refresh rate
 	 * 0 means there is no lower bound limitation
@@ -485,7 +483,6 @@
 	 * at least the delay time provided after a refresh rate update.
 	 */
 	u32 idle_delay_ms;
->>>>>>> f00e446e
 
 	enum exynos_hbm_mode hbm_mode;
 	bool dimming_on;
