// SPDX-License-Identifier: GPL-2.0-only
/* exynos_drm_dpp.c
 *
 * Copyright (c) 2018 Samsung Electronics Co., Ltd.
 * Authors:
 *	Seong-gyu Park <seongyu.park@samsung.com>
 *
 * This program is free software; you can redistribute  it and/or modify it
 * under  the terms of  the GNU General  Public License as published by the
 * Free Software Foundation;  either version 2 of the  License, or (at your
 * option) any later version.
 */

#define pr_fmt(fmt)  "%s: " fmt, __func__

#include <drm/exynos_drm.h>
#include <drm/drm_atomic.h>
#include <drm/drm_fourcc.h>
#include <drm/drm_fourcc_gs101.h>

#include <linux/of.h>
#include <linux/of_device.h>
#include <linux/of_address.h>
#include <linux/of_irq.h>
#include <linux/platform_device.h>
#include <linux/component.h>
#include <linux/irq.h>
#include <linux/videodev2_exynos_media.h>
#include <linux/dma-buf.h>
#include <linux/soc/samsung/exynos-smc.h>
#include <linux/dma-heap.h>

#include <dt-bindings/soc/google/gs101-devfreq.h>
#include <soc/google/exynos-devfreq.h>

#include <hdr_cal.h>
#include <regs-dpp.h>

#include "exynos_drm_decon.h"
#include "exynos_drm_crtc.h"
#include "exynos_drm_dpp.h"
#include "exynos_drm_dsim.h"
#include "exynos_drm_fb.h"
#include "exynos_drm_format.h"

#define dpp_drm_printf(p, dpp, fmt, ...) \
drm_printf(p, "%s[%d]: "fmt, dpp->dev->driver->name, dpp->id, ##__VA_ARGS__)

#define dpp_info(dpp, fmt, ...)	\
pr_info("%s[%d]: "fmt, dpp->dev->driver->name, dpp->id, ##__VA_ARGS__)

#define dpp_warn(dpp, fmt, ...)	\
pr_warn("%s[%d]: "fmt, dpp->dev->driver->name, dpp->id, ##__VA_ARGS__)

#define dpp_err(dpp, fmt, ...)	\
pr_err("%s[%d]: "fmt, dpp->dev->driver->name, dpp->id, ##__VA_ARGS__)

#define dpp_debug(dpp, fmt, ...)	\
pr_debug("%s[%d]: "fmt, dpp->dev->driver->name, dpp->id, ##__VA_ARGS__)

#define P010_Y_SIZE(w, h)		((w) * (h) * 2)
#define P010_CBCR_SIZE(w, h)		((w) * (h))
#define P010_CBCR_BASE(base, w, h)	((base) + P010_Y_SIZE((w), (h)))

#define IN_RANGE(val, min, max)					\
	(((min) > 0 && (min) < (max) &&				\
	  (val) >= (min) && (val) <= (max)) ? true : false)

static const uint32_t dpp_gf_formats[] = {
	DRM_FORMAT_ARGB8888,
	DRM_FORMAT_ABGR8888,
	DRM_FORMAT_RGBA8888,
	DRM_FORMAT_BGRA8888,
	DRM_FORMAT_XRGB8888,
	DRM_FORMAT_XBGR8888,
	DRM_FORMAT_RGBX8888,
	DRM_FORMAT_BGRX8888,
	DRM_FORMAT_RGB565,
	DRM_FORMAT_BGR565,
	DRM_FORMAT_ARGB2101010,
	DRM_FORMAT_ABGR2101010,
	DRM_FORMAT_RGBA1010102,
	DRM_FORMAT_BGRA1010102,
};

/* TODO: NV12M, NV12N, NV12_P010, ... modifier? */
static const uint32_t dpp_vg_formats[] = {
	DRM_FORMAT_ARGB8888,
	DRM_FORMAT_ABGR8888,
	DRM_FORMAT_RGBA8888,
	DRM_FORMAT_BGRA8888,
	DRM_FORMAT_XRGB8888,
	DRM_FORMAT_XBGR8888,
	DRM_FORMAT_RGBX8888,
	DRM_FORMAT_BGRX8888,
	DRM_FORMAT_RGB565,
	DRM_FORMAT_BGR565,
	DRM_FORMAT_ARGB2101010,
	DRM_FORMAT_ABGR2101010,
	DRM_FORMAT_RGBA1010102,
	DRM_FORMAT_BGRA1010102,
	DRM_FORMAT_NV12,
	DRM_FORMAT_NV21,
	DRM_FORMAT_NV16,
	DRM_FORMAT_NV61,
	DRM_FORMAT_P010,
	DRM_FORMAT_YUV420_8BIT,
	DRM_FORMAT_YUV420_10BIT,
};

static const uint32_t rcd_alpha_formats[] = {
	DRM_FORMAT_C8,
};

const struct dpp_restriction dpp_drv_data = {
	.src_f_w.min = 16,
	.src_f_w.max = 65534,
	.src_f_w.align = 1,
	.src_f_h.min = 16,
	.src_f_h.max = 8190,
	.src_f_h.align = 1,
	.src_w.min = 16,
	.src_w.max = 4096,
	.src_w.align = 1,
	.src_h.min = 16,
	.src_h.max = 4096,
	.src_h.align = 1,
	.src_x_align = 1,
	.src_y_align = 1,

	.dst_f_w.min = 16,
	.dst_f_w.max = 8190,
	.dst_f_w.align = 1,
	.dst_f_h.min = 16,
	.dst_f_h.max = 8190,
	.dst_f_h.align = 1,
	.dst_w.min = 16,
	.dst_w.max = 4096,
	.dst_w.align = 1,
	.dst_h.min = 16,
	.dst_h.max = 4096,
	.dst_h.align = 1,
	.dst_x_align = 1,
	.dst_y_align = 1,

	.blk_w.min = 4,
	.blk_w.max = 4096,
	.blk_w.align = 1,
	.blk_h.min = 4,
	.blk_h.max = 4096,
	.blk_h.align = 1,
	.blk_x_align = 1,
	.blk_y_align = 1,

	.src_h_rot_max = 2160,
};

static const struct of_device_id dpp_of_match[] = {
	{
		.compatible = "samsung,exynos-dpp",
		.data = &dpp_drv_data,
	}, {
	},
};

static inline const char *get_comp_type_str(enum dpp_comp_type type)
{
	if (type == COMP_TYPE_AFBC)
		return "AFBC";
	else if (type == COMP_TYPE_SBWC)
		return "SBWC";
	else
		return "";
}

void dpp_dump_buffer(struct drm_printer *p, struct dpp_device *dpp)
{
	const struct drm_plane_state *plane_state;
	struct drm_framebuffer *fb;
	void *vaddr;

	if (dpp->state != DPP_STATE_ON) {
		dpp_drm_printf(p, dpp, "dpp state is off\n");
		return;
	}

	if (dpp->win_config.comp_type == COMP_TYPE_NONE) {
		dpp_drm_printf(p, dpp, "buffer doesn't have compressed data\n");
		return;
	}

	if (dpp->protection) {
		dpp_drm_printf(p, dpp, "dpp is protected\n");
		return;
	}

	plane_state = dpp->plane.base.state;
	if (!plane_state || !plane_state->fb) {
		dpp_drm_printf(p, dpp, "framebuffer not found\n");
		return;
	}

	fb = plane_state->fb;
	drm_framebuffer_get(fb);

	vaddr = exynos_drm_fb_to_vaddr(fb);
	if (vaddr) {
		dpp_drm_printf(p, dpp,
				"=== buffer dump[%s:%s]: dpp%d dma addr 0x%llx, vaddr 0x%pK ===\n",
				get_comp_type_str(dpp->win_config.comp_type),
				get_comp_src_name(dpp->comp_src),
				dpp->id, dpp->win_config.addr[0], vaddr);
		print_hex_dump(KERN_DEBUG, "", DUMP_PREFIX_ADDRESS, 32, 4, vaddr, 256, false);
	} else {
		dpp_drm_printf(p, dpp, "unable to find vaddr\n");
	}

	drm_framebuffer_put(fb);
}

void dpp_dump(struct drm_printer *p, struct dpp_device *dpp)
{
	if (dpp->state != DPP_STATE_ON) {
		dpp_drm_printf(p, dpp, "dpp state is off\n");
		return;
	}
	__dpp_dump(p, dpp->id, dpp->regs.dpp_base_regs, dpp->regs.dma_base_regs,
			dpp->attr);
}

void rcd_dump(struct drm_printer *p, struct dpp_device *dpp)
{
	if (dpp->state != DPP_STATE_ON) {
		dpp_drm_printf(p, dpp, "rcd state is off\n");
		return;
	}
	__rcd_dump(p, dpp->id, dpp->regs.dpp_base_regs, dpp->regs.dma_base_regs,
			dpp->attr);
}

void cgc_dump(struct drm_printer *p, struct exynos_dma *dma)
{
	__cgc_dump(p, dma->id, dma->regs);
}

static dma_addr_t dpp_alloc_map_buf_test(void)
{
	struct dma_heap *dma_heap;
	struct dma_buf *buf;
	struct dma_buf_attachment *attachment;
	struct sg_table *sg_table;
	size_t size;
	struct iosys_map map;
	dma_addr_t dma_addr;
	struct decon_device *decon = get_decon_drvdata(0);
	struct drm_device *drm_dev = decon->drm_dev;
	struct exynos_drm_private *priv = drm_to_exynos_dev(drm_dev);
	int ret;

	size = PAGE_ALIGN(1440 * 3040 * 4);
	dma_heap = dma_heap_find("system");
	if (!dma_heap) {
		pr_err("Failed to find DMA-BUF system heap\n");
		return -EINVAL;
	}

	buf = dma_heap_buffer_alloc(dma_heap, size, O_RDWR, 0);
	dma_heap_put(dma_heap);
	if (IS_ERR(buf)) {
		pr_err("Failed to allocate %#zx bytes from DMA-BUF system heap\n", size);
		return PTR_ERR(buf);
	}

	ret = dma_buf_vmap(buf, &map);
	if (ret) {
		pr_err("failed to vmap buffer\n");
		dma_buf_put(buf);
		return -EINVAL;
	}

	memset(map.vaddr, 0x80, size);
	dma_buf_vunmap(buf, &map);

	/* mapping buffer for translating to DVA */
	attachment = dma_buf_attach(buf, priv->iommu_client);
	if (IS_ERR_OR_NULL(attachment)) {
		pr_err("failed to attach dma_buf\n");
		dma_buf_put(buf);
		return -EINVAL;
	}

	sg_table = dma_buf_map_attachment(attachment, DMA_TO_DEVICE);
	if (IS_ERR_OR_NULL(sg_table)) {
		pr_err("failed to map attachment\n");
		dma_buf_put(buf);
		return -EINVAL;
	}

	dma_addr = sg_dma_address(sg_table->sgl);
	if (IS_ERR_VALUE(dma_addr)) {
		pr_err("failed to map iovmm\n");
		dma_buf_put(buf);
		return -EINVAL;
	}

	return dma_addr;
}

__maybe_unused
static void dpp_test_fixed_config_params(struct dpp_params_info *config, u32 w,
		u32 h)
{
	config->src.x = 0;
	config->src.y = 0;
	config->src.w = w;
	config->src.h = h;
	config->src.f_w = w;
	config->src.f_h = h;

	config->dst.x = 0;
	config->dst.y = 0;
	config->dst.w = w;
	config->dst.h = h;
	/* TODO: This hard coded value will be changed */
	config->dst.f_w = w;
	config->dst.f_h = h;

	config->rot = 0; /* no rotation */
	config->comp_type = COMP_TYPE_NONE;
	config->format = DRM_FORMAT_BGRA8888;

	/* TODO: how to handle ? ... I don't know ... */
	config->addr[0] = dpp_alloc_map_buf_test();

	config->max_luminance = 0;
	config->min_luminance = 0;
	config->y_hd_y2_stride = 0;
	config->y_pl_c2_stride = 0;

	config->h_ratio = mult_frac(1 << 20, config->src.w, config->dst.w);
	config->v_ratio = mult_frac(1 << 20, config->src.h, config->dst.h);

	config->is_block = false;
	config->rcv_num = exynos_devfreq_get_domain_freq(DEVFREQ_DISP) ? : 0x7FFFFFFF;
}

static void dpp_convert_plane_state_to_config(struct dpp_params_info *config,
				const struct exynos_drm_plane_state *state,
				const struct drm_display_mode *mode)
{
	struct drm_framebuffer *fb = state->base.fb;
	unsigned int simplified_rot;

	pr_debug("mode(%dx%d)\n", mode->hdisplay, mode->vdisplay);
	config->src.x = state->base.src.x1 >> 16;
	config->src.y = state->base.src.y1 >> 16;
	config->src.w = drm_rect_width(&state->base.src) >> 16;
	config->src.h = drm_rect_height(&state->base.src) >> 16;
	config->src.f_w = fb->width;
	config->src.f_h = fb->height;

	config->dst.x = state->base.dst.x1;
	config->dst.y = state->base.dst.y1;
	config->dst.w = drm_rect_width(&state->base.dst);
	config->dst.h = drm_rect_height(&state->base.dst);
	config->dst.f_w = mode->hdisplay;
	config->dst.f_h = mode->vdisplay;
	config->rot = 0;
	simplified_rot = drm_rotation_simplify(state->base.rotation,
			DRM_MODE_ROTATE_0 | DRM_MODE_ROTATE_90 |
			DRM_MODE_REFLECT_X | DRM_MODE_REFLECT_Y);
	if (simplified_rot & DRM_MODE_ROTATE_90)
		config->rot |= DPP_ROT;
	if (simplified_rot & DRM_MODE_REFLECT_X)
		config->rot |= DPP_X_FLIP;
	if (simplified_rot & DRM_MODE_REFLECT_Y)
		config->rot |= DPP_Y_FLIP;

	if (has_all_bits(DRM_FORMAT_MOD_ARM_AFBC(0), fb->modifier)) {
		config->comp_type = COMP_TYPE_AFBC;
	} else if (has_all_bits(DRM_FORMAT_MOD_SAMSUNG_SBWC(0), fb->modifier)) {
		config->comp_type = COMP_TYPE_SBWC;
		config->blk_size = SBWC_BLOCK_SIZE_GET(fb->modifier);
	} else {
		config->comp_type = COMP_TYPE_NONE;
	}

	config->format = fb->format->format;
	config->standard = state->standard;
	config->transfer = state->transfer;
	config->range = state->range;
	config->max_luminance = state->max_luminance;
	config->min_luminance = state->min_luminance;
	config->y_hd_y2_stride = 0;
	config->y_pl_c2_stride = 0;
	config->c_hd_stride = 0;
	config->c_pl_stride = 0;

	config->addr[0] = exynos_drm_fb_dma_addr(fb, 0);
	config->addr[1] = exynos_drm_fb_dma_addr(fb, 1);
	if (has_all_bits(DRM_FORMAT_MOD_SAMSUNG_YUV_8_2_SPLIT, fb->modifier)) {
		config->addr[2] = config->addr[0] +
			NV12N_10B_Y_8B_SIZE(fb->width, fb->height);
		config->addr[3] = config->addr[1] +
			NV12N_10B_CBCR_8B_SIZE(fb->width, fb->height);
	} else if (has_all_bits(DRM_FORMAT_MOD_SAMSUNG_SBWC(0), fb->modifier)) {
		const struct dpu_fmt *fmt_info =
			dpu_find_fmt_info(config->format);
		bool is_10bpc = IS_10BPC(fmt_info);
		/* Luminance header */
		config->addr[0] += Y_PL_SIZE_SBWC(config->src.f_w,
				config->src.f_h, is_10bpc);
		config->y_hd_y2_stride = HD_STRIDE_SIZE_SBWC(config->src.f_w);

		/* Luminance payload */
		config->addr[1] = exynos_drm_fb_dma_addr(fb, 0);
		config->y_pl_c2_stride = PL_STRIDE_SIZE_SBWC(config->src.f_w,
				is_10bpc);

		/* Chrominance header */
		config->addr[2] = exynos_drm_fb_dma_addr(fb, 1) +
			UV_PL_SIZE_SBWC(config->src.f_w, config->src.f_h,
					is_10bpc);
		config->c_hd_stride = HD_STRIDE_SIZE_SBWC(config->src.f_w);

		/* Chrominance payload */
		config->addr[3] = exynos_drm_fb_dma_addr(fb, 1);
		config->c_pl_stride = PL_STRIDE_SIZE_SBWC(config->src.f_w,
				is_10bpc);
	} else {
		config->addr[2] = exynos_drm_fb_dma_addr(fb, 2);
		config->addr[3] = exynos_drm_fb_dma_addr(fb, 3);
	}

	if (config->rot & DPP_ROT) {
		config->h_ratio = mult_frac(1 << 20, config->src.h, config->dst.w);
		config->v_ratio = mult_frac(1 << 20, config->src.w, config->dst.h);
	} else {
		config->h_ratio = mult_frac(1 << 20, config->src.w, config->dst.w);
		config->v_ratio = mult_frac(1 << 20, config->src.h, config->dst.h);
	}

<<<<<<< HEAD
	if ((config->h_ratio != (1 << 20)) || (config->v_ratio != (1 << 20)))
		config->is_scale = true;
	else
		config->is_scale = false;

	config->is_block = false;
=======
	if (state->block) {
		struct decon_win_rect *block = (struct decon_win_rect *)state->block->data;
		config->block.x = block->x;
		config->block.y = block->y;
		config->block.w = block->w;
		config->block.h = block->h;
		config->is_block = config->block.w > 0 && config->block.h > 0;
	} else {
		config->is_block = false;
	}
>>>>>>> b1244fcc
	config->rcv_num = exynos_devfreq_get_domain_freq(DEVFREQ_DISP) ? : 0x7FFFFFFF;
}

static void __dpp_enable(struct dpp_device *dpp)
{
	if (dpp->state == DPP_STATE_ON)
		return;

	dpp_reg_init(dpp->id, dpp->attr);

	dpp->state = DPP_STATE_ON;
	enable_irq(dpp->dma_irq);
	if (test_bit(DPP_ATTR_DPP, &dpp->attr))
		enable_irq(dpp->dpp_irq);

	dpp_debug(dpp, "enabled\n");
}

#if IS_ENABLED(CONFIG_EXYNOS_CONTENT_PATH_PROTECTION)

static void set_resource_protection(bool dpu_protected)
{
	u32 decon_id;
	u32 dqe_id;
	u32 dsim_id;

	pr_debug("%s DPU protection status changed to %d", __func__, dpu_protected);
	for (decon_id = 0; decon_id < MAX_DECON_CNT; ++decon_id)
		decon_reg_set_drm_write_protected(decon_id, dpu_protected);
	for (dqe_id = 0; dqe_id < REGS_DQE_ID_MAX; ++dqe_id)
		dqe_reg_set_drm_write_protected(dqe_id, dpu_protected);
	for (dsim_id = 0; dsim_id < MAX_DSI_CNT; ++dsim_id)
		dsim_reg_set_drm_write_protected(dsim_id, dpu_protected);
}

static void update_secured_dpp_mask(struct dpp_device *dpp_to_change, bool enable) {
	const struct drm_device *drm_dev;
	struct exynos_drm_private *private;
	u32 dpp_mask = BIT(dpp_to_change->id);

	drm_dev = dpp_to_change->plane.base.dev;
	private = drm_to_exynos_dev(drm_dev);
	if (enable)
		private->secured_dpp_mask |= dpp_mask;
	else
		private->secured_dpp_mask &= ~dpp_mask;
}

static bool update_resource_protection(struct dpp_device *dpp_to_change, bool enable)
{
	const struct drm_device *drm_dev;
	const struct exynos_drm_private *private;
	u32 dpp_mask = BIT(dpp_to_change->id);
	u32 secure_mask;

	drm_dev = dpp_to_change->plane.base.dev;
	private = drm_to_exynos_dev(drm_dev);
	secure_mask = private->secured_dpp_mask;

	if (enable)
		secure_mask |= dpp_mask;
	else
		secure_mask &= ~dpp_mask;

	if ((secure_mask && !private->secured_dpp_mask) ||
				(!secure_mask && private->secured_dpp_mask)) {
		set_resource_protection(secure_mask);
		return true;
	}

	/* resource protection flag is not changed */
	return false;
}

static int set_protection(struct dpp_device *dpp, uint64_t modifier)
{
	bool protection;
	u32 protection_id;
	int ret = 0;
	bool res_protection_changed = false;
	static const u32 protection_ids[] = { PROT_L0, PROT_L1, PROT_L2,
					PROT_L3, PROT_L4, PROT_L5, PROT_L12 };

	protection = (modifier & DRM_FORMAT_MOD_PROTECTION) != 0;
	if (dpp->protection == protection)
		return ret;

	if (dpp->id >= ARRAY_SIZE(protection_ids)) {
		dpp_err(dpp, "failed to get protection id(%u)\n", dpp->id);
		return -EINVAL;
	}

        /* Forward some register update to el3 if transit to protection mode */

	if (protection)
		res_protection_changed = update_resource_protection(dpp, true);

	protection_id = protection_ids[dpp->id];
	ret = exynos_smc(SMC_PROTECTION_SET, 0, protection_id,
			(protection ? SMC_PROTECTION_ENABLE :
			SMC_PROTECTION_DISABLE));
	if (ret) {
		dpp_err(dpp, "failed to %s protection(ch:%u, ret:%d)\n",
				protection ? "enable" : "disable", dpp->id, ret);
		if (protection && res_protection_changed)
			set_resource_protection(false);
		return ret;
	}
	/* Stop forwarding registers update to el3 if transit to none protection mode */
	if (!protection)
		update_resource_protection(dpp, false);
	update_secured_dpp_mask(dpp, protection);

	dpp->protection = protection;

	dpp_debug(dpp, "ch:%u, en:%d\n", dpp->id, protection);

	return ret;
}
#else
static inline int
set_protection(struct dpp_device *dpp, uint64_t modifier) { return 0; }
#endif

static void __dpp_disable(struct dpp_device *dpp)
{
	if (dpp->state == DPP_STATE_OFF)
		return;

	if (dpp->hdr.state.eotf_lut) {
		dpp->hdr.state.eotf_lut = NULL;
		hdr_reg_set_eotf_lut(dpp->id, NULL);
	}

	if (dpp->hdr.state.oetf_lut) {
		dpp->hdr.state.oetf_lut = NULL;
		hdr_reg_set_oetf_lut(dpp->id, NULL);
	}

	if (dpp->hdr.state.gm) {
		dpp->hdr.state.gm = NULL;
		hdr_reg_set_gm(dpp->id, NULL);
	}

	if (dpp->hdr.state.tm) {
		dpp->hdr.state.tm = NULL;
		hdr_reg_set_tm(dpp->id, NULL);
	}

	if (test_bit(DPP_ATTR_DPP, &dpp->attr))
		disable_irq(dpp->dpp_irq);
	disable_irq(dpp->dma_irq);

	dpp_reg_deinit(dpp->id, false, dpp->attr);

	set_protection(dpp, 0);
	dpp->state = DPP_STATE_OFF;
	dpp->decon_id = -1;

	dpp_debug(dpp, "disabled\n");
}

static int dpp_disable(struct dpp_device *this_dpp)
{
	__dpp_disable(this_dpp);

	return 0;
}

static int dpp_check_scale(struct dpp_device *dpp,
			struct dpp_params_info *config)
{
	struct dpp_restriction *res;
	struct decon_frame *src, *dst;
	u32 src_w, src_h;

	res = &dpp->restriction;
	src = &config->src;
	dst = &config->dst;

	if (config->rot & DPP_ROT) {
		src_w = src->h;
		src_h = src->w;
	} else {
		src_w = src->w;
		src_h = src->h;
	}

	/* If scaling is not requested, it doesn't need to check limitation */
	if ((src_w == dst->w) && (src_h == dst->h))
		return 0;

	/* Scaling is requested. need to check limitation */
	if (!test_bit(DPP_ATTR_CSC, &dpp->attr)) {
		dpp_err(dpp, "not support CSC\n");
		return -ENOTSUPP;
	}

	if ((src_w > dst->w * res->scale_down) ||
			(src_h > dst->h * res->scale_down)) {
		dpp_err(dpp, "not support under 1/%dx scale-down\n",
				res->scale_down);
		return -ENOTSUPP;
	}

	if ((src_w * res->scale_up < dst->w) ||
			(src_h * res->scale_up < dst->h)) {
		dpp_err(dpp, "not support over %dx scale-up\n", res->scale_up);
		return -ENOTSUPP;
	}

	return 0;
}

static int dpp_check_size(struct dpp_device *dpp,
			struct dpp_params_info *config)
{
	struct decon_frame *src, *dst;
	const struct dpu_fmt *fmt_info;
	struct dpp_restriction *res;
	u32 mul = 1; /* factor to multiply alignment */
	u32 src_h_max;

	fmt_info = dpu_find_fmt_info(config->format);

	if (IS_YUV(fmt_info))
		mul = 2;

	res = &dpp->restriction;
	src = &config->src;
	dst = &config->dst;

	if (config->rot & DPP_ROT)
		src_h_max = res->src_h_rot_max;
	else
		src_h_max = res->src_h.max;

	/* check alignment */
	if (!IS_ALIGNED(src->x, res->src_x_align * mul) ||
			!IS_ALIGNED(src->y, res->src_y_align * mul) ||
			!IS_ALIGNED(src->w, res->src_w.align * mul) ||
			!IS_ALIGNED(src->h, res->src_h.align * mul) ||
			!IS_ALIGNED(src->f_w, res->src_f_w.align * mul) ||
			!IS_ALIGNED(src->f_h, res->src_f_h.align * mul)) {
		dpp_err(dpp, "not supported source alignment\n");
		return -ENOTSUPP;
	}

	if (!IS_ALIGNED(dst->x, res->dst_x_align) ||
			!IS_ALIGNED(dst->y, res->dst_y_align) ||
			!IS_ALIGNED(dst->w, res->dst_w.align) ||
			!IS_ALIGNED(dst->h, res->dst_h.align) ||
			!IS_ALIGNED(dst->f_w, res->dst_f_w.align) ||
			!IS_ALIGNED(dst->f_h, res->dst_f_h.align)) {
		dpp_err(dpp, "not supported destination alignment\n");
		return -ENOTSUPP;
	}

	/* check range */
	if (!IN_RANGE(src->w, res->src_w.min * mul, res->src_w.max) ||
			!IN_RANGE(src->h, res->src_h.min * mul, src_h_max) ||
			!IN_RANGE(src->f_w, res->src_f_w.min * mul,
						res->src_f_w.max) ||
			!IN_RANGE(src->f_h, res->src_f_h.min,
						res->src_f_h.max)) {
		dpp_err(dpp, "not supported source size range\n");
		return -ENOTSUPP;
	}

	if (!IN_RANGE(dst->w, res->dst_w.min, res->dst_w.max) ||
			!IN_RANGE(dst->h, res->dst_h.min, res->dst_h.max) ||
			!IN_RANGE(dst->f_w, res->dst_f_w.min,
						res->dst_f_w.max) ||
			!IN_RANGE(dst->f_h, res->dst_f_h.min,
						res->dst_f_h.max)) {
		dpp_err(dpp, "not supported destination size range\n");
		return -ENOTSUPP;
	}

	return 0;
}

static int dpp_check_dst_size(struct dpp_device *dpp,
			struct dpp_params_info *config)
{
	struct decon_frame *dst;
	struct dpp_restriction *res;

	res = &dpp->restriction;
	dst = &config->dst;

	/* check range */
	if (!IN_RANGE(dst->w, res->dst_w.min, res->dst_w.max) ||
			!IN_RANGE(dst->h, res->dst_h.min, res->dst_h.max) ||
			!IN_RANGE(dst->f_w, res->dst_f_w.min,
						res->dst_f_w.max) ||
			!IN_RANGE(dst->f_h, res->dst_f_h.min,
						res->dst_f_h.max)) {
		dpp_err(dpp, "not supported destination size range\n");
		return -ENOTSUPP;
	}

	return 0;
}

static int dpp_check(struct dpp_device *dpp,
		const struct exynos_drm_plane_state *state)
{
	struct dpp_params_info config;
	const struct dpu_fmt *fmt_info;
	const struct drm_plane_state *plane_state = &state->base;
	const struct drm_crtc_state *crtc_state =
			drm_atomic_get_new_crtc_state(plane_state->state,
							plane_state->crtc);
	const struct drm_display_mode *mode = &crtc_state->adjusted_mode;
	const struct drm_framebuffer *fb = state->base.fb;

	dpp_debug(dpp, "+\n");

	memset(&config, 0, sizeof(struct dpp_params_info));

	dpp_convert_plane_state_to_config(&config, state, mode);

	if (has_all_bits(DRM_FORMAT_MOD_SAMSUNG_COLORMAP, fb->modifier)) {
		if (dpp_check_dst_size(dpp, &config))
			goto err;

		return 0;
	}

	if (dpp_check_scale(dpp, &config))
		goto err;

	if (dpp_check_size(dpp, &config))
		goto err;

	fmt_info = dpu_find_fmt_info(config.format);
	if ((config.rot & DPP_ROT) && (!IS_YUV420(fmt_info))) {
		dpp_err(dpp, "support rotation only for YUV420 format\n");
		goto err;
	}

	if (!test_bit(DPP_ATTR_AFBC, &dpp->attr) &&
			(config.comp_type == COMP_TYPE_AFBC)) {
		dpp_err(dpp, "not support AFBC\n");
		goto err;
	}

	if (__dpp_check(dpp->id, &config, dpp->attr))
		goto err;

	dpp_debug(dpp, "-\n");

	return 0;

err:
	dpp_err(dpp, "src[%d %d %d %d %d %d] dst[%d %d %d %d %d %d] fmt[%d]\n",
			config.src.x, config.src.y, config.src.w, config.src.h,
			config.src.f_w, config.src.f_h,
			config.dst.x, config.dst.y, config.dst.w, config.dst.h,
			config.dst.f_w, config.dst.f_h,
			config.format);
	dpp_err(dpp, "rot[0x%x] comp_type[%d]\n", config.rot, config.comp_type);

	return -ENOTSUPP;
}

static void
exynos_eotf_update(struct dpp_device *dpp, struct exynos_drm_plane_state *state)
{
	struct eotf_debug_override *eotf = &dpp->hdr.eotf;
	struct exynos_debug_info *info = &eotf->info;
	struct drm_printer p = drm_info_printer(dpp->dev);

	pr_debug("en(%d) dirty(%d)\n", info->force_en, info->dirty);

	if (info->force_en)
		state->hdr_state.eotf_lut = &eotf->force_lut;

	if (dpp->hdr.state.eotf_lut != state->hdr_state.eotf_lut || info->dirty) {
		hdr_reg_set_eotf_lut(dpp->id, state->hdr_state.eotf_lut);
		dpp->hdr.state.eotf_lut = state->hdr_state.eotf_lut;
		info->dirty = false;
	}

	if (info->verbose)
		hdr_reg_print_eotf_lut(dpp->id, &p);
}

static void
exynos_oetf_update(struct dpp_device *dpp, struct exynos_drm_plane_state *state)
{
	struct oetf_debug_override *oetf = &dpp->hdr.oetf;
	struct exynos_debug_info *info = &oetf->info;
	struct drm_printer p = drm_info_printer(dpp->dev);

	pr_debug("en(%d) dirty(%d)\n", info->force_en, info->dirty);

	if (info->force_en)
		state->hdr_state.oetf_lut = &oetf->force_lut;

	if (dpp->hdr.state.oetf_lut != state->hdr_state.oetf_lut || info->dirty) {
		hdr_reg_set_oetf_lut(dpp->id, state->hdr_state.oetf_lut);
		dpp->hdr.state.oetf_lut = state->hdr_state.oetf_lut;
		info->dirty = false;
	}

	if (info->verbose)
		hdr_reg_print_oetf_lut(dpp->id, &p);
}

static void
exynos_gm_update(struct dpp_device *dpp, struct exynos_drm_plane_state *state)
{
	struct gm_debug_override *gm = &dpp->hdr.gm;
	struct exynos_debug_info *info = &gm->info;
	struct drm_printer p = drm_info_printer(dpp->dev);

	pr_debug("en(%d) dirty(%d)\n", info->force_en, info->dirty);

	if (info->force_en)
		state->hdr_state.gm = &gm->force_data;

	if (dpp->hdr.state.gm != state->hdr_state.gm || info->dirty) {
		hdr_reg_set_gm(dpp->id, state->hdr_state.gm);
		dpp->hdr.state.gm = state->hdr_state.gm;
		info->dirty = false;
	}

	if (info->verbose)
		hdr_reg_print_gm(dpp->id, &p);
}

static void
exynos_tm_update(struct dpp_device *dpp, struct exynos_drm_plane_state *state)
{
	struct tm_debug_override *tm = &dpp->hdr.tm;
	struct exynos_debug_info *info = &tm->info;
	struct drm_printer p = drm_info_printer(dpp->dev);

	pr_debug("en(%d) dirty(%d)\n", info->force_en, info->dirty);

	if (info->force_en)
		state->hdr_state.tm = &tm->force_data;

	if (dpp->hdr.state.tm != state->hdr_state.tm || info->dirty) {
		hdr_reg_set_tm(dpp->id, state->hdr_state.tm);
		dpp->hdr.state.tm = state->hdr_state.tm;
		info->dirty = false;
	}

	if (info->verbose)
		hdr_reg_print_tm(dpp->id, &p);
}

static void dpp_hdr_update(struct dpp_device *dpp,
				struct exynos_drm_plane_state *state)
{
	bool enable = false;

	exynos_eotf_update(dpp, state);
	exynos_oetf_update(dpp, state);
	exynos_gm_update(dpp, state);
	exynos_tm_update(dpp, state);

	if (dpp->hdr.state.eotf_lut || dpp->hdr.state.oetf_lut ||
				dpp->hdr.state.gm || dpp->hdr.state.tm)
		enable = true;

	hdr_reg_set_hdr(dpp->id, enable);
}

static int dpp_update(struct dpp_device *dpp,
			struct exynos_drm_plane_state *state)
{
	struct dpp_params_info *config = &dpp->win_config;
	const struct drm_plane_state *plane_state = &state->base;
	const struct drm_crtc_state *crtc_state = plane_state->crtc->state;
	const struct drm_display_mode *mode = &crtc_state->adjusted_mode;
	const struct exynos_drm_crtc_state *exynos_crtc_state =
					to_exynos_crtc_state(crtc_state);

	dpp_debug(dpp, "+\n");

	__dpp_enable(dpp);

	dpp_convert_plane_state_to_config(config, state, mode);

	config->in_bpc = exynos_crtc_state->in_bpc == 8 ? DPP_BPC_8 : DPP_BPC_10;
	dpp_debug(dpp, "in/force bpc(%d/%d)\n", exynos_crtc_state->in_bpc,
			exynos_crtc_state->force_bpc);

	if (test_bit(DPP_ATTR_HDR, &dpp->attr))
		dpp_hdr_update(dpp, state);

	set_protection(dpp, plane_state->fb->modifier);

	dpp_reg_configure_params(dpp->id, config, dpp->attr);

	dpp_debug(dpp, "-\n");

	return 0;
}

static int dpp_bind(struct device *dev, struct device *master, void *data)
{
	struct dpp_device *dpp = dev_get_drvdata(dev);
	struct drm_device *drm_dev = data;
	struct exynos_drm_plane_config plane_config;
	int ret = 0;
	int id = dpp->id;

	dpp_debug(dpp, "+\n");

	memset(&plane_config, 0, sizeof(plane_config));

	plane_config.pixel_formats = dpp->pixel_formats;
	plane_config.num_pixel_formats = dpp->num_pixel_formats;
	plane_config.zpos = id;
	plane_config.type = get_decon_drvdata(id) ? DRM_PLANE_TYPE_PRIMARY :
		DRM_PLANE_TYPE_OVERLAY;

	if (dpp->is_support & DPP_SUPPORT_AFBC)
		plane_config.capabilities |=
			EXYNOS_DRM_PLANE_CAP_AFBC;

	ret = exynos_plane_init(drm_dev, &dpp->plane, id,
			&plane_config);
	if (ret)
		return ret;

	dpp_debug(dpp, "-\n");

	return 0;
}


static void dpp_unbind(struct device *dev, struct device *master, void *data)
{
	struct dpp_device *dpp = dev_get_drvdata(dev);

	if (dpp->state == DPP_STATE_ON)
		dpp_disable(dpp);
}

static const struct component_ops exynos_dpp_component_ops = {
	.bind	= dpp_bind,
	.unbind	= dpp_unbind,
};

static void dpp_print_restriction(struct dpp_device *dpp)
{
	struct dpp_restriction *res = &dpp->restriction;

	dpp_info(dpp, "src_f_w[%d %d %d] src_f_h[%d %d %d]\n",
			res->src_f_w.min, res->src_f_w.max, res->src_f_w.align,
			res->src_f_h.min, res->src_f_h.max, res->src_f_h.align);
	dpp_info(dpp, "src_w[%d %d %d] src_h[%d %d %d] src_x_y_align[%d %d]\n",
			res->src_w.min, res->src_w.max, res->src_w.align,
			res->src_h.min, res->src_h.max, res->src_h.align,
			res->src_x_align, res->src_y_align);

	dpp_info(dpp, "dst_f_w[%d %d %d] dst_f_h[%d %d %d]\n",
			res->dst_f_w.min, res->dst_f_w.max, res->dst_f_w.align,
			res->dst_f_h.min, res->dst_f_h.max, res->dst_f_h.align);
	dpp_info(dpp, "dst_w[%d %d %d] dst_h[%d %d %d] dst_x_y_align[%d %d]\n",
			res->dst_w.min, res->dst_w.max, res->dst_w.align,
			res->dst_h.min, res->dst_h.max, res->dst_h.align,
			res->dst_x_align, res->dst_y_align);

	dpp_info(dpp, "blk_w[%d %d %d] blk_h[%d %d %d] blk_x_y_align[%d %d]\n",
			res->blk_w.min, res->blk_w.max, res->blk_w.align,
			res->blk_h.min, res->blk_h.max, res->blk_h.align,
			res->blk_x_align, res->blk_y_align);

	dpp_info(dpp, "src_h_rot_max[%d]\n", res->src_h_rot_max);

	dpp_info(dpp, "max scale up(%dx), down(1/%dx) ratio\n", res->scale_up,
			res->scale_down);
}

static int exynos_dpp_parse_dt(struct dpp_device *dpp, struct device_node *np)
{
	int ret = 0;
	struct dpp_restriction *res = &dpp->restriction;

	ret = of_property_read_u32(np, "dpp,id", &dpp->id);
	if (ret < 0)
		goto fail;

	of_property_read_u32(np, "attr", (u32 *)&dpp->attr);
	of_property_read_u32(np, "port", &dpp->port);

	if (of_property_read_bool(np, "dpp,video"))
		dpp->is_support |= DPP_SUPPORT_VIDEO;

	if (dpp->is_support & DPP_SUPPORT_VIDEO) {
		dpp->pixel_formats = dpp_vg_formats;
		dpp->num_pixel_formats = ARRAY_SIZE(dpp_vg_formats);
	} else if (test_bit(DPP_ATTR_RCD, &dpp->attr)) {
		dpp->pixel_formats = rcd_alpha_formats;
		dpp->num_pixel_formats = ARRAY_SIZE(rcd_alpha_formats);
	} else {
		dpp->pixel_formats = dpp_gf_formats;
		dpp->num_pixel_formats = ARRAY_SIZE(dpp_gf_formats);
	}

	of_property_read_u32(np, "scale_down", (u32 *)&res->scale_down);
	of_property_read_u32(np, "scale_up", (u32 *)&res->scale_up);

	dpp_info(dpp, "attr(0x%lx), port(%d)\n", dpp->attr, dpp->port);

	dpp_print_restriction(dpp);

	return 0;
fail:
	return ret;
}

static irqreturn_t dpp_irq_handler(int irq, void *priv)
{
	struct dpp_device *dpp = priv;

	spin_lock(&dpp->slock);
	if (dpp->state == DPP_STATE_OFF)
		goto irq_end;

	dpp_reg_get_irq_and_clear(dpp->id);

irq_end:
	spin_unlock(&dpp->slock);
	return IRQ_HANDLED;
}

static irqreturn_t dma_irq_handler(int irq, void *priv)
{
	struct dpp_device *dpp = priv;
	u32 irqs;
	const char *str_comp;
	bool dump = false;
	static unsigned long last_dumptime;

	spin_lock(&dpp->dma_slock);
	if (dpp->state == DPP_STATE_OFF)
		goto irq_end;

	/* IDMA case */
	irqs = idma_reg_get_irq_and_clear(dpp->id);

	if (irqs & IDMA_RECOVERY_START_IRQ) {
		DPU_EVENT_LOG(DPU_EVT_DMA_RECOVERY, dpp->decon_id, dpp);
		dpp->recovery_cnt++;
		str_comp = get_comp_src_name(dpp->comp_src);
		dpp_info(dpp, "recovery start(0x%x) cnt(%d) src(%s)\n", irqs,
				dpp->recovery_cnt, str_comp);
	}

	/*
	 * TODO: Normally, DMA framedone occurs before DPP framedone.
	 * But DMA framedone can occur in case of AFBC crop mode
	 */
	if (irqs & IDMA_STATUS_FRAMEDONE_IRQ) {
		DPU_EVENT_LOG(DPU_EVT_DPP_FRAMEDONE, dpp->decon_id,
				dpp);
	}

	if (irqs & IDMA_FBC_ERR_IRQ) {
		DPU_EVENT_LOG(DPU_EVT_IDMA_FBC_ERROR, dpp->decon_id, dpp);
		dump = true;
	}

	if (irqs & IDMA_READ_SLAVE_ERROR) {
		DPU_EVENT_LOG(DPU_EVT_IDMA_READ_SLAVE_ERROR, dpp->decon_id, dpp);
		dump = true;
	}

	if (irqs & IDMA_STATUS_DEADLOCK_IRQ) {
		DPU_EVENT_LOG(DPU_EVT_IDMA_DEADLOCK, dpp->decon_id, dpp);
		dump = true;
	}

	if (irqs & IDMA_CONFIG_ERR_IRQ) {
		DPU_EVENT_LOG(DPU_EVT_IDMA_CFG_ERROR, dpp->decon_id, dpp);
		dump = true;
	}

	if (dump && time_after(jiffies, last_dumptime + msecs_to_jiffies(5000))) {
		struct decon_device *decon = get_decon_drvdata(dpp->decon_id);
		if (decon) {
			decon_dump_all(decon, DPU_EVT_CONDITION_IDMA_ERROR, true);
			last_dumptime = jiffies;
		}
	}

irq_end:

	spin_unlock(&dpp->dma_slock);
	return IRQ_HANDLED;
}

static irqreturn_t cgc_irq_handler(int irq, void *priv)
{
	struct decon_device *decon = priv;
	struct exynos_dma *dma = decon->cgc_dma;
	u32 irqs;

	spin_lock(&dma->dma_slock);

	irqs = cgc_reg_get_irq_and_clear(dma->id);

	if (irqs & IDMA_STATUS_FRAMEDONE_IRQ)
		DPU_EVENT_LOG(DPU_EVT_CGC_FRAMEDONE, decon->id, NULL);

	spin_unlock(&dma->dma_slock);
	return IRQ_HANDLED;
}

static int dpp_init_resources(struct dpp_device *dpp)
{
	struct resource res;
	struct device *dev = dpp->dev;
	struct device_node *np = dev->of_node;
	struct platform_device *pdev;
	int i, ret = 0;

	pdev = container_of(dev, struct platform_device, dev);

	i = of_property_match_string(np, "reg-names", "dma");
	if (of_address_to_resource(np, i, &res)) {
		dpp_err(dpp, "failed to get dma resource\n");
		return -EINVAL;
	}
	dpp->regs.dma_base_regs = of_iomap(np, i);
	if (!dpp->regs.dma_base_regs) {
		dpp_err(dpp, "failed to remap DPU_DMA SFR region\n");
		return -EINVAL;
	}
	dpp_regs_desc_init(dpp->regs.dma_base_regs, res.start, "dma", REGS_DMA, dpp->id);

	dpp->dma_irq = of_irq_get_byname(np, "dma");
	dpp_info(dpp, "dma irq no = %d\n", dpp->dma_irq);
	ret = devm_request_irq(dev, dpp->dma_irq, dma_irq_handler, 0,
			pdev->name, dpp);
	if (ret) {
		dpp_err(dpp, "failed to install DPU DMA irq\n");
		return -EINVAL;
	}
	disable_irq(dpp->dma_irq);

	if (test_bit(DPP_ATTR_DPP, &dpp->attr)) {
		i = of_property_match_string(np, "reg-names", "dpp");
		if (of_address_to_resource(np, i, &res)) {
			dpp_err(dpp, "failed to get dpp resource\n");
			return -EINVAL;
		}
		dpp->regs.dpp_base_regs = of_iomap(np, i);
		if (!dpp->regs.dpp_base_regs) {
			dpp_err(dpp, "failed to remap DPP SFR region\n");
			return -EINVAL;
		}
		dpp_regs_desc_init(dpp->regs.dpp_base_regs, res.start, "dpp", REGS_DPP,
				dpp->id);

		dpp->dpp_irq = of_irq_get_byname(np, "dpp");
		dpp_info(dpp, "dpp irq no = %d\n", dpp->dpp_irq);
		ret = devm_request_irq(dev, dpp->dpp_irq, dpp_irq_handler, 0,
				pdev->name, dpp);
		if (ret) {
			dpp_err(dpp, "failed to install DPP irq\n");
			return -EINVAL;
		}
		disable_irq(dpp->dpp_irq);
	}

	if (test_bit(DPP_ATTR_SCL_COEF, &dpp->attr)) {
		i = of_property_match_string(np, "reg-names", "scl_coef");
		if (of_address_to_resource(np, i, &res)) {
			dpp_err(dpp, "failed to get scl_coef resource\n");
			return -EINVAL;
		}
		dpp->regs.scl_coef_base_regs = of_iomap(np, i);
		if (!dpp->regs.scl_coef_base_regs) {
			dpp_err(dpp, "failed to remap SCL COEF SFR region\n");
			return -EINVAL;
		}
		dpp_regs_desc_init(dpp->regs.scl_coef_base_regs, res.start, "scl_coef", REGS_SCL_COEF,
				dpp->id);
	}

	if (test_bit(DPP_ATTR_SRAMC, &dpp->attr)) {
		i = of_property_match_string(np, "reg-names", "sramc");
		if (of_address_to_resource(np, i, &res)) {
			dpp_err(dpp, "failed to get sramc resource\n");
			return -EINVAL;
		}
		dpp->regs.sramc_base_regs = of_iomap(np, i);
		if (!dpp->regs.sramc_base_regs) {
			dpp_err(dpp, "failed to remap SRAMC SFR region\n");
			return -EINVAL;
		}
		dpp_regs_desc_init(dpp->regs.sramc_base_regs, res.start, "sramc", REGS_SRAMC,
				dpp->id);
	}

	if (test_bit(DPP_ATTR_HDR, &dpp->attr) ||
			test_bit(DPP_ATTR_HDR10_PLUS, &dpp->attr)) {
		i = of_property_match_string(np, "reg-names", "hdr");
		if (of_address_to_resource(np, i, &res)) {
			dpp_err(dpp, "failed to get hdr resource\n");
			return -EINVAL;
		}
		dpp->regs.hdr_base_regs = of_iomap(np, i);
		if (!dpp->regs.hdr_base_regs) {
			dpp_err(dpp, "failed to remap HDR SFR region\n");
			return -EINVAL;
		}
		hdr_regs_desc_init(dpp->regs.hdr_base_regs, res.start, "hdr", dpp->id);
	}

	if (test_bit(DPP_ATTR_HDR_COMM, &dpp->attr)) {
		i = of_property_match_string(np, "reg-names", "hdr_comm");
		if (of_address_to_resource(np, i, &res)) {
			dpp_err(dpp, "failed to get hdr comm resource\n");
			return -EINVAL;
		}
		dpp->regs.hdr_comm_base_regs = of_iomap(np, i);
		if (!dpp->regs.hdr_comm_base_regs) {
			dpp_err(dpp, "failed to remap HDR COMM SFR region\n");
			return -EINVAL;
		}
		dpp_regs_desc_init(dpp->regs.hdr_comm_base_regs, res.start, "hdr_comm",
				   REGS_HDR_COMM, dpp->id);
	}
	ret = __dpp_init_resources(dpp);

	return ret;
}

struct exynos_dma *exynos_cgc_dma_register(struct decon_device *decon)
{
	struct device *dev = decon->dev;
	struct device_node *np = dev->of_node;
	struct exynos_dma *dma;
	struct platform_device *pdev;
	int i, ret = 0;
	struct resource res;

	pdev = container_of(dev, struct platform_device, dev);

	i = of_property_match_string(np, "reg-names", "cgc-dma");
	if (i < 0) {
		pr_debug("cgc-dma is not supported\n");
		return NULL;
	}

	if (of_address_to_resource(np, i, &res)) {
		pr_err("failed to get cgc dma resource\n");
		return NULL;
	}

	dma = devm_kzalloc(dev, sizeof(struct exynos_dma), GFP_KERNEL);
	if (!dma)
		return NULL;

	dma->regs = of_iomap(np, i);
	if (IS_ERR(dma->regs)) {
		pr_err("failed to remap cgc-dma registers\n");
		return NULL;
	}

	ret = of_property_read_u32(np, "cgc-dma,id", &dma->id);
	if (ret < 0) {
		pr_err("failed to get cgc-dma id\n");
		return NULL;
	}

	dpp_regs_desc_init(dma->regs, res.start, "cgc-dma", REGS_DMA, dma->id);

	spin_lock_init(&dma->dma_slock);
	dma->dma_irq = of_irq_get_byname(np, "cgc-dma");
	ret = devm_request_irq(dev, dma->dma_irq, cgc_irq_handler, 0,
			pdev->name, decon);
	if (ret) {
		pr_err("failed to install CGC DMA irq\n");
		return NULL;
	}

	pr_debug("cgc-dma is supported\n");

	return dma;
}

static int dpp_probe(struct platform_device *pdev)
{
	int ret = 0;
	struct device *dev = &pdev->dev;
	struct dpp_device *dpp;
	const struct dpp_restriction *restriction;

	dpp = devm_kzalloc(dev, sizeof(struct dpp_device), GFP_KERNEL);
	if (!dpp)
		return -ENOMEM;

	restriction = of_device_get_match_data(dev);
	memcpy(&dpp->restriction, restriction, sizeof(*restriction));

	dpp->dev = dev;
	ret = exynos_dpp_parse_dt(dpp, dev->of_node);
	if (ret)
		goto fail;

	spin_lock_init(&dpp->slock);
	spin_lock_init(&dpp->dma_slock);

	dpp->state = DPP_STATE_OFF;

	ret = dpp_init_resources(dpp);
	if (ret)
		goto fail;

	dpp->check = dpp_check;
	dpp->update = dpp_update;
	dpp->disable = dpp_disable;
	/* dpp is not connected decon now */
	dpp->decon_id = -1;

	platform_set_drvdata(pdev, dpp);

	dpp_info(dpp, "successfully probed");

	return component_add(dev, &exynos_dpp_component_ops);

fail:
	dpp_err(dpp, "probe failed");

	return ret;
}

static int dpp_remove(struct platform_device *pdev)
{
	struct dpp_device *dpp = platform_get_drvdata(pdev);

	component_del(&pdev->dev, &exynos_dpp_component_ops);

	if (test_bit(DPP_ATTR_HDR, &dpp->attr) ||
			test_bit(DPP_ATTR_HDR10_PLUS, &dpp->attr))
		iounmap(dpp->regs.hdr_base_regs);
	if (test_bit(DPP_ATTR_DPP, &dpp->attr))
		iounmap(dpp->regs.dpp_base_regs);
	if (test_bit(DPP_ATTR_SRAMC, &dpp->attr))
		iounmap(dpp->regs.sramc_base_regs);
	if (test_bit(DPP_ATTR_HDR_COMM, &dpp->attr))
		iounmap(dpp->regs.hdr_comm_base_regs);
	iounmap(dpp->regs.dma_base_regs);

	return 0;
}

struct platform_driver dpp_driver = {
	.probe = dpp_probe,
	.remove = dpp_remove,
	.driver = {
		   .name = "exynos-dpp",
		   .owner = THIS_MODULE,
		   .of_match_table = dpp_of_match,
	},
};

#ifdef CONFIG_OF
static int of_device_match(struct device *dev, const void *data)
{
	return dev->of_node == data;
}

struct dpp_device *of_find_dpp_by_node(struct device_node *np)
{
	struct device *dev;

	dev = bus_find_device(&platform_bus_type, NULL, np, of_device_match);

	return dev ? dev_get_drvdata(dev) : NULL;
}
EXPORT_SYMBOL(of_find_dpp_by_node);
#endif

MODULE_AUTHOR("Seong-gyu Park <seongyu.park@samsung.com>");
MODULE_DESCRIPTION("Samsung SoC Display Pre Processor");
MODULE_LICENSE("GPL v2");<|MERGE_RESOLUTION|>--- conflicted
+++ resolved
@@ -440,14 +440,11 @@
 		config->v_ratio = mult_frac(1 << 20, config->src.h, config->dst.h);
 	}
 
-<<<<<<< HEAD
 	if ((config->h_ratio != (1 << 20)) || (config->v_ratio != (1 << 20)))
 		config->is_scale = true;
 	else
 		config->is_scale = false;
 
-	config->is_block = false;
-=======
 	if (state->block) {
 		struct decon_win_rect *block = (struct decon_win_rect *)state->block->data;
 		config->block.x = block->x;
@@ -458,7 +455,6 @@
 	} else {
 		config->is_block = false;
 	}
->>>>>>> b1244fcc
 	config->rcv_num = exynos_devfreq_get_domain_freq(DEVFREQ_DISP) ? : 0x7FFFFFFF;
 }
 
