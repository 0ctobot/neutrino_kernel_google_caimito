/* SPDX-License-Identifier: GPL-2.0 */
/*
 * Copyright 2018-2022 Google LLC
 *
 * This program is free software; you can redistribute it and/or modify
 * it under the terms of the GNU General Public License as published by
 * the Free Software Foundation; either version 2 of the License, or
 * (at your option) any later version.
 *
 * This program is distributed in the hope that it will be useful,
 * but WITHOUT ANY WARRANTY; without even the implied warranty of
 * MERCHANTABILITY or FITNESS FOR A PARTICULAR PURPOSE.  See the
 * GNU General Public License for more details.
 */

#define pr_fmt(fmt) KBUILD_MODNAME ": " fmt

#ifdef CONFIG_PM_SLEEP
#define SUPPORT_PM_SLEEP 1
#endif

#include <linux/kernel.h>
#include <linux/printk.h>
#include <linux/module.h>
#include <linux/of.h>
#include <linux/pm_runtime.h>
#include <linux/platform_device.h>
#include <linux/thermal.h>
#include <linux/slab.h>
#include <linux/rtc.h>
#include "gbms_power_supply.h"
#include "google_bms.h"
#include "google_psy.h"
#include "qmath.h"
#include <crypto/hash.h>

#include <linux/debugfs.h>

#define BATT_DELAY_INIT_MS		250
#define BATT_WORK_FAST_RETRY_CNT	30
#define BATT_WORK_FAST_RETRY_MS		1000
#define BATT_WORK_DEBOUNCE_RETRY_MS	3000
#define BATT_WORK_ERROR_RETRY_MS	1000

#define DEFAULT_BATT_FAKE_CAPACITY		50
#define DEFAULT_BATT_UPDATE_INTERVAL		47000
#define DEFAULT_BATT_DRV_RL_SOC_THRESHOLD	95
#define DEFAULT_BD_TRICKLE_RL_SOC_THRESHOLD	90
#define DEFAULT_BD_TRICKLE_RESET_SEC		(5 * 60)
#define DEFAULT_HIGH_TEMP_UPDATE_THRESHOLD	550
#define DEFAULT_CV_MAX_TEMPERATURE		0

#define DEFAULT_HEALTH_SAFETY_MARGIN	(30 * 60)

#define MSC_ERROR_UPDATE_INTERVAL		5000
#define MSC_DEFAULT_UPDATE_INTERVAL		30000


/* AACR default slope is disabled by default */
#define AACR_START_CYCLE_DEFAULT	400
#define AACR_MAX_CYCLE_DEFAULT		0 /* disabled */

/* qual time is 0 minutes of charge or 0% increase in SOC */
#define DEFAULT_CHG_STATS_MIN_QUAL_TIME		0
#define DEFAULT_CHG_STATS_MIN_DELTA_SOC		0

/* Voters */
#define MSC_LOGIC_VOTER	"msc_logic"
#define SW_JEITA_VOTER	"sw_jeita"
#define RL_STATE_VOTER	"rl_state"
#define MSC_HEALTH_VOTER "chg_health"
#define BPST_DETECT_VOTER "bpst_detect"

#define UICURVE_MAX	3

/* sync from google/logbuffer.c */
#define LOG_BUFFER_ENTRY_SIZE	256

/* Initial data of history cycle count */
#define HCC_DEFAULT_DELTA_CYCLE_CNT	10

#define BHI_HEALTH_INDEX_DEFAULT	100
#define BHI_MARGINAL_THRESHOLD_DEFAULT	80
#define BHI_NEED_REP_THRESHOLD_DEFAULT	70
#define BHI_CCBIN_INDEX_LIMIT		90
#define BHI_ALGO_FULL_HEALTH		10000
#define BHI_ALGO_ROUND_INDEX		50
#define BHI_CC_MARGINAL_THRESHOLD_DEFAULT	800
#define BHI_CC_NEED_REP_THRESHOLD_DEFAULT	1000
<<<<<<< HEAD
#define BHI_CAPACITY_MIN 		0
#define BHI_CAPACITY_MAX 		0xFFFF
=======
#define BHI_CYCLE_GRACE_DEFAULT		200
>>>>>>> ea7d1f4d

#define BHI_ROUND_INDEX(index) 		\
	(((index) + BHI_ALGO_ROUND_INDEX) / 100)


/* TODO: this is for Adaptive charging, rename */
enum batt_health_ui {
	/* Internal value used when health is cleared via dialog */
	CHG_DEADLINE_DIALOG = -3,
	/* Internal value used when health is settings disabled while running */
	CHG_DEADLINE_SETTING_STOP = -2,
	/* Internal value used when health is settings disabled */
	CHG_DEADLINE_SETTING = -1,
	/* Internal value used when health is cleared via alarms/re-plug */
	CHG_DEADLINE_CLEARED = 0,
};

#if (GBMS_CCBIN_BUCKET_COUNT < 1) || (GBMS_CCBIN_BUCKET_COUNT > 100)
#error "GBMS_CCBIN_BUCKET_COUNT needs to be a value from 1-100"
#endif

struct ssoc_uicurve {
	qnum_t real;
	qnum_t ui;
};

enum batt_rl_status {
	BATT_RL_STATUS_NONE = 0,
	BATT_RL_STATUS_DISCHARGE = -1,
	BATT_RL_STATUS_RECHARGE = 1,
};

#define RL_DELTA_SOC_MAX	8

struct batt_ssoc_rl_state {
	/* rate limiter state */
	qnum_t rl_ssoc_target;
	ktime_t rl_ssoc_last_update;

	/* rate limiter flags */
	bool rl_no_zero;
	int rl_fast_track;
	int rl_track_target;
	/* rate limiter config */
	int rl_delta_max_time;
	qnum_t rl_delta_max_soc;

	int rl_delta_soc_ratio[RL_DELTA_SOC_MAX];
	qnum_t rl_delta_soc_limit[RL_DELTA_SOC_MAX];
	int rl_delta_soc_cnt;

	qnum_t rl_ft_low_limit;
	qnum_t rl_ft_delta_limit;
};

#define SSOC_STATE_BUF_SZ 128
#define SSOC_DELTA 3

struct batt_ssoc_state {
	/* output of gauge data filter */
	qnum_t ssoc_gdf;
	/*  UI Curves */
	int ssoc_curve_type;    /*<0 dsg, >0 chg, 0? */
	struct ssoc_uicurve ssoc_curve[UICURVE_MAX];
	qnum_t ssoc_uic;
	/* output of rate limiter */
	qnum_t ssoc_rl;
	struct batt_ssoc_rl_state ssoc_rl_state;
	int ssoc_delta;

	/* output of rate limiter */
	int rl_rate;
	int rl_last_ssoc;
	ktime_t rl_last_update;

	/* connected or disconnected */
	ktime_t disconnect_time;
	int buck_enabled;

	/* recharge logic */
	int rl_soc_threshold;
	enum batt_rl_status rl_status;

	/* trickle defender */
	bool bd_trickle_enable;
	int bd_trickle_recharge_soc;
	int bd_trickle_cnt;
	bool bd_trickle_dry_run;
	bool bd_trickle_full;
	bool bd_trickle_eoc;
	u32 bd_trickle_reset_sec;

	/* buff */
	char ssoc_state_cstr[SSOC_STATE_BUF_SZ];

	/* Save/Restore fake capacity */
	bool save_soc_available;
	u16 save_soc;

	/* adjust SOC */
	int point_full_ui_soc;
};

struct gbatt_ccbin_data {
	u16 count[GBMS_CCBIN_BUCKET_COUNT];
	char cyc_ctr_cstr[GBMS_CCBIN_CSTR_SIZE];
	struct mutex lock;
	int prev_soc;
};

#define DEFAULT_RES_TEMP_LOW	350
#define DEFAULT_RES_TEMP_HIGH	390
#define DEFAULT_RAVG_SOC_LOW	5
#define DEFAULT_RAVG_SOC_HIGH	75
#define DEFAULT_RES_FILT_LEN	10

struct batt_res {
	bool estimate_requested;

	/* samples */
	int sample_accumulator;
	int sample_count;

	/* registers */
	int filter_count;
	int resistance_avg;

	/* configuration */
	int estimate_filter;
	int ravg_soc_low;
	int ravg_soc_high;
	int res_temp_low;
	int res_temp_high;
};

/* TODO: move single cell disconnect to bhi_data */
enum bpst_batt_status {
	BPST_BATT_UNKNOWN = 0,
	BPST_BATT_CONNECT = 1,
	BPST_BATT_DISCONNECT = 2,
	BPST_BATT_CELL_FAULT = 3,
};

struct batt_bpst {
	struct mutex lock;
	bool bpst_enable;
	bool bpst_detect_disable;
	bool bpst_cell_fault;
	/* single battery disconnect status */
	int bpst_sbd_status;
	int bpst_count_threshold;
	int bpst_chg_rate;
	u8 bpst_count;
};

#define DEV_SN_LENGTH 20
#define PAIRING_RETRIES 20
enum batt_paired_state {
	BATT_PAIRING_WRITE_ERROR = -4,
	BATT_PAIRING_READ_ERROR = -3,
	BATT_PAIRING_MISMATCH = -2,
	BATT_PAIRING_DISABLED = -1,
	BATT_PAIRING_ENABLED = 0,
	BATT_PAIRING_PAIRED = 1,
	BATT_PAIRING_RESET = 2,
};

enum batt_lfcollect_status {
	BATT_LFCOLLECT_NOT_AVAILABLE = 0,
	BATT_LFCOLLECT_ENABLED = 1,
	BATT_LFCOLLECT_COLLECT = 2,
};

enum batt_aacr_state {
	BATT_AACR_UNKNOWN = -3,
	BATT_AACR_INVALID_CAP = -2,
	BATT_AACR_UNDER_CYCLES = -1,
	BATT_AACR_DISABLED = 0,
	BATT_AACR_ENABLED = 1,
	BATT_AACR_ALGO_DEFAULT = BATT_AACR_ENABLED,
	BATT_AACR_ALGO_LOW_B, /* lower bound */
	BATT_AACR_MAX,
};

#define BATT_TEMP_RECORD_THR 3
/* discharge saved after charge */
#define SD_CHG_START 0
#define SD_DISCHG_START BATT_TEMP_RECORD_THR
#define BATT_SD_SAVE_SIZE (BATT_TEMP_RECORD_THR * 2)
#define BATT_SD_MAX_HOURS 15120 /* 90 weeks */

/* TODO: move swelling_data to bhi_data  */
struct swelling_data {
	/* Time in different temperature */
	bool is_enable;
	u32 temp_thr[BATT_TEMP_RECORD_THR];
	u32 soc_thr[BATT_TEMP_RECORD_THR];
	/*
	 * cumulative time array format:
	 * | saved  | 0                | 1                | 2                |
	 * |--------| Charge           | Charge           | Charge           |
	 * | Content| > 30degC & > 90% | > 35degC & > 90% | > 40degC & > 95% |
	 *
	 * | saved  | 3                | 4                | 5                |
	 * |--------| Discharge        | Discharge        | Discharge        |
	 * | Content| > 30degC & > 90% | > 35degC & > 90% | > 40degC & > 95% |
	 */
	u16 saved[BATT_SD_SAVE_SIZE];
	ktime_t chg[BATT_TEMP_RECORD_THR];
	ktime_t dischg[BATT_TEMP_RECORD_THR];
	ktime_t last_update;
};


struct bhi_weight bhi_w[] = {
	[BHI_ALGO_ACHI] = {100, 0, 0},
	[BHI_ALGO_ACHI_B] = {100, 0, 0},
	[BHI_ALGO_ACHI_RAVG] = {100, 0, 0},
	[BHI_ALGO_ACHI_RAVG_B] = {100, 0, 0},
	[BHI_ALGO_MIX_N_MATCH] = {90, 0, 10},
};

struct bm_date {
	u8 bm_y;
	u8 bm_m;
	u8 bm_d;
	u8 reserve;
};

#define BHI_TREND_POINTS_SIZE 10
struct bhi_capacity_bound
{
	u16 limit[BHI_TREND_POINTS_SIZE];
	u16 trigger[BHI_TREND_POINTS_SIZE];
};

struct bhi_data
{
	/* context */
	int cycle_count;		/* from the FG */
	int battery_age;		/* from the FG, time in field */

	/* capacity metrics */
	int pack_capacity;		/* mAh, from the FG or from charge table */
	int capacity_fade;		/* from the FG */

	/* impedance */
	u32 act_impedance;		/* resistance, qualified */
	u32 cur_impedance;		/* resistance, qualified */
	struct batt_res res_state;	/* google_resistance */

	/* swell probability */
	int swell_cumulative;		/* from swell data */
	int ccbin_index;		/* from SOC residency */

	/* battery manufacture and activation date */
	struct bm_date bm_date;		/* from eeprom SN */
	u8 act_date[BATT_EEPROM_TAG_XYMD_LEN];
	int first_usage_date;

	/* set trend points and boundaries */
	u16 trend[BHI_TREND_POINTS_SIZE];
<<<<<<< HEAD
	struct bhi_capacity_bound lower_bound;
	struct bhi_capacity_bound upper_bound;
=======
	u16 l_bound[BHI_TREND_POINTS_SIZE];
	int bhi_l_bound_size;
>>>>>>> ea7d1f4d
};

struct health_data
{
	/* current algorithm */
	int bhi_algo;
	int bhi_w_ci;
	int bhi_w_pi;
	int bhi_w_sd;
	/* current health index and status */
	int bhi_index;
	enum bhi_status bhi_status;
	int marginal_threshold;
	int need_rep_threshold;
	/* cycle count threshold */
	int cycle_count_marginal_threshold;
	int cycle_count_need_rep_threshold;
	/* current health metrics */
	int bhi_cap_index;
	int bhi_imp_index;
	int bhi_sd_index;
	/* debug health metrics */
	int bhi_debug_cycle_count;
	int bhi_debug_cap_index;
	int bhi_debug_imp_index;
	int bhi_debug_sd_index;
	int bhi_debug_health_index;
	int bhi_debug_health_status;
	/* algo BHI_ALGO_INDI capacity threshold */
	int bhi_indi_cap;
	/* algo BHI_ALGO_ACHI_B bounds check */
	int bhi_cycle_grace;

	/* current battery state */
	struct bhi_data bhi_data;

	/* recalibration */
	u8 cal_mode;
	u8 cal_state;
	int cal_target;
};

#define POWER_METRICS_MAX_DATA	50

struct power_metrics_data {
	unsigned long charge_count;
	unsigned long voltage;
	ktime_t time;
};

struct power_metrics {
	unsigned int polling_rate;
	unsigned int interval;
	unsigned int idx;
	struct power_metrics_data data[POWER_METRICS_MAX_DATA];
	struct delayed_work work;
};

#define CSI_THERMAL_SEVERITY_MAX 5
struct csi_stats {
	int ssoc;

	int csi_speed_min;
	int csi_speed_max;

	int csi_current_status;
	int csi_current_type;

	ktime_t csi_time_sum;
	int speed_sum;

	ktime_t last_update;

	uint8_t ad_type;
	uint8_t ad_voltage;
	uint8_t ad_amperage;
	uint16_t ssoc_in;
	uint16_t ssoc_out;
	ktime_t time_sum;
	ktime_t time_effective;
	ktime_t time_stat_last_update;
	uint16_t aggregate_status;
	uint16_t aggregate_type;
	int8_t temp_min;
	int8_t temp_max;
	uint16_t vol_in;
	uint16_t vol_out;
	uint16_t cc_in;
	uint16_t cc_out;
	ktime_t thermal_severity[CSI_THERMAL_SEVERITY_MAX];
	int thermal_lvl_max;
	int thermal_lvl_min;
};

#define TEMP_SAMPLE_SIZE 5
struct batt_temp_filter {
	struct delayed_work work;
	struct mutex lock;
	bool enable;
	bool force_update;
	bool resume_delay;
	int sample[TEMP_SAMPLE_SIZE];
	int default_interval;
	int fast_interval;
	int resume_delay_time;
	int last_idx;
};
#define NB_FAN_BT_LIMITS 4
/* battery driver state */
struct batt_drv {
	struct device *device;
	struct power_supply *psy;

	const char *fg_psy_name;
	struct power_supply *fg_psy;
	struct notifier_block fg_nb;

	struct delayed_work init_work;
	struct delayed_work batt_work;

	struct wakeup_source *msc_ws;
	struct wakeup_source *batt_ws;
	struct wakeup_source *taper_ws;
	struct wakeup_source *poll_ws;
	bool hold_taper_ws;

	/* TODO: b/111407333, will likely need to adjust SOC% on wakeup */
	bool init_complete;
	bool resume_complete;
	bool batt_present;
	u32 fake_battery_present;

	struct mutex batt_lock;
	struct mutex chg_lock;
	struct mutex hda_tz_lock;

	/* battery work */
	int fg_status;
	int batt_fast_update_cnt;
	u32 batt_update_interval;
	/* update high temperature in time */
	int batt_temp;
	u32 batt_update_high_temp_threshold;
	/* max temperature for cv mode before stopping charging*/
	u32 cv_max_temp;
	/* fake battery temp for thermal testing */
	int fake_temp;
	/* triger for recharge logic next update from charger */
	bool batt_full;
	struct batt_ssoc_state ssoc_state;
	/* bin count */
	struct gbatt_ccbin_data cc_data;
	/* fg cycle count */
	int cycle_count;
	/* for testing */
	int fake_aacr_cc;

	/* props */
	int soh;
	int fake_capacity;
	int batt_health;	/* health of battery, triggers defender UI */
	int report_health;	/* log health changes for debug */
	bool dead_battery;
	int capacity_level;
	bool chg_done;

	/* temp outside the charge table */
	int jeita_stop_charging;
	/* health based charging */
	struct batt_chg_health chg_health;

	/* MSC charging */
	u32 battery_capacity;	/* in mAh */
	struct gbms_chg_profile chg_profile;
	union gbms_charger_state chg_state;

	int temp_idx;
	int vbatt_idx;
	int profile_vbatt_idx;
	int checked_cv_cnt;
	int checked_ov_cnt;
	int checked_tier_switch_cnt;
	int last_log_cnt;

	int fv_uv;
	int cc_max;
	int topoff;
	int msc_update_interval;
	int cc_max_pullback;

	bool disable_votes;
	struct gvotable_election *msc_interval_votable;
	struct gvotable_election *fcc_votable;
	struct gvotable_election *fv_votable;
	struct gvotable_election *temp_dryrun_votable;
	struct gvotable_election *msc_last_votable;
	struct gvotable_election *point_full_ui_soc_votable;

	/* FAN level */
	struct gvotable_election *fan_level_votable;
	int fan_last_level;

	/* stats */
	int msc_state;
	int msc_irdrop_state;
	struct mutex stats_lock;
	struct gbms_charging_event ce_data;
	struct gbms_charging_event ce_qual;
	uint32_t chg_sts_qual_time;
	uint32_t chg_sts_delta_soc;

	/* health charge margin time */
	int health_safety_margin;

	/* time to full */
	struct batt_ttf_stats ttf_stats;
	bool ttf_debounce;
	ktime_t ttf_est;

	/* logging */
	struct logbuffer *ssoc_log;

	/* thermal */
	struct thermal_zone_device *tz_dev;

	/* battery virtual sensor */
	struct thermal_zone_device *batt_vs_tz;
	struct thermal_zone_device *batt_vs_mp_tz;
	struct thermal_zone_device *batt_vs_hda_tz;
	struct gvotable_election *hda_tz_votable;
	int hda_tz_limit;
	int hda_tz_vote;
	int batt_vs_w;
	int soc_mp_limit_low;
	int soc_mp_limit_high;
	int therm_mp_limit;
	int max_ratio_mp_limit;
	bool mp_debounce;
	bool need_mp;

	/* used to detect battery replacements and reset statistics */
	enum batt_paired_state pairing_state;
	char dev_sn[DEV_SN_LENGTH];
	uint8_t pairing_state_retry_cnt;

	/* collect battery history/lifetime data (history) */
	enum batt_lfcollect_status blf_state;
	u32 blf_collect_now;
	int hist_delta_cycle_cnt;
	int hist_data_max_cnt;
	int hist_data_saved_cnt;
	void *hist_data;

	/* Battery device info */
	u8 dev_info_check[GBMS_DINF_LEN];

	/* History Device */
	struct gbms_storage_device *history;

	/* Fan control */
	int fan_level;
	int fan_bt_limits[NB_FAN_BT_LIMITS];

	/* AACR: Aged Adjusted Charging Rate */
	enum batt_aacr_state aacr_state;
	int aacr_cycle_grace;
	int aacr_cycle_max;
	int aacr_algo;

	/* BHI: updated on disconnect, EOC */
	struct health_data health_data;
	struct swelling_data sd;

	/* CSI: charging speed */
	struct csi_stats csi_stats;
	struct gvotable_election *csi_status_votable;
	int csi_current_status;
	struct gvotable_election *csi_type_votable;
	int csi_current_type;
	int csi_current_speed;
	int fake_charging_speed;
	struct gvotable_election *thermal_level_votable;

	/* battery power metrics */
	struct power_metrics power_metrics;

	/* battery pack status */
	struct batt_bpst bpst_state;

	/* irdrop for DC */
	bool dc_irdrop;

	bool pullback_current;
	bool allow_higher_fv;

	/* shutdown flag */
	int boot_to_os_attempts;

	/* battery critical level */
	int batt_critical_voltage;

	/* battery temperature filter */
	struct batt_temp_filter temp_filter;

	/* charging policy */
	struct gvotable_election *charging_policy_votable;
	int charging_policy;

	int batt_id;

	/* for testing drain battery not shutdown */
	int restrict_level_critical;
};

static int gbatt_get_temp(struct batt_drv *batt_drv, int *temp);

static int gbatt_get_capacity(struct batt_drv *batt_drv);
static int ssoc_get_capacity(const struct batt_ssoc_state *ssoc);
static int batt_ttf_estimate(ktime_t *res, struct batt_drv *batt_drv);

static int gbatt_restore_capacity(struct batt_drv *batt_drv);

static int batt_get_filter_temp(struct batt_temp_filter *temp_filter)
{
	int sum = 0, max, min, i;

	mutex_lock(&temp_filter->lock);
	max = min = temp_filter->sample[0];
	for (i = 0; i < TEMP_SAMPLE_SIZE; i++) {
		if (temp_filter->sample[i] > max)
			max = temp_filter->sample[i];
		if (temp_filter->sample[i] < min)
			min = temp_filter->sample[i];
		sum += temp_filter->sample[i];
	}
	mutex_unlock(&temp_filter->lock);

	return (sum - max - min) / (TEMP_SAMPLE_SIZE - 2);
}

static int gbatt_get_raw_temp(struct batt_drv *batt_drv, int *temp)
{
	int err = 0;
	union power_supply_propval val;

	if (batt_drv->temp_filter.enable) {
		*temp = batt_get_filter_temp(&batt_drv->temp_filter);
		return err;
	}

	if (!batt_drv->fg_psy)
		return -EINVAL;

	err = power_supply_get_property(batt_drv->fg_psy, POWER_SUPPLY_PROP_TEMP, &val);
	if (err == 0)
		*temp = val.intval;

	return err;
}

static inline void batt_update_cycle_count(struct batt_drv *batt_drv)
{
	const int ret = GPSY_GET_PROP(batt_drv->fg_psy, POWER_SUPPLY_PROP_CYCLE_COUNT);

	if (ret >= 0)
		batt_drv->cycle_count = ret;
	else
		dev_warn(batt_drv->device, "Failed to get cycle count (%d)\n", ret);
}

static int google_battery_tz_get_cycle_count(struct thermal_zone_device *tz, int *cycle_count)
{
	struct batt_drv *batt_drv = (struct batt_drv *)tz->devdata;

	if (!cycle_count) {
		pr_err("Cycle Count NULL");
		return -EINVAL;
	}

	if (batt_drv->cycle_count < 0)
		return batt_drv->cycle_count;

	*cycle_count = batt_drv->cycle_count;

	return 0;
}

static int batt_vs_tz_get(struct thermal_zone_device *tzd, int *batt_vs)
{
	struct batt_drv *batt_drv = tzd->devdata;
	int temp, rc;
	unsigned int ibat;
	unsigned long vs_tmp;

	if (!batt_vs)
		return -EINVAL;

	rc = gbatt_get_raw_temp(batt_drv, &temp);
	if (rc)
		return -EINVAL;

	temp = temp * 100;

	ibat = abs(GPSY_GET_INT_PROP(batt_drv->fg_psy, POWER_SUPPLY_PROP_CURRENT_AVG, &rc));
	if (rc)
		return -EINVAL;

	vs_tmp = div64_u64(mul_u32_u32(ibat, ibat) * batt_drv->batt_vs_w, 1000000000000);

	*batt_vs = temp - vs_tmp;

	return 0;
}

static struct thermal_zone_device_ops batt_vs_tz_ops = {
	.get_temp = batt_vs_tz_get,
};

#define SOC_MP_LIMIT_LOW	(50)
#define SOC_MP_LIMIT_HIGH	(80)
#define THERM_MP_LIMIT		(0)
#define MAX_RATIO_MP_LIMIT	(70)

static int batt_get_thermal_level(struct batt_drv *batt_drv)
{
	int thermal_level = -1;
	if (!batt_drv->thermal_level_votable)
		batt_drv->thermal_level_votable = gvotable_election_get_handle(VOTABLE_THERMAL_LVL);
	if (batt_drv->thermal_level_votable)
		thermal_level = gvotable_get_current_int_vote(batt_drv->thermal_level_votable);
	return thermal_level;
}

static bool batt_mp_adapter_qual(struct batt_drv *batt_drv)
{
	union gbms_ce_adapter_details ad;
	int demand = (batt_drv->cc_max * 75) / 100;
	int adapter_cap;

	/* can adapter provide 75% of demand */
	ad.v = batt_drv->ce_data.adapter_details.v;
	adapter_cap = ad.ad_amperage * 100000;
	if (adapter_cap <= demand) {
		dev_dbg(batt_drv->device, "%s: adapter power insuff: capability: %d, demand: %d\n",
			__func__, adapter_cap, demand);
		return false;
	}
	return true;
}

static bool batt_mp_ttf_qual(struct batt_drv *batt_drv)
{
	ktime_t res = 0;
	const int max_ratio = batt_ttf_estimate(&res, batt_drv);

	if (max_ratio < MAX_RATIO_MP_LIMIT) {
		dev_dbg(batt_drv->device, "%s: max_ratio under limit: max_ratio: %d, limit: %d\n",
			__func__, max_ratio, MAX_RATIO_MP_LIMIT);
		return false;
	}

	return true;
}

/* returns true if need more power allocation for batt charging */
static bool batt_needs_more_power(struct batt_drv *batt_drv, int ibatt)
{
	int capacity, thermal_level;

	dev_dbg(batt_drv->device, "%s: Start. \n", __func__);
	if (batt_drv->chg_state.f.chg_status != POWER_SUPPLY_STATUS_CHARGING) {
		dev_dbg(batt_drv->device, "%s: Status not = CHARGING %d\n", __func__,
			batt_drv->chg_state.f.chg_status);
		goto done;
	}

	if (batt_drv->chg_health.rest_state != CHG_HEALTH_DISABLED) {
		dev_dbg(batt_drv->device, "%s: rest state not _DISABLED %d\n", __func__,
			batt_drv->chg_health.rest_state);
		goto done;
	}

	if (ibatt > batt_drv->cc_max / 10) {
		dev_dbg(batt_drv->device, "%s: current less than 10 percent demand ibatt: %d, cc_max: %d\n",
			__func__, ibatt, batt_drv->cc_max);
		goto done;
	}

	thermal_level = batt_get_thermal_level(batt_drv);
	if (thermal_level > batt_drv->therm_mp_limit) {
		dev_dbg(batt_drv->device, "%s: thermal level under limit lvl: %d, limit: %d\n",
			__func__, thermal_level, batt_drv->therm_mp_limit);
		goto done;
	}

	capacity = gbatt_get_capacity(batt_drv);
	if (capacity >= batt_drv->soc_mp_limit_high)
		batt_drv->mp_debounce = true;
	else if (capacity <= batt_drv->soc_mp_limit_low)
		batt_drv->mp_debounce = false;
	if (batt_drv->mp_debounce) {
		dev_dbg(batt_drv->device, "%s: in capacity debounce capacity[now:%d, low:%d, high:%d]\n",
			__func__, capacity, batt_drv->soc_mp_limit_low, batt_drv->soc_mp_limit_high);
		goto done;
	}

	if (!batt_mp_adapter_qual(batt_drv))
		goto done;

	if (!batt_mp_ttf_qual(batt_drv))
		goto done;

	dev_dbg(batt_drv->device, "%s: Need more power\n", __func__);
	return true;
done:
	dev_dbg(batt_drv->device, "%s: Don't need more power\n", __func__);
	return false;
}

static int batt_vs_mp_tz_get(struct thermal_zone_device *tzd, int *batt_vs)
{
	struct batt_drv *batt_drv = tzd->devdata;

	if (!batt_vs)
		return -EINVAL;

	*batt_vs = batt_drv->need_mp;
	return 0;
}

static struct thermal_zone_device_ops batt_vs_mp_tz_ops = {
	.get_temp = batt_vs_mp_tz_get,
};

static int hda_tz_cb(struct gvotable_election *el,
			      const char *reason, void *vote)
{
	struct batt_drv *batt_drv = gvotable_get_data(el);

	mutex_lock(&batt_drv->hda_tz_lock);
	batt_drv->hda_tz_vote = GVOTABLE_PTR_TO_INT(vote);
	dev_dbg(batt_drv->device, "%s reason: %s, vote: %d\n", __func__,
		reason, batt_drv->hda_tz_vote);
	mutex_unlock(&batt_drv->hda_tz_lock);
	return 0;
}

static int batt_vs_hda_tz_get(struct thermal_zone_device *tzd, int *batt_vs)
{
	struct batt_drv *batt_drv = tzd->devdata;

	if (!batt_vs)
		return -EINVAL;

	mutex_lock(&batt_drv->hda_tz_lock);
	if (!batt_drv->hda_tz_limit)
		*batt_vs = batt_drv->hda_tz_vote;
	else
		*batt_vs = batt_drv->hda_tz_vote >= batt_drv->hda_tz_limit ? 1 : 0;
	mutex_unlock(&batt_drv->hda_tz_lock);
	return 0;
}

static struct thermal_zone_device_ops batt_vs_hda_tz_ops = {
	.get_temp = batt_vs_hda_tz_get,
};

static int psy_changed(struct notifier_block *nb,
		       unsigned long action, void *data)
{
	struct power_supply *psy = data;
	struct batt_drv *batt_drv = container_of(nb, struct batt_drv, fg_nb);

	pr_debug("name=%s evt=%lu\n", psy->desc->name, action);

	if ((action != PSY_EVENT_PROP_CHANGED) ||
	    (psy == NULL) || (psy->desc == NULL) || (psy->desc->name == NULL))
		return NOTIFY_OK;

	if (action == PSY_EVENT_PROP_CHANGED &&
	    (!strcmp(psy->desc->name, batt_drv->fg_psy_name))) {
		mod_delayed_work(system_wq, &batt_drv->batt_work, 0);
	}

	return NOTIFY_OK;
}

/* ------------------------------------------------------------------------- */


#define BATT_PRLOG_DEBUG  0
#define BATT_PRLOG_ALWAYS 1
#define BATT_PRLOG_LAST_LOG_COUNT 10

static int debug_printk_prlog = LOGLEVEL_INFO;

static inline int batt_prlog_level(bool level)
{
	return level ? BATT_PRLOG_ALWAYS : BATT_PRLOG_DEBUG;
}

__printf(2,3)
static void batt_prlog__(int info_level, const char *format, ...)
{
	const int level = info_level == BATT_PRLOG_ALWAYS ? LOGLEVEL_INFO : LOGLEVEL_DEBUG;

	if (level <= debug_printk_prlog) {
		va_list args;

		va_start(args, format);
			vprintk(format, args);
		va_end(args);
	}

}

#define batt_prlog(l, fmt, ...) batt_prlog__(l, pr_fmt(fmt), ##__VA_ARGS__)

/* ------------------------------------------------------------------------- */

#define SSOC_TRUE 15
#define SSOC_SPOOF 95
#define SSOC_FULL 100
#define UICURVE_BUF_SZ	(UICURVE_MAX * 15 + 1)
#define SSOC_HIGH_SOC 90

enum ssoc_uic_type {
	SSOC_UIC_TYPE_DSG  = -1,
	SSOC_UIC_TYPE_NONE = 0,
	SSOC_UIC_TYPE_CHG  = 1,
};

const qnum_t ssoc_point_true = qnum_rconst(SSOC_TRUE);
const qnum_t ssoc_point_spoof = qnum_rconst(SSOC_SPOOF);
const qnum_t ssoc_point_full = qnum_rconst(SSOC_FULL);

static struct ssoc_uicurve chg_curve[UICURVE_MAX] = {
	{ ssoc_point_true, ssoc_point_true },
	{ ssoc_point_spoof, ssoc_point_spoof },
	{ ssoc_point_full, ssoc_point_full },
};

static struct ssoc_uicurve dsg_curve[UICURVE_MAX] = {
	{ ssoc_point_true, ssoc_point_true },
	{ ssoc_point_spoof, ssoc_point_full },
	{ ssoc_point_full, ssoc_point_full },
};

static char *ssoc_uicurve_cstr(char *buff, size_t size,
			       struct ssoc_uicurve *curve)
{
	int i, len = 0;

	for (i = 0; i < UICURVE_MAX ; i++) {
		len += scnprintf(&buff[len], size - len,
				"[" QNUM_CSTR_FMT " " QNUM_CSTR_FMT "]",
				qnum_toint(curve[i].real),
				qnum_fracdgt(curve[i].real),
				qnum_toint(curve[i].ui),
				qnum_fracdgt(curve[i].ui));
		if (len >= size)
			break;
	}

	buff[len] = 0;
	return buff;
}

/* NOTE: no bounds checks on this one */
static int ssoc_uicurve_find(qnum_t real, struct ssoc_uicurve *curve)
{
	int i;

	for (i = 1; i < UICURVE_MAX ; i++) {
		if (real == curve[i].real)
			return i;
		if (real > curve[i].real)
			continue;
		break;
	}

	return i-1;
}

static qnum_t ssoc_uicurve_map(qnum_t real, struct ssoc_uicurve *curve)
{
	qnum_t slope = 0, delta_ui, delta_re;
	int i;

	if (real < curve[0].real)
		return real;
	if (real >= curve[UICURVE_MAX - 1].ui)
		return curve[UICURVE_MAX - 1].ui;

	i = ssoc_uicurve_find(real, curve);
	if (curve[i].real == real)
		return curve[i].ui;

	delta_ui = curve[i + 1].ui - curve[i].ui;
	delta_re =  curve[i + 1].real - curve[i].real;
	if (delta_re)
		slope = qnum_div(delta_ui, delta_re);

	return curve[i].ui + qnum_mul(slope, (real - curve[i].real));
}

/* "optimized" to work on 3 element curves */
static void ssoc_uicurve_splice(struct ssoc_uicurve *curve, qnum_t real,
				qnum_t ui)
{
	if (real < curve[0].real || real > curve[2].real)
		return;

#if UICURVE_MAX != 3
#error ssoc_uicurve_splice() only support UICURVE_MAX == 3
#endif

	/* splice only when real is within the curve range */
	curve[1].real = real;
	curve[1].ui = ui;

	if (curve[1].real > curve[UICURVE_MAX - 1].real)
		curve[UICURVE_MAX - 1].real = ssoc_point_full;
}

static void ssoc_uicurve_dup(struct ssoc_uicurve *dst,
			     struct ssoc_uicurve *curve)
{
	if (dst != curve)
		memcpy(dst, curve, sizeof(*dst)*UICURVE_MAX);
}

/* "optimized" to work on 3 element curves */
static void ssoc_uicurve_splice_full(struct ssoc_uicurve *curve,
				     qnum_t real,qnum_t ui)
{
	/*
	 * for case: curve:[15.00 15.00][99.00 99.00][98.00 100.00]
	 * the calculation in ssoc_uicurve_map causes minus value
	 */
	if (curve[1].real > real)
		return;

	curve[UICURVE_MAX - 1].real = real;
	curve[UICURVE_MAX - 1].ui = ui;
}



/* ------------------------------------------------------------------------- */

/* could also use the rate of change for this */
static qnum_t ssoc_rl_max_delta(const struct batt_ssoc_rl_state *rls,
				int bucken, ktime_t delta_time)
{
	int i;
	qnum_t max_delta;

	if (delta_time > rls->rl_delta_max_time &&
		((qnum_toint(rls->rl_delta_max_soc) * delta_time) / rls->rl_delta_max_time) > 100) {
		return qnum_fromint(100);
	}

	max_delta = div_s64(((qnumd_t)rls->rl_delta_max_soc * delta_time),
				  (rls->rl_delta_max_time ? rls->rl_delta_max_time : 1));

	if (rls->rl_fast_track)
		return max_delta;

	/* might have one table for charging and one for discharging */
	for (i = 0; i < rls->rl_delta_soc_cnt; i++) {
		if (rls->rl_delta_soc_limit[i] == 0)
			break;

		if (rls->rl_ssoc_target < rls->rl_delta_soc_limit[i])
			return div_s64(((qnumd_t)max_delta * 10),
				rls->rl_delta_soc_ratio[i]);
	}

	return max_delta;
}

static qnum_t ssoc_apply_rl(struct batt_ssoc_state *ssoc)
{
	const ktime_t now = get_boot_sec();
	struct batt_ssoc_rl_state *rls = &ssoc->ssoc_rl_state;
	qnum_t rl_val;

	/* track ssoc_uic when buck is enabled or the minimum value of uic */
	if (ssoc->buck_enabled ||
	    (!ssoc->buck_enabled && ssoc->ssoc_uic < rls->rl_ssoc_target))
		rls->rl_ssoc_target = ssoc->ssoc_uic;

	/* sanity on the target */
	if (rls->rl_ssoc_target > qnum_fromint(100))
		rls->rl_ssoc_target = qnum_fromint(100);
	if (rls->rl_ssoc_target < qnum_fromint(0))
		rls->rl_ssoc_target = qnum_fromint(0);

	/* closely track target */
	if (rls->rl_track_target) {
		rl_val = rls->rl_ssoc_target;
	} else {
		qnum_t step;
		const ktime_t delta_time = now - rls->rl_ssoc_last_update;
		const qnum_t max_delta = ssoc_rl_max_delta(rls,
							   ssoc->buck_enabled,
							   delta_time);

		/* apply the rate limiter, delta_soc to target */
		step = rls->rl_ssoc_target - ssoc->ssoc_rl;
		if (step < -max_delta)
			step = -max_delta;
		else if (step > max_delta)
			step = max_delta;

		rl_val = ssoc->ssoc_rl + step;
	}

	/* do not increase when not connected */
	if (!ssoc->buck_enabled && rl_val > ssoc->ssoc_rl)
		rl_val = ssoc->ssoc_rl;

	/* will report 0% when rl_no_zero clears */
	if (rls->rl_no_zero && rl_val <= qnum_fromint(1))
		rl_val = qnum_fromint(1);

	rls->rl_ssoc_last_update = now;
	return rl_val;
}

/* ------------------------------------------------------------------------- */

static int ssoc_get_real_raw(const struct batt_ssoc_state *ssoc)
{
	return ssoc->ssoc_gdf;
}

/* a statement :-) */
static qnum_t ssoc_get_capacity_raw(const struct batt_ssoc_state *ssoc)
{
	return ssoc->ssoc_rl;
}

static int ssoc_get_real(const struct batt_ssoc_state *ssoc)
{
	const qnum_t real_raw = ssoc_get_real_raw(ssoc);

	return qnum_toint(real_raw);
}

#define SOC_ROUND_BASE	0.5

/* reported to userspace: call while holding batt_lock */
static int ssoc_get_capacity(const struct batt_ssoc_state *ssoc)
{
	const qnum_t raw = ssoc_get_capacity_raw(ssoc);

	return qnum_roundint(raw, SOC_ROUND_BASE);
}

/* ------------------------------------------------------------------------- */

static void dump_ssoc_state(struct batt_ssoc_state *ssoc_state,
			    struct logbuffer *log)
{
	char buff[UICURVE_BUF_SZ] = { 0 };

	scnprintf(ssoc_state->ssoc_state_cstr,
		  sizeof(ssoc_state->ssoc_state_cstr),
		  "SSOC: l=%d%% gdf=%d.%02d uic=%d.%02d rl=%d.%02d ct=%d curve:%s rls=%d bd_cnt=%d",
		  ssoc_get_capacity(ssoc_state),
		  qnum_toint(ssoc_state->ssoc_gdf),
		  qnum_fracdgt(ssoc_state->ssoc_gdf),
		  qnum_toint(ssoc_state->ssoc_uic),
		  qnum_fracdgt(ssoc_state->ssoc_uic),
		  qnum_toint(ssoc_state->ssoc_rl),
		  qnum_fracdgt(ssoc_state->ssoc_rl),
		  ssoc_state->ssoc_curve_type,
		  ssoc_uicurve_cstr(buff, sizeof(buff), ssoc_state->ssoc_curve),
		  ssoc_state->rl_status,
		  ssoc_state->bd_trickle_cnt);

	logbuffer_log(log, "%s", ssoc_state->ssoc_state_cstr);
	pr_debug("%s\n", ssoc_state->ssoc_state_cstr);
}

/* ------------------------------------------------------------------------- */

/* call while holding batt_lock */
static void ssoc_update(struct batt_ssoc_state *ssoc, qnum_t soc)
{
	struct batt_ssoc_rl_state *rls =  &ssoc->ssoc_rl_state;
	qnum_t delta;

	/* low pass filter */
	ssoc->ssoc_gdf = soc;
	/* spoof UI @ EOC */
	ssoc->ssoc_uic = ssoc_uicurve_map(ssoc->ssoc_gdf, ssoc->ssoc_curve);

	/* first target is current UIC */
	if (rls->rl_ssoc_target == -1) {
		rls->rl_ssoc_target = ssoc->ssoc_uic;
		ssoc->ssoc_rl = ssoc->ssoc_uic;
	}

	/* enable fast track when target under configured limit */
	rls->rl_fast_track |= rls->rl_ssoc_target < rls->rl_ft_low_limit;

	/*
	 * delta fast tracking during charge
	 * NOTE: might use the stats from TTF to determine the maximum rate
	 */
	delta = rls->rl_ssoc_target - ssoc->ssoc_rl;
	if (rls->rl_ft_delta_limit && ssoc->buck_enabled && delta > 0) {
		/* only when SOC increase */
		rls->rl_fast_track |= delta > rls->rl_ft_delta_limit;
	} else if (rls->rl_ft_delta_limit && !ssoc->buck_enabled && delta < 0) {
		/* enable fast track when target under configured limit */
		rls->rl_fast_track |= -delta > rls->rl_ft_delta_limit;
	}

	/*
	 * Right now a simple test on target metric falling under 0.5%
	 * TODO: add a filter that decrements no_zero when a specific
	 * condition is met (ex rl_ssoc_target < 1%).
	 */
	if (rls->rl_no_zero)
		rls->rl_no_zero = rls->rl_ssoc_target > qnum_from_q8_8(128);

	/*  monotonicity and rate of change */
	ssoc->ssoc_rl = ssoc_apply_rl(ssoc);
}

/*
 * Maxim could need:
 *	1fh AvCap, 10h FullCap. 23h FullCapNom
 * QC could need:
 *	QG_CC_SOC, QG_Raw_SOC, QG_Bat_SOC, QG_Sys_SOC, QG_Mon_SOC
 */
#define DISABLE_POINT_FULL_UI_SOC (-1)
static int ssoc_work(struct batt_ssoc_state *ssoc_state,
		     struct power_supply *fg_psy)
{
	int soc_q8_8;
	qnum_t soc_raw;

	/*
	 * TODO: GBMS_PROP_CAPACITY_RAW should return a qnum_t
	 * TODO: add an array here configured in DT with the properties
	 * to query and their weights, make soc_raw come from fusion.
	 */
	soc_q8_8 = GPSY_GET_PROP(fg_psy, GBMS_PROP_CAPACITY_RAW);
	if (soc_q8_8 < 0)
		return -EINVAL;

	/*
	 * soc_raw can come from fusion:
	 *    soc_raw = m1 * w1 + m2 * w2 + ...
	 *
	 * where m1, m2 are gauge metrics, w1,w1 are weights that change
	 * with temperature, state of charge, battery health etc.
	 */
	soc_raw = qnum_from_q8_8(soc_q8_8);

	ssoc_update(ssoc_state, soc_raw);
	return 0;
}

static void ssoc_change_curve_at_gdf(struct batt_ssoc_state *ssoc_state,
				     qnum_t gdf, qnum_t capacity,
				     enum ssoc_uic_type type)
{
	struct ssoc_uicurve *new_curve;

	new_curve = (type == SSOC_UIC_TYPE_DSG) ? dsg_curve : chg_curve;
	ssoc_uicurve_dup(ssoc_state->ssoc_curve, new_curve);
	ssoc_state->ssoc_curve_type = type;

	/* splice at (->ssoc_gdf,->ssoc_rl) because past spoof */
	ssoc_uicurve_splice(ssoc_state->ssoc_curve, gdf, capacity);
}

/*
 * Called on connect and disconnect to adjust the UI curve. On disconnect
 * splice at GDF less a fixed delta while UI is at 100% (i.e. in RL) to
 * avoid showing 100% for "too long" after disconnect.
 */
static void ssoc_change_curve(struct batt_ssoc_state *ssoc_state, qnum_t delta,
			      enum ssoc_uic_type type)
{
	qnum_t ssoc_level = ssoc_get_capacity(ssoc_state);
	qnum_t gdf = ssoc_state->ssoc_gdf; /* actual battery level */

	/* force dsg curve when connect/disconnect with battery at 100% */
	if (ssoc_level >= SSOC_FULL) {
		const qnum_t rlt = qnum_fromint(ssoc_state->rl_soc_threshold);

		/* bounds GDF - DELTA to prevent SSOC/GDF from diverging significantly */
		gdf = gdf > rlt ? gdf : rlt;

		type = SSOC_UIC_TYPE_DSG;
		gdf -=  delta;
	}

	/* adjust gdf to update curve[1].real in ssoc_uicurve_splice() */
	if (gdf > ssoc_point_full)
		gdf = ssoc_point_full;

	ssoc_change_curve_at_gdf(ssoc_state, gdf,
				 ssoc_get_capacity_raw(ssoc_state), type);
}

/* Fan levels limits from battery temperature */
#define FAN_BT_LIMIT_NOT_CARE	320
#define FAN_BT_LIMIT_LOW	420
#define FAN_BT_LIMIT_MED	460
#define FAN_BT_LIMIT_HIGH	480
/* Fan levels limits from charge rate */
#define FAN_CHG_LIMIT_NOT_CARE	10
#define FAN_CHG_LIMIT_LOW	50
#define FAN_CHG_LIMIT_MED	70

static int fan_bt_calculate_level(struct batt_drv *batt_drv)
{
	int level, temp, ret;

	ret = gbatt_get_temp(batt_drv, &temp);
	if (ret < 0) {

		if (batt_drv->temp_idx < 2)
			level = FAN_LVL_NOT_CARE;
		else if (batt_drv->temp_idx == 3)
			level = FAN_LVL_MED;
		else
			level = FAN_LVL_HIGH;

		pr_warn("FAN_LEVEL: level=%d from temp_idx=%d (%d)\n",
			level, batt_drv->temp_idx, ret);
		return level;
	}

	if (temp <= batt_drv->fan_bt_limits[0])
		level = FAN_LVL_NOT_CARE;
	else if (temp <= batt_drv->fan_bt_limits[1])
		level = FAN_LVL_LOW;
	else if (temp <= batt_drv->fan_bt_limits[2])
		level = FAN_LVL_MED;
	else if (temp <= batt_drv->fan_bt_limits[3])
		level = FAN_LVL_HIGH;
	else
		level = FAN_LVL_ALARM;

	return level;
}

static int fan_calculate_level(struct batt_drv *batt_drv)
{
	int charging_rate, fan_level, chg_fan_level, cc_max;

	if (batt_drv->jeita_stop_charging == 1)
		return FAN_LVL_ALARM;

	/* defender limits from google_charger */
	fan_level = fan_bt_calculate_level(batt_drv);

	cc_max = gvotable_get_current_int_vote(batt_drv->fcc_votable);
	if (cc_max <= 0 || batt_drv->battery_capacity == 0)
		return fan_level;

	/* cc_max is -1 when disconnected */
	charging_rate = cc_max / batt_drv->battery_capacity / 10;
	if (charging_rate < FAN_CHG_LIMIT_NOT_CARE)
		chg_fan_level = FAN_LVL_NOT_CARE;
	else if (charging_rate <= FAN_CHG_LIMIT_LOW)
		chg_fan_level = FAN_LVL_LOW;
	else if (charging_rate <= FAN_CHG_LIMIT_MED)
		chg_fan_level = FAN_LVL_MED;
	else
		chg_fan_level = FAN_LVL_HIGH;

	/* Charge rate can increase the level */
	if (chg_fan_level > fan_level)
		fan_level = chg_fan_level;

	return fan_level;
}

static void fan_level_reset(const struct batt_drv *batt_drv)
{

	if (batt_drv->fan_level_votable)
		gvotable_cast_int_vote(batt_drv->fan_level_votable,
				       "MSC_BATT", 0, false);
}

static int fan_level_cb(struct gvotable_election *el,
			const char *reason, void *vote)
{
	struct batt_drv *batt_drv = gvotable_get_data(el);
	const int last_lvl = batt_drv->fan_last_level;
	int lvl = GVOTABLE_PTR_TO_INT(vote);
	const union gbms_ce_adapter_details *ad = &batt_drv->ce_data.adapter_details;

	if (!batt_drv)
		return 0;

	if (batt_drv->fan_last_level == lvl)
		return 0;

	if (ad->ad_type != CHG_EV_ADAPTER_TYPE_WLC &&
	    ad->ad_type != CHG_EV_ADAPTER_TYPE_WLC_EPP &&
	    ad->ad_type != CHG_EV_ADAPTER_TYPE_WLC_SPP)
		return 0;

	pr_debug("FAN_LEVEL %d->%d reason=%s\n",
		batt_drv->fan_last_level, lvl, reason ? reason : "<>");

	batt_drv->fan_last_level = lvl;

	if (!chg_state_is_disconnected(&batt_drv->chg_state)) {

		logbuffer_log(batt_drv->ttf_stats.ttf_log,
			"FAN_LEVEL %d->%d reason=%s",
			last_lvl, lvl,
			reason ? reason : "<>");

		/*
		 * Send the uevent by kobject API to distinguish the uevent sent by
                 * power_supply_changed() since fan_level is not a standard power_supply_property
		 */
		kobject_uevent(&batt_drv->device->kobj, KOBJ_CHANGE);
	}

	return 0;
}
/* ------------------------------------------------------------------------- */

/*
 * enter recharge logic in BATT_RL_STATUS_DISCHARGE on charger_DONE,
 * enter BATT_RL_STATUS_RECHARGE on Fuel Gauge FULL
 * NOTE: batt_rl_update_status() doesn't call this, it flip from DISCHARGE
 * to recharge on its own.
 * NOTE: call holding chg_lock
 * FIX: BatteryDefenderUI different rules when battery defender is enabled
 * @pre rl_status != BATT_RL_STATUS_NONE
 */
static bool batt_rl_enter(struct batt_ssoc_state *ssoc_state,
			  enum batt_rl_status rl_status)
{
	const int rl_current = ssoc_state->rl_status;
	const bool enable = ssoc_state->bd_trickle_enable;
	const bool dry_run = ssoc_state->bd_trickle_dry_run;

	/*
	 * NOTE: NO_OP when RL=DISCHARGE since batt_rl_update_status() flip
	 * between BATT_RL_STATUS_DISCHARGE and BATT_RL_STATUS_RECHARGE
	 * directly.
	 */
	if (rl_current == rl_status || rl_current == BATT_RL_STATUS_DISCHARGE)
		return false;

	/*
	 * NOTE: rl_status transition from *->DISCHARGE on charger FULL (during
	 * charge or at the end of recharge) and transition from
	 * NONE->RECHARGE when battery is full (SOC==100%) before charger is.
	 */
	if (rl_status == BATT_RL_STATUS_DISCHARGE) {
		if (enable && !dry_run && ssoc_state->bd_trickle_cnt > 0) {
			ssoc_change_curve(ssoc_state, 0, SSOC_UIC_TYPE_DSG);
		} else {
			ssoc_uicurve_dup(ssoc_state->ssoc_curve, dsg_curve);
			ssoc_state->ssoc_curve_type = SSOC_UIC_TYPE_DSG;
		}
	}

	ssoc_update(ssoc_state, ssoc_state->ssoc_gdf);
	ssoc_state->rl_status = rl_status;

	return true;
}

static int ssoc_rl_read_dt(struct batt_ssoc_rl_state *rls,
			   struct device_node *node)
{
	u32 tmp, delta_soc[RL_DELTA_SOC_MAX];
	int ret, i;

	ret = of_property_read_u32(node, "google,rl_delta-max-soc", &tmp);
	if (ret == 0)
		rls->rl_delta_max_soc = qnum_fromint(tmp);

	ret = of_property_read_u32(node, "google,rl_delta-max-time", &tmp);
	if (ret == 0)
		rls->rl_delta_max_time = tmp;

	if (!rls->rl_delta_max_soc || !rls->rl_delta_max_time)
		return -EINVAL;

	rls->rl_no_zero = of_property_read_bool(node, "google,rl_no-zero");
	rls->rl_track_target = of_property_read_bool(node,
						     "google,rl_track-target");

	ret = of_property_read_u32(node, "google,rl_ft-low-limit", &tmp);
	if (ret == 0)
		rls->rl_ft_low_limit = qnum_fromint(tmp);

	ret = of_property_read_u32(node, "google,rl_ft-delta-limit", &tmp);
	if (ret == 0)
		rls->rl_ft_delta_limit = qnum_fromint(tmp);

	rls->rl_delta_soc_cnt = of_property_count_elems_of_size(node,
					      "google,rl_soc-limits",
					      sizeof(u32));
	tmp = of_property_count_elems_of_size(node, "google,rl_soc-rates",
					      sizeof(u32));
	if (rls->rl_delta_soc_cnt != tmp || tmp == 0) {
		rls->rl_delta_soc_cnt = 0;
		goto done;
	}

	if (rls->rl_delta_soc_cnt > RL_DELTA_SOC_MAX)
		return -EINVAL;

	ret = of_property_read_u32_array(node, "google,rl_soc-limits",
					 delta_soc,
					 rls->rl_delta_soc_cnt);
	if (ret < 0)
		return ret;

	for (i = 0; i < rls->rl_delta_soc_cnt; i++)
		rls->rl_delta_soc_limit[i] = qnum_fromint(delta_soc[i]);

	ret = of_property_read_u32_array(node, "google,rl_soc-rates",
					 delta_soc,
					 rls->rl_delta_soc_cnt);
	if (ret < 0)
		return ret;

	for (i = 0; i < rls->rl_delta_soc_cnt; i++)
		rls->rl_delta_soc_ratio[i] = delta_soc[i];

done:
	return 0;
}


/*
 * NOTE: might need to use SOC from bootloader as starting point to avoid UI
 * SSOC jumping around or taking long time to coverge. Could technically read
 * charger voltage and estimate SOC% based on empty and full voltage.
 */
static int ssoc_init(struct batt_drv *batt_drv)
{
	struct batt_ssoc_state *ssoc_state = &batt_drv->ssoc_state;
	int ret, capacity;

	ret = ssoc_rl_read_dt(&ssoc_state->ssoc_rl_state, batt_drv->device->of_node);
	if (ret < 0)
		ssoc_state->ssoc_rl_state.rl_track_target = 1;
	ssoc_state->ssoc_rl_state.rl_ssoc_target = -1;

	/*
	 * ssoc_work() needs a curve: start with the charge curve to prevent
	 * SSOC% from increasing after a reboot. Curve type must be NONE until
	 * battery knows the charger BUCK_EN state.
	 */
	ssoc_uicurve_dup(ssoc_state->ssoc_curve, chg_curve);
	ssoc_state->ssoc_curve_type = SSOC_UIC_TYPE_NONE;

	ret = ssoc_work(ssoc_state, batt_drv->fg_psy);
	if (ret < 0)
		return -EIO;

	capacity = ssoc_get_capacity(ssoc_state);
	if (capacity >= SSOC_FULL) {
		/* consistent behavior when booting without adapter */
		ssoc_uicurve_dup(ssoc_state->ssoc_curve, dsg_curve);
	} else if (capacity < SSOC_TRUE) {
		/* no split */
	} else if (capacity < SSOC_SPOOF) {
		/* mark the initial point if under spoof */
		ssoc_uicurve_splice(ssoc_state->ssoc_curve,
						ssoc_state->ssoc_gdf,
						ssoc_state->ssoc_rl);

	}

	dump_ssoc_state(&batt_drv->ssoc_state, batt_drv->ssoc_log);

	ret = gbatt_restore_capacity(batt_drv);
	if (ret < 0)
		dev_warn(batt_drv->device, "unable to restore capacity, ret=%d\n", ret);
	else
		ssoc_state->save_soc_available = true;

	return 0;
}

/* ------------------------------------------------------------------------- */

/*
 * just reset state, no PS notifications no changes in the UI curve. This is
 * called on startup and on disconnect when the charge driver state is reset
 * NOTE: call holding chg_lock
 */
static void batt_rl_reset(struct batt_drv *batt_drv)
{
	batt_drv->ssoc_state.rl_status = BATT_RL_STATUS_NONE;
}

/*
 * RL recharge: call after SSOC work, restart charging when gdf hit the
 * recharge threshold.
 * NOTE: call holding chg_lock
 */
static void batt_rl_update_status(struct batt_drv *batt_drv)
{
	struct batt_ssoc_state *ssoc_state = &batt_drv->ssoc_state;
	const bool bd_dry_run = ssoc_state->bd_trickle_dry_run;
	const int bd_cnt = ssoc_state->bd_trickle_cnt;
	int soc, rl_soc_threshold;

	/* already in _RECHARGE or _NONE, done */
	if (ssoc_state->rl_status != BATT_RL_STATUS_DISCHARGE)
		return;
	/* no threashold (why I am here???) */
	if (!ssoc_state->rl_soc_threshold)
		return;
	/* recharge logic work on real soc */
	soc = ssoc_get_real(ssoc_state);

	if (ssoc_state->bd_trickle_enable)
		rl_soc_threshold = ((bd_cnt > 0) && !bd_dry_run) ?
			ssoc_state->bd_trickle_recharge_soc :
			ssoc_state->rl_soc_threshold;
	else
		rl_soc_threshold = ssoc_state->rl_soc_threshold;

	if (soc > rl_soc_threshold)
		return;

	/* change state (will restart charge) on trigger */
	ssoc_state->rl_status = BATT_RL_STATUS_RECHARGE;
	if (batt_drv->psy)
		power_supply_changed(batt_drv->psy);

	if (ssoc_state->bd_trickle_full && ssoc_state->bd_trickle_eoc) {
		ssoc_state->bd_trickle_cnt++;
		ssoc_state->bd_trickle_full = false;
		ssoc_state->bd_trickle_eoc = false;
	}

	dump_ssoc_state(&batt_drv->ssoc_state, batt_drv->ssoc_log);
}

/* ------------------------------------------------------------------------- */

static void bat_log_ttf_change(ktime_t estimate, int max_ratio, struct batt_drv *batt_drv)
{
	const struct gbms_charging_event *ce_data = &batt_drv->ce_data;
	char buff[LOG_BUFFER_ENTRY_SIZE];
	long elap, ibatt_avg, icl_avg;
	int i, len = 0;

	len += scnprintf(&buff[len], sizeof(buff) - len,
			 "MSC_TTF: est:%lld(%lldmin), max_ratio:%d ",
			 estimate, ktime_divns(estimate, 60), max_ratio);

	for (i = 0; i < GBMS_STATS_TIER_COUNT; i++) {
		elap = ce_data->tier_stats[i].time_fast +
				  ce_data->tier_stats[i].time_taper +
				  ce_data->tier_stats[i].time_other;
		if (elap) {
			ibatt_avg = div64_s64(ce_data->tier_stats[i].ibatt_sum, elap);
			icl_avg = div64_s64(ce_data->tier_stats[i].icl_sum, elap);
		} else {
			ibatt_avg = 0;
			icl_avg = 0;
		}

		len += scnprintf(&buff[len], sizeof(buff) - len,
				 "[%d:%ld,%ld,%ld]", i, elap / 60, ibatt_avg, icl_avg);
	}

	pr_info("%s", buff);

	batt_drv->ttf_est = estimate;
}

/*
 * msc_logic_health() sync ce_data->ce_health to batt_drv->chg_health
 * . return -EINVAL when the device is not connected to power -ERANGE when
 *   ttf_soc_estimate() returns a negative value (invalid parameters, or
 *   corrupted internal data)
 * . the estimate is 0 when the device is at 100%.
 * . the estimate is negative during debounce, when in overheat, when
 *   custom charge levels are active.
 */
#define MIN_DELTA_FOR_LOG_S 60
static int batt_ttf_estimate(ktime_t *res, struct batt_drv *batt_drv)
{
	qnum_t raw_full = ssoc_point_full - qnum_rconst(SOC_ROUND_BASE);
	qnum_t soc_raw = ssoc_get_real_raw(&batt_drv->ssoc_state);
	ktime_t estimate = 0;
	int rc = 0, max_ratio = 0;

	if (batt_drv->ssoc_state.buck_enabled != 1)
		return -EINVAL;

	if (batt_drv->ttf_stats.ttf_fake != -1) {
		estimate = batt_drv->ttf_stats.ttf_fake;
		goto done;
	}

	/* TTF is 0 when UI shows 100% */
	if (ssoc_get_capacity(&batt_drv->ssoc_state) == SSOC_FULL) {
		estimate = 0;
		goto done;
	}

	/* no estimates during debounce or with special profiles */
	if (batt_drv->ttf_debounce ||
	    batt_drv->batt_health == POWER_SUPPLY_HEALTH_OVERHEAT ||
	    batt_drv->chg_state.f.flags & GBMS_CS_FLAG_CCLVL) {
		estimate = -1;
		goto done;
	}

	/*
	 * Handle rounding (removing it from the end)
	 * example: 96.64% with SOC_ROUND_BASE = 0.5 -> UI = 97
	 *    ttf = elap[96] * 0.36 + elap[97] + elap[98] +
	 * 	    elap[99] * (1 - 0.5)
	 *
	 * negative return value (usually) means data corruption
	 */
	rc = ttf_soc_estimate(&estimate, &batt_drv->ttf_stats,
			      &batt_drv->ce_data, soc_raw, raw_full);
	if (rc < 0)
		estimate = -1;
	else
		max_ratio = rc;

	/* Log data when changed over 1 min */
	if (abs(batt_drv->ttf_est - estimate) > MIN_DELTA_FOR_LOG_S)
		bat_log_ttf_change(estimate, max_ratio, batt_drv);

done:
	*res = estimate;
	return max_ratio;
}

/* ------------------------------------------------------------------------- */
/* CEV = Charging EVent */
static void cev_stats_init(struct gbms_charging_event *ce_data,
			   const struct gbms_chg_profile *profile)
{
	int i;

	memset(ce_data, 0, sizeof(*ce_data));

	ce_data->chg_profile = profile;
	ce_data->charging_stats.voltage_in = -1;
	ce_data->charging_stats.ssoc_in = -1;
	ce_data->charging_stats.voltage_out = -1;
	ce_data->charging_stats.ssoc_out = -1;

	ttf_soc_init(&ce_data->soc_stats);
	ce_data->last_soc = -1;

	for (i = 0; i < GBMS_STATS_TIER_COUNT ; i++)
		gbms_tier_stats_init(&ce_data->tier_stats[i], i);

	/* batt_chg_health_stats_close() will fix this */
	gbms_tier_stats_init(&ce_data->health_stats, GBMS_STATS_AC_TI_INVALID);
	gbms_tier_stats_init(&ce_data->health_pause_stats, GBMS_STATS_AC_TI_PAUSE);
	gbms_tier_stats_init(&ce_data->health_dryrun_stats, GBMS_STATS_AC_TI_V2_PREDICT);

	gbms_tier_stats_init(&ce_data->full_charge_stats, GBMS_STATS_AC_TI_FULL_CHARGE);
	gbms_tier_stats_init(&ce_data->high_soc_stats, GBMS_STATS_AC_TI_HIGH_SOC);
	gbms_tier_stats_init(&ce_data->overheat_stats, GBMS_STATS_BD_TI_OVERHEAT_TEMP);
	gbms_tier_stats_init(&ce_data->cc_lvl_stats, GBMS_STATS_BD_TI_CUSTOM_LEVELS);
	gbms_tier_stats_init(&ce_data->trickle_stats, GBMS_STATS_BD_TI_TRICKLE_CLEARED);
	gbms_tier_stats_init(&ce_data->temp_filter_stats, GBMS_STATS_TEMP_FILTER);
}

static void batt_chg_stats_start(struct batt_drv *batt_drv)
{
	union gbms_ce_adapter_details ad;
	struct gbms_charging_event *ce_data = &batt_drv->ce_data;
	const ktime_t now = get_boot_sec();
	int vin, cc_in;

	mutex_lock(&batt_drv->stats_lock);
	ad.v = batt_drv->ce_data.adapter_details.v;
	cev_stats_init(ce_data, &batt_drv->chg_profile);
	batt_drv->ce_data.adapter_details.v = ad.v;

	vin = GPSY_GET_PROP(batt_drv->fg_psy, POWER_SUPPLY_PROP_VOLTAGE_NOW);
	ce_data->charging_stats.voltage_in = (vin < 0) ? -1 : vin / 1000;
	ce_data->charging_stats.ssoc_in =
				ssoc_get_capacity(&batt_drv->ssoc_state);
	cc_in = GPSY_GET_PROP(batt_drv->fg_psy,
				POWER_SUPPLY_PROP_CHARGE_COUNTER);
	ce_data->charging_stats.cc_in = (cc_in < 0) ? -1 : cc_in / 1000;

	ce_data->charging_stats.ssoc_out = -1;
	ce_data->charging_stats.voltage_out = -1;

	ce_data->first_update = now;
	ce_data->last_update = now;

	mutex_unlock(&batt_drv->stats_lock);
}

/* call holding stats_lock */
static bool batt_chg_stats_qual(const struct batt_drv *batt_drv)
{
	const struct gbms_charging_event *ce_data = &batt_drv->ce_data;
	const long elap = ce_data->last_update - ce_data->first_update;
	const long ssoc_delta = ce_data->charging_stats.ssoc_out -
				ce_data->charging_stats.ssoc_in;

	return elap >= batt_drv->chg_sts_qual_time ||
	    ssoc_delta >= batt_drv->chg_sts_delta_soc;
}

/* call holding stats_lock */
static void batt_chg_stats_soc_update(struct gbms_charging_event *ce_data,
				      qnum_t soc, ktime_t elap, int tier_index,
				      int cc)
{
	int index;
	const int last_soc = ce_data->last_soc;

	index = qnum_toint(soc);
	if (index < 0)
		index = 0;
	if (index > 100)
		index = 100;
	if (index < last_soc)
		return;

	if (ce_data->soc_stats.elap[index] == 0) {
		ce_data->soc_stats.ti[index] = tier_index;
		ce_data->soc_stats.cc[index] = cc;
	}

	if (last_soc != -1)
		ce_data->soc_stats.elap[last_soc] += elap;

	ce_data->last_soc = index;
}

/* call holding stats_lock */
static void batt_chg_stats_update(struct batt_drv *batt_drv, int temp_idx,
				  int tier_idx, int ibatt_ma, int temp,
				  ktime_t elap)
{
	const int soc_real = ssoc_get_real(&batt_drv->ssoc_state);
	const int msc_state = batt_drv->msc_state; /* last msc_state */
	struct gbms_charging_event *ce_data = &batt_drv->ce_data;
	struct gbms_ce_tier_stats *tier = NULL;
	int cc, soc_in;

	if (elap == 0)
		return;

	/* TODO: read at start of tier and update cc_total of previous */
	cc = GPSY_GET_PROP(batt_drv->fg_psy, POWER_SUPPLY_PROP_CHARGE_COUNTER);
	if (cc < 0) {
		pr_debug("MSC_STAT cannot read cc=%d\n", cc);
		return;
	}
	cc = cc / 1000;

	soc_in = GPSY_GET_PROP(batt_drv->fg_psy, GBMS_PROP_CAPACITY_RAW);
	if (soc_in < 0) {
		pr_info("MSC_STAT cannot read soc_in=%d\n", soc_in);
		/* We still want to update initialized tiers. */
		soc_in = -1;
	}

	/* Note: To log new voltage tiers, add to list in go/pixel-vtier-defs */
	/* ---  Log tiers in PARALLEL below ---  */

	if (soc_real >= SSOC_HIGH_SOC)
		gbms_stats_update_tier(temp_idx, ibatt_ma, temp, elap, cc,
				       &batt_drv->chg_state, msc_state, soc_in,
				       &ce_data->high_soc_stats);

	if (batt_drv->chg_health.dry_run_deadline > 0)
		gbms_stats_update_tier(temp_idx, ibatt_ma, temp, elap, cc,
				       &batt_drv->chg_state, msc_state, soc_in,
				       &ce_data->health_dryrun_stats);

	/* --- Log tiers in SERIES below --- */
	if (batt_drv->batt_full) {

		/* Override regular charge tiers when fully charged */
		gbms_stats_update_tier(temp_idx, ibatt_ma, temp, elap, cc,
				       &batt_drv->chg_state, msc_state, soc_in,
				       &ce_data->full_charge_stats);

	} else if (msc_state == MSC_HEALTH_PAUSE) {

		/*
		 * We log the pause tier in different AC tier groups so that we
		 * can capture pause time separately.
		 */
		gbms_stats_update_tier(temp_idx, ibatt_ma, temp, elap, cc,
				       &batt_drv->chg_state, msc_state, soc_in,
				       &ce_data->health_pause_stats);

	} else if (msc_state == MSC_HEALTH || msc_state == MSC_HEALTH_ALWAYS_ON) {
		/*
		 * It works because msc_logic call BEFORE updating msc_state.
		 * NOTE: that OVERHEAT and CCLVL disable AC, I should not be
		 * here if either of them are set.
		 * NOTE: We currently only log time when AC is ACTIVE.
		 * Thus, when disconnecting in ENABLED state, we will log a
		 * GBMS_STATS_AC_TI_ENABLED tier with no time, and the regular
		 * charge time is accumulated in normal charge tiers.
		 * Similarly, once we reach 100%, we stop counting time in the
		 * health tier and we rely on the full_charge_stats.
		 */

		/* tier used for TTF during HC, check msc_logic_health() */
		gbms_stats_update_tier(temp_idx, ibatt_ma, temp, elap, cc,
				       &batt_drv->chg_state, msc_state, soc_in,
				       &ce_data->health_stats);
	} else {
		const qnum_t soc = ssoc_get_capacity_raw(&batt_drv->ssoc_state);

		/* book to previous soc unless discharging */
		if (msc_state != MSC_DSG) {
			/* TODO: should I use ssoc instead? */
			batt_chg_stats_soc_update(ce_data, soc, elap,
						  tier_idx, cc);
		}

		/*
		 * ce_data.tier_stats[tier_idx] are used for time to full.
		 * Do not book to them if we are in overheat or LVL
		 */
		tier = &ce_data->tier_stats[tier_idx];
	}

	/* --- Log tiers in PARALLEL that MUST NULL normal tiers below --- */

	/* batt_drv->batt_health is protected with chg_lock, */
	if (batt_drv->batt_health == POWER_SUPPLY_HEALTH_OVERHEAT) {
		gbms_stats_update_tier(temp_idx, ibatt_ma, temp, elap, cc,
				       &batt_drv->chg_state, msc_state, soc_in,
				       &ce_data->overheat_stats);
		tier = NULL;
	}

	/* custom charge levels (DWELL-DEFEND or RETAIL) */
	if (batt_drv->chg_state.f.flags & GBMS_CS_FLAG_CCLVL) {
		gbms_stats_update_tier(temp_idx, ibatt_ma, temp, elap, cc,
				       &batt_drv->chg_state, msc_state, soc_in,
				       &ce_data->cc_lvl_stats);
		tier = NULL;
	}

	if (batt_drv->temp_filter.enable) {
		struct batt_temp_filter *temp_filter = &batt_drv->temp_filter;
		int no_filter_temp = temp_filter->sample[temp_filter->last_idx];
		gbms_stats_update_tier(temp_idx, ibatt_ma, no_filter_temp, elap, cc,
				       &batt_drv->chg_state, msc_state, soc_in,
				       &ce_data->temp_filter_stats);
		tier = NULL;
	}

	/*
	 * Time/current spent in OVERHEAT or at CustomLevel should not
	 * be booked to ce_data.tier_stats[tier_idx]
	 */
	if (!tier)
		return;

	gbms_stats_update_tier(temp_idx, ibatt_ma, temp, elap, cc,
			       &batt_drv->chg_state, msc_state, soc_in, tier);
}

static int batt_chg_health_vti(const struct batt_chg_health *chg_health)
{
	enum chg_health_state rest_state = chg_health->rest_state;
	ktime_t rest_deadline = chg_health->rest_deadline;
	int tier_idx = GBMS_STATS_AC_TI_INVALID;
	bool aon_enabled = chg_health->always_on_soc != -1;

	switch (rest_state) {
	/* battery defender did it */
	case CHG_HEALTH_BD_DISABLED:
	case CHG_HEALTH_CCLVL_DISABLED:
		tier_idx = GBMS_STATS_AC_TI_DEFENDER;
		break;
	/* user disabled with deadline */
	case CHG_HEALTH_USER_DISABLED:
		if (rest_deadline == CHG_DEADLINE_SETTING)
			tier_idx = GBMS_STATS_AC_TI_DISABLE_SETTING;
		else if (rest_deadline == CHG_DEADLINE_SETTING_STOP)
			tier_idx = GBMS_STATS_AC_TI_DISABLE_SETTING_STOP;
		else if (rest_deadline == CHG_DEADLINE_DIALOG)
			tier_idx = GBMS_STATS_AC_TI_DISABLE_DIALOG;
		else
			tier_idx = GBMS_STATS_AC_TI_DISABLE_MISC;
		break;
	/* missed the deadline, TODO: log the deadline */
	case CHG_HEALTH_DISABLED:
		tier_idx = GBMS_STATS_AC_TI_DISABLED;
		break;
	/* disconnected in active mode, TODO: log the deadline */
	case CHG_HEALTH_ACTIVE:
	case CHG_HEALTH_PAUSE:
		if (aon_enabled)
			tier_idx = GBMS_STATS_AC_TI_ACTIVE_AON;
		else
			tier_idx = GBMS_STATS_AC_TI_ACTIVE;
		break;
	/* never became active */
	case CHG_HEALTH_ENABLED:
		if (aon_enabled)
			tier_idx = GBMS_STATS_AC_TI_ENABLED_AON;
		else
			tier_idx = GBMS_STATS_AC_TI_ENABLED;
		break;
	/* active, worked */
	case CHG_HEALTH_DONE:
		if (aon_enabled)
			tier_idx = GBMS_STATS_AC_TI_DONE_AON;
		else
			tier_idx = GBMS_STATS_AC_TI_VALID;
		break;
	default:
		break;
	}

	return tier_idx;
}

static int batt_chg_vbat2tier(const int vbatt_idx)
{
	return vbatt_idx < GBMS_STATS_TIER_COUNT ?
		vbatt_idx : GBMS_STATS_TIER_COUNT - 1;
}

static int batt_bpst_stats_update(struct batt_drv *batt_drv)
{
	struct batt_bpst *bpst_state = &batt_drv->bpst_state;

	if (!bpst_state->bpst_enable)
		return BPST_BATT_UNKNOWN;

	if (bpst_state->bpst_cell_fault)
		return BPST_BATT_CELL_FAULT;

	if (bpst_state->bpst_sbd_status)
		return BPST_BATT_DISCONNECT;

	return BPST_BATT_CONNECT;
}

/* Only the qualified copy gets the timestamp and the exit voltage. */
static bool batt_chg_stats_close(struct batt_drv *batt_drv,
				 char *reason,
				 bool force)
{
	bool publish;
	const int vout = GPSY_GET_PROP(batt_drv->fg_psy,
				POWER_SUPPLY_PROP_VOLTAGE_NOW);
	const int cc_out = GPSY_GET_PROP(batt_drv->fg_psy,
				POWER_SUPPLY_PROP_CHARGE_COUNTER);
	const ktime_t now = get_boot_sec();
	const ktime_t dry_run_deadline = batt_drv->chg_health.dry_run_deadline;

	/* book last period to the current tier
	 * NOTE: profile_vbatt_idx != -1 -> temp_idx != -1
	 */
	if (batt_drv->profile_vbatt_idx != -1 && batt_drv->temp_idx != -1) {
		const ktime_t elap = now - batt_drv->ce_data.last_update;
		const int tier_idx = batt_chg_vbat2tier(batt_drv->profile_vbatt_idx);
		int ibatt, temp, rc = 0;

		/* use default value to close charging session when read fail */
		ibatt = GPSY_GET_INT_PROP(batt_drv->fg_psy, POWER_SUPPLY_PROP_CURRENT_NOW, &rc);
		if (rc != 0)
			ibatt = 0;

		rc = gbatt_get_raw_temp(batt_drv, &temp);
		if (rc != 0)
			temp = 250;

		batt_chg_stats_update(batt_drv,
				      batt_drv->temp_idx, tier_idx,
				      ibatt / 1000, temp, elap);
		batt_drv->ce_data.last_update = now;
	}

	/* record the closing in data (and qual) */
	batt_drv->ce_data.charging_stats.voltage_out =
				(vout < 0) ? -1 : vout / 1000;
	batt_drv->ce_data.charging_stats.ssoc_out =
				ssoc_get_capacity(&batt_drv->ssoc_state);
	batt_drv->ce_data.charging_stats.cc_out =
				(cc_out < 0) ? -1 : cc_out / 1000;

	/* close/fix heath charge data (if enabled) */
	memcpy(&batt_drv->ce_data.ce_health, &batt_drv->chg_health,
	       sizeof(batt_drv->ce_data.ce_health));
	batt_drv->ce_data.health_stats.vtier_idx =
				batt_chg_health_vti(&batt_drv->chg_health);
	batt_drv->ce_data.health_dryrun_stats.vtier_idx =
		(now > dry_run_deadline) ? GBMS_STATS_AC_TI_V2_PREDICT_SUCCESS :
						 GBMS_STATS_AC_TI_V2_PREDICT;

	/* TODO: add a field to ce_data to qual weird charge sessions */
	publish = force || batt_chg_stats_qual(batt_drv);
	if (publish) {
		struct gbms_charging_event *ce_qual = &batt_drv->ce_qual;

		/* all charge tiers including health */
		memcpy(ce_qual, &batt_drv->ce_data, sizeof(*ce_qual));

		pr_info("MSC_STAT %s: elap=%lld ssoc=%d->%d v=%d->%d c=%d->%d hdl=%lld hrs=%d hti=%d/%d\n",
			reason,
			ce_qual->last_update - ce_qual->first_update,
			ce_qual->charging_stats.ssoc_in,
			ce_qual->charging_stats.ssoc_out,
			ce_qual->charging_stats.voltage_in,
			ce_qual->charging_stats.voltage_out,
			ce_qual->charging_stats.cc_in,
			ce_qual->charging_stats.cc_out,
			ce_qual->ce_health.rest_deadline,
			ce_qual->ce_health.rest_state,
			ce_qual->health_stats.vtier_idx,
			ce_qual->health_pause_stats.vtier_idx);
	}

	return publish;
}

static int batt_chg_stats_soc_next(const struct gbms_charging_event *ce_data,
				   int i)
{
	int soc_next;

	if (i == GBMS_STATS_TIER_COUNT -1)
		return ce_data->last_soc;

	soc_next = ce_data->tier_stats[i + 1].soc_in >> 8;
	if (soc_next <= 0)
		return ce_data->last_soc;

	return soc_next;
}

static void bat_log_chg_stats(struct logbuffer *log,
			      const struct gbms_charging_event *ce_data)
{
	const char *adapter_name =
		gbms_chg_ev_adapter_s(ce_data->adapter_details.ad_type);
	int i;

	logbuffer_log(log, "A: %s,%d,%d,%d",
			adapter_name,
			ce_data->adapter_details.ad_type,
			ce_data->adapter_details.ad_voltage * 100,
			ce_data->adapter_details.ad_amperage * 100);

	logbuffer_log(log, "S: %hu,%hu, %hu,%hu %hu,%hu %ld,%ld, %u",
			ce_data->charging_stats.ssoc_in,
			ce_data->charging_stats.voltage_in,
			ce_data->charging_stats.ssoc_out,
			ce_data->charging_stats.voltage_out,
			ce_data->charging_stats.cc_in,
			ce_data->charging_stats.cc_out,
			ce_data->first_update,
			ce_data->last_update,
			ce_data->chg_profile->capacity_ma);

	for (i = 0; i < GBMS_STATS_TIER_COUNT; i++) {
		const int soc_next = batt_chg_stats_soc_next(ce_data, i);
		const int soc_in = ce_data->tier_stats[i].soc_in >> 8;
		const long elap = ce_data->tier_stats[i].time_fast +
				  ce_data->tier_stats[i].time_taper +
				  ce_data->tier_stats[i].time_other;
		/* retrun len in below functions sometimes more than 256 */
		char buff[LOG_BUFFER_ENTRY_SIZE * 2] = {0};
		int len = 0;

		/* Do not output tiers without time */
		if (!elap)
			continue;

		len = gbms_tier_stats_cstr(buff, sizeof(buff),
						&ce_data->tier_stats[i], true);
		gbms_log_cstr_handler(log, buff, len);

		if (soc_next) {
			len = ttf_soc_cstr(buff, sizeof(buff),
					   &ce_data->soc_stats,
					   soc_in, soc_next);
			gbms_log_cstr_handler(log, buff, len);
		}
	}
}

/* End of charging: close stats, qualify event publish data */
static void batt_chg_stats_pub(struct batt_drv *batt_drv, char *reason,
			       bool force, bool skip_uevent)
{
	bool publish;

	mutex_lock(&batt_drv->stats_lock);
	publish = batt_chg_stats_close(batt_drv, reason, force);
	if (publish) {
		ttf_stats_update(&batt_drv->ttf_stats,
				 &batt_drv->ce_qual, false);

		if (skip_uevent == false)
			kobject_uevent(&batt_drv->device->kobj, KOBJ_CHANGE);
	}

	bat_log_chg_stats(batt_drv->ttf_stats.ttf_log, &batt_drv->ce_data);
	mutex_unlock(&batt_drv->stats_lock);
}

/* health_stats->tier_index is set on stats_close() */
static int batt_health_stats_cstr(char *buff, int size,
				  const struct gbms_charging_event *ce_data,
				  bool verbose)
{
	const struct gbms_ce_tier_stats *health_stats = &ce_data->health_stats;
	const int vti = batt_chg_health_vti(&ce_data->ce_health);
	int len = 0;

	len += scnprintf(&buff[len], size - len, "\nH: %d %d %lld %d\n",
			 ce_data->ce_health.rest_state, vti,
			 ce_data->ce_health.rest_deadline,
			 ce_data->ce_health.always_on_soc);

	/* no additional tier stats when vti is invalid */
	if (vti == GBMS_STATS_AC_TI_INVALID)
		return len;

	len += gbms_tier_stats_cstr(&buff[len], size - len,
				    health_stats, verbose);

	/* Only add pause tier logging if there is pause time */
	if (ce_data->health_pause_stats.soc_in != -1)
		len += gbms_tier_stats_cstr(&buff[len], size - len,
					    &ce_data->health_pause_stats,
					    verbose);

	return len;
}

/* doesn't output hc stats */
static int batt_chg_stats_cstr(char *buff, int size,
			       const struct gbms_charging_event *ce_data,
			       bool verbose, int state_capacity)
{
	int i, len = 0;

	if (verbose) {
		const char *adapter_name =
			gbms_chg_ev_adapter_s(ce_data->adapter_details.ad_type);

		len += scnprintf(&buff[len], size - len, "A: %s,",
				adapter_name);
	}

	len += scnprintf(&buff[len], size - len, "%d,%d,%d",
				ce_data->adapter_details.ad_type,
				ce_data->adapter_details.ad_voltage * 100,
				ce_data->adapter_details.ad_amperage * 100);

	len += scnprintf(&buff[len], size - len, "%s%hu,%hu, %hu,%hu %d",
				(verbose) ?  "\nS: " : ", ",
				ce_data->charging_stats.ssoc_in,
				ce_data->charging_stats.voltage_in,
				ce_data->charging_stats.ssoc_out,
				ce_data->charging_stats.voltage_out,
				state_capacity);


	if (verbose) {
		len += scnprintf(&buff[len], size - len, " %hu,%hu",
				ce_data->charging_stats.cc_in,
				ce_data->charging_stats.cc_out);

		len += scnprintf(&buff[len], size - len, " %lld,%lld",
				ce_data->first_update,
				ce_data->last_update);
	}

	for (i = 0; i < GBMS_STATS_TIER_COUNT; i++) {
		const int soc_next = batt_chg_stats_soc_next(ce_data, i);
		const int soc_in = ce_data->tier_stats[i].soc_in >> 8;
		const long elap = ce_data->tier_stats[i].time_fast +
				  ce_data->tier_stats[i].time_taper +
				  ce_data->tier_stats[i].time_other;

		/* Do not output tiers without time */
		if (!elap)
			continue;

		len += gbms_tier_stats_cstr(&buff[len], size - len,
					    &ce_data->tier_stats[i],
					    verbose);

		if (soc_next)
			len += ttf_soc_cstr(&buff[len], size - len,
					    &ce_data->soc_stats,
					    soc_in, soc_next);
	}

	/* Does not currently check MSC_HEALTH */
	if (ce_data->health_dryrun_stats.soc_in != -1)
		len += gbms_tier_stats_cstr(&buff[len], size - len,
					    &ce_data->health_dryrun_stats,
					    verbose);

	if (ce_data->full_charge_stats.soc_in != -1)
		len += gbms_tier_stats_cstr(&buff[len], size - len,
					    &ce_data->full_charge_stats,
					    verbose);

	if (ce_data->high_soc_stats.soc_in != -1)
		len += gbms_tier_stats_cstr(&buff[len], size - len,
					    &ce_data->high_soc_stats,
					    verbose);

	if (ce_data->overheat_stats.soc_in != -1)
		len += gbms_tier_stats_cstr(&buff[len], size - len,
					    &ce_data->overheat_stats,
					    verbose);

	if (ce_data->cc_lvl_stats.soc_in != -1)
		len += gbms_tier_stats_cstr(&buff[len], size - len,
					    &ce_data->cc_lvl_stats,
					    verbose);

	if (ce_data->temp_filter_stats.soc_in != -1)
		len += gbms_tier_stats_cstr(&buff[len], size - len,
					    &ce_data->temp_filter_stats,
					    verbose);

	/* If bd_clear triggers, we need to know about it even if trickle hasn't
	 * triggered
	 */
	if (ce_data->trickle_stats.soc_in != -1 || ce_data->bd_clear_trickle)
		len += gbms_tier_stats_cstr(&buff[len], size - len,
					    &ce_data->trickle_stats,
					    verbose);

	return len;
}

/* ------------------------------------------------------------------------- */

static int batt_ravg_value(const struct batt_res *rstate)
{
	return rstate->resistance_avg * 100;
}

static void batt_res_dump_logs(const struct batt_res *rstate)
{
	pr_info("RAVG: req:%d, sample:%d[%d], filt_cnt:%d, res_avg:%d\n",
		rstate->estimate_requested, rstate->sample_accumulator,
		rstate->sample_count, rstate->filter_count,
		rstate->resistance_avg);
}

static void batt_res_state_set(struct batt_res *rstate, bool breq)
{
	rstate->estimate_requested = breq;
	rstate->sample_accumulator = 0;
	rstate->sample_count = 0;
}

static int batt_ravg_write(int resistance_avg, int filter_count)
{
	const u16 ravg = (resistance_avg > 0xffff ) ?  0xffff : resistance_avg;
	const u16 rfcn = filter_count & 0xffff;
	int ret;

	ret = gbms_storage_write(GBMS_TAG_RAVG, &ravg, sizeof(ravg));
	if (ret < 0) {
		pr_debug("RAVG: failed to write RAVG (%d)\n", ret);
		return -EIO;
	}

	/*
	 * filter_count <= estimate_filter
	 * TODO: we might not need this...
	 * TODO: check the error path (ravg saved but filter count not saved)
	 */
	ret = gbms_storage_write(GBMS_TAG_RFCN, &rfcn, sizeof(rfcn));
	if (ret < 0) {
		pr_debug("RAVG: failed to write RFCN (%d)\n", ret);
		return -EIO;
	}

	return 0;
}

static void batt_res_update(struct batt_res *rstate)
{
	int filter_estimate = 0;
	int total_estimate = 0;
	long new_estimate = 0;

	/* accumulator is scaled */
	new_estimate = rstate->sample_accumulator / rstate->sample_count;
	filter_estimate = rstate->resistance_avg * rstate->filter_count;

	rstate->filter_count++;
	if (rstate->filter_count > rstate->estimate_filter) {
		rstate->filter_count = rstate->estimate_filter;
		filter_estimate -= rstate->resistance_avg;
	}

	total_estimate = filter_estimate + new_estimate;
	rstate->resistance_avg = total_estimate / rstate->filter_count;
}

static int batt_res_load_data(struct batt_res *rstate,
			      struct power_supply *fg_psy)
{
	u16 resistance_avg = 0, filter_count = 0;
	int ret;

	ret = gbms_storage_read(GBMS_TAG_RAVG, &resistance_avg,
				sizeof(resistance_avg));
	if (ret < 0) {
		pr_err("failed to get resistance_avg(%d)\n", ret);
		goto error_done;
	}

	ret = gbms_storage_read(GBMS_TAG_RFCN, &filter_count,
				sizeof(filter_count));
	if (ret < 0) {
		pr_err("failed to get resistance filt_count(%d)\n", ret);
		goto error_done;
	}

	/* no value in storage: start now (or start over) */
	if (resistance_avg == 0xffff || filter_count == 0xffff) {
		resistance_avg = 0;
		filter_count = 0;
	}

error_done:
	rstate->resistance_avg = resistance_avg;
	rstate->filter_count = filter_count;
	return 0;
}

/*
 * accumulate and resistance when SOC is between ravg_soc_low and ravg_soc_high
 * and temperature is in the right range. Discard the new sample if the device
 * is disconencted.
 * hold mutex_unlock(&batt_drv->chg_lock);
 */
static void batt_res_work(struct batt_drv *batt_drv)
{
	struct batt_res *rstate = &batt_drv->health_data.bhi_data.res_state;
	const int soc = ssoc_get_real(&batt_drv->ssoc_state);
	struct power_supply *fg_psy = batt_drv->fg_psy;
	int ret, temp, resistance;

	if (soc >= rstate->ravg_soc_high) {

		/* done: recalculate resistance_avg and save it */
		if (rstate->sample_count > 0) {
			batt_res_update(rstate);

			ret = batt_ravg_write(rstate->resistance_avg,
					      rstate->filter_count);
			if (ret == 0)
				batt_res_dump_logs(rstate);
		}

		/* loose the new data when it cannot save */
		batt_res_state_set(rstate, false);
		return;
	}

	/* wait for it */
	if (soc < rstate->ravg_soc_low)
		return;

	/* do not collect samples when temperature is outside the range */
	ret = gbatt_get_raw_temp(batt_drv, &temp);
	if (ret < 0 || temp < rstate->res_temp_low || temp > rstate->res_temp_high)
		return;

	/* resistance in mOhm, skip read errors */
	resistance = GPSY_GET_INT_PROP(fg_psy, GBMS_PROP_RESISTANCE, &ret);
	if (ret < 0)
		return;

	/* accumulate samples if temperature and SOC are within range */
	rstate->sample_accumulator += resistance / 100;
	rstate->sample_count++;
	pr_debug("RAVG: sample:%d[%d], filt_cnt:%d\n",
		 rstate->sample_accumulator, rstate->sample_count,
		 rstate->filter_count);
}

/* ------------------------------------------------------------------------- */

static int batt_csi_status_mask(void *data, const char *reason, void *vote)
{
	uint16_t *aggregate_status = data;
	int status = (long)vote;
	uint16_t status_mask = 0;

	switch (status) {
	case CSI_STATUS_UNKNOWN:
		status_mask = CSI_STATUS_MASK_UNKNOWN;
		break;
	case CSI_STATUS_Health_Cold:
		status_mask = CSI_STATUS_MASK_HEALTH_COLD;
		break;
	case CSI_STATUS_Health_Hot:
		status_mask = CSI_STATUS_MASK_HEALTH_HOT;
		break;
	case CSI_STATUS_System_Thermals:
		status_mask = CSI_STATUS_MASK_SYS_THERMALS;
		break;
	case CSI_STATUS_System_Load:
		status_mask = CSI_STATUS_MASK_SYS_LOAD;
		break;
	case CSI_STATUS_Adapter_Auth:
		status_mask = CSI_STATUS_MASK_ADA_AUTH;
		break;
	case CSI_STATUS_Adapter_Power:
		status_mask = CSI_STATUS_MASK_ADA_POWER;
		break;
	case CSI_STATUS_Adapter_Quality:
		status_mask = CSI_STATUS_MASK_ADA_QUALITY;
		break;
	case CSI_STATUS_Defender_Temp:
		status_mask = CSI_STATUS_MASK_DEFEND_TEMP;
		break;
	case CSI_STATUS_Defender_Dwell:
		status_mask = CSI_STATUS_MASK_DEFEND_DWELL;
		break;
	case CSI_STATUS_Defender_Trickle:
		status_mask = CSI_STATUS_MASK_DEFEND_TRICLE;
		break;
	case CSI_STATUS_Defender_Dock:
		status_mask = CSI_STATUS_MASK_DEFEND_DOCK;
		break;
	case CSI_STATUS_NotCharging:
		status_mask = CSI_STATUS_MASK_NOTCHARGING;
		break;
	case CSI_STATUS_Charging:
		status_mask = CSI_STATUS_MASK_CHARGING;
		break;
	default:
		break;
	}

	*aggregate_status |= status_mask;

	return 0;
}

static int batt_csi_type_mask(void *data, const char *reason, void *vote)
{
	uint16_t *aggregate_type = data;
	int type = (long)vote;
	uint16_t type_mask = 0;

	switch (type) {
	case CSI_TYPE_UNKNOWN:
		type_mask = CSI_TYPE_MASK_UNKNOWN;
		break;
	case CSI_TYPE_None:
		type_mask = CSI_TYPE_MASK_NONE;
		break;
	case CSI_TYPE_Fault:
		type_mask = CSI_TYPE_MASK_FAULT;
		break;
	case CSI_TYPE_JEITA:
		type_mask = CSI_TYPE_MASK_JEITA;
		break;
	case CSI_TYPE_LongLife:
		type_mask = CSI_TYPE_MASK_LONGLIFE;
		break;
	case CSI_TYPE_Adaptive:
		type_mask = CSI_TYPE_MASK_ADAPTIVE;
		break;
	case CSI_TYPE_Normal:
		type_mask = CSI_TYPE_MASK_NORMAL;
		break;
	default:
		break;
	}

	*aggregate_type |= type_mask;

	return 0;
}

static void batt_init_csi_stat(struct batt_drv *batt_drv)
{
	struct csi_stats *csi_stats = &batt_drv->csi_stats;

	csi_stats->vol_in = 0;
	csi_stats->cc_in = 0;
	csi_stats->ssoc_in = 0;
	csi_stats->cc_out = 0;
	csi_stats->vol_out = 0;
	csi_stats->ssoc_out = 0;
	csi_stats->temp_min = 0;
	csi_stats->temp_max = 0;
	csi_stats->time_sum = 0;
	csi_stats->time_effective = 0;
	csi_stats->time_stat_last_update = 0;
	csi_stats->aggregate_type = 0;
	csi_stats->aggregate_status = 0;
	memset(csi_stats->thermal_severity, 0,
	       sizeof(csi_stats->thermal_severity));


}

static void batt_update_csi_stat(struct batt_drv *batt_drv)
{
	const union gbms_ce_adapter_details *ad = &batt_drv->ce_data.adapter_details;
	const int ssoc = ssoc_get_capacity(&batt_drv->ssoc_state);
	struct csi_stats *csi_stats = &batt_drv->csi_stats;
	struct power_supply *fg_psy = batt_drv->fg_psy;
	const int8_t batt_temp = batt_drv->batt_temp / 10;
	const ktime_t now = get_boot_sec();
	int thermal_level = 0;
	ktime_t elap;

	if (chg_state_is_disconnected(&batt_drv->chg_state)) {
		/* Only update CSI stats when plugged and charging */
		if(csi_stats->time_stat_last_update == 0)
			return;

		/* update disconnected data */
		if(csi_stats->vol_in != 0) {
			const int vol_out = GPSY_GET_PROP(fg_psy, POWER_SUPPLY_PROP_VOLTAGE_NOW);
			const int cc_out = GPSY_GET_PROP(fg_psy, POWER_SUPPLY_PROP_CHARGE_COUNTER);

			if (vol_out < 0 || cc_out < 0)
				return;

			csi_stats->vol_out = vol_out / 1000;
			csi_stats->cc_out = cc_out / 1000;
			csi_stats->ssoc_out = ssoc;

			logbuffer_log(batt_drv->ttf_stats.ttf_log,
				"csi_stats: %s,%d,%d,%d,%d,%lld,%d,%d,%lld,%d,%d,%d,%d,%d,%d,%d,%d,%d,%d,%d",
				 gbms_chg_ev_adapter_s(csi_stats->ad_type), csi_stats->ad_voltage * 100,
				 csi_stats->ad_amperage * 100, csi_stats->ssoc_in, csi_stats->ssoc_out,
				 csi_stats->time_sum / 60, csi_stats->aggregate_type, csi_stats->aggregate_status,
				 csi_stats->time_effective / 60, csi_stats->temp_min, csi_stats->temp_max,
				 csi_stats->vol_in, csi_stats->vol_out, csi_stats->cc_in, csi_stats->cc_out,
				 (int)(csi_stats->thermal_severity[0] * 100 / csi_stats->time_sum),
				 (int)(csi_stats->thermal_severity[1] * 100 / csi_stats->time_sum),
				 (int)(csi_stats->thermal_severity[2] * 100 / csi_stats->time_sum),
				 (int)(csi_stats->thermal_severity[3] * 100 / csi_stats->time_sum),
				 (int)(csi_stats->thermal_severity[4] * 100 / csi_stats->time_sum));
			return;
		}
	}

	/* initial connected data */
	if (csi_stats->time_stat_last_update == 0) {
		const int vol_in = GPSY_GET_PROP(fg_psy, POWER_SUPPLY_PROP_VOLTAGE_NOW);
		const int cc_in = GPSY_GET_PROP(fg_psy, POWER_SUPPLY_PROP_CHARGE_COUNTER);

		if (vol_in < 0 || cc_in < 0)
			return;

		csi_stats->ssoc_in = ssoc;
		csi_stats->temp_min = batt_temp;
		csi_stats->temp_max = batt_temp;
		csi_stats->vol_in =  vol_in / 1000;
		csi_stats->cc_in = cc_in / 1000;
		csi_stats->time_stat_last_update = now;
	}

	gvotable_election_for_each(batt_drv->csi_type_votable, batt_csi_type_mask,
				   &csi_stats->aggregate_type);
	gvotable_election_for_each(batt_drv->csi_status_votable, batt_csi_status_mask,
				   &csi_stats->aggregate_status);
	elap = now - csi_stats->time_stat_last_update;
	csi_stats->time_sum += elap;
	csi_stats->ad_type = ad->ad_type;
	csi_stats->ad_voltage = ad->ad_voltage;
	csi_stats->ad_amperage = ad->ad_amperage;
	if (batt_drv->csi_current_type == CSI_TYPE_Normal && ssoc != 100)
		csi_stats->time_effective += elap;

	if (batt_temp < csi_stats->temp_min)
		csi_stats->temp_min = batt_temp;
	if (batt_temp > csi_stats->temp_max)
		csi_stats->temp_max = batt_temp;

	thermal_level = batt_get_thermal_level(batt_drv);
	if (thermal_level >= CSI_THERMAL_SEVERITY_MAX)
		thermal_level = CSI_THERMAL_SEVERITY_MAX - 1;
	if (thermal_level < 0)
		thermal_level = 0;

	csi_stats->thermal_severity[thermal_level] += elap;
	csi_stats->time_stat_last_update = now;
}

static void batt_log_csi_ttf_info(struct batt_drv *batt_drv)
{
	struct csi_stats *csi_stats = &batt_drv->csi_stats;
	const bool same_type_and_status =
		csi_stats->csi_current_type == batt_drv->csi_current_type &&
		csi_stats->csi_current_status == batt_drv->csi_current_status;
	int current_speed = batt_drv->csi_current_speed;
	int min_speed = csi_stats->csi_speed_min;
	int max_speed = csi_stats->csi_speed_max;
	const ktime_t right_now = get_boot_sec();
	int ssoc = -1;

	if (!batt_drv->init_complete)
		return;

	/* if record disconnected data, wait clear for next session */
	if (csi_stats->vol_out == 0)
		batt_update_csi_stat(batt_drv);

	if (chg_state_is_disconnected(&batt_drv->chg_state))
		goto log_and_done;

	ssoc = ssoc_get_capacity(&batt_drv->ssoc_state);
	if (ssoc == csi_stats->ssoc && same_type_and_status) {
		const ktime_t elap = right_now - csi_stats->last_update;

		csi_stats->last_update = right_now;

		/* accumulate only positive*/
		if (current_speed < 0)
			return;

		if (min_speed == max_speed && max_speed == 0)
			min_speed = max_speed = current_speed;
		else if (current_speed < min_speed)
			min_speed = current_speed;
		else if (current_speed > max_speed)
			max_speed = current_speed;

		csi_stats->csi_speed_min = min_speed;
		csi_stats->csi_speed_max = max_speed;
		csi_stats->speed_sum += current_speed * elap;
		csi_stats->csi_time_sum += elap;
		return;
	}

log_and_done:
	csi_stats->csi_current_status = batt_drv->csi_current_status;
	csi_stats->csi_current_type = batt_drv->csi_current_type;

	if (csi_stats->ssoc != -1) {
		const int csi_speed_avg = csi_stats->csi_time_sum == 0 ?
					  ((csi_stats->csi_speed_min + csi_stats->csi_speed_max) / 2) :
					  (csi_stats->speed_sum / csi_stats->csi_time_sum);
		const int cc = GPSY_GET_PROP(batt_drv->fg_psy, POWER_SUPPLY_PROP_CHARGE_COUNTER);
		ktime_t res = 0;
		const int max_ratio = batt_ttf_estimate(&res, batt_drv);
		u64 hours = 0;
		u32 remaining_sec = 0;

		if (max_ratio < 0)
			res = 0;
		if (res > 0)
			hours = div_u64_rem(res, 3600, &remaining_sec);

		gbms_logbuffer_prlog(batt_drv->ttf_stats.ttf_log, LOGLEVEL_INFO, 0, LOGLEVEL_DEBUG,
				     "ssoc=%d temp=%d CSI[speed=%d,%d,%d type=%d status=%d lvl=%d,%d"
				     " TTF[cc=%d time=%lld %lld:%d:%d (est=%lld max_ratio=%d)]",
				     csi_stats->ssoc, batt_drv->batt_temp, csi_speed_avg,
				     csi_stats->csi_speed_min, csi_stats->csi_speed_max,
				     csi_stats->csi_current_type, csi_stats->csi_current_status,
				     csi_stats->thermal_lvl_min, csi_stats->thermal_lvl_max,
				     cc / 1000, right_now, hours, remaining_sec / 60,
				     remaining_sec % 60, res, max_ratio);

	}

	/* ssoc == -1 on disconnect */
	if (ssoc == -1 || current_speed < 0)
		current_speed = 0;

	if (ssoc == -1 || ssoc != csi_stats->ssoc) {
		csi_stats->thermal_lvl_min = 0;
		csi_stats->thermal_lvl_max = 0;
	}

	csi_stats->ssoc = ssoc;
	csi_stats->csi_speed_min = current_speed;
	csi_stats->csi_speed_max = current_speed;

	/* ssoc == -1 on disconnect */
	if (ssoc == -1) {
		csi_stats->thermal_lvl_min = 0;
		csi_stats->thermal_lvl_max = 0;
	}

	csi_stats->csi_time_sum = 0;
	csi_stats->speed_sum = 0;
	csi_stats->last_update = right_now;
}

static int csi_status_cb(struct gvotable_election *el, const char *reason,
			 void *value)
{
	struct batt_drv *batt_drv = gvotable_get_data(el);
	int status = GVOTABLE_PTR_TO_INT(value);

	if (!batt_drv || batt_drv->csi_current_status == status)
		return 0;

	batt_drv->csi_current_status = status;
	batt_log_csi_ttf_info(batt_drv);

	if (batt_drv->psy)
		power_supply_changed(batt_drv->psy);

	return 0;
}

static int csi_type_cb(struct gvotable_election *el, const char *reason,
		       void *value)
{
	struct batt_drv *batt_drv = gvotable_get_data(el);
	int type = GVOTABLE_PTR_TO_INT(value);

	if (!batt_drv || batt_drv->csi_current_type == type)
		return 0;

	batt_drv->csi_current_type = type;
	batt_log_csi_ttf_info(batt_drv);

	if (batt_drv->psy)
		power_supply_changed(batt_drv->psy);

	return 0;
}
static bool batt_is_trickle(struct batt_ssoc_state *ssoc_state)
{
	return ssoc_state->bd_trickle_cnt > 0 &&
		ssoc_state->bd_trickle_enable &&
		!ssoc_state->bd_trickle_dry_run;
}

static bool batt_csi_status_is_dock(const struct batt_drv *batt_drv)
{
	int dock_status;

	if (!batt_drv->csi_status_votable)
		return false;

	dock_status = gvotable_get_int_vote(batt_drv->csi_status_votable, "CSI_STATUS_DEFEND_DOCK");
	return dock_status == CSI_STATUS_Defender_Dock;
}

/* all reset on disconnect */
static void batt_update_csi_type(struct batt_drv *batt_drv)
{
	const bool is_disconnected = chg_state_is_disconnected(&batt_drv->chg_state);
	const bool is_trickle = batt_is_trickle(&batt_drv->ssoc_state);
	const bool is_ac = batt_drv->msc_state == MSC_HEALTH ||
			batt_drv->msc_state == MSC_HEALTH_PAUSE ||
			batt_drv->msc_state == MSC_HEALTH_ALWAYS_ON;
	const bool is_dock = batt_csi_status_is_dock(batt_drv);

	if (!batt_drv->csi_type_votable) {
		batt_drv->csi_type_votable =
			gvotable_election_get_handle(VOTABLE_CSI_TYPE);
		if (!batt_drv->csi_type_votable)
			return;
	}

	/* normal or full if connected, nothing otherwise */
	gvotable_cast_long_vote(batt_drv->csi_type_votable, "CSI_TYPE_CONNECTED",
				(is_disconnected && !is_dock) ? CSI_TYPE_None : CSI_TYPE_Normal,
				true);

	/* SW JEITA */
	gvotable_cast_long_vote(batt_drv->csi_type_votable, "CSI_TYPE_JEITA",
				CSI_TYPE_JEITA,
				!is_disconnected && batt_drv->jeita_stop_charging == 1);

	/* Longlife is set on TEMP, DWELL and TRICKLE */
	gvotable_cast_long_vote(batt_drv->csi_type_votable, "CSI_TYPE_TRICKLE",
				CSI_TYPE_LongLife,
				!is_disconnected && is_trickle);

	/* Adaptive charging, individually */
	gvotable_cast_long_vote(batt_drv->csi_type_votable, "CSI_TYPE_AC",
				CSI_TYPE_Adaptive,
				!is_disconnected && is_ac);

	/* CSI_TYPE_Fault is permanent TODO: check single cell disconnect */
	gvotable_cast_long_vote(batt_drv->csi_type_votable, "CSI_TYPE_SINGLE_CELL",
				CSI_TYPE_Fault, false);
}

static bool batt_csi_check_ad_qual(const struct batt_drv *chg_drv)
{
	return false; /* TODO */
}

/*
 * these are absolute values: an underpowered adapter is a problem when
 * charging speed falls under 80%.
 */
static bool batt_csi_check_ad_power(const union gbms_ce_adapter_details *ad)
{
	const unsigned int ad_mw = (ad->ad_voltage * ad->ad_amperage) * 10000;
	unsigned int limit_mw = 9000 * 2000;	/* 18 Watts: it changes with the device */

	switch (ad->ad_type) {
		case CHG_EV_ADAPTER_TYPE_USB:
		case CHG_EV_ADAPTER_TYPE_USB_SDP:
		case CHG_EV_ADAPTER_TYPE_USB_CDP:
		case CHG_EV_ADAPTER_TYPE_USB_ACA:
		case CHG_EV_ADAPTER_TYPE_USB_C:
		case CHG_EV_ADAPTER_TYPE_USB_PD:
		case CHG_EV_ADAPTER_TYPE_USB_PD_DRP:
		case CHG_EV_ADAPTER_TYPE_USB_PD_PPS:
		case CHG_EV_ADAPTER_TYPE_USB_BRICKID:
		case CHG_EV_ADAPTER_TYPE_USB_HVDCP:
		case CHG_EV_ADAPTER_TYPE_USB_HVDCP3:
			break;
		case CHG_EV_ADAPTER_TYPE_WLC:
		case CHG_EV_ADAPTER_TYPE_WLC_EPP:
		case CHG_EV_ADAPTER_TYPE_WLC_SPP:
			limit_mw = 7500000;
			break;
		case CHG_EV_ADAPTER_TYPE_EXT:
		case CHG_EV_ADAPTER_TYPE_EXT1:
		case CHG_EV_ADAPTER_TYPE_EXT2:
		case CHG_EV_ADAPTER_TYPE_EXT_UNKNOWN:
			limit_mw = 10500 * 1250;
			break;
		default:
			break;
	}

	return ad_mw < limit_mw;
}

/*
 * COLD and HOT are only at the limits, we might want to flag anything that is
 * not the reference tier instead.
 */
static void batt_update_csi_status(struct batt_drv *batt_drv)
{
	const struct gbms_chg_profile *profile = &batt_drv->chg_profile;
	const int temp_hot_idx = profile->temp_nb_limits - 1;
	const bool is_cold = batt_drv->batt_temp < profile->temp_limits[0];
	const bool is_hot = batt_drv->batt_temp >= profile->temp_limits[temp_hot_idx];
	const bool is_trickle = batt_is_trickle(&batt_drv->ssoc_state);
	const bool is_disconnected = chg_state_is_disconnected(&batt_drv->chg_state);
	const union gbms_ce_adapter_details *ad = &batt_drv->ce_data.adapter_details;

	if (!batt_drv->csi_status_votable) {
		batt_drv->csi_status_votable =
			gvotable_election_get_handle(VOTABLE_CSI_STATUS);
		if (!batt_drv->csi_status_votable)
			return;
	}

	/*
	 * discharging when the battery current is negative. There will likely
	 * be a more specific reason (e.g System_* or Adapter_* or one of
	 * Defender_*).
	 */

	/* Charging Status Health_Cold */
	gvotable_cast_long_vote(batt_drv->csi_status_votable, "CSI_STATUS_COLD",
				CSI_STATUS_Health_Cold,
				!is_disconnected && is_cold);

	/* Charging Status Health_Hot */
	gvotable_cast_long_vote(batt_drv->csi_status_votable, "CSI_STATUS_HOT",
				CSI_STATUS_Health_Hot,
				!is_disconnected && is_hot);

	/* looks at absolute power, it could look also look at golden adapter */
	gvotable_cast_long_vote(batt_drv->csi_status_votable, "CSI_STATUS_ADA_POWR",
				CSI_STATUS_Adapter_Power,
				!is_disconnected && !batt_drv->chg_done &&
				batt_csi_check_ad_power(ad));

	/* Adapter quality looks at input voltage and current */
	gvotable_cast_long_vote(batt_drv->csi_status_votable, "CSI_STATUS_ADA_QUAL",
				CSI_STATUS_Adapter_Quality,
				!is_disconnected && batt_csi_check_ad_qual(batt_drv));

	/* Charging Status Defender_Trickle */
	gvotable_cast_long_vote(batt_drv->csi_status_votable, "CSI_STATUS_DEFEND_TRICKLE",
				CSI_STATUS_Defender_Trickle,
				!is_disconnected && is_trickle);

	gvotable_cast_long_vote(batt_drv->csi_status_votable, "CSI_STATUS_DSG",
				CSI_STATUS_NotCharging,
				!is_disconnected && batt_drv->msc_state == MSC_DSG &&
				!batt_drv->chg_done);

	gvotable_cast_long_vote(batt_drv->csi_status_votable, "CSI_STATUS_100",
				CSI_STATUS_Charging,
				!is_disconnected && batt_drv->batt_full && !batt_drv->chg_done);

	gvotable_cast_long_vote(batt_drv->csi_status_votable, "CSI_STATUS_CHG",
				CSI_STATUS_Charging, !is_disconnected);
}

#define CSI_CHG_SPEED_MAX 100
#define CSI_CHG_SPEED_MIN 0

/*
 * slowing down due to batt_drv->temp_idx != from reference is reported
 * in status as CSI_STATUS_COLD or CSI_STATUS_HOT.
 *
 *	cc_max = GBMS_CCCM_LIMITS(profile, batt_drv->temp_idx, batt_drv->vbatt_idx);
 *	if (cc_max && cc_max < nominal_demand)
 *		nominal_demand = cc_max;
 */
static int batt_calc_charging_speed(struct batt_drv *batt_drv)
{
	const struct gbms_chg_profile *profile = &batt_drv->chg_profile;
	const int soc = ssoc_get_capacity(&batt_drv->ssoc_state);
	const int chg_type = batt_drv->chg_state.f.chg_type;
	int cc_max, vbatt_idx, ibatt, nominal_demand;
	int chg_speed = -1;

	if (chg_state_is_disconnected(&batt_drv->chg_state))
		return -1;

	if (batt_drv->fake_charging_speed)
		return batt_drv->fake_charging_speed;

	/* if the battery is the limit, speed is 100% */
	if (chg_type == POWER_SUPPLY_CHARGE_TYPE_TAPER_EXT)
		return 100;

	/* Get average current via tiers. */
	vbatt_idx = ttf_pwr_vtier_idx(&batt_drv->ttf_stats, soc);

	/* Wait 1 min to get avg_ibat */
	ibatt = ttf_pwr_ibatt(&batt_drv->ce_data.tier_stats[vbatt_idx]);
	if (ibatt == 0)
		return -1;

	/* Get nominal demand current via ttf table */
	nominal_demand = ttf_ref_cc(&batt_drv->ttf_stats, soc);
	if (nominal_demand <= 0)
		return -1;

	/*
	 * Adjust demand to battery temperature when batt_drv->temp_idx is
	 * different from the reference. Here status will either be *_COLD
	 * or *_HOT.
	 */
	cc_max = GBMS_CCCM_LIMITS(profile, batt_drv->temp_idx, batt_drv->vbatt_idx) / 1000;
	if (cc_max && cc_max < nominal_demand)
		nominal_demand = cc_max;

	chg_speed = ibatt * 100 / nominal_demand;

	pr_debug("chg_speed=%d ibatt=%d nominal_demand=%d cc_max=%d",
		 chg_speed, ibatt, nominal_demand, cc_max);

	/* bound in [0,100] */
	if (chg_speed > CSI_CHG_SPEED_MAX)
		chg_speed = CSI_CHG_SPEED_MAX;
	else if (chg_speed < CSI_CHG_SPEED_MIN)
		chg_speed = CSI_CHG_SPEED_MIN;

	return chg_speed;
}

static void batt_update_thermal_lvl(struct batt_drv *batt_drv)
{
	struct csi_stats *csi_stats = &batt_drv->csi_stats;
	int thermal_level = 0;

	if (chg_state_is_disconnected(&batt_drv->chg_state))
		return;

	if (!batt_drv->thermal_level_votable)
		batt_drv->thermal_level_votable = gvotable_election_get_handle(VOTABLE_THERMAL_LVL);
	if (batt_drv->thermal_level_votable)
		thermal_level = gvotable_get_current_int_vote(batt_drv->thermal_level_votable);

	if (thermal_level < 0)
		return;

	if (csi_stats->thermal_lvl_max == 0 && csi_stats->thermal_lvl_min == 0)
		csi_stats->thermal_lvl_max = csi_stats->thermal_lvl_min = thermal_level;
	else if (thermal_level > csi_stats->thermal_lvl_max)
		csi_stats->thermal_lvl_max = thermal_level;
	else if (thermal_level < csi_stats->thermal_lvl_min)
		csi_stats->thermal_lvl_min = thermal_level;
}

static void batt_update_csi_info(struct batt_drv *batt_drv)
{
	int charging_speed;

	batt_update_csi_type(batt_drv);
	batt_update_csi_status(batt_drv);
	batt_update_thermal_lvl(batt_drv);

	charging_speed = batt_calc_charging_speed(batt_drv);
	if (batt_drv->csi_current_speed != charging_speed) {
		batt_drv->csi_current_speed = charging_speed;
		batt_log_csi_ttf_info(batt_drv);
	}
}

/* ------------------------------------------------------------------------- */

/* NOTE: should not reset always_on_soc */
static inline void batt_reset_rest_state(struct batt_chg_health *chg_health)
{
	chg_health->rest_cc_max = -1;
	chg_health->rest_fv_uv = -1;

	/* Keep negative deadlines (they mean user has disabled via settings)
	 * NOTE: CHG_DEADLINE_DIALOG needs to be applied only for the current
	 * session. Therefore, it should be cleared on disconnect.
	 */
	if (chg_health->rest_deadline < 0 &&
	    chg_health->rest_deadline != CHG_DEADLINE_DIALOG) {
		chg_health->rest_state = CHG_HEALTH_USER_DISABLED;
	} else {
		chg_health->rest_state = CHG_HEALTH_INACTIVE;
		chg_health->rest_deadline = 0;
	}

	chg_health->dry_run_deadline = 0;
	chg_health->active_time = 0;
}

/* should not reset rl state */
static inline void batt_reset_chg_drv_state(struct batt_drv *batt_drv)
{
	/* the wake assertion will be released on disconnect and on SW JEITA */
	if (batt_drv->hold_taper_ws) {
		batt_drv->hold_taper_ws = false;
		__pm_relax(batt_drv->taper_ws);
	}

	/* polling */
	batt_drv->batt_fast_update_cnt = 0;
	batt_drv->ttf_debounce = 1;
	batt_drv->fg_status = POWER_SUPPLY_STATUS_UNKNOWN;
	batt_drv->chg_done = false;
	batt_drv->ssoc_state.bd_trickle_full = false;
	batt_drv->ssoc_state.bd_trickle_eoc = false;
	/* algo */
	batt_drv->temp_idx = -1;
	batt_drv->vbatt_idx = -1;
	batt_drv->profile_vbatt_idx = -1;
	batt_drv->fv_uv = -1;
	batt_drv->cc_max = -1;
	batt_drv->cc_max_pullback = -1;
	batt_drv->msc_update_interval = -1;
	batt_drv->jeita_stop_charging = -1;
	/* timers */
	batt_drv->checked_cv_cnt = 0;
	batt_drv->checked_ov_cnt = 0;
	batt_drv->checked_tier_switch_cnt = 0;
	/* stats and logs */
	batt_drv->msc_state = -1;
	batt_drv->last_log_cnt = 0;
	/* health */
	batt_reset_rest_state(&batt_drv->chg_health);
	/* fan level */
	fan_level_reset(batt_drv);
}

/*
 * software JEITA, disable charging when outside the charge table.
 * NOTE: ->jeita_stop_charging is either -1 (init or reset), 1 (disable) or 0
 * TODO: need to be able to disable (leave to HW)
 */
static bool msc_logic_soft_jeita(struct batt_drv *batt_drv, int temp)
{
	const struct gbms_chg_profile *profile = &batt_drv->chg_profile;

	if (temp < profile->temp_limits[0] ||
	    temp >= profile->temp_limits[profile->temp_nb_limits - 1]) {
		if (batt_drv->jeita_stop_charging < 0) {
			batt_drv->jeita_stop_charging = 1;
			batt_prlog(BATT_PRLOG_ALWAYS,
				   "MSC_JEITA temp=%d off limits, do not enable charging\n",
				   temp);
		} else if (batt_drv->jeita_stop_charging == 0) {
			batt_prlog(BATT_PRLOG_ALWAYS,
				   "MSC_JEITA temp=%d off limits, disabling charging\n",
				    temp);
		}

		return true;
	}

	return false;
}

/* TODO: only change batt_drv->checked_ov_cnt, an */
static int msc_logic_irdrop(struct batt_drv *batt_drv,
			    int vbatt, int ibatt, int temp_idx,
			    int *vbatt_idx, int *fv_uv,
			    int *update_interval, int *p_cc_max_pullback)
{
	const struct gbms_chg_profile *profile = &batt_drv->chg_profile;
	const int vtier = profile->volt_limits[*vbatt_idx];
	const int chg_type = batt_drv->chg_state.f.chg_type;
	const int utv_margin = profile->cv_range_accuracy;
	const int otv_margin = profile->cv_otv_margin;
	const int switch_cnt = profile->cv_tier_switch_cnt;
	int vchg = batt_drv->chg_state.f.vchrg;
	int msc_state = MSC_NONE;
	bool match_enable;
	bool no_back_down = false;

	if (batt_drv->chg_state.f.flags & GBMS_CS_FLAG_DIRECT_CHG) {
		if (batt_drv->dc_irdrop)
			no_back_down = true;
		else
			vchg = 0;
	}
	match_enable = vchg != 0;

	if ((vbatt - vtier) > otv_margin) {
		/* OVER: vbatt over vtier for more than margin */
		const int cc_max = GBMS_CCCM_LIMITS(profile, temp_idx,
						    *vbatt_idx);

		/*
		 * pullback when over tier voltage, fast poll, penalty
		 * on TAPER_RAISE and no cv debounce (so will consider
		 * switching voltage tiers if the current is right).
		 * NOTE: lowering voltage might cause a small drop in
		 * current (we should remain  under next tier)
		 * TODO: the fv_uv_resolution might be different in
		 * main charger and CP (should separate them)
		 */
		*fv_uv = gbms_msc_round_fv_uv(profile, vtier,
					      *fv_uv - profile->fv_uv_resolution,
					      no_back_down ? cc_max : 0,
					      batt_drv->allow_higher_fv);
		if (*fv_uv < vtier)
			*fv_uv = vtier;

		*update_interval = profile->cv_update_interval;
		batt_drv->checked_ov_cnt = profile->cv_tier_ov_cnt;
		batt_drv->checked_cv_cnt = 0;

		if (batt_drv->checked_tier_switch_cnt > 0 || !match_enable) {
			/* no pullback, next tier if already counting */
			msc_state = MSC_VSWITCH;
			*vbatt_idx = batt_drv->vbatt_idx + 1;

			batt_prlog(BATT_PRLOG_ALWAYS,
				   "MSC_VSWITCH vt=%d vb=%d ibatt=%d me=%d\n",
				   vtier, vbatt, ibatt, match_enable);
		} else if (-ibatt == cc_max) {
			/* pullback, double penalty if at full current */
			msc_state = MSC_VOVER;
			batt_drv->checked_ov_cnt *= 2;

			batt_prlog(BATT_PRLOG_ALWAYS,
				   "MSC_VOVER vt=%d  vb=%d ibatt=%d fv_uv=%d->%d\n",
				   vtier, vbatt, ibatt,
				   batt_drv->fv_uv, *fv_uv);
		} else {
			/* simple pullback */
			msc_state = MSC_PULLBACK;
			if (no_back_down) {
				*fv_uv = batt_drv->fv_uv;
				if (batt_drv->pullback_current)
					*p_cc_max_pullback = -ibatt;
			}
			batt_prlog(BATT_PRLOG_ALWAYS,
				  "MSC_PULLBACK vt=%d vb=%d ibatt=%d fv_uv=%d->%d no_back=%d\n",
				  vtier, vbatt, ibatt,
				  batt_drv->fv_uv, *fv_uv, no_back_down);
		}

		/*
		 * might get here after windup because algo will track the
		 * voltage drop caused from load as IRDROP.
		 * TODO: make sure that being current limited clear
		 * the taper condition.
		 */

	} else if (chg_type == POWER_SUPPLY_CHARGE_TYPE_FAST) {
		/*
		 * FAST: usual compensation (vchrg is vqcom)
		 * NOTE: there is a race in reading from charger and
		 * data might not be consistent (b/110318684)
		 * NOTE: could add PID loop for management of thermals
		 */
		const int vchrg_uv = vchg * 1000;
		const int pre_fv = *fv_uv;

		msc_state = MSC_FAST;

		/* invalid or 0 vchg disable IDROP compensation */
		if (vchrg_uv <= 0) {
			/* could keep it steady instead */
			*fv_uv = vtier;
		} else if (vchrg_uv > vbatt) {
			const int cc_max = GBMS_CCCM_LIMITS(profile, temp_idx, *vbatt_idx);

			*fv_uv = gbms_msc_round_fv_uv(profile, vtier, vtier + (vchrg_uv - vbatt),
						      no_back_down ? cc_max : 0,
						      batt_drv->allow_higher_fv);
		}

		/* not allow to reduce fv in DC to avoid the VSWITCH */
		if (no_back_down && (pre_fv > *fv_uv))
			*fv_uv = pre_fv;

		/* no tier switch in fast charge (TODO unless close to tier) */
		if (batt_drv->checked_cv_cnt == 0)
			batt_drv->checked_cv_cnt = 1;

		batt_prlog(BATT_PRLOG_ALWAYS,
			   "MSC_FAST vt=%d vb=%d ib=%d fv_uv=%d->%d vchrg=%d cv_cnt=%d no_back=%d\n",
			   vtier, vbatt, ibatt, batt_drv->fv_uv, *fv_uv,
			   batt_drv->chg_state.f.vchrg,
			   batt_drv->checked_cv_cnt, no_back_down);

	} else if (chg_type == POWER_SUPPLY_CHARGE_TYPE_TRICKLE) {
		/*
		 * Precharge: charging current/voltage are limited in
		 * hardware, no point in applying irdrop compensation.
		 * Just wait for battery voltage to raise over the
		 * precharge to fast charge threshold.
		 */
		msc_state = MSC_TYPE;

		/* no tier switching in trickle */
		if (batt_drv->checked_cv_cnt == 0)
			batt_drv->checked_cv_cnt = 1;

		batt_prlog(BATT_PRLOG_ALWAYS, "MSC_PRE vt=%d vb=%d fv_uv=%d chg_type=%d\n",
			   vtier, vbatt, *fv_uv, chg_type);
	} else if (chg_type != POWER_SUPPLY_CHARGE_TYPE_TAPER_EXT) {
		const int type_margin = utv_margin;

		/*
		 * Not fast, taper or precharge: in *_UNKNOWN and *_NONE.
		 * Set checked_cv_cnt=0 when voltage is withing utv_margin of
		 * vtier (tune marging) to force checking current and avoid
		 * early termination for lack of headroom. Carry on at the
		 * same update_interval otherwise.
		 */
		msc_state = MSC_TYPE;
		if (vbatt > (vtier - type_margin)) {
			*update_interval = profile->cv_update_interval;
			batt_drv->checked_cv_cnt = 0;
		} else {
			batt_drv->checked_cv_cnt = 1;
		}

		batt_prlog(BATT_PRLOG_ALWAYS,
			   "MSC_TYPE vt=%d margin=%d cv_cnt=%d vb=%d fv_uv=%d chg_type=%d\n",
			   vtier, type_margin, batt_drv->checked_cv_cnt, vbatt,
			   *fv_uv, chg_type);

	} else if (batt_drv->checked_ov_cnt) {
		/*
		 * TAPER_DLY: countdown to raise fv_uv and/or check
		 * for tier switch, will keep steady...
		 */
		batt_prlog(BATT_PRLOG_ALWAYS,
			   "MSC_DLY vt=%d vb=%d fv_uv=%d margin=%d cv_cnt=%d, ov_cnt=%d\n",
			   vtier, vbatt, *fv_uv, profile->cv_range_accuracy,
			   batt_drv->checked_cv_cnt,
			   batt_drv->checked_ov_cnt);

		msc_state = MSC_DLY;
		batt_drv->checked_ov_cnt -= 1;
		*update_interval = profile->cv_update_interval;

	} else if ((vtier - vbatt) < utv_margin) {
		const bool log_level = batt_drv->msc_state != MSC_STEADY &&
				      batt_drv->msc_state != MSC_RSTC;

		/* TAPER_STEADY: close enough to tier */

		msc_state = MSC_STEADY;
		*update_interval = profile->cv_update_interval;

		batt_prlog(batt_prlog_level(log_level),
			   "MSC_STEADY vt=%d vb=%d fv_uv=%d margin=%d\n",
			   vtier, vbatt, *fv_uv,
			   profile->cv_range_accuracy);
	} else if (batt_drv->checked_tier_switch_cnt >= (switch_cnt - 1)) {
		/*
		 * TAPER_TIERCNTING: prepare to switch to next tier
		 * so not allow to raise vfloat to prevent battery
		 * voltage over than tier
		 */
		msc_state = MSC_TIERCNTING;
		*update_interval = profile->cv_update_interval;

		batt_prlog(BATT_PRLOG_ALWAYS,
			   "MSC_TIERCNTING vt=%d vb=%d fv_uv=%d margin=%d\n",
			   vtier, vbatt, *fv_uv,
			   profile->cv_range_accuracy);
	} else if (match_enable) {
		/*
		 * TAPER_RAISE: under tier vlim, raise one click &
		 * debounce taper (see above handling of STEADY)
		 */
		const int cc_max = GBMS_CCCM_LIMITS(profile, temp_idx, *vbatt_idx);

		msc_state = MSC_RAISE;
		*fv_uv = gbms_msc_round_fv_uv(profile, vtier,
					      *fv_uv + profile->fv_uv_resolution,
					      no_back_down ? cc_max : 0,
					      batt_drv->allow_higher_fv);
		*update_interval = profile->cv_update_interval;

		/* debounce next taper voltage adjustment */
		batt_drv->checked_cv_cnt = profile->cv_debounce_cnt;

		batt_prlog(BATT_PRLOG_ALWAYS, "MSC_RAISE vt=%d vb=%d fv_uv=%d->%d\n",
			   vtier, vbatt, batt_drv->fv_uv, *fv_uv);
	} else {
		msc_state = MSC_STEADY;
		batt_prlog(BATT_PRLOG_DEBUG, "MSC_DISB vt=%d vb=%d fv_uv=%d->%d\n",
			vtier, vbatt, batt_drv->fv_uv, *fv_uv);
	}

	return msc_state;
}

/* battery health based charging on SOC */
static enum chg_health_state msc_health_active(const struct batt_drv *batt_drv)
{
	int ssoc, ssoc_threshold = -1;

	ssoc_threshold = CHG_HEALTH_REST_SOC(&batt_drv->chg_health);
	if (ssoc_threshold < 0)
		return CHG_HEALTH_INACTIVE;

	ssoc = ssoc_get_capacity(&batt_drv->ssoc_state);
	if (ssoc >= ssoc_threshold)
		return CHG_HEALTH_ACTIVE;

	return CHG_HEALTH_ENABLED;
}

#define HEALTH_PAUSE_DEBOUNCE 180
#define HEALTH_PAUSE_MAX_SSOC 95
#define HEALTH_PAUSE_TIME 3
static bool msc_health_pause(struct batt_drv *batt_drv, const ktime_t ttf,
			      const ktime_t now,
			      const enum chg_health_state rest_state) {
	const struct gbms_charging_event *ce_data = &batt_drv->ce_data;
	const struct gbms_ce_tier_stats	*h = &ce_data->health_stats;
	struct batt_chg_health *rest = &batt_drv->chg_health;
	const ktime_t deadline = rest->rest_deadline;
	const ktime_t safety_margin = (ktime_t)batt_drv->health_safety_margin;
	/* Note: We only capture ACTIVE time in health stats */
	const ktime_t elap_h = h->time_fast + h->time_taper + h->time_other;
	const int ssoc = ssoc_get_capacity(&batt_drv->ssoc_state);

	/*
	 * the safety marging cannot be less than 0 (it would subtract time from TTF and would
         * cause AC to never meet 100% in time). Use 0<= to disable PAUSE.
	 */
	if (safety_margin <= 0)
		return false;

	/*
	 * Expected behavior:
	 * 1. ACTIVE: small current run a while for ttf
	 * 2. PAUSE: when time is enough to pause
	 * 3. ACTIVE: when time out and back to ACTIVE charge
	 */
	if (rest_state != CHG_HEALTH_ACTIVE && rest_state != CHG_HEALTH_PAUSE)
		return false;

	/*
	 * ssoc: transfer in high soc impact charge full condition, disable pause
	 * behavior in high soc
	 */
	if (ssoc > HEALTH_PAUSE_MAX_SSOC)
		return false;

	/*
	 * elap_h: running active for a while wait status and current stable
	 * need to re-check before re-enter pause, so we need to minus previous
	 * health active time (rest->active_time) for next HEALTH_PAUSE_DEBOUNCE
	 */
	if (elap_h - rest->active_time < HEALTH_PAUSE_DEBOUNCE)
		return false;

	/* prevent enter <---> leave PAUSE too many times */
	if (rest->active_time > (HEALTH_PAUSE_TIME * HEALTH_PAUSE_DEBOUNCE))
		return false;

	/* check if time meets the PAUSE condition or not */
	if (ttf > 0 && deadline > now + ttf + safety_margin)
		return true;

	/* record time for next pause check */
	rest->active_time = elap_h;

	return false;
}


/*
 * for logging, userspace should use
 *   deadline == 0 on fast replug (leave initial deadline ok)
 *   deadline == -1 when the feature is disabled
 *       if charge health was active/enabled, set to -2
 *   deadline == absolute requested deadline (if always_on is set)
 * return true if there was a change
 */
static bool batt_health_set_chg_deadline(struct batt_chg_health *chg_health,
					 long long deadline_s)
{
	enum chg_health_state rest_state = chg_health->rest_state;
	bool new_deadline;

	/* disabled in settings */
	if (deadline_s < 0) {
		new_deadline = chg_health->rest_deadline != deadline_s;
		chg_health->rest_state = CHG_HEALTH_USER_DISABLED;

		/* disabled with notification; assumes that the dialog exists
		 * only if there is a >0 deadline.
		 */
		if (deadline_s == CHG_DEADLINE_DIALOG)
			chg_health->rest_deadline = CHG_DEADLINE_DIALOG;
		else if (chg_health->rest_deadline > 0) /* was active */
			chg_health->rest_deadline = CHG_DEADLINE_SETTING_STOP;
		else
			chg_health->rest_deadline = CHG_DEADLINE_SETTING;

	/* disabled with replug */
	} else if (deadline_s == 0) {
		new_deadline = chg_health->rest_deadline != deadline_s;
		/* ->rest_deadline will be reset to 0 on disconnect */

		/* Don't disable A/C if already done */
		if (chg_health->rest_state != CHG_HEALTH_DONE)
			chg_health->rest_state = CHG_HEALTH_USER_DISABLED;

	} else { /* enabled from any previous state */
		const ktime_t rest_deadline = get_boot_sec() + deadline_s;

		/* ->always_on SOC overrides the deadline */
		new_deadline = chg_health->rest_deadline != rest_deadline;
		chg_health->rest_state = CHG_HEALTH_ENABLED;
		chg_health->rest_deadline = rest_deadline;
	}

	return new_deadline || rest_state != chg_health->rest_state;
}

#define HEALTH_CHG_RATE_BEFORE_TRIGGER 80
/* health based charging trade charging speed for battery cycle life. */
static bool msc_logic_health(struct batt_drv *batt_drv)
{
	const struct gbms_chg_profile *profile = &batt_drv->chg_profile;
	struct batt_chg_health *rest = &batt_drv->chg_health;
	const ktime_t deadline = rest->rest_deadline;
	enum chg_health_state rest_state = rest->rest_state;
	const bool aon_enabled = rest->always_on_soc != -1;
	const int capacity_ma = batt_drv->battery_capacity;
	const ktime_t now = get_boot_sec();
	int fv_uv = -1, cc_max = -1;
	bool changed = false;
	ktime_t ttf = 0;
	int ret;

	/* move to ENABLED if INACTIVE when aon_enabled is set */
	if (aon_enabled && rest_state == CHG_HEALTH_INACTIVE)
		rest_state = CHG_HEALTH_ENABLED;

	/*
	 * on disconnect batt_reset_rest_state() will set rest_state to
	 * CHG_HEALTH_USER_DISABLED if the deadline is negative.
	 */
	if (rest_state == CHG_HEALTH_CCLVL_DISABLED ||
	    rest_state == CHG_HEALTH_BD_DISABLED ||
	    rest_state == CHG_HEALTH_USER_DISABLED ||
	    rest_state == CHG_HEALTH_DISABLED ||
	    rest_state == CHG_HEALTH_INACTIVE)
		goto done_no_op;

	/* Keeps AC enabled after DONE */
	if (rest_state == CHG_HEALTH_DONE)
		goto done_exit;

	/* disable AC because we are running custom charging levels */
	if (batt_drv->chg_state.f.flags & GBMS_CS_FLAG_CCLVL) {
		rest_state = CHG_HEALTH_CCLVL_DISABLED;
		goto done_exit;
	}

	/* disable AC because BD-TEMP triggered */
	if (batt_drv->batt_health == POWER_SUPPLY_HEALTH_OVERHEAT) {
		rest_state = CHG_HEALTH_BD_DISABLED;
		goto done_exit;
	}

	/*
	 * ret < 0 right after plug-in or when the device is discharging due
	 * to a large sysload or an underpowered adapter (or both). Current
	 * strategy leaves everything as is (hoping) that the load is temporary.
	 * The estimate will be negative when BD is triggered and during the
	 * debounce period.
	 */
	ret = batt_ttf_estimate(&ttf, batt_drv);
	if (ret < 0)
		return false;

	/* estimate is 0 at 100%: set to done and keep AC enabled in RL */
	if (ttf == 0) {
		rest_state = CHG_HEALTH_DONE;
		goto done_exit;
	}

	/*
	 * rest_state here is either ENABLED or ACTIVE, transition to DISABLED
	 * when the deadline cannot be met with the current rate. set a new
	 * deadline or reset always_on_soc to re-enable AC for this session.
	 * NOTE: A device with AON enabled might (will) receive a deadline if
	 * plugged in within the AC window: ignore it.
	 * NOTE: cannot have a negative deadline with rest_state different
	 * from CHG_HEALTH_USER_DISABLED.
	 * TODO: consider adding a margin or debounce it.
	 */
	if (aon_enabled == false && rest_state == CHG_HEALTH_ACTIVE &&
	    deadline > 0 && ttf != -1 && now + ttf > deadline) {
		rest_state = CHG_HEALTH_DISABLED;
		goto done_exit;
	}

	/* Decide enter PAUSE state or not by time if not set ACA */
	if (aon_enabled == false &&
	    msc_health_pause(batt_drv, ttf, now, rest_state)) {
		rest_state = CHG_HEALTH_PAUSE;
		goto done_exit;
	}

	/*
	 * rest_state here is either ENABLED or ACTIVE,
	 * NOTE: State might transition from _ACTIVE to _ENABLED after a
	 * discharge cycle that makes the battery fall under the threshold.
	 * State will transition back to _ENABLED after some time unless
	 * the deadline is met.
	 */
	rest_state = msc_health_active(batt_drv);

done_exit:
	if (rest_state == CHG_HEALTH_ACTIVE || rest_state == CHG_HEALTH_DONE) {
		/* cc_max in ua: capacity in mAh, rest_rate in deciPct */
		cc_max = capacity_ma * rest->rest_rate * 10;

		/*
		 * default FV_UV to the last charge tier since fv_uv will be
		 * set to that on _DONE.
		 * NOTE this might need to be adjusted for the actual charge
		 * tiers that have nonzero charging current
		 */
		fv_uv = profile->volt_limits[profile->volt_nb_limits - 1];

		/* TODO: make sure that we wakeup when we are close to ttf */
	} else if (rest_state == CHG_HEALTH_ENABLED) {
		cc_max = capacity_ma * rest->rest_rate_before_trigger * 10;
	} else if (rest_state == CHG_HEALTH_PAUSE) {
		/*
		 * pause charging behavior when the the deadline is longer than
		 * expected charge time. return back to CHG_HEALTH_ACTIVE and
		 * start health charge when now + ttf + margine close to deadline
		*/
		cc_max = 0;
	}

done_no_op:
	/* send a power supply event when rest_state changes */
	changed = rest->rest_state != rest_state;

	/* msc_logic_* will vote on cc_max and fv_uv. */
	rest->rest_cc_max = cc_max;
	rest->rest_fv_uv = fv_uv;

	if (!changed)
		return false;

	gbms_logbuffer_prlog(batt_drv->ttf_stats.ttf_log, LOGLEVEL_INFO, 0, LOGLEVEL_DEBUG,
			     "MSC_HEALTH: now=%lld deadline=%lld aon_soc=%d ttf=%lld state=%d->%d fv_uv=%d, cc_max=%d safety_margin=%d active_time:%lld",
			     now, rest->rest_deadline, rest->always_on_soc, ttf, rest->rest_state,
			     rest_state, fv_uv, cc_max, batt_drv->health_safety_margin,
			     rest->active_time);

	rest->rest_state = rest_state;
	memcpy(&batt_drv->ce_data.ce_health, &batt_drv->chg_health,
			sizeof(batt_drv->ce_data.ce_health));
	return true;
}

static int msc_pm_hold(int msc_state)
{
	int pm_state = -1;

	switch (msc_state) {
	case MSC_RAISE:
	case MSC_VOVER:
	case MSC_PULLBACK:
		pm_state = 1; /* __pm_stay_awake */
		break;
	case MSC_SEED:
	case MSC_DSG:
	case MSC_VSWITCH:
	case MSC_NEXT:
	case MSC_LAST:
	case MSC_RSTC:
	case MSC_HEALTH:
	case MSC_HEALTH_PAUSE:
	case MSC_HEALTH_ALWAYS_ON:
	case MSC_WAIT:
	case MSC_FAST:
	case MSC_NYET:
	case MSC_STEADY:
	case MSC_DONE:
		pm_state = 0;  /* pm_relax */
		break;
	default:
		pr_debug("hold not defined for msc_state=%d\n", msc_state);
		pm_state = 0;  /* pm_relax */
		break;
	}

	return pm_state;
}

/* same as design when under the grace period */
static u32 aacr_get_reference_capacity(const struct batt_drv *batt_drv, int cycle_count)
{
	const int design_capacity = batt_drv->battery_capacity;
	const int aacr_cycle_grace = batt_drv->aacr_cycle_grace;
	const int aacr_cycle_max = batt_drv->aacr_cycle_max;
	int fade10;

	fade10 = gbms_aacr_fade10(&batt_drv->chg_profile, cycle_count);
	if (fade10 >= 0) {
		/* use interpolation between known points */
	} else if (aacr_cycle_max && (cycle_count > aacr_cycle_grace)) {
		/* or use slope from ->aacr_cycle_grace for 20% @ ->aacr_cycle_max */
		fade10 = (200 * (cycle_count -  aacr_cycle_grace)) /
			 (aacr_cycle_max - aacr_cycle_grace);

		pr_debug("%s: aacr_cycle_max=%d, cycle_count=%d fade10=%d\n",
			 __func__, aacr_cycle_max, cycle_count, fade10);
	} else {
		fade10 = 0;
	}

	return design_capacity - (design_capacity * fade10 / 1000);
}

/* 80% of design_capacity min, design_capacity in grace, aacr or negative */
static int aacr_get_capacity_for_algo(const struct batt_drv *batt_drv, int cycle_count,
				      int aacr_algo)
{
	const int design_capacity = batt_drv->battery_capacity; /* mAh */
	const int min_capacity = (batt_drv->battery_capacity * 80) / 100;
	int reference_capacity, full_cap_nom, full_capacity;
	struct power_supply *fg_psy = batt_drv->fg_psy;
	int aacr_capacity;

	/* peg at 80% of design when over limit (if set) */
	if (batt_drv->aacr_cycle_max && (cycle_count >= batt_drv->aacr_cycle_max))
		return min_capacity;

	reference_capacity = aacr_get_reference_capacity(batt_drv, cycle_count);
	if (reference_capacity <= 0)
		return design_capacity;

	/* full_cap_nom in uAh, need to scale to mAh */
	full_cap_nom = GPSY_GET_PROP(fg_psy, POWER_SUPPLY_PROP_CHARGE_FULL);
	if (full_cap_nom < 0)
		return full_cap_nom;
	full_cap_nom /= 1000;

	if (aacr_algo == BATT_AACR_ALGO_LOW_B)
		full_capacity = min(min(full_cap_nom, design_capacity), reference_capacity);
	else
		full_capacity = max(min(full_cap_nom, design_capacity), reference_capacity);

	aacr_capacity = max(full_capacity, min_capacity);
	aacr_capacity = (aacr_capacity / 50) * 50; /* 50mAh, ~1% capacity */

	pr_debug("%s: design=%d reference=%d full_cap_nom=%d full=%d aacr=%d algo=%d\n",
		 __func__, design_capacity, reference_capacity, full_cap_nom,
		 full_capacity, aacr_capacity, aacr_algo);

	return aacr_capacity;
}

static int aacr_get_capacity_at_cycle(const struct batt_drv *batt_drv, int cycle_count)
{
	const int design_capacity = batt_drv->battery_capacity; /* mAh */

	/* batt_drv->cycle_count might be negative */
	if (cycle_count <= batt_drv->aacr_cycle_grace)
		return design_capacity;

	return aacr_get_capacity_for_algo(batt_drv, cycle_count, batt_drv->aacr_algo);
}

/* design_capacity when not enabled, never a negative value */
static u32 aacr_get_capacity(struct batt_drv *batt_drv)
{
	int capacity = batt_drv->battery_capacity;
	int cycle_count;

	if (batt_drv->fake_aacr_cc)
		cycle_count = batt_drv->fake_aacr_cc;
	else
		cycle_count = batt_drv->cycle_count;

	if (batt_drv->aacr_state == BATT_AACR_DISABLED)
		goto exit_done;

	if (cycle_count <= batt_drv->aacr_cycle_grace) {
		batt_drv->aacr_state = BATT_AACR_UNDER_CYCLES;
	} else {
		int aacr_capacity;

		aacr_capacity = aacr_get_capacity_at_cycle(batt_drv, cycle_count);
		if (aacr_capacity < 0) {
			batt_drv->aacr_state = BATT_AACR_INVALID_CAP;
		} else {
			batt_drv->aacr_state = BATT_AACR_ENABLED;
			capacity = aacr_capacity;
		}
	}

exit_done:
	return (u32)capacity;
}

static u32 aacr_filtered_capacity(struct batt_drv *batt_drv, struct gbms_charging_event *ce)
{
	return (batt_drv->aacr_state < BATT_AACR_ENABLED) ? batt_drv->aacr_state :
							    ce->chg_profile->capacity_ma;
}

/* BHI -------------------------------------------------------------------- */

/*
 * Format of XYMD:
 *   XYMD[0]: YEAR (1 CHARACTER, NUMERIC; LAST DIGIT OF YEAR)
 *   XYMD[1]: Month(1 Character ASCII,Alphanumeric;1-9 For Han-Sept,A=Oct,B=Nov,C=Dec)
 *   XYMD[2]: Day(1 Character ASCII,Alphanumeric;1-9 For 1st-9th, A=10th,B=11th,...X=31st;
 *            skip the letter “I” and the letter”O”)
 */
static inline int date_to_xymd(u8 val)
{
	if (val >= 23)
		return (val - 23) + 0x50; /* 0x50 = 'P', 23th */
	else if (val >= 18)
		return (val - 18) + 0x4a; /* 0x4a = 'J', 18th*/
	else if (val >= 10)
		return (val - 10) + 0x41; /* 0x41 = 'A', 10th*/
	else
		return (val + 0x30);
}

static inline int xymd_to_date(u8 val)
{
	if (val >= 0x50)
		return (val - 0x50) + 23; /* 0x50 = 'P', 23th */
	else if (val >= 0x4a)
		return (val - 0x4a) + 18; /* 0x4a = 'J', 18th*/
	else if (val >= 0x41)
		return (val - 0x41) + 10; /* 0x41 = 'A', 10th*/
	else
		return (val - 0x30);
}

static int batt_get_manufacture_date(struct bhi_data *bhi_data)
{
	struct bm_date *date = &bhi_data->bm_date;
	u8 data[BATT_EEPROM_TAG_XYMD_LEN];
	int ret = 0;

	ret = gbms_storage_read(GBMS_TAG_MYMD, data, sizeof(data));
	if (ret < 0)
		return ret;

	/* format: YYMMDD */
	date->bm_y = xymd_to_date(data[0]) + 20;
	date->bm_m = xymd_to_date(data[1]);
	date->bm_d = xymd_to_date(data[2]);
	pr_debug("%s: battery manufacture date: 20%d-%d-%d\n",
		 __func__, date->bm_y, date->bm_m, date->bm_d);

	return 0;
}

static int batt_mdate_to_epoch(struct bhi_data *bhi_data)
{

	struct bm_date *date = &bhi_data->bm_date;
	struct rtc_time tm;

	tm.tm_year = date->bm_y + 100;	// base is 1900
	tm.tm_mon = date->bm_m - 1;	// 0 is Jan ... 11 is Dec
	tm.tm_mday = date->bm_d;	// 1st ... 31th

	return rtc_tm_to_time64(&tm);
}

static int batt_get_activation_date(struct bhi_data *bhi_data)
{
	int ret;

	ret = gbms_storage_read(GBMS_TAG_AYMD, &bhi_data->act_date,
				sizeof(bhi_data->act_date));
	if (ret < 0)
		return ret;

	if (bhi_data->act_date[0] == 0xff) {
		/*
		 * TODO: set a default value
		 * might be set by first_usage_date_show() from user space
		 */
		bhi_data->act_date[0] = 0x30; /* 0x30 = '0', 2020 */
		bhi_data->act_date[1] = 0x43; /* 0x43 = 'C', 12th */
		bhi_data->act_date[2] = 0x31; /* 0x31 = '1', 1st */
	}

	return 0;
}

static int get_activation_date(struct health_data *health_data, struct rtc_time *tm)
{
	struct bhi_data *bhi_data = &health_data->bhi_data;
	struct bm_date date;

	/* read activation date when data is not successfully read in probe */
	if (bhi_data->act_date[0] == 0) {
		int ret;

		ret = batt_get_activation_date(bhi_data);
		if (ret < 0)
			return ret;
	}

	/*
	 * convert date to epoch
	 * for example:
	 * act_date: ASCII 2/2/3 -> bm_y/bm_m/bm_d: 22/02/03
	 *                       -> tm_year/tm_mon/tm_mday: 122/01/03
	 *                       -> epoch: 164384640
	 */
	date.bm_y = xymd_to_date(bhi_data->act_date[0]) + 20;
	date.bm_m = xymd_to_date(bhi_data->act_date[1]);
	date.bm_d = xymd_to_date(bhi_data->act_date[2]);

	tm->tm_year = date.bm_y + 100; /* base is 1900 */
	tm->tm_mon = date.bm_m - 1;    /* 0 is Jan ... 11 is Dec */
	tm->tm_mday = date.bm_d;       /* 1st ... 31th */

	return 0;
}

#define ONE_HR_SEC		3600
#define ONE_YEAR_HRS		(24 * 365)
#define BHI_INDI_CAP_DEFAULT	85
static int bhi_individual_conditions_index(struct health_data *health_data)
{
	const struct bhi_data *bhi_data = &health_data->bhi_data;
	const int cur_capacity_pct = 100 - bhi_data->capacity_fade;
	const int bhi_indi_cap = health_data->bhi_indi_cap;
	struct rtc_time tm;
	int battery_age, ret;

	ret = get_activation_date(health_data, &tm);
	if (ret == 0) {
		struct timespec64 ts;
		unsigned long long date_in_epoch;
<<<<<<< HEAD

		/* get by local time */
		ktime_get_real_ts64(&ts);
		date_in_epoch = ts.tv_sec - (sys_tz.tz_minuteswest * 60);

=======

		/* get by local time */
		ktime_get_real_ts64(&ts);
		date_in_epoch = ts.tv_sec - (sys_tz.tz_minuteswest * 60);

>>>>>>> ea7d1f4d
		battery_age = (date_in_epoch - rtc_tm_to_time64(&tm)) / ONE_HR_SEC;
		pr_debug("%s: age: act_date:%d timerh:%d\n", __func__, battery_age,
			 health_data->bhi_data.battery_age);
	} else {
		battery_age = health_data->bhi_data.battery_age;
	}

	/* Removed impedance condition due to validation required */
	if (battery_age >= ONE_YEAR_HRS || cur_capacity_pct <= bhi_indi_cap)
		return health_data->need_rep_threshold * 100;

	return BHI_ALGO_FULL_HEALTH;
}

/* GBMS_PROP_CAPACITY_FADE_RATE access this via GBMS_TAG_HCNT */
static int hist_get_index(int cycle_count, const struct batt_drv *batt_drv)
{
	/* wait for history to be initialized */
	if (batt_drv->hist_data_max_cnt <= 0 || cycle_count < 0)
		return -ENODATA;

	return cycle_count / batt_drv->hist_delta_cycle_cnt;
}

static int bhi_cap_data_update(struct bhi_data *bhi_data, struct batt_drv *batt_drv)
{
	struct power_supply *fg_psy = batt_drv->fg_psy;
	int cap_fade, rc;
	const int fade_rate = GPSY_GET_INT_PROP(fg_psy, GBMS_PROP_CAPACITY_FADE_RATE, &rc);
	const int designcap = GPSY_GET_PROP(fg_psy, POWER_SUPPLY_PROP_CHARGE_FULL_DESIGN);

	/* GBMS_PROP_CAPACITY_FADE_RATE is in percent */
	if (designcap < 0)
		return -ENODATA;
	if (bhi_data->pack_capacity <= 0)
		return -EINVAL;
	if (rc)
		return -EINVAL;

	cap_fade = fade_rate * designcap / (bhi_data->pack_capacity * 1000);

	bhi_data->capacity_fade = cap_fade;

	pr_debug("%s: cap_fade=%d, cycle_count=%d\n", __func__,
		bhi_data->capacity_fade, bhi_data->cycle_count);

	return 0;
}


/*
 * NOTE: make sure that the FG and this code use the same reference value for
 * capacity. Also GBMS_PROP_CAPACITY_FADE_RATE is in percent.
 */
static int bhi_health_get_capacity(int algo, const struct bhi_data *bhi_data)
{
	return bhi_data->pack_capacity * (100 - bhi_data->capacity_fade) / 100;
}

<<<<<<< HEAD
static bool bhi_bound_validity_check(const u16 *capacity, int lower, int upper)
{
	int cycles = 0;

	/* data validity */
	for (cycles = 0; cycles < BHI_TREND_POINTS_SIZE; cycles++)
		if (capacity[cycles] < lower || capacity[cycles] > upper)
			return false;

	return true;
}

static int bhi_get_capacity_bound(int cycle_count, const u16 *cap_bound)
{
	int index, ca_upper, ca_under;

	if (cycle_count <= 100)
		return cap_bound[0];

	index = cycle_count / 100;

	if (index >= BHI_TREND_POINTS_SIZE)
		index = BHI_TREND_POINTS_SIZE - 1;

	ca_upper = cap_bound[index];
	ca_under = cap_bound[index - 1];

	return ca_under + (cycle_count - (index * 100)) * (ca_upper - ca_under) / 100;
=======
static void bhi_l_bound_validity_check(struct batt_drv *batt_drv)
{
	struct bhi_data *bhi_data = &batt_drv->health_data.bhi_data;
	int cnt;

	for (cnt = 0; cnt < BHI_TREND_POINTS_SIZE; cnt ++)
		if (bhi_data->l_bound[cnt] == 0)
			break;

	bhi_data->bhi_l_bound_size = cnt;

	/* data validity */
	for (cnt = 0; cnt < bhi_data->bhi_l_bound_size; cnt++) {
		if (batt_drv->battery_capacity &&
		    bhi_data->l_bound[cnt] > batt_drv->battery_capacity) {
			bhi_data->bhi_l_bound_size = 0;
			break;
		}
	}
}

static int bhi_get_l_bound(int cc, const struct batt_drv *batt_drv)
{
	const struct bhi_data *bhi_data = &batt_drv->health_data.bhi_data;
	const u16 *l_bound = bhi_data->l_bound;
	const int max_size = bhi_data->bhi_l_bound_size - 1;
	int index, ca_upper, ca_under;

	/* no available data */
	if (max_size <= 0)
		return 0;

	if (cc <= 100)
		return l_bound[0];

	index = cc / 100;

	if (index >= max_size)
		index = max_size;

	ca_upper = l_bound[index];
	ca_under = l_bound[index - 1];

	return ca_under + (cc - (index * 100)) * (ca_upper - ca_under) / 100;
>>>>>>> ea7d1f4d
}

/* The limit for capacity is 80% of design */
static int bhi_calc_cap_index(int algo, struct batt_drv *batt_drv)
{
	const struct health_data *health_data = &batt_drv->health_data;
	const struct bhi_data *bhi_data = &health_data->bhi_data;
<<<<<<< HEAD
	int capacity_health, index, l_bound = 0, u_bound = 100;
=======
	int capacity_health, index, capacity_bound = 0;
>>>>>>> ea7d1f4d

	if (algo == BHI_ALGO_DISABLED)
		return BHI_ALGO_FULL_HEALTH;

	if (health_data->bhi_debug_cap_index)
		return health_data->bhi_debug_cap_index;

	if (!bhi_data->pack_capacity)
		return -ENODATA;

	capacity_health = bhi_health_get_capacity(algo, bhi_data);

<<<<<<< HEAD
	if (algo == BHI_ALGO_ACHI_B || algo == BHI_ALGO_ACHI_RAVG ||
	    algo == BHI_ALGO_ACHI_RAVG_B) {
		const int cycle_count = batt_drv->fake_aacr_cc ?
					batt_drv->fake_aacr_cc : batt_drv->cycle_count;

		l_bound = bhi_get_capacity_bound(cycle_count, &bhi_data->lower_bound.limit[0]);
		u_bound = bhi_get_capacity_bound(cycle_count, &bhi_data->upper_bound.limit[0]);

		capacity_health = max(capacity_health, l_bound);
		capacity_health = min(capacity_health, u_bound);
=======
	/* for BHI_ALGO_ACHI_B compare to aacr capacity */
	if (algo == BHI_ALGO_ACHI_B || algo == BHI_ALGO_ACHI_RAVG_B) {
		const int cycle_count = batt_drv->fake_aacr_cc ?
					batt_drv->fake_aacr_cc : batt_drv->cycle_count;

		capacity_bound = bhi_get_l_bound(cycle_count, batt_drv);
		if (capacity_bound) {
			if (capacity_health < capacity_bound)
				capacity_health = capacity_bound;
		} else if (algo == BHI_ALGO_ACHI_RAVG_B) {
			capacity_bound = aacr_get_capacity_for_algo(batt_drv, cycle_count,
								    BATT_AACR_ALGO_LOW_B);
			if (capacity_health > capacity_bound)
				capacity_health = capacity_bound;
		} else {
			capacity_bound = aacr_get_capacity_for_algo(batt_drv, cycle_count,
								    BATT_AACR_ALGO_DEFAULT);
			if (capacity_health < capacity_bound)
				capacity_health = capacity_bound;
		}
>>>>>>> ea7d1f4d
	}

	/*
	 * TODO: compare to google_capacity?
	 * ret = gbms_storage_read(GBMS_TAG_GCFE, &gcap sizeof(gcap));
	 */

	index = (capacity_health * BHI_ALGO_FULL_HEALTH) / bhi_data->pack_capacity;

<<<<<<< HEAD
	pr_debug("%s: algo=%d index=%d ch=%d, clb=%d, cub=%d, pc=%d, fr=%d\n", __func__,
		algo, index, capacity_health, l_bound, u_bound, bhi_data->pack_capacity,
=======
	pr_debug("%s: algo=%d index=%d ch=%d, cb=%d, pc=%d, fr=%d\n", __func__,
		algo, index, capacity_health, capacity_bound, bhi_data->pack_capacity,
>>>>>>> ea7d1f4d
		bhi_data->capacity_fade);

	return index;
}

static int bhi_cap_index_bound(int bhi_algo, int index)
{
	if (index < 0)
		return BHI_ALGO_FULL_HEALTH;

	if (index > BHI_ALGO_FULL_HEALTH && bhi_algo > BHI_ALGO_ACHI)
		return BHI_ALGO_FULL_HEALTH;

	return index;
}

/* read and qualify the battery initial impedance */
static int bhi_imp_read_ai(struct bhi_data *bhi_data, struct power_supply *fg_psy)
{
	int act_impedance;


	/* use ravg if the filter is full? */
	act_impedance = batt_ravg_value(&bhi_data->res_state);

	/* TODO: qualify with filter length */

	return act_impedance;
}

/* hold mutex_unlock(&batt_drv->chg_lock); */
static int bhi_imp_data_update(struct bhi_data *bhi_data, struct power_supply *fg_psy)
{
	const int use_ravg = true;
	int act_impedance = bhi_data->act_impedance;
	int cur_impedance;

	if (!act_impedance) {
		act_impedance = GPSY_GET_PROP(fg_psy, GBMS_PROP_HEALTH_ACT_IMPEDANCE);
		if (act_impedance == -EINVAL) {
			int ret;

			act_impedance = use_ravg ? bhi_imp_read_ai(bhi_data, fg_psy) :
					GPSY_GET_PROP(fg_psy, GBMS_PROP_HEALTH_IMPEDANCE);
			if (act_impedance <= 0)
				goto exit_done;

			ret = GPSY_SET_PROP(fg_psy, GBMS_PROP_HEALTH_ACT_IMPEDANCE,
					    act_impedance);
			if (ret < 0)
				goto exit_done;
		}

		if (act_impedance < 0)
			goto exit_done;

		/* primed, saved */
		bhi_data->act_impedance = act_impedance;
		return 0;
	}


	cur_impedance = batt_ravg_value(&bhi_data->res_state);

	/*
	 *  Can delegate to the FG with:
	 * 	cur_impedance = GPSY_GET_PROP(fg_psy, GBMS_PROP_HEALTH_IMPEDANCE);
	 * if (cur_impedance < 0)
	 * 	goto exit_done;
	 */

	 /* max in this session. Use average maybe? */
	 if (cur_impedance > bhi_data->cur_impedance)
		bhi_data->cur_impedance = cur_impedance;

exit_done:
	pr_debug("%s: cur_impedance=%d, act_impedance=%d\n", __func__,
		 cur_impedance, act_impedance);
	return 0;
}
/* pick the impedance from the algo */
static int bhi_health_get_impedance(int algo, const struct bhi_data *bhi_data)
{
	u32 cur_impedance;

	switch (algo) {
	case BHI_ALGO_DISABLED:
	case BHI_ALGO_CYCLE_COUNT:
	case BHI_ALGO_ACHI_RAVG:
	case BHI_ALGO_ACHI_RAVG_B:
	case BHI_ALGO_MIX_N_MATCH:
		cur_impedance = batt_ravg_value(&bhi_data->res_state);
		break;
	default:
		return 0;
	}

	if (cur_impedance <= 0)
		cur_impedance = bhi_data->act_impedance;

	return cur_impedance;
}

static int bhi_calc_imp_index(int algo, const struct health_data *health_data)
{
	const struct bhi_data *bhi_data = &health_data->bhi_data;
	u32 cur_impedance;
	int imp_index;

	if (!bhi_data->act_impedance)
		return BHI_ALGO_FULL_HEALTH;

	if (health_data->bhi_debug_imp_index)
		return health_data->bhi_debug_imp_index;

	cur_impedance = bhi_health_get_impedance(algo, bhi_data);
	if (cur_impedance == 0)
		return BHI_ALGO_FULL_HEALTH;

	/*
	 * TODO: on algo==*_B bounds check cur_impedance against res10
	 * before calculating the impedance index.
	 */

	/* The limit is 2x of activation. */
	imp_index = (2 * bhi_data->act_impedance - cur_impedance) * BHI_ALGO_FULL_HEALTH /
		    bhi_data->act_impedance;

	pr_debug("%s: algo=%d index=%d current=%d, activation=%d\n", __func__,
		 algo, imp_index, cur_impedance, bhi_data->act_impedance);

	return imp_index;
}

static int bhi_calc_sd_total(const struct swelling_data *sd)
{
	int i, swell_total = 0;
	ktime_t time_at;

	for (i = 0; i < BATT_TEMP_RECORD_THR ; i++) {
		time_at = sd->chg[i] / 3600;
		time_at += sd->dischg[i] / 3600;
		// TODO: use weights for temperature and soc
		// eg. sd->temp_thr[i]/10, sd->soc_thr[i],
		swell_total += time_at;
	}

	return swell_total;
}

static int bhi_calc_sd_index(int algo, const struct health_data *health_data)
{
	const struct bhi_data *bhi_data = &health_data->bhi_data;

	if (health_data->bhi_debug_sd_index)
		return health_data->bhi_debug_sd_index;

	pr_debug("%s: algo=%d index=%d\n", __func__, algo, bhi_data->ccbin_index);
	return bhi_data->ccbin_index;
}

static int bhi_cycle_count_index(const struct health_data *health_data)
{
	const int cc = health_data->bhi_data.cycle_count;
	int cc_mt = health_data->cycle_count_marginal_threshold;
	const int cc_nrt = health_data->cycle_count_need_rep_threshold;
	int h_mt = health_data->marginal_threshold;
	const int h_nrt = health_data->need_rep_threshold;
	int cc_index;

	/* threshold should be reasonable */
	if (h_mt < h_nrt || cc_nrt <= cc_mt)
		return BHI_ALGO_FULL_HEALTH;

	/* remove marginal_threshold */
	if (h_mt == h_nrt) {
		h_mt = 100;
		cc_mt = 0;
	}

	/* use interpolation to get index via cycle count/health threshold */
	cc_index = (h_mt - h_nrt) * (cc - cc_nrt) / (cc_mt - cc_nrt) + h_nrt;
	cc_index = cc_index * 100; /* for BHI_ROUND_INDEX*/

	if (cc_index > BHI_ALGO_FULL_HEALTH)
		cc_index = BHI_ALGO_FULL_HEALTH;

	if (cc_index < 0)
		cc_index = 0;

	return cc_index;
}

static int bhi_calc_health_index(int algo, struct health_data *health_data,
				 int cap_index, int imp_index, int sd_index)
{
	int ratio, index;
	int w_ci = 0;
	int w_ii = 0;
	int w_sd = 0;

	if (health_data->bhi_debug_health_index)
		return health_data->bhi_debug_health_index;

	switch (algo) {
	case BHI_ALGO_DISABLED:
		return BHI_ALGO_FULL_HEALTH;
	case BHI_ALGO_CYCLE_COUNT:
		return bhi_cycle_count_index(health_data);
	case BHI_ALGO_ACHI:
	case BHI_ALGO_ACHI_B:
	case BHI_ALGO_ACHI_RAVG:
	case BHI_ALGO_ACHI_RAVG_B:
	case BHI_ALGO_MIX_N_MATCH:
		w_ci = bhi_w[algo].w_ci;
		w_ii = bhi_w[algo].w_ii;
		w_sd = bhi_w[algo].w_sd;
		break;
	case BHI_ALGO_DEBUG:
		w_ci = health_data->bhi_w_ci;
		w_ii = health_data->bhi_w_pi;
		w_sd = health_data->bhi_w_sd;
		break;
	case BHI_ALGO_INDI:
		return bhi_individual_conditions_index(health_data);
	default:
		return -EINVAL;
	}

	if (cap_index < 0)
		w_ci = 0;
	if (imp_index < 0)
		w_ii = 0;
	if (sd_index < 0)
		w_sd = 0;

	/* TODO: check single cell disconnect */

	ratio = w_ci + w_ii + w_sd;
	if (ratio > 100)
		return -ERANGE;
	if (!ratio)
		return 100;

	index = (cap_index * w_ci + imp_index * w_ii + sd_index * w_sd) / ratio;
	pr_debug("%s: algo=%d index=%d cap_index=%d/%d  imp_index=%d/%d sd_index=%d/%d\n",
		 __func__, algo, index, cap_index, w_ci, imp_index, w_ii, sd_index, w_sd);

	return index;
}

static enum bhi_status bhi_calc_health_status(int algo, int health_index,
					      const struct health_data *data)
{
	enum bhi_status health_status;

	if (data->bhi_debug_health_status)
		return data->bhi_debug_health_status;

	if (algo == BHI_ALGO_DISABLED)
		return BH_UNKNOWN;

	if (algo == BHI_ALGO_ACHI_B || algo == BHI_ALGO_ACHI_RAVG_B) {
		const int cycle_count = data->bhi_data.cycle_count;
		const int l_bound = bhi_get_capacity_bound(cycle_count,
							   &data->bhi_data.lower_bound.limit[0]);

		if (l_bound == 0 && data->bhi_cycle_grace && cycle_count < data->bhi_cycle_grace)
			return BH_NOT_AVAILABLE;
	}

	if (data->cal_state == REC_STATE_SCHEDULED)
		return BH_INCONSISTENT;

	if (health_index < 0)
		health_status = BH_UNKNOWN;
	else if (health_index <= data->need_rep_threshold)
		health_status = BH_NEEDS_REPLACEMENT;
	else if (health_index <= data->marginal_threshold)
		health_status = BH_MARGINAL;
	else
		health_status = BH_NOMINAL;

	return health_status;
}

static int batt_bhi_data_save(struct batt_drv *batt_drv)
{
	/* TODO: load save health status, index, cap index, imp index */

	/* TODO: save current impedance if not using RAVG */

	return 0;
}

static int batt_bhi_data_load(struct batt_drv *batt_drv)
{
	/* TODO: load last health status, index, cap index, imp index */
	/* TODO: prime current impedance if not using RAVG */

	return 0;
}

static int batt_bhi_map_algo(int algo, const struct health_data *health_data)
{
	if (algo != BHI_ALGO_DTOOL)
		return algo;

	/* diagnostic tool use BHI_ALGO_ACHI_B as default when bhi_algo is disabled */
	return health_data->bhi_algo != BHI_ALGO_DISABLED ?
	       health_data->bhi_algo : BHI_ALGO_ACHI_B;
}

/* call holding mutex_lock(&batt_drv->chg_lock)  */
static int batt_bhi_stats_update(struct batt_drv *batt_drv)
{
	struct health_data *health_data = &batt_drv->health_data;
	struct power_supply *fg_psy = batt_drv->fg_psy;
	const int bhi_algo = health_data->bhi_algo;
	enum bhi_status status;
	bool changed = false;
	int age, index;


	/* age (and cycle count* might be used in the calc */
	age = GPSY_GET_PROP(fg_psy, GBMS_PROP_BATTERY_AGE);
	if (age < 0)
		return -EIO;
	health_data->bhi_data.battery_age = age;

	/* cycle count is cached */
	if (health_data->bhi_debug_cycle_count != 0)
		health_data->bhi_data.cycle_count = health_data->bhi_debug_cycle_count;
	else
		health_data->bhi_data.cycle_count = batt_drv->cycle_count;

	index = bhi_calc_cap_index(bhi_algo, batt_drv);
	index = bhi_cap_index_bound(bhi_algo, index);
	changed |= health_data->bhi_cap_index != index;
	health_data->bhi_cap_index = index;

	index = bhi_calc_imp_index(bhi_algo, health_data);
	if (index < 0)
		index = 0;
	changed |= health_data->bhi_imp_index != index;
	health_data->bhi_imp_index = index;

	index = bhi_calc_sd_index(bhi_algo, health_data);
	if (index < 0)
		index = BHI_ALGO_FULL_HEALTH;
	changed |= health_data->bhi_sd_index != index;
	health_data->bhi_sd_index = index;

	index = bhi_calc_health_index(bhi_algo, health_data,
				      health_data->bhi_cap_index,
				      health_data->bhi_imp_index,
				      health_data->bhi_sd_index);
	if (index < 0)
		index = BHI_ALGO_FULL_HEALTH;

	changed |= health_data->bhi_index != index;
	health_data->bhi_index = index;

	status = bhi_calc_health_status(bhi_algo, BHI_ROUND_INDEX(index), health_data);
	changed |= health_data->bhi_status != status;
	health_data->bhi_status = status;

	pr_debug("%s: algo=%d status=%d bhi=%d cap_index=%d, imp_index=%d sd_index=%d (%d)\n", __func__,
		 bhi_algo, health_data->bhi_status, health_data->bhi_index,
		 health_data->bhi_cap_index, health_data->bhi_imp_index,
		 health_data->bhi_sd_index,  changed);


	if (changed) {
		int ret;

		/* TODO: send a power supply event? */

		ret = batt_bhi_data_save(batt_drv);
		if (ret < 0)
			pr_err("BHI: cannot save data (%d)\n", ret);
	}

	return changed;
}

/*
 * calculate the ratio of the time spent at under the soc_limit vs the time
 * spent over the soc_limit in percent.
 * call holding mutex_lock(&batt_drv->chg_lock);
 */
static int bhi_cycle_count_residency(struct gbatt_ccbin_data *ccd , int soc_limit)
{
	int i, under = 0, over = 0;

	for (i = 0; i < GBMS_CCBIN_BUCKET_COUNT; i++) {
		if (ccd->count[i] == 0xFFFF)
			continue;
		if ((i * 10) < soc_limit)
			under += ccd->count[i];
		else
			over += ccd->count[i];
	}

	pr_debug("%s: under=%d, over=%d limit=%d\n", __func__, under, over, soc_limit);
	return (under * BHI_ALGO_FULL_HEALTH) / (under + over);
}

static bool batt_bhi_need_recalibration(struct batt_drv *batt_drv)
{
	int ret, full_cap_nom, cycle_count, l_trigger, u_trigger;

	/* already on-going */
	if (batt_drv->health_data.cal_state != REC_STATE_OK ||
	    batt_drv->health_data.cal_mode != REC_MODE_RESET)
		return false;

	/* recalibration enabled in algorithm 4 */
	if (batt_drv->health_data.bhi_algo != BHI_ALGO_ACHI_RAVG)
		return false;

	/* read full capacity value */
	ret = GPSY_GET_PROP(batt_drv->fg_psy, POWER_SUPPLY_PROP_HEALTH);
	if (ret == POWER_SUPPLY_HEALTH_CALIBRATION_REQUIRED)
		return true;

	/* read full capacity value */
	ret = GPSY_GET_PROP(batt_drv->fg_psy, POWER_SUPPLY_PROP_CHARGE_FULL);
	if (ret < 0)
		return false;

	full_cap_nom = ret / 1000;

	/*
	 * compare with design value, allow to reset FG if conditions match
	 * and wait for appropriate time to execute
	 */
	cycle_count = batt_drv->cycle_count;
	l_trigger = bhi_get_capacity_bound(cycle_count,
					   &batt_drv->health_data.bhi_data.lower_bound.trigger[0]);
	u_trigger = bhi_get_capacity_bound(cycle_count,
					   &batt_drv->health_data.bhi_data.upper_bound.trigger[0]);

	return (full_cap_nom < l_trigger ||  full_cap_nom > u_trigger);
}

/*
 * initial or done   detect abnormal      FG reset/learning    FG learning done
 * STATE_OK    --->  STATE_SCHEDULED ---> STATE_SCHEDULED ---> STATE_OK
 * MODE_RESET  --->  MODE_BEST_TIME  ---> MODE_RESTART    ---> MODE_RESET
 *                  (MODE_IMMEDIATE)
 */
static int batt_bhi_update_recalibration_status(struct batt_drv *batt_drv)
{
	u8 cal_state = batt_drv->health_data.cal_state;
	u8 cal_mode = batt_drv->health_data.cal_mode;
	int recal_state, ret = 0;
	bool is_best_time = false;

	recal_state = GPSY_GET_PROP(batt_drv->fg_psy, GBMS_PROP_RECAL_FG);
	if (recal_state < 0)
		return recal_state;
	if (recal_state != 0) {
		cal_state = REC_STATE_SCHEDULED;
		cal_mode = REC_MODE_RESTART;
		goto done;
	}

	if (cal_mode == REC_MODE_BEST_TIME) {
		if (batt_drv->msc_state == MSC_HEALTH_PAUSE)
			is_best_time = true;
		if (batt_drv->chg_done == true)
			is_best_time = true;
	}

	if (cal_mode == REC_MODE_IMMEDIATE)
		is_best_time = true;

	if (is_best_time) {
		ret = GPSY_SET_PROP(batt_drv->fg_psy, GBMS_PROP_RECAL_FG,
				    batt_drv->health_data.cal_target);
		if (ret == 0) {
			cal_state = REC_STATE_SCHEDULED;
			cal_mode = REC_MODE_RESTART;
		}
		goto done;
	}

	if (cal_mode == REC_MODE_RESTART && recal_state == 0) {
		cal_state = REC_STATE_OK;
		cal_mode = REC_MODE_RESET;
		goto done;
	}

	if (batt_bhi_need_recalibration(batt_drv)) {
		cal_state = REC_STATE_SCHEDULED;
		cal_mode = REC_MODE_BEST_TIME;
	}

done:
	if (batt_drv->health_data.cal_state != cal_state ||
	    batt_drv->health_data.cal_mode != cal_mode) {
		gbms_logbuffer_prlog(batt_drv->ttf_stats.ttf_log, LOGLEVEL_INFO, 0, LOGLEVEL_DEBUG,
				     "RE_CAL: cal_state: %d -> %d, cal_mode:%d -> %d\n",
				     batt_drv->health_data.cal_state, cal_state,
				     batt_drv->health_data.cal_mode, cal_mode);
		batt_drv->health_data.cal_state = cal_state;
		batt_drv->health_data.cal_mode = cal_mode;
	}

	return ret;
}

/* call holding mutex_lock(&batt_drv->chg_lock)  */
static int batt_bhi_stats_update_all(struct batt_drv *batt_drv)
{
	struct health_data *health_data = &batt_drv->health_data;
	int ret;

	/* swell probability: cc residecy needs ccd->lock */
	batt_drv->health_data.bhi_data.ccbin_index =
		bhi_cycle_count_residency(&batt_drv->cc_data, BHI_CCBIN_INDEX_LIMIT);
	/* swell cumulative needs a new lock */
	batt_drv->health_data.bhi_data.swell_cumulative =
		bhi_calc_sd_total(&batt_drv->sd);

	pr_debug("BHI: limit=%d%% ccbin_index=%d swell_total=%d\n",
			BHI_CCBIN_INDEX_LIMIT,
			batt_drv->health_data.bhi_data.ccbin_index,
			batt_drv->health_data.bhi_data.swell_cumulative);

	/* impedance should be pretty recent */
	ret = bhi_imp_data_update(&health_data->bhi_data, batt_drv->fg_psy);
	if (ret < 0)
		pr_err("bhi imp data not available (%d)\n", ret);

	/* bhi_capacity_index on disconnect */
	ret = bhi_cap_data_update(&batt_drv->health_data.bhi_data, batt_drv);
	if (ret < 0)
		pr_err("bhi cap data not available (%d)\n", ret);

	batt_bhi_stats_update(batt_drv);

	return 0;
}

/* ------------------------------------------------------------------------ */


/* TODO: factor msc_logic_irdop from the logic about tier switch */
static int msc_logic(struct batt_drv *batt_drv)
{
	bool sw_jeita;
	int msc_state = MSC_NONE;
	struct power_supply *fg_psy = batt_drv->fg_psy;
	struct gbms_chg_profile *profile = &batt_drv->chg_profile;
	int vbatt_idx = batt_drv->vbatt_idx, fv_uv = batt_drv->fv_uv, temp_idx;
	int temp, ibatt, vbatt, ioerr, profile_vbatt_idx;
	int update_interval = MSC_DEFAULT_UPDATE_INTERVAL;
	const ktime_t now = get_boot_sec();
	ktime_t elap = now - batt_drv->ce_data.last_update;
	bool changed;

	ioerr = gbatt_get_raw_temp(batt_drv, &temp);
	if (ioerr < 0)
		return -EIO;

	/*
	 * driver state is (was) reset when we hit the SW jeita limit.
	 * NOTE: resetting driver state will release the wake assertion
	 */
	sw_jeita = msc_logic_soft_jeita(batt_drv, temp);
	if (sw_jeita) {
		/* reset batt_drv->jeita_stop_charging to -1 */
		if (batt_drv->jeita_stop_charging == 0)
			batt_reset_chg_drv_state(batt_drv);

		return 0;
	} else if (batt_drv->jeita_stop_charging) {
		batt_prlog(BATT_PRLOG_ALWAYS,
			   "MSC_JEITA temp=%d ok, enabling charging\n",
			   temp);
		batt_drv->jeita_stop_charging = 0;
	}

	ibatt = GPSY_GET_INT_PROP(fg_psy, POWER_SUPPLY_PROP_CURRENT_NOW,
					  &ioerr);
	if (ioerr < 0)
		return -EIO;

	vbatt = GPSY_GET_PROP(fg_psy, POWER_SUPPLY_PROP_VOLTAGE_NOW);
	if (vbatt < 0)
		return -EIO;

	/*
	 * Multi Step Charging with IRDROP compensation when vchrg is != 0
	 * vbatt_idx = batt_drv->vbatt_idx, fv_uv = batt_drv->fv_uv
	 */
	temp_idx = gbms_msc_temp_idx(profile, temp);
	if (temp_idx != batt_drv->temp_idx || batt_drv->fv_uv == -1 ||
		batt_drv->vbatt_idx == -1) {

		msc_state = MSC_SEED;

		/* seed voltage and charging table on connect or temp_idx change, book 0 time */
		if (batt_drv->vbatt_idx == -1 || temp_idx != batt_drv->temp_idx)
			vbatt_idx = gbms_msc_voltage_idx_merge_tiers(profile, vbatt, temp_idx);

		batt_prlog(BATT_PRLOG_ALWAYS,
			   "MSC_SEED temp=%d vb=%d temp_idx:%d->%d, vbatt_idx:%d->%d\n",
			   temp, vbatt, batt_drv->temp_idx, temp_idx,
			   batt_drv->vbatt_idx, vbatt_idx);

		/* Debounce tier switch only when not already switching */
		if (batt_drv->checked_tier_switch_cnt == 0)
			batt_drv->checked_cv_cnt = profile->cv_debounce_cnt;
	} else if (batt_drv->msc_state == MSC_DONE) {
		const int vtier = profile->volt_limits[vbatt_idx];

		/* 4300 - 200 = 4100 */
		if (vbatt < (vtier - 200000)) {
			batt_prlog(BATT_PRLOG_ALWAYS, "MSC_DONE restart vbatt=%d margin=%d\n",
			           vbatt, 200000);
			msc_state = MSC_DSG;
		} else {
			msc_state = MSC_DONE;
			batt_prlog(BATT_PRLOG_ALWAYS, "MSC_DONE propagate vbatt=%d\n", vbatt);
		}
	} else if (ibatt > 0) {
		const int vtier = profile->volt_limits[vbatt_idx];
		const bool log_level = batt_drv->msc_state != MSC_DSG ||
				       batt_drv->cc_max != 0;

		/*
		 * Track battery voltage if discharging is due to system load,
		 * low ILIM or lack of headroom; stop charging work and reset
		 * batt_drv state() when discharging is due to disconnect.
		 * NOTE: POWER_SUPPLY_PROP_STATUS return *_DISCHARGING only on
		 * disconnect.
		 * NOTE: same vbat_idx will not change fv_uv
		 */
		msc_state = MSC_DSG;
		vbatt_idx = gbms_msc_voltage_idx_merge_tiers(profile, vbatt, temp_idx);

		batt_prlog(batt_prlog_level(log_level),
			   "MSC_DSG vbatt_idx:%d->%d vt=%d fv_uv=%d vb=%d ib=%d cv_cnt=%d ov_cnt=%d\n",
			   batt_drv->vbatt_idx, vbatt_idx, vtier, fv_uv, vbatt, ibatt,
			   batt_drv->checked_cv_cnt, batt_drv->checked_ov_cnt);

	} else if (batt_drv->vbatt_idx == gbms_msc_get_last_voltage_idx(profile, temp_idx)) {
		const int chg_type = batt_drv->chg_state.f.chg_type;
		const int vtier = profile->volt_limits[vbatt_idx];
		int log_level;

		/*
		 * will not adjust charger voltage only in the configured
		 * last tier.
		 * NOTE: might not be the "real" last tier since can I have
		 * tiers with max charge current == 0.
		 * NOTE: should I use a voltage limit instead?
		 */

		if (chg_type == POWER_SUPPLY_CHARGE_TYPE_FAST) {
			msc_state = MSC_FAST;
		} else if (chg_type != POWER_SUPPLY_CHARGE_TYPE_TAPER_EXT) {
			msc_state = MSC_TYPE;
		} else {
			msc_state = MSC_LAST;
		}

		log_level = batt_prlog_level(batt_drv->msc_state != msc_state);
		if (log_level != BATT_PRLOG_ALWAYS && msc_state == MSC_LAST) {

			if (batt_drv->last_log_cnt > 0)
				batt_drv->last_log_cnt--;
			if (batt_drv->last_log_cnt == 0) {
				batt_drv->last_log_cnt = BATT_PRLOG_LAST_LOG_COUNT;
				log_level = batt_prlog_level(true);
			}
		}

		batt_prlog(log_level, "MSC_LAST vt=%d fv_uv=%d vb=%d ib=%d\n",
			   vtier, fv_uv, vbatt, ibatt);

	} else {
		const int tier_idx = batt_chg_vbat2tier(batt_drv->vbatt_idx);
		const int vtier = profile->volt_limits[vbatt_idx];
		const int switch_cnt = profile->cv_tier_switch_cnt;
		const int cc_next_max = GBMS_CCCM_LIMITS(profile, temp_idx,
							vbatt_idx + 1);
		const int chg_type = batt_drv->chg_state.f.chg_type;

		/* book elapsed time to previous tier & msc_irdrop_state */
		msc_state = msc_logic_irdrop(batt_drv,
					     vbatt, ibatt, temp_idx,
					     &vbatt_idx, &fv_uv,
					     &update_interval,
					     &batt_drv->cc_max_pullback);

		if (msc_pm_hold(msc_state) == 1 && !batt_drv->hold_taper_ws) {
			__pm_stay_awake(batt_drv->taper_ws);
			batt_drv->hold_taper_ws = true;
		}

		mutex_lock(&batt_drv->stats_lock);
		gbms_chg_stats_tier(&batt_drv->ce_data.tier_stats[tier_idx],
				    batt_drv->msc_irdrop_state, elap);
		batt_drv->msc_irdrop_state = msc_state;
		mutex_unlock(&batt_drv->stats_lock);

		/*
		 * Basic multi step charging: switch to next tier when ibatt
		 * is under next tier cc_max.
		 */
		if (batt_drv->checked_cv_cnt > 0) {
			/* debounce period on tier switch */
			batt_drv->checked_cv_cnt -= 1;

			batt_prlog(batt_prlog_level(msc_state != MSC_FAST),
				   "MSC_WAIT s:%d->%d vt=%d fv_uv=%d vb=%d ib=%d cv_cnt=%d ov_cnt=%d t_cnt=%d\n",
				   msc_state, MSC_WAIT, vtier, fv_uv, vbatt, ibatt,
				   batt_drv->checked_cv_cnt, batt_drv->checked_ov_cnt,
				   batt_drv->checked_tier_switch_cnt);

			if (-ibatt > cc_next_max)
				batt_drv->checked_tier_switch_cnt = 0;

			msc_state = MSC_WAIT;
		} else if (cc_next_max && -ibatt > cc_next_max) {

			/* current over next tier, reset tier switch count */
			batt_prlog(BATT_PRLOG_ALWAYS,
				   "MSC_RSTC s:%d->%d vt=%d fv_uv=%d vb=%d ib=%d cc_next_max=%d t_cnt=%d->0\n",
				   msc_state, MSC_RSTC, vtier, fv_uv, vbatt, ibatt, cc_next_max,
				   batt_drv->checked_tier_switch_cnt);

			batt_drv->checked_tier_switch_cnt = 0;
			msc_state = MSC_RSTC;
		} else if ((cc_next_max == 0) &&
				   (chg_type == POWER_SUPPLY_CHARGE_TYPE_TAPER_EXT) &&
				   (temp >= batt_drv->cv_max_temp)) {

			vbatt_idx = batt_drv->vbatt_idx + 1;

			batt_prlog(BATT_PRLOG_ALWAYS,
				   "MSC_DONE s:%d->%d tier vb=%d ib=%d vbatt_idx=%d->%d\n",
				   msc_state, MSC_DONE, vbatt, ibatt,
				   batt_drv->vbatt_idx, vbatt_idx);
			msc_state = MSC_DONE;
		} else if (batt_drv->checked_tier_switch_cnt >= switch_cnt) {
			/* next tier, fv_uv detemined at MSC_SET */
			vbatt_idx = batt_drv->vbatt_idx + 1;

			batt_prlog(BATT_PRLOG_ALWAYS,
				   "MSC_NEXT s:%d->%d tier vb=%d ib=%d vbatt_idx=%d->%d\n",
				   msc_state, MSC_NEXT, vbatt, ibatt,
				   batt_drv->vbatt_idx, vbatt_idx);

			msc_state = MSC_NEXT;
		} else {
			/* current under next tier, +1 on tier switch count */
			batt_drv->checked_tier_switch_cnt++;

			batt_prlog(BATT_PRLOG_ALWAYS,
				   "MSC_NYET s:%d->%d vt=%d vb=%d ib=%d cc_next_max=%d t_cnt=%d\n",
				   msc_state, MSC_NYET, vtier, vbatt, ibatt, cc_next_max,
				   batt_drv->checked_tier_switch_cnt);

			msc_state = MSC_NYET;
		}

	}

	if (msc_pm_hold(msc_state) == 0 && batt_drv->hold_taper_ws) {
		batt_drv->hold_taper_ws = false;
		__pm_relax(batt_drv->taper_ws);
	}

	/* need a new fv_uv only on a new voltage tier.  */
<<<<<<< HEAD
	if (vbatt_idx != batt_drv->vbatt_idx || temp_idx != batt_drv->temp_idx) {
		vbatt_idx = gbms_msc_voltage_idx_merge_tiers(profile, vbatt, temp_idx);
		fv_uv = profile->volt_limits[vbatt_idx];
=======
	if (vbatt_idx != batt_drv->vbatt_idx) {
		bool no_back_down = (batt_drv->chg_state.f.flags & GBMS_CS_FLAG_DIRECT_CHG)
				     && batt_drv->dc_irdrop;
		/* Don't reduce fv_uv on next tier */
		bool allow_next_vt_fv_uv = no_back_down && vbatt_idx > batt_drv->vbatt_idx
					   && profile->volt_limits[vbatt_idx] > fv_uv;

		if (!no_back_down || allow_next_vt_fv_uv || vbatt_idx < batt_drv->vbatt_idx)
			fv_uv = profile->volt_limits[vbatt_idx];
>>>>>>> ea7d1f4d
		batt_drv->checked_tier_switch_cnt = 0;
		batt_drv->checked_ov_cnt = 0;
	}

	if (!batt_drv->msc_last_votable)
		batt_drv->msc_last_votable = gvotable_election_get_handle(VOTABLE_MSC_LAST);

	if (batt_drv->msc_last_votable)
		gvotable_cast_int_vote(batt_drv->msc_last_votable, "BATT",
				       vbatt_idx == gbms_msc_get_last_voltage_idx(profile, temp_idx), 1);
	/*
	 * book elapsed time to previous tier & msc_state
	 * NOTE: temp_idx != -1 but batt_drv->msc_state could be -1
	 */
	mutex_lock(&batt_drv->stats_lock);
	profile_vbatt_idx = gbms_msc_voltage_idx(profile, vbatt);
	if (profile_vbatt_idx != -1 && profile_vbatt_idx < profile->volt_nb_limits) {
		int tier_idx = batt_chg_vbat2tier(profile_vbatt_idx);

		/* this is the seed after the connect */
		if (batt_drv->profile_vbatt_idx == -1)
			elap = 0;

		batt_chg_stats_update(batt_drv, temp_idx, tier_idx,
				      ibatt / 1000, temp,
				      elap);

	}

	batt_drv->msc_state = msc_state;
	batt_drv->ce_data.last_update = now;
	mutex_unlock(&batt_drv->stats_lock);

	batt_drv->need_mp = batt_needs_more_power(batt_drv, ibatt);

	changed = batt_drv->temp_idx != temp_idx ||
		  batt_drv->vbatt_idx != vbatt_idx ||
		  batt_drv->fv_uv != fv_uv ||
		  batt_drv->cc_max_pullback != batt_drv->cc_max;

	/* next update */
	batt_drv->msc_update_interval = update_interval;
	/* if tier change, reset cc_max from chg table, otherwise use pullback value */
	if (!batt_drv->pullback_current || vbatt_idx != batt_drv->vbatt_idx ||
	    temp_idx != batt_drv->temp_idx) {
		batt_drv->cc_max = GBMS_CCCM_LIMITS(profile, temp_idx, vbatt_idx);
		batt_drv->cc_max_pullback = 0;
	} else if (batt_drv->cc_max_pullback > 0) {
		batt_drv->cc_max = batt_drv->cc_max_pullback;
	} else {
		batt_drv->cc_max = GBMS_CCCM_LIMITS(profile, temp_idx, vbatt_idx);
		batt_drv->cc_max_pullback = 0;
	}

	batt_prlog(batt_prlog_level(changed),
		   "MSC_LOGIC temp_idx:%d->%d, vbatt_idx:%d->%d, fv=%d->%d, cc_max=%d, ui=%d cv_cnt=%d ov_cnt=%d\n",
		   batt_drv->temp_idx, temp_idx, batt_drv->vbatt_idx, vbatt_idx,
		   batt_drv->fv_uv, fv_uv, batt_drv->cc_max, update_interval,
		   batt_drv->checked_cv_cnt, batt_drv->checked_ov_cnt);

	batt_drv->vbatt_idx = vbatt_idx;
	batt_drv->profile_vbatt_idx = profile_vbatt_idx;
	batt_drv->temp_idx = temp_idx;
	batt_drv->topoff = profile->topoff_limits[temp_idx];
	batt_drv->fv_uv = fv_uv;

	return 0;
}

/* no ssoc_delta when in overheat */
static int ssoc_get_delta(struct batt_drv *batt_drv)
{
	const bool overheat = batt_drv->batt_health ==
			      POWER_SUPPLY_HEALTH_OVERHEAT;

	return overheat ? 0 : qnum_fromint(batt_drv->ssoc_state.ssoc_delta);
}

/* TODO: handle the whole state buck_enable state */
static void ssoc_change_state(struct batt_ssoc_state *ssoc_state, bool ben)
{
	const ktime_t now = get_boot_sec();

	if (!ben) {
		ssoc_state->disconnect_time = now;
	} else if (ssoc_state->disconnect_time) {
		const u32 trickle_reset = ssoc_state->bd_trickle_reset_sec;
		const long long elap = now - ssoc_state->disconnect_time;

		if (trickle_reset && elap > trickle_reset)
			ssoc_state->bd_trickle_cnt = 0;

		pr_debug("MSC_BD: bd_trickle_cnt=%d dsc_time=%lld elap=%lld\n",
			 ssoc_state->bd_trickle_cnt,
			 ssoc_state->disconnect_time,
			 elap);

		ssoc_state->disconnect_time = 0;
	}

	ssoc_state->buck_enabled = ben;
}

static void bd_trickle_reset(struct batt_ssoc_state *ssoc_state,
			     struct gbms_charging_event *ce_data)
{
	ssoc_state->bd_trickle_cnt = 0;
	ssoc_state->disconnect_time = 0;
	ssoc_state->bd_trickle_full = false;
	ssoc_state->bd_trickle_eoc = false;

	/* Set to false in cev_stats_init */
	ce_data->bd_clear_trickle = true;
}

static void batt_prlog_din(union gbms_charger_state *chg_state, int log_level)
{
	batt_prlog(log_level,
		   "MSC_DIN chg_state=%lx f=0x%x chg_s=%s chg_t=%s vchg=%d icl=%d\n",
		   (unsigned long)chg_state->v,
		   chg_state->f.flags,
		   gbms_chg_status_s(chg_state->f.chg_status),
		   gbms_chg_type_s(chg_state->f.chg_type),
		   chg_state->f.vchrg,
		   chg_state->f.icl);
}

static void google_battery_dump_profile(const struct gbms_chg_profile *profile)
{
	char *buff;

	buff = kzalloc(GBMS_CHG_ALG_BUF_SZ, GFP_KERNEL);
	if (buff) {
		gbms_dump_chg_profile(buff, GBMS_CHG_ALG_BUF_SZ, profile);
		pr_info("%s", buff);
		kfree(buff);
	}
}

/* cell fault: disconnect of one of the battery cells */
static bool batt_cell_fault_detect(struct batt_bpst *bpst_state)
{
	int bpst_sbd_status;

	/*
	 * fake bpst_sbd_status by "echo 1 > /d/bpst/bpst_sbd_status"
	 * TODO: will implement the code from the algo in b/203019566
	 */
	bpst_sbd_status = bpst_state->bpst_sbd_status;

	return !!bpst_sbd_status && !bpst_state->bpst_detect_disable;
}

static int batt_bpst_detect_begin(struct batt_bpst *bpst_state)
{
	const int bpst_count_threshold = bpst_state->bpst_count_threshold;
	u8 data;
	int ret;

	if (bpst_state->bpst_detect_disable)
		return 0;

	ret = gbms_storage_read(GBMS_TAG_BPST, &data, sizeof(data));
	if (ret < 0)
		return -EINVAL;

	if (data == 0xff) {
		data = 0;
		ret = gbms_storage_write(GBMS_TAG_BPST, &data, sizeof(data));
		if (ret < 0)
			return -EINVAL;
	}
	bpst_state->bpst_count = data;
	if (bpst_count_threshold > 0) {
		bpst_state->bpst_cell_fault = (data >= (u8)bpst_count_threshold);
		pr_debug("%s: MSC_BPST: single battery disconnect %d\n",
			 __func__, bpst_state->bpst_cell_fault);
	}

	/* reset detection status */
	bpst_state->bpst_sbd_status = 0;

	pr_debug("%s: MSC_BPST: %d in connected\n", __func__, data);
	return 0;
}

static int batt_bpst_detect_update(struct batt_drv *batt_drv)
{
	struct batt_bpst *bpst_state = &batt_drv->bpst_state;
	const u8 data = bpst_state->bpst_count + 1;
	int ret;

	if (data < 0xff) {
		ret = gbms_storage_write(GBMS_TAG_BPST, &data, sizeof(data));
		if (ret < 0)
			return -EINVAL;
	}

	pr_debug("%s: MSC_BPST: %d in disconnected\n", __func__, data);
	return 0;
}

static int batt_bpst_reset(struct batt_bpst *bpst_state)
{
	if (bpst_state->bpst_enable) {
		u8 data = 0;

		return gbms_storage_write(GBMS_TAG_BPST, &data, sizeof(data));
	}

	return 0;
}

#define BATT_BPST_DEFAULT_CHG_RATE 100
static int batt_init_bpst_profile(struct batt_drv *batt_drv)
{
	struct batt_bpst *bpst_state = &batt_drv->bpst_state;
	struct device_node *node = batt_drv->device->of_node;
	int ret;

	/* set cell_fault initial status */
	bpst_state->bpst_cell_fault = false;

	bpst_state->bpst_enable = of_property_read_bool(node, "google,bpst-enable");
	if (!bpst_state->bpst_enable)
		return 0;

	ret = of_property_read_u32(node, "google,bpst-chg-rate", &bpst_state->bpst_chg_rate);
	if (ret < 0)
		bpst_state->bpst_chg_rate = BATT_BPST_DEFAULT_CHG_RATE;

	dev_info(batt_drv->device, "bpst profile enabled, rate=%d, ret=%d\n",
		 bpst_state->bpst_chg_rate, ret);

	return 0;
}

/* call holding mutex_lock(&batt_drv->chg_lock); */
static int batt_chg_logic(struct batt_drv *batt_drv)
{
	int rc, err = 0;
	bool jeita_stop;
	bool changed = false;
	const bool disable_votes = batt_drv->disable_votes;
	const int ssoc = ssoc_get_capacity(&batt_drv->ssoc_state);
	union gbms_charger_state *chg_state = &batt_drv->chg_state;
	int log_vote_level = BATT_PRLOG_DEBUG;

	if (!batt_drv->chg_profile.cccm_limits)
		return -EINVAL;

	__pm_stay_awake(batt_drv->msc_ws);

	batt_prlog_din(chg_state, BATT_PRLOG_ALWAYS);

	/* disconnect! */
	if (chg_state_is_disconnected(chg_state)) {
		const qnum_t ssoc_delta = ssoc_get_delta(batt_drv);

		if (batt_drv->ssoc_state.buck_enabled == 0)
			goto msc_logic_exit;

		/* update bpst */
		mutex_lock(&batt_drv->bpst_state.lock);
		if (batt_drv->bpst_state.bpst_enable) {
			bool cell_fault_detect = batt_cell_fault_detect(&batt_drv->bpst_state);

			if (cell_fault_detect) {
				rc = batt_bpst_detect_update(batt_drv);
				pr_info("MSC_BPST: cell_fault_detect in disconnected(%d)\n", rc);
			}
		}
		mutex_unlock(&batt_drv->bpst_state.lock);

		/* here on: disconnect */
		batt_log_csi_ttf_info(batt_drv);
		batt_chg_stats_pub(batt_drv, "disconnect", false, false);

		/* change curve before changing the state. */
		ssoc_change_curve(&batt_drv->ssoc_state, ssoc_delta,
				  SSOC_UIC_TYPE_DSG);

		batt_drv->chg_health.rest_deadline = 0;
		batt_reset_chg_drv_state(batt_drv);
		batt_update_cycle_count(batt_drv);
		batt_rl_reset(batt_drv);

		/* charging_policy: vote AC false when disconnected */
		gvotable_cast_long_vote(batt_drv->charging_policy_votable, "MSC_AC",
					CHARGING_POLICY_VOTE_ADAPTIVE_AC, false);

		/* trigger google_capacity learning. */
		err = GPSY_SET_PROP(batt_drv->fg_psy,
				    GBMS_PROP_BATT_CE_CTRL,
				    false);
		if (err < 0)
			pr_err("Cannot set the BATT_CE_CTRL.\n");

		/* TODO: move earlier and include the change to the curve */
		ssoc_change_state(&batt_drv->ssoc_state, 0);
		changed = true;

		/* google_resistance: update and stop accumulation. */
		batt_res_work(batt_drv);
		batt_res_state_set(&batt_drv->health_data.bhi_data.res_state, false);

		batt_bhi_stats_update_all(batt_drv);
		goto msc_logic_done;
	}

	/*
	 * here when connected to power supply
	 * The following block one only on start.
	 */
	if (batt_drv->ssoc_state.buck_enabled <= 0) {
		struct bhi_data *bhi_data = &batt_drv->health_data.bhi_data;
		struct device_node *node = batt_drv->device->of_node;
		const qnum_t ssoc_delta = ssoc_get_delta(batt_drv);
		u32 capacity;

		/*
		 * FIX: BatteryDefenderUI needs use a different curve because
		 * bd->bd_voltage_trigger needs now to be 100%. In alternative
		 * we use the regular charge curve and show that charging stop
		 * BEFORE reaching 100%. This is similar to what we do if BD
		 * trigger over bd->bd_voltage_trigger BUT under SSOC=100%
		 */
		ssoc_change_curve(&batt_drv->ssoc_state, ssoc_delta,
				  SSOC_UIC_TYPE_CHG);

		/* google_resistance is calculated while charging */
		if (bhi_data->res_state.estimate_filter)
			batt_res_state_set(&bhi_data->res_state, true);

		capacity = aacr_get_capacity(batt_drv);
		if (capacity != batt_drv->chg_profile.capacity_ma) {
			gbms_init_chg_table(&batt_drv->chg_profile, node, capacity);
			google_battery_dump_profile(&batt_drv->chg_profile);
		}

		batt_chg_stats_start(batt_drv);

		err = GPSY_SET_PROP(batt_drv->fg_psy, GBMS_PROP_BATT_CE_CTRL, true);
		if (err < 0)
			pr_err("Cannot set the BATT_CE_CTRL (%d)\n", err);

		/* released in battery_work() */
		__pm_stay_awake(batt_drv->poll_ws);
		batt_drv->batt_fast_update_cnt = BATT_WORK_FAST_RETRY_CNT;
		mod_delayed_work(system_wq, &batt_drv->batt_work,
				 msecs_to_jiffies(BATT_WORK_FAST_RETRY_MS));

		/* TODO: move earlier and include the change to the curve */
		ssoc_change_state(&batt_drv->ssoc_state, 1);
		changed = true;

		/* start bpst detect */
		mutex_lock(&batt_drv->bpst_state.lock);
		if (batt_drv->bpst_state.bpst_enable) {
			rc = batt_bpst_detect_begin(&batt_drv->bpst_state);
			if (rc < 0)
				pr_err("MSC_BPST: Cannot start bpst detect\n");
		}
		mutex_unlock(&batt_drv->bpst_state.lock);

		/* reset ttf tier */
		ttf_tier_reset(&batt_drv->ttf_stats);

		batt_log_csi_ttf_info(batt_drv);
	}

	/*
	 * enter RL in DISCHARGE on charger DONE and enter RL in RECHARGE on
	 * battery FULL (i.e. SSOC==100%). charger DONE forces the discharge
	 * curve while RECHARGE will not modify the current curve.
	 */
	if ((batt_drv->chg_state.f.flags & GBMS_CS_FLAG_DONE) != 0) {
		changed = batt_rl_enter(&batt_drv->ssoc_state,
					BATT_RL_STATUS_DISCHARGE);

		batt_drv->chg_done = true;
		batt_drv->ssoc_state.bd_trickle_eoc = true;
	} else if (batt_drv->batt_full) {
		changed = batt_rl_enter(&batt_drv->ssoc_state,
					BATT_RL_STATUS_RECHARGE);
		batt_drv->ssoc_state.bd_trickle_full = true;
	}

	err = msc_logic(batt_drv);
	if (err < 0) {
		/* NOTE: google charger will poll again. */
		batt_drv->msc_update_interval = -1;

		batt_prlog(BATT_PRLOG_ALWAYS,
			   "MSC_DOUT ERROR=%d fv_uv=%d cc_max=%d update_interval=%d\n",
			   err, batt_drv->fv_uv, batt_drv->cc_max,
			   batt_drv->msc_update_interval);

		goto msc_logic_exit;
	}

	/*
	 * TODO: might need to behave in a different way when health based
	 * charging is active
	 */
	changed |= msc_logic_health(batt_drv);
	if (CHG_HEALTH_REST_IS_AON(&batt_drv->chg_health, ssoc)) {
		batt_drv->msc_state = MSC_HEALTH_ALWAYS_ON;
		batt_drv->fv_uv = 0;
	} else if (CHG_HEALTH_REST_IS_ACTIVE(&batt_drv->chg_health)) {
		batt_drv->msc_state = MSC_HEALTH;
		/* make sure using rest_fv_uv when HEALTH_ACTIVE */
		batt_drv->fv_uv = 0;
	} else if (CHG_HEALTH_REST_IS_PAUSE(&batt_drv->chg_health)) {
		batt_drv->msc_state = MSC_HEALTH_PAUSE;
	}

msc_logic_done:

	/* set ->cc_max = 0 on RL and SW_JEITA, no vote on interval in RL_DSG */
	if (batt_drv->ssoc_state.rl_status == BATT_RL_STATUS_DISCHARGE) {
		log_vote_level = batt_prlog_level(batt_drv->cc_max != 0);
		batt_drv->msc_update_interval = -1;
		batt_drv->cc_max = 0;
	}

	jeita_stop = batt_drv->jeita_stop_charging == 1;
	if (jeita_stop) {
		log_vote_level = batt_prlog_level(batt_drv->cc_max != 0);
		batt_drv->cc_max = 0;
	}

	if (changed)
		log_vote_level = BATT_PRLOG_ALWAYS;
	batt_prlog(log_vote_level,
		   "%s msc_state=%d cv_cnt=%d ov_cnt=%d rl_sts=%d temp_idx:%d, vbatt_idx:%d  fv_uv=%d cc_max=%d update_interval=%d\n",
		   (disable_votes) ? "MSC_DOUT" : "MSC_VOTE",
		   batt_drv->msc_state,
		   batt_drv->checked_cv_cnt, batt_drv->checked_ov_cnt,
		   batt_drv->ssoc_state.rl_status,
		   batt_drv->temp_idx, batt_drv->vbatt_idx,
		   batt_drv->fv_uv, batt_drv->cc_max,
		   batt_drv->msc_update_interval);

	 /*
	  * google_charger has voted(<=0) on msc_interval_votable and the
	  * votes on fcc and fv_uv will not be applied until google_charger
	  * votes a non-zero value.
	  *
	  * SW_JEITA: ->jeita_stop_charging != 0
	  * . ->msc_update_interval = -1 , fv_uv = -1 and ->cc_max = 0
	  * . vote(0) on ->fcc_votable with SW_JEITA_VOTER
	  * BATT_RL: rl_status == BATT_RL_STATUS_DISCHARGE
	  * . ->msc_update_interval = -1 , fv_uv = -1 and ->cc_max = 0
	  * . vote(0) on ->fcc_votable with SW_JEITA_VOTER
	  *
	  * Votes for MSC_LOGIC_VOTER will be all disabled.
	  */
	if (!batt_drv->fv_votable)
		batt_drv->fv_votable =
			gvotable_election_get_handle(VOTABLE_MSC_FV);
	if (batt_drv->fv_votable) {
		const int rest_fv_uv = batt_drv->chg_health.rest_fv_uv;

		gvotable_cast_int_vote(batt_drv->fv_votable,
				       MSC_LOGIC_VOTER, batt_drv->fv_uv,
				       !disable_votes && (batt_drv->fv_uv > 0));

		gvotable_cast_int_vote(batt_drv->fv_votable,
				       MSC_HEALTH_VOTER, rest_fv_uv,
				       !disable_votes && (rest_fv_uv > 0));
	}

	if (!batt_drv->fcc_votable)
		batt_drv->fcc_votable =
			gvotable_election_get_handle(VOTABLE_MSC_FCC);
	if (batt_drv->fcc_votable) {
		enum batt_rl_status rl_status = batt_drv->ssoc_state.rl_status;
		const int rest_cc_max = batt_drv->chg_health.rest_cc_max;
		struct batt_bpst *bpst_state = &batt_drv->bpst_state;

		/* while in RL => ->cc_max != -1 && ->fv_uv != -1 */
		gvotable_cast_int_vote(batt_drv->fcc_votable, RL_STATE_VOTER, 0,
				       !disable_votes &&
				       (rl_status == BATT_RL_STATUS_DISCHARGE));

		/* jeita_stop_charging != 0 => ->fv_uv = -1 && cc_max == -1 */
		gvotable_cast_int_vote(batt_drv->fcc_votable, SW_JEITA_VOTER, 0,
				       !disable_votes && jeita_stop);

		/* health based charging */
		gvotable_cast_int_vote(batt_drv->fcc_votable,
				       MSC_HEALTH_VOTER, rest_cc_max,
				       !disable_votes && (rest_cc_max != -1));

		gvotable_cast_int_vote(batt_drv->fcc_votable,
				       MSC_LOGIC_VOTER, batt_drv->cc_max,
				       !disable_votes &&
				       (batt_drv->cc_max != -1));

		/* bpst detection */
		if (bpst_state->bpst_detect_disable || bpst_state->bpst_cell_fault) {
			const int chg_rate = batt_drv->bpst_state.bpst_chg_rate;
			const int bpst_cc_max = (batt_drv->cc_max == -1) ? batt_drv->cc_max
							: ((batt_drv->cc_max * chg_rate) / 100);

			gvotable_cast_int_vote(batt_drv->fcc_votable,
					       BPST_DETECT_VOTER, bpst_cc_max,
					       !disable_votes &&
					       (bpst_cc_max != -1));
		}
	}

	/* Fan level can be updated only during power transfer */
	if (batt_drv->fan_level_votable) {
		int level = fan_calculate_level(batt_drv);

		gvotable_cast_int_vote(batt_drv->fan_level_votable,
				       "MSC_BATT", level, true);
		pr_debug("MSC_FAN_LVL: level=%d\n", level);
	}

	if (!batt_drv->msc_interval_votable)
		batt_drv->msc_interval_votable =
			gvotable_election_get_handle(VOTABLE_MSC_INTERVAL);
	if (batt_drv->msc_interval_votable)
		gvotable_cast_int_vote(batt_drv->msc_interval_votable,
				       MSC_LOGIC_VOTER,
				       batt_drv->msc_update_interval,
				       !disable_votes &&
				       (batt_drv->msc_update_interval != -1));

	batt_update_csi_info(batt_drv);

msc_logic_exit:

	if (changed) {
		dump_ssoc_state(&batt_drv->ssoc_state, batt_drv->ssoc_log);
		if (batt_drv->psy)
			power_supply_changed(batt_drv->psy);
	}

	__pm_relax(batt_drv->msc_ws);
	return err;
}

/* charge profile not in battery */
static int batt_init_chg_profile(struct batt_drv *batt_drv, struct device_node *node)
{
	struct gbms_chg_profile *profile = &batt_drv->chg_profile;
	int ret = 0;

	/* handle retry */
	if (!profile->cccm_limits) {
		ret = gbms_init_chg_profile(profile, node);
		if (ret < 0)
			return -EINVAL;
	}

	/* this is in mAh */
	ret = of_property_read_u32(gbms_batt_id_node(node),
				   "google,chg-battery-capacity",
				    &batt_drv->battery_capacity);
	/* google,chg-battery-capacity does not exist in the child_node */
	if (ret < 0)
		ret = of_property_read_u32(node, "google,chg-battery-capacity",
					   &batt_drv->battery_capacity);
	if (ret < 0)
		pr_warn("read chg-battery-capacity from gauge\n");

	/*
	 * use battery FULL design when is not specified in DT. When battery is
	 * not present use default capacity from DT (if present) or disable
	 * charging altogether.
	 */
	if (batt_drv->battery_capacity == 0) {
		u32 fc = 0;
		struct power_supply *fg_psy = batt_drv->fg_psy;

		if (batt_drv->batt_present) {
			fc = GPSY_GET_PROP(fg_psy, POWER_SUPPLY_PROP_CHARGE_FULL_DESIGN);
			if (fc == -EAGAIN)
				return -EPROBE_DEFER;
			if (fc > 0) {
				pr_info("successfully read charging profile:\n");
				/* convert uA to mAh*/
				batt_drv->battery_capacity = fc / 1000;
			}

		}

		if (batt_drv->battery_capacity == 0) {
			ret = of_property_read_u32(node,
					"google,chg-battery-default-capacity",
						&batt_drv->battery_capacity);
			if (ret < 0)
				pr_warn("battery not present, no default capacity, zero charge table\n");
			else
				pr_warn("battery not present, using default capacity\n");
		}
	}

	/* TODO: dump the AACR table if supported */
	ret = gbms_read_aacr_limits(profile, gbms_batt_id_node(node));
	if (ret == 0)
		pr_info("AACR: supported\n");

	/* aacr tables enable AACR by default UNLESS explicitly disabled */
	ret = of_property_read_bool(node, "google,aacr-disable");
	if (!ret && profile->aacr_nb_limits)
		batt_drv->aacr_state = BATT_AACR_ENABLED;

	ret = of_property_read_u32(node, "google,aacr-algo", &batt_drv->aacr_algo);
	if (ret < 0)
		batt_drv->aacr_algo = BATT_AACR_ALGO_DEFAULT;

	/* NOTE: with NG charger tolerance is applied from "charger" */
	gbms_init_chg_table(profile, node, aacr_get_capacity(batt_drv));

	return 0;
}

/* ------------------------------------------------------------------------- */

/* call holding mutex_unlock(&ccd->lock); */
static int batt_cycle_count_store(struct gbatt_ccbin_data *ccd)
{
	int ret;

	ret = gbms_storage_write(GBMS_TAG_BCNT, ccd->count, sizeof(ccd->count));
	if (ret < 0 && ret != -ENOENT) {
		pr_err("failed to set bin_counts ret=%d\n", ret);
		return ret;
	}

	return 0;
}

/* call holding mutex_unlock(&ccd->lock); */
static int batt_cycle_count_load(struct gbatt_ccbin_data *ccd)
{
	int ret, i;

	ret = gbms_storage_read(GBMS_TAG_BCNT, ccd->count, sizeof(ccd->count));
	if (ret < 0 && ret != -ENOENT) {
		pr_err("failed to get bin_counts ret=%d\n", ret);
		return ret;
	}

	for (i = 0; i < GBMS_CCBIN_BUCKET_COUNT; i++)
		if (ccd->count[i] == 0xFFFF)
			ccd->count[i] = 0;

	ccd->prev_soc = -1;
	return 0;
}

/* update only when SSOC is increasing, not need to check charging */
static void batt_cycle_count_update(struct batt_drv *batt_drv, int soc)
{
	struct gbatt_ccbin_data *ccd = &batt_drv->cc_data;

	if (soc < 0 || soc > 100)
		return;

	mutex_lock(&ccd->lock);

	if (ccd->prev_soc != -1 && soc > ccd->prev_soc) {
		int bucket, cnt;

		for (cnt = soc ; cnt > ccd->prev_soc ; cnt--) {
			/* cnt decremented by 1 for bucket symmetry */
			bucket = (cnt - 1) * GBMS_CCBIN_BUCKET_COUNT / 100;
			ccd->count[bucket]++;
		}

		/* NOTE: could store on FULL or disconnect instead */
		(void)batt_cycle_count_store(ccd);
	}

	ccd->prev_soc = soc;

	mutex_unlock(&ccd->lock);
}

/* ------------------------------------------------------------------------- */

#ifdef CONFIG_DEBUG_FS

static ssize_t cycle_counts_store(struct device *dev,
				  struct device_attribute *attr,
				  const char *buf, size_t count)
{
	struct power_supply *psy = container_of(dev, struct power_supply, dev);
	struct batt_drv *batt_drv = power_supply_get_drvdata(psy);
	int ret;

	mutex_lock(&batt_drv->cc_data.lock);

	ret = gbms_cycle_count_sscan(batt_drv->cc_data.count, buf);
	if (ret == 0) {
		ret = batt_cycle_count_store(&batt_drv->cc_data);
		if (ret < 0)
			pr_err("cannot store bin count ret=%d\n", ret);
	}

	if (ret == 0)
		ret = count;

	mutex_unlock(&batt_drv->cc_data.lock);

	return ret;
}

static ssize_t cycle_counts_show(struct device *dev,
				 struct device_attribute *attr,
				 char *buff)
{
	struct power_supply *psy = container_of(dev, struct power_supply, dev);
	struct batt_drv *batt_drv = power_supply_get_drvdata(psy);
	int len;

	mutex_lock(&batt_drv->cc_data.lock);
	len = gbms_cycle_count_cstr(buff, PAGE_SIZE, batt_drv->cc_data.count);
	mutex_unlock(&batt_drv->cc_data.lock);

	return len;
}

static const DEVICE_ATTR_RW(cycle_counts);

static ssize_t resistance_show(struct device *dev,
				   struct device_attribute *attr,
				   char *buff)
{
	struct power_supply *psy = container_of(dev, struct power_supply, dev);
	struct batt_drv *batt_drv = power_supply_get_drvdata(psy);
	int value = -1;

	if (batt_drv->fg_psy)
		value = GPSY_GET_PROP(batt_drv->fg_psy, GBMS_PROP_RESISTANCE);

	return scnprintf(buff, PAGE_SIZE, "%d\n", value);
}

static const DEVICE_ATTR_RO(resistance);

static ssize_t resistance_avg_show(struct device *dev,
				   struct device_attribute *attr,
				   char *buff)
{
	struct power_supply *psy = container_of(dev, struct power_supply, dev);
	struct batt_drv *batt_drv = power_supply_get_drvdata(psy);

	/* resistance_avg is scaled */
	return scnprintf(buff, PAGE_SIZE, "%d\n",
			 batt_ravg_value(&batt_drv->health_data.bhi_data.res_state));
}

static const DEVICE_ATTR_RO(resistance_avg);

static ssize_t charge_full_estimate_show(struct device *dev,
				   struct device_attribute *attr,
				   char *buff)
{
	struct power_supply *psy = container_of(dev, struct power_supply, dev);
	struct batt_drv *batt_drv = power_supply_get_drvdata(psy);
	int value = -1;

	if (batt_drv->fg_psy)
		value = GPSY_GET_PROP(batt_drv->fg_psy, GBMS_PROP_CHARGE_FULL_ESTIMATE);

	return scnprintf(buff, PAGE_SIZE, "%d\n", value);
}

static const DEVICE_ATTR_RO(charge_full_estimate);


static int cycle_count_bins_store(void *data, u64 val)
{
	struct batt_drv *batt_drv = (struct batt_drv *)data;
	int ret;

	mutex_lock(&batt_drv->cc_data.lock);
	ret = batt_cycle_count_store(&batt_drv->cc_data);
	if (ret < 0)
		pr_err("cannot store bin count ret=%d\n", ret);
	mutex_unlock(&batt_drv->cc_data.lock);

	return ret;
}

static int cycle_count_bins_reload(void *data, u64 *val)
{
	struct batt_drv *batt_drv = (struct batt_drv *)data;
	int ret;

	mutex_lock(&batt_drv->cc_data.lock);
	ret = batt_cycle_count_load(&batt_drv->cc_data);
	if (ret < 0)
		pr_err("cannot restore bin count ret=%d\n", ret);
	mutex_unlock(&batt_drv->cc_data.lock);
	*val = ret;

	return ret;
}

DEFINE_SIMPLE_ATTRIBUTE(cycle_count_bins_sync_fops,
				cycle_count_bins_reload,
				cycle_count_bins_store, "%llu\n");


static int debug_get_ssoc_gdf(void *data, u64 *val)
{
	struct batt_drv *batt_drv = (struct batt_drv *)data;
	*val = batt_drv->ssoc_state.ssoc_gdf;
	return 0;
}

DEFINE_SIMPLE_ATTRIBUTE(debug_ssoc_gdf_fops, debug_get_ssoc_gdf, NULL, "%llu\n");


static int debug_get_ssoc_uic(void *data, u64 *val)
{
	struct batt_drv *batt_drv = (struct batt_drv *)data;
	*val = batt_drv->ssoc_state.ssoc_uic;
	return 0;
}

DEFINE_SIMPLE_ATTRIBUTE(debug_ssoc_uic_fops, debug_get_ssoc_uic, NULL, "%llu\n");

static int debug_get_ssoc_rls(void *data, u64 *val)
{
	struct batt_drv *batt_drv = (struct batt_drv *)data;

	mutex_lock(&batt_drv->chg_lock);
	*val = batt_drv->ssoc_state.rl_status;
	mutex_unlock(&batt_drv->chg_lock);

	return 0;
}

static int debug_set_ssoc_rls(void *data, u64 val)
{
	struct batt_drv *batt_drv = (struct batt_drv *)data;

	if (val < 0 || val > 2)
		return -EINVAL;

	mutex_lock(&batt_drv->chg_lock);
	batt_drv->ssoc_state.rl_status = val;
	if (!batt_drv->fcc_votable)
		batt_drv->fcc_votable =
			gvotable_election_get_handle(VOTABLE_MSC_FCC);
	if (batt_drv->fcc_votable)
		gvotable_cast_int_vote(batt_drv->fcc_votable, RL_STATE_VOTER, 0,
				       batt_drv->ssoc_state.rl_status ==
				       BATT_RL_STATUS_DISCHARGE);
	mutex_unlock(&batt_drv->chg_lock);

	return 0;
}

DEFINE_SIMPLE_ATTRIBUTE(debug_ssoc_rls_fops,
				debug_get_ssoc_rls, debug_set_ssoc_rls, "%llu\n");

static int debug_get_fv_dc_ratio(void *data, u64 *val)
{
	struct batt_drv *batt_drv = (struct batt_drv *)data;

	*val = batt_drv->chg_profile.fv_dc_ratio;

	return 0;
}

static int debug_set_fv_dc_ratio(void *data, u64 val)
{
	struct batt_drv *batt_drv = (struct batt_drv *)data;

	if (val < 0)
		return -EINVAL;

	mutex_lock(&batt_drv->chg_lock);
	batt_drv->chg_profile.fv_dc_ratio = val;
	mutex_unlock(&batt_drv->chg_lock);

	return 0;
}

DEFINE_SIMPLE_ATTRIBUTE(debug_fv_dc_ratio_fops,
			debug_get_fv_dc_ratio, debug_set_fv_dc_ratio, "%llu\n");

static int debug_get_mp_tz(void *data, u64 *val)
{
	struct batt_drv *batt_drv = (struct batt_drv *)data;

	*val = batt_drv->need_mp;
	return 0;
}

static int debug_set_mp_tz(void *data, u64 val)
{
	return 0;
}

DEFINE_SIMPLE_ATTRIBUTE(debug_mp_tz_fops, debug_get_mp_tz, debug_set_mp_tz, "%llu\n");

static ssize_t debug_get_ssoc_uicurve(struct file *filp,
					   char __user *buf,
					   size_t count, loff_t *ppos)
{
	struct batt_drv *batt_drv = (struct batt_drv *)filp->private_data;
	char tmp[UICURVE_BUF_SZ] = { 0 };

	mutex_lock(&batt_drv->chg_lock);
	ssoc_uicurve_cstr(tmp, sizeof(tmp), batt_drv->ssoc_state.ssoc_curve);
	mutex_unlock(&batt_drv->chg_lock);

	return simple_read_from_buffer(buf, count, ppos, tmp, strlen(tmp));
}

static ssize_t debug_set_ssoc_uicurve(struct file *filp,
					 const char __user *user_buf,
					 size_t count, loff_t *ppos)
{
	struct batt_drv *batt_drv = (struct batt_drv *)filp->private_data;
	int ret, curve_type;
	char buf[8] = {0};

	ret = simple_write_to_buffer(buf, sizeof(buf), ppos, user_buf, count);
	if (!ret)
		return -EFAULT;

	mutex_lock(&batt_drv->chg_lock);

	/* FIX: BatteryDefenderUI doesn't really handle this yet */
	curve_type = (int)simple_strtoull(buf, NULL, 10);
	if (curve_type >= -1 && curve_type <= 1)
		ssoc_change_curve(&batt_drv->ssoc_state, 0, curve_type);
	else
		ret = -EINVAL;

	mutex_unlock(&batt_drv->chg_lock);

	if (ret == 0)
		ret = count;

	return 0;
}

BATTERY_DEBUG_ATTRIBUTE(debug_ssoc_uicurve_cstr_fops,
					debug_get_ssoc_uicurve,
					debug_set_ssoc_uicurve);

static int debug_force_psy_update(void *data, u64 val)
{
	struct batt_drv *batt_drv = (struct batt_drv *)data;

	if (!batt_drv->psy)
		return -EINVAL;

	power_supply_changed(batt_drv->psy);
	return 0;
}

DEFINE_SIMPLE_ATTRIBUTE(debug_force_psy_update_fops,
				NULL, debug_force_psy_update, "%llu\n");

/* Adaptive Charging */
static int debug_chg_health_rest_rate_read(void *data, u64 *val)
{
	struct batt_drv *batt_drv = data;

	if (!batt_drv->psy)
		return -EINVAL;

	*val = batt_drv->chg_health.rest_rate;
	return 0;
}

/* Adaptive Charging */
static int debug_chg_health_rest_rate_write(void *data, u64 val)
{
	struct batt_drv *batt_drv = data;

	if (!batt_drv->psy)
		return -EINVAL;

	batt_drv->chg_health.rest_rate = val;
	return 0;
}

/* Adaptive Charging */
DEFINE_SIMPLE_ATTRIBUTE(debug_chg_health_rest_rate_fops,
			debug_chg_health_rest_rate_read,
			debug_chg_health_rest_rate_write, "%llu\n");


/* Adaptive Charging */
static int debug_chg_health_rest_rate_before_trigger_read(void *data, u64 *val)
{
	struct batt_drv *batt_drv = data;

	if (!batt_drv->psy)
		return -EINVAL;

	*val = batt_drv->chg_health.rest_rate_before_trigger;
	return 0;
}

/* Adaptive Charging */
static int debug_chg_health_rest_rate_before_trigger_write(void *data, u64 val)
{
	struct batt_drv *batt_drv = data;

	if (!batt_drv->psy)
		return -EINVAL;

	batt_drv->chg_health.rest_rate_before_trigger = val;
	return 0;
}

/* Adaptive Charging */
DEFINE_SIMPLE_ATTRIBUTE(debug_chg_health_rest_rate_before_trigger_fops,
			debug_chg_health_rest_rate_before_trigger_read,
			debug_chg_health_rest_rate_before_trigger_write, "%llu\n");

/* Adaptive Charging */
static int debug_chg_health_thr_soc_read(void *data, u64 *val)
{
	struct batt_drv *batt_drv = (struct batt_drv *)data;

	if (!batt_drv->psy)
		return -EINVAL;

	*val = batt_drv->chg_health.rest_soc;
	return 0;
}

/* Adaptive Charging */
static int debug_chg_health_thr_soc_write(void *data, u64 val)
{
	struct batt_drv *batt_drv = (struct batt_drv *)data;

	if (!batt_drv->psy)
		return -EINVAL;

	batt_drv->chg_health.rest_soc = val;
	return 0;
}

/* Adaptive Charging */
DEFINE_SIMPLE_ATTRIBUTE(debug_chg_health_thr_soc_fops,
			debug_chg_health_thr_soc_read,
			debug_chg_health_thr_soc_write, "%llu\n");

/* Adaptive Charging */
static int debug_chg_health_set_stage(void *data, u64 val)
{
	struct batt_drv *batt_drv = (struct batt_drv *)data;

	if (!batt_drv->psy)
		return -EINVAL;

	switch (val) {
	case CHG_HEALTH_DISABLED:
	case CHG_HEALTH_INACTIVE:
	case CHG_HEALTH_ENABLED:
	case CHG_HEALTH_ACTIVE:
	case CHG_HEALTH_DONE:
		break;
	default:
		return -EINVAL;
	}

	batt_drv->chg_health.rest_state = val;
	return 0;
}

/* Adaptive Charging */
DEFINE_SIMPLE_ATTRIBUTE(debug_chg_health_stage_fops, NULL,
			debug_chg_health_set_stage, "%llu\n");

/* debug variable */
static int raw_profile_cycles;

static ssize_t debug_get_chg_raw_profile(struct file *filp,
					 char __user *buf,
					 size_t count, loff_t *ppos)
{
	struct batt_drv *batt_drv = (struct batt_drv *)filp->private_data;
	char *tmp;
	int len;

	tmp = kzalloc(PAGE_SIZE, GFP_KERNEL);
	if (!tmp)
		return -ENOMEM;

	if (raw_profile_cycles) {
		struct gbms_chg_profile profile;
		int count;

		len = gbms_init_chg_profile(&profile, batt_drv->device->of_node);
		if (len < 0)
			goto exit_done;

		/* len is the capacity */
		len = aacr_get_capacity_at_cycle(batt_drv, raw_profile_cycles);
		if (len <= 0) {
			gbms_free_chg_profile(&profile);
			goto exit_done;
		}

		count = scnprintf(tmp, PAGE_SIZE, "AACR Profile at %d cycles\n",
				  raw_profile_cycles);
		gbms_init_chg_table(&profile, batt_drv->device->of_node, len);
		gbms_dump_chg_profile(&tmp[count], PAGE_SIZE - count, &profile);
		gbms_free_chg_profile(&profile);
	} else {
		gbms_dump_chg_profile(tmp, PAGE_SIZE, &batt_drv->chg_profile);
	}

	len = simple_read_from_buffer(buf, count, ppos, tmp, strlen(tmp));

exit_done:
	kfree(tmp);
	return len;
}

static ssize_t debug_set_chg_raw_profile(struct file *filp,
					 const char __user *user_buf,
					 size_t count, loff_t *ppos)
{
	int ret = 0, val;
	char buf[8];

	ret = simple_write_to_buffer(buf, sizeof(buf), ppos, user_buf, count);
	if (!ret)
		return -EFAULT;

	buf[ret] = '\0';
	ret = kstrtoint(buf, 0, &val);
	if (ret < 0)
		return ret;

	raw_profile_cycles = val;
	return count;
}

BATTERY_DEBUG_ATTRIBUTE(debug_chg_raw_profile_fops,
			debug_get_chg_raw_profile,
			debug_set_chg_raw_profile);

static ssize_t debug_get_power_metrics(struct file *filp, char __user *buf,
				       size_t count, loff_t *ppos)
{
	struct batt_drv *batt_drv = (struct batt_drv *)filp->private_data;
	char *tmp;
	int idx, len = 0;

	tmp = kzalloc(PAGE_SIZE, GFP_KERNEL);
	if (!tmp)
		return -ENOMEM;

	for(idx = 0; idx < POWER_METRICS_MAX_DATA; idx++) {
		len += scnprintf(&tmp[len], PAGE_SIZE - len, "%2d: %8ld/%8ld - %5lld\n", idx,
				 batt_drv->power_metrics.data[idx].voltage,
				 batt_drv->power_metrics.data[idx].charge_count,
				 batt_drv->power_metrics.data[idx].time);
	}

	len = simple_read_from_buffer(buf, count, ppos, tmp, strlen(tmp));
	kfree(tmp);

	return len;
}

BATTERY_DEBUG_ATTRIBUTE(debug_power_metrics_fops, debug_get_power_metrics, NULL);

static int debug_bpst_sbd_status_read(void *data, u64 *val)
{
	struct batt_drv *batt_drv = (struct batt_drv *)data;

	*val = batt_drv->bpst_state.bpst_sbd_status;
	return 0;
}

static int debug_bpst_sbd_status_write(void *data, u64 val)
{
	struct batt_drv *batt_drv = (struct batt_drv *)data;

	if (val < 0 || val > 1)
		return -EINVAL;

	mutex_lock(&batt_drv->bpst_state.lock);
	batt_drv->bpst_state.bpst_sbd_status = val;
	mutex_unlock(&batt_drv->bpst_state.lock);

	return 0;
}

DEFINE_SIMPLE_ATTRIBUTE(debug_bpst_sbd_status_fops,
			debug_bpst_sbd_status_read,
			debug_bpst_sbd_status_write, "%llu\n");

static int debug_ravg_fops_write(void *data, u64 val)
{
	struct batt_drv *batt_drv = (struct batt_drv *)data;
	struct batt_res *res_state = &batt_drv->health_data.bhi_data.res_state;
	int resistance_avg = val / 100, filter_count = 1;
	int ret;

	mutex_lock(&batt_drv->chg_lock);

	batt_res_state_set(res_state, false);
	res_state->resistance_avg = resistance_avg;
	res_state->filter_count = filter_count;

	/* reset storage to defaults */
	if (val == 0) {
		resistance_avg = 0xffff;
		filter_count = 0xffff;
	}

	ret = batt_ravg_write(resistance_avg, filter_count);
	pr_info("RAVG: update val=%d, resistance_avg=%x filter_count=%x (%d)\n",
		(int)val, resistance_avg, filter_count, ret);
	mutex_unlock(&batt_drv->chg_lock);

	return 0;
}

DEFINE_SIMPLE_ATTRIBUTE(debug_ravg_fops, NULL, debug_ravg_fops_write, "%llu\n");

#endif

/* ------------------------------------------------------------------------- */

static ssize_t debug_get_fake_temp(struct file *filp,
					   char __user *buf,
					   size_t count, loff_t *ppos)
{
	struct batt_drv *batt_drv = (struct batt_drv *)filp->private_data;
	char tmp[8];

	mutex_lock(&batt_drv->chg_lock);
	scnprintf(tmp, sizeof(tmp), "%d\n", batt_drv->fake_temp);
	mutex_unlock(&batt_drv->chg_lock);

	return simple_read_from_buffer(buf, count, ppos, tmp, strlen(tmp));
}

static ssize_t debug_set_fake_temp(struct file *filp,
					 const char __user *user_buf,
					 size_t count, loff_t *ppos)
{
	struct batt_drv *batt_drv = (struct batt_drv *)filp->private_data;
	int ret = 0, val;
	char buf[8];

	ret = simple_write_to_buffer(buf, sizeof(buf), ppos, user_buf, count);
	if (!ret)
		return -EFAULT;

	buf[ret] = '\0';
	ret = kstrtoint(buf, 0, &val);
	if (ret < 0)
		return ret;

	mutex_lock(&batt_drv->chg_lock);
	batt_drv->fake_temp = val;
	mutex_unlock(&batt_drv->chg_lock);

	return count;
}

BATTERY_DEBUG_ATTRIBUTE(debug_fake_temp_fops, debug_get_fake_temp,
			debug_set_fake_temp);


static enum batt_paired_state
batt_reset_pairing_state(const struct batt_drv *batt_drv)
{
	char dev_info[GBMS_DINF_LEN];
	int ret = 0;

	memset(dev_info, 0xff, sizeof(dev_info));
	ret = gbms_storage_write(GBMS_TAG_DINF, dev_info, sizeof(dev_info));
	if (ret < 0)
		return -EIO;

	return 0;
}

static ssize_t debug_set_pairing_state(struct file *filp,
					 const char __user *user_buf,
					 size_t count, loff_t *ppos)
{
	struct batt_drv *batt_drv = (struct batt_drv *)filp->private_data;
	int ret = 0, val;
	char buf[8];

	ret = simple_write_to_buffer(buf, sizeof(buf), ppos, user_buf, count);
	if (ret <= 0)
		return ret;

	buf[ret] = '\0';
	ret = kstrtoint(buf, 0, &val);
	if (ret < 0)
		return ret;

	mutex_lock(&batt_drv->chg_lock);

	if (val == BATT_PAIRING_ENABLED) {
		batt_drv->pairing_state = BATT_PAIRING_ENABLED;
		mod_delayed_work(system_wq, &batt_drv->batt_work, 0);
	} else if (val == BATT_PAIRING_RESET) {

		/* send a paring enable to re-pair OR reboot */
		ret = batt_reset_pairing_state(batt_drv);
		if (ret == 0)
			batt_drv->pairing_state = BATT_PAIRING_DISABLED;
		else
			count = -EIO;
	} else {
		count = -EINVAL;
	}
	mutex_unlock(&batt_drv->chg_lock);

	return count;
}

BATTERY_DEBUG_ATTRIBUTE(debug_pairing_fops, 0, debug_set_pairing_state);

/* TODO: add write to stop/start collection, erase history etc. */
static ssize_t debug_get_blf_state(struct file *filp, char __user *buf,
				   size_t count, loff_t *ppos)
{
	struct batt_drv *batt_drv = (struct batt_drv *)filp->private_data;
	char tmp[8];

	mutex_lock(&batt_drv->chg_lock);
	scnprintf(tmp, sizeof(tmp), "%d\n", batt_drv->blf_state);
	mutex_unlock(&batt_drv->chg_lock);

	return simple_read_from_buffer(buf, count, ppos, tmp, strlen(tmp));
}
BATTERY_DEBUG_ATTRIBUTE(debug_blf_state_fops, debug_get_blf_state, 0);

static ssize_t debug_get_bhi_status(struct file *filp, char __user *buf,
				   size_t count, loff_t *ppos)
{
	struct batt_drv *batt_drv = (struct batt_drv *)filp->private_data;
	struct health_data *health_data = &batt_drv->health_data;
	const int cap_idx = health_data->bhi_debug_cap_index;
	const int imp_idx = health_data->bhi_debug_imp_index;
	const int sd_idx = health_data->bhi_debug_sd_index;
	const int algo = BHI_ALGO_DEBUG;
	int health_idx = health_data->bhi_debug_health_index;
	int health_status, len;
	char *tmp;

	tmp = kzalloc(PAGE_SIZE, GFP_KERNEL);
	if (!tmp)
		return -ENOMEM;

	if (health_idx == 0)
		health_idx = bhi_calc_health_index(algo, health_data, cap_idx, imp_idx, sd_idx);

	health_status = bhi_calc_health_status(algo, BHI_ROUND_INDEX(health_idx), health_data);

	if (health_data->bhi_debug_health_index != 0)
		scnprintf(tmp, PAGE_SIZE, "%d, %d\n", health_status, health_idx);
	else
		scnprintf(tmp, PAGE_SIZE, "%d, %d [%d/%d %d/%d %d/%d]\n", health_status,
			  health_idx, cap_idx, health_data->bhi_w_ci, imp_idx,
			  health_data->bhi_w_pi, sd_idx, health_data->bhi_w_sd);

	len = simple_read_from_buffer(buf, count, ppos, tmp, strlen(tmp));
	kfree(tmp);

	return len;
}
BATTERY_DEBUG_ATTRIBUTE(debug_bhi_status_fops, debug_get_bhi_status, 0);

static ssize_t debug_set_first_usage_date(struct file *filp,
					  const char __user *user_buf,
					  size_t count, loff_t *ppos)
{
	struct batt_drv *batt_drv = (struct batt_drv *)filp->private_data;
	struct bhi_data *bhi_data = &batt_drv->health_data.bhi_data;
	int ret = 0, val;
	char buf[8];

	ret = simple_write_to_buffer(buf, sizeof(buf), ppos, user_buf, count);
	if (!ret)
		return -EFAULT;

	buf[ret] = '\0';
	ret = kstrtoint(buf, 0, &val);
	if (ret < 0)
		return ret;

	/* reset device activation date */
	if (val == 1) {
		u8 act_date[BATT_EEPROM_TAG_XYMD_LEN];

		memset(act_date, 0xff, sizeof(act_date));
		ret = gbms_storage_write(GBMS_TAG_AYMD, act_date, sizeof(act_date));
		if (ret < 0)
			return -EINVAL;

		/* set a default value */
		bhi_data->act_date[0] = 0x30; /* 0x30 = '0', 2020 */
		bhi_data->act_date[1] = 0x43; /* 0x43 = 'C', 12th */
		bhi_data->act_date[2] = 0x31; /* 0x31 = '1', 1st */
	}

	return count;
}

BATTERY_DEBUG_ATTRIBUTE(debug_first_usage_date_fops, 0, debug_set_first_usage_date);

static ssize_t chg_profile_switch_show(struct device *dev,
				       struct device_attribute *attr,
				       char *buf)
{
	struct power_supply *psy = container_of(dev, struct power_supply, dev);
	struct batt_drv *batt_drv = power_supply_get_drvdata(psy);
	int len;

	len = scnprintf(buf, PAGE_SIZE, "%d\n", batt_drv->chg_profile.debug_chg_profile);

	return len;
}

static ssize_t chg_profile_switch_store(struct device *dev,
					 struct device_attribute *attr,
					 const char *buf, size_t count)
{
	struct power_supply *psy = container_of(dev, struct power_supply, dev);
	struct batt_drv *batt_drv =(struct batt_drv *) power_supply_get_drvdata(psy);
	struct device_node *node;
	int val, ret;

	if (!batt_drv->chg_profile.enable_switch_chg_profile)
		return count;

	ret = kstrtoint(buf, 0, &val);
	if (ret < 0)
		return ret;

	if (batt_drv->chg_profile.debug_chg_profile == !!val)
		return count;

	if (val)
		node = of_find_node_by_name(batt_drv->device->of_node,
					    "google_debug_chg_profile");
	else
		node = batt_drv->device->of_node;

	if (!node)
		return count;

	batt_drv->chg_profile.cccm_limits = 0;
	ret = batt_init_chg_profile(batt_drv, node);
	if (ret < 0)
		return ret;

	pr_info("update debug_chg_profile:%d -> %d\n",
		batt_drv->chg_profile.debug_chg_profile, (int)val);

	batt_drv->chg_profile.debug_chg_profile = val;

	return count;
}

static const DEVICE_ATTR_RW(chg_profile_switch);


/* TODO: add writes to restart pairing (i.e. provide key) */
static ssize_t batt_pairing_state_show(struct device *dev,
				       struct device_attribute *attr,
				       char *buf)
{
	struct power_supply *psy = container_of(dev, struct power_supply, dev);
	struct batt_drv *batt_drv = power_supply_get_drvdata(psy);
	int len;

	mutex_lock(&batt_drv->chg_lock);
	len = scnprintf(buf, PAGE_SIZE, "%d\n", batt_drv->pairing_state);
	mutex_unlock(&batt_drv->chg_lock);
	return len;
}

static const DEVICE_ATTR(pairing_state, 0444, batt_pairing_state_show, NULL);


static ssize_t batt_ctl_chg_stats_actual(struct device *dev,
					 struct device_attribute *attr,
					 const char *buf, size_t count)
{
	struct power_supply *psy = container_of(dev, struct power_supply, dev);
	struct batt_drv *batt_drv =(struct batt_drv *)
					power_supply_get_drvdata(psy);

	if (count < 1)
		return -ENODATA;

	switch (buf[0]) {
	case 'p': /* publish data to qual */
	case 'P': /* force publish data to qual */
		batt_chg_stats_pub(batt_drv, "debug cmd", buf[0] == 'P', false);
		break;
	default:
		count = -EINVAL;
		break;
	}

	return count;
}

static ssize_t batt_show_chg_stats_actual(struct device *dev,
				   struct device_attribute *attr, char *buf)
{
	struct power_supply *psy = container_of(dev, struct power_supply, dev);
	struct batt_drv *batt_drv =(struct batt_drv *)
					power_supply_get_drvdata(psy);
	int len;

	mutex_lock(&batt_drv->stats_lock);
	len = batt_chg_stats_cstr(buf, PAGE_SIZE, &batt_drv->ce_data, false,
			aacr_filtered_capacity(batt_drv, &batt_drv->ce_data));
	mutex_unlock(&batt_drv->stats_lock);

	return len;
}

static const DEVICE_ATTR(charge_stats_actual, 0664,
					     batt_show_chg_stats_actual,
					     batt_ctl_chg_stats_actual);

static ssize_t batt_ctl_chg_stats(struct device *dev,
				  struct device_attribute *attr,
				  const char *buf, size_t count)
{
	struct power_supply *psy = container_of(dev, struct power_supply, dev);
	struct batt_drv *batt_drv =(struct batt_drv *)
					power_supply_get_drvdata(psy);

	if (count < 1)
		return -ENODATA;

	mutex_lock(&batt_drv->stats_lock);
	switch (buf[0]) {
	case 0:
	case '0': /* invalidate current qual */
		cev_stats_init(&batt_drv->ce_qual, &batt_drv->chg_profile);
		break;
	}
	mutex_unlock(&batt_drv->stats_lock);

	return count;
}

/* regular and health stats */
static ssize_t batt_chg_qual_stats_cstr(char *buff, int size,
					struct gbms_charging_event *ce_qual,
					bool verbose, int state_capacity)
{
	ssize_t len = 0;

	len += batt_chg_stats_cstr(&buff[len], size - len, ce_qual, verbose, state_capacity);
	if (ce_qual->ce_health.rest_state != CHG_HEALTH_INACTIVE)
		len += batt_health_stats_cstr(&buff[len], size - len,
					      ce_qual, verbose);
	return len;
}

static ssize_t batt_show_chg_stats(struct device *dev,
				   struct device_attribute *attr, char *buf)
{
	struct power_supply *psy = container_of(dev, struct power_supply, dev);
	struct batt_drv *batt_drv =(struct batt_drv *)
					power_supply_get_drvdata(psy);
	struct gbms_charging_event *ce_qual = &batt_drv->ce_qual;
	int len = -ENODATA;

	mutex_lock(&batt_drv->stats_lock);
	if (ce_qual->last_update - ce_qual->first_update)
		len = batt_chg_qual_stats_cstr(buf, PAGE_SIZE, ce_qual, false,
					aacr_filtered_capacity(batt_drv, ce_qual));
	mutex_unlock(&batt_drv->stats_lock);

	return len;
}

static const DEVICE_ATTR(charge_stats, 0664, batt_show_chg_stats,
					     batt_ctl_chg_stats);

/* show current/active and qual data */
static ssize_t batt_show_chg_details(struct device *dev,
				     struct device_attribute *attr, char *buf)
{
	struct power_supply *psy = container_of(dev, struct power_supply, dev);
	struct batt_drv *batt_drv =(struct batt_drv *)
					power_supply_get_drvdata(psy);
	struct gbms_charging_event *ce_data = &batt_drv->ce_data;
	const bool qual_valid = (batt_drv->ce_qual.last_update -
				batt_drv->ce_qual.first_update) != 0;
	int len = 0;

	mutex_lock(&batt_drv->stats_lock);

	/* this is the current one */
	len += batt_chg_stats_cstr(&buf[len], PAGE_SIZE - len, ce_data, true,
				   aacr_filtered_capacity(batt_drv, ce_data));

	/*
	 * stats are accumulated in ce_data->health_stats, rest_* fields
	 * are set on stats_close()
	 */
	if (batt_drv->chg_health.rest_state != CHG_HEALTH_INACTIVE) {
		const struct gbms_ce_tier_stats *h = &batt_drv->ce_data.health_stats;
		const struct gbms_ce_tier_stats *p = &batt_drv->ce_data.health_pause_stats;
		const long elap_h = h->time_fast + h->time_taper + h->time_other;
		const long elap_p = p->time_fast + p->time_taper + p->time_other;
		const ktime_t now = get_boot_sec();
		int vti;

		vti = batt_chg_health_vti(&batt_drv->chg_health);
		len += scnprintf(&buf[len], PAGE_SIZE - len,
				"\nH: %d %d %ld %ld %lld %lld %d",
				batt_drv->chg_health.rest_state,
				vti, elap_h, elap_p, now,
				batt_drv->chg_health.rest_deadline,
				batt_drv->chg_health.always_on_soc);

		/* NOTE: vtier_idx is -1, can also check elap  */
		if (h->soc_in != -1)
			len += gbms_tier_stats_cstr(&buf[len],
						    PAGE_SIZE - len, h, !!elap_h);
		if (p->soc_in != -1)
			len += gbms_tier_stats_cstr(&buf[len],
						    PAGE_SIZE - len, p, !!elap_p);
	}

	len += scnprintf(&buf[len], PAGE_SIZE - len, "\n");

	/* this was the last one (if present) */
	if (qual_valid) {
		len += batt_chg_qual_stats_cstr(
			&buf[len], PAGE_SIZE - len, &batt_drv->ce_qual, true,
			aacr_filtered_capacity(batt_drv, &batt_drv->ce_qual));
		len += scnprintf(&buf[len], PAGE_SIZE - len, "\n");
	}

	mutex_unlock(&batt_drv->stats_lock);

	return len;
}

static const DEVICE_ATTR(charge_details, 0444, batt_show_chg_details,
					       NULL);

/* tier and soc details */
static ssize_t batt_show_ttf_details(struct device *dev,
				     struct device_attribute *attr, char *buf)
{
	struct power_supply *psy = container_of(dev, struct power_supply, dev);
	struct batt_drv *batt_drv = (struct batt_drv *)
					power_supply_get_drvdata(psy);
	struct batt_ttf_stats *ttf_stats;
	int len;

	if (!batt_drv->ssoc_state.buck_enabled)
		return -ENODATA;

	ttf_stats = kzalloc(sizeof(*ttf_stats), GFP_KERNEL);
	if (!ttf_stats)
		return -ENOMEM;

	mutex_lock(&batt_drv->stats_lock);
	/* update a private copy of ttf stats */
	ttf_stats_update(ttf_stats_dup(ttf_stats, &batt_drv->ttf_stats),
			 &batt_drv->ce_data, false);
	mutex_unlock(&batt_drv->stats_lock);

	len = ttf_dump_details(buf, PAGE_SIZE, ttf_stats,
			       batt_drv->ce_data.last_soc);
	kfree(ttf_stats);

	return len;
}

static const DEVICE_ATTR(ttf_details, 0444, batt_show_ttf_details, NULL);

/* house stats */
static ssize_t batt_show_ttf_stats(struct device *dev,
				   struct device_attribute *attr, char *buf)
{
	struct power_supply *psy = container_of(dev, struct power_supply, dev);
	struct batt_drv *batt_drv =(struct batt_drv *)
					power_supply_get_drvdata(psy);
	const int verbose = true;
	int i, len = 0;

	mutex_lock(&batt_drv->stats_lock);

	for (i = 0; i < GBMS_STATS_TIER_COUNT; i++)
		len += ttf_tier_cstr(&buf[len], PAGE_SIZE,
				     &batt_drv->ttf_stats.tier_stats[i]);

	len += scnprintf(&buf[len], PAGE_SIZE - len, "\n");

	if (verbose)
		len += ttf_soc_cstr(&buf[len], PAGE_SIZE - len,
				    &batt_drv->ttf_stats.soc_stats,
				    0, 99);

	mutex_unlock(&batt_drv->stats_lock);

	return len;
}

/* userspace restore the TTF data with this */
static ssize_t batt_ctl_ttf_stats(struct device *dev,
				  struct device_attribute *attr,
				  const char *buf, size_t count)
{
	int res;
	struct power_supply *psy = container_of(dev, struct power_supply, dev);
	struct batt_drv *batt_drv =(struct batt_drv *)
					power_supply_get_drvdata(psy);

	if (count < 1)
		return -ENODATA;
	if (!batt_drv->ssoc_state.buck_enabled)
		return -ENODATA;

	mutex_lock(&batt_drv->stats_lock);
	switch (buf[0]) {
	case 'u':
	case 'U': /* force update */
		ttf_stats_update(&batt_drv->ttf_stats, &batt_drv->ce_data,
				 (buf[0] == 'U'));
		break;
	default:
		/* TODO: userspace restore of the data */
		res = ttf_stats_sscan(&batt_drv->ttf_stats, buf, count);
		if (res < 0)
			count = res;
		break;
	}
	mutex_unlock(&batt_drv->stats_lock);

	return count;
}

static const DEVICE_ATTR(ttf_stats, 0664, batt_show_ttf_stats,
					  batt_ctl_ttf_stats);

/* ------------------------------------------------------------------------- */

static ssize_t chg_health_show_stage(struct device *dev,
				     struct device_attribute *attr, char *buf)
{
	struct power_supply *psy = container_of(dev, struct power_supply, dev);
	struct batt_drv *batt_drv = (struct batt_drv *)
					power_supply_get_drvdata(psy);
	const char *s = "Inactive";

	mutex_lock(&batt_drv->chg_lock);
	switch (batt_drv->chg_health.rest_state) {
	case CHG_HEALTH_DISABLED:
		s = "Disabled";
		break;
	case CHG_HEALTH_ENABLED:
		s = "Enabled";
		break;
	case CHG_HEALTH_PAUSE:
	case CHG_HEALTH_ACTIVE:
		s = "Active";
		break;
	case CHG_HEALTH_DONE:
		s = "Done";
		break;
	default:
		break;
	}
	mutex_unlock(&batt_drv->chg_lock);

	return scnprintf(buf, PAGE_SIZE, "%s\n", s);
}

static const DEVICE_ATTR(charge_stage, 0444, chg_health_show_stage, NULL);

static ssize_t chg_health_charge_limit_get(struct device *dev,
					   struct device_attribute *attr,
					   char *buf)
{
	struct power_supply *psy = container_of(dev, struct power_supply, dev);
	struct batt_drv *batt_drv =(struct batt_drv *)
					power_supply_get_drvdata(psy);

	return scnprintf(buf, PAGE_SIZE, "%d\n",
			 batt_drv->chg_health.always_on_soc);
}

/* setting disable (deadline = -1) or replug (deadline == 0) will disable */
static void batt_set_health_charge_limit(struct batt_drv *batt_drv,
					 const int always_on_soc)
{
	enum chg_health_state rest_state;

	mutex_lock(&batt_drv->chg_lock);

	/*
	 * There are interesting overlaps with the AC standard behavior since
	 * the aon limit can be set at any time (and while AC limit is active)
	 * TODO: fully document the state machine
	 */
	rest_state = batt_drv->chg_health.rest_state;

	if (always_on_soc != -1) {
		switch (rest_state) {
		case CHG_HEALTH_DISABLED: /* didn't meet deadline */
		case CHG_HEALTH_INACTIVE: /* deadline was not provided */
			rest_state = CHG_HEALTH_ENABLED;
			break;
		default:
			/* _DONE, _ENABLED, _ACTIVE, _USER_DISABLED */
			break;
		}
	} else if (batt_drv->chg_health.always_on_soc != -1) {

		switch (rest_state) {
		case CHG_HEALTH_ENABLED: /* waiting for always_on_soc */
		case CHG_HEALTH_ACTIVE: /* activated at always_on_soc */
			if (batt_drv->chg_health.rest_deadline > 0)
				rest_state = CHG_HEALTH_ENABLED;
			else
				rest_state = CHG_HEALTH_INACTIVE;
			break;
		default:
			/* _DONE, _DISABLED, _USER_DISABLED */
			break;
		}
	}

	batt_drv->chg_health.always_on_soc = always_on_soc;
	batt_drv->chg_health.rest_state = rest_state;

	mutex_unlock(&batt_drv->chg_lock);
}

static ssize_t chg_health_charge_limit_set(struct device *dev,
					   struct device_attribute *attr,
					   const char *buf, size_t count)
{
	struct power_supply *psy = container_of(dev, struct power_supply, dev);
	struct batt_drv *batt_drv =(struct batt_drv *)
					power_supply_get_drvdata(psy);
	const int always_on_soc = simple_strtol(buf, NULL, 10);

	/* Always enable AC when SOC is over the trigger point. */
	if (always_on_soc < -1 || always_on_soc > 99)
		return -EINVAL;

	batt_set_health_charge_limit(batt_drv, always_on_soc);
	power_supply_changed(batt_drv->psy);
	return count;
}

static DEVICE_ATTR(charge_limit, 0660, chg_health_charge_limit_get,
		   chg_health_charge_limit_set);

static ssize_t batt_show_chg_deadline(struct device *dev,
				      struct device_attribute *attr, char *buf)
{
	struct power_supply *psy = container_of(dev, struct power_supply, dev);
	struct batt_drv *batt_drv =(struct batt_drv *)
					power_supply_get_drvdata(psy);
	const struct batt_chg_health *rest = &batt_drv->chg_health;
	const bool aon_enabled = rest->always_on_soc != -1;
	const ktime_t now = get_boot_sec();
	long long deadline = 0;
	ktime_t ttf = 0;
	int ret = 0;

	mutex_lock(&batt_drv->chg_lock);

	/*
	 * = (rest_deadline <= 0) means state is either Inactive or Disabled
	 * = (rest_deadline < now) means state is either Done or Disabled
	 *
	 * State becomes Disabled from Enabled or Active when/if msc_logic()
	 * determines that the device cannot reach full before the deadline.
	 *
	 * UI checks for:
	 *   (stage == 'Active' || stage == 'Enabled') && deadline > 0
	 */
	deadline = batt_drv->chg_health.rest_deadline;

	/* ACA: show time to full when ACA triggered */
	if (aon_enabled && rest->rest_state == CHG_HEALTH_ACTIVE) {
		ret = batt_ttf_estimate(&ttf, batt_drv);
		if (ret < 0)
			pr_debug("unable to get ttf (%d)\n", ret);
		else
			deadline = now + ttf;
	}

	if (deadline > 0 && deadline > now)
		deadline -= now;
	else if (deadline > 0)
		deadline = 0;

	mutex_unlock(&batt_drv->chg_lock);

	/*
	 * deadline < 0 feature disabled. deadline = 0 expired or disabled for
	 * this session, deadline > 0 time to deadline otherwise.
	 */
	return scnprintf(buf, PAGE_SIZE, "%lld\n", (long long)deadline);
}

/* userspace restore the TTF data with this */
static ssize_t batt_set_chg_deadline(struct device *dev,
				     struct device_attribute *attr,
				     const char *buf, size_t count)
{
	struct power_supply *psy = container_of(dev, struct power_supply, dev);
	struct batt_drv *batt_drv =(struct batt_drv *)
					power_supply_get_drvdata(psy);
	long long deadline_s;
	bool changed;

	/* API works in seconds */
	deadline_s = simple_strtoll(buf, NULL, 10);

	mutex_lock(&batt_drv->chg_lock);
	/* Let deadline < 0 pass to set stats */
	if (!batt_drv->ssoc_state.buck_enabled && deadline_s >= 0) {
		mutex_unlock(&batt_drv->chg_lock);
		return -EINVAL;
	}

	changed = batt_health_set_chg_deadline(&batt_drv->chg_health,
					       deadline_s);
	mutex_unlock(&batt_drv->chg_lock);

	if (changed) {
		/* charging_policy: vote AC */
		gvotable_cast_long_vote(batt_drv->charging_policy_votable, "MSC_AC",
					CHARGING_POLICY_VOTE_ADAPTIVE_AC,
					batt_drv->chg_health.rest_deadline > 0);

		power_supply_changed(batt_drv->psy);
	}

	gbms_logbuffer_prlog(batt_drv->ttf_stats.ttf_log, LOGLEVEL_INFO, 0, LOGLEVEL_DEBUG,
			     "MSC_HEALTH: deadline_s=%lld deadline at %lld",
			     deadline_s, batt_drv->chg_health.rest_deadline);

	return count;
}

static const DEVICE_ATTR(charge_deadline, 0664, batt_show_chg_deadline,
						batt_set_chg_deadline);

static ssize_t charge_deadline_dryrun_store(struct device *dev,
					    struct device_attribute *attr,
					    const char *buf, size_t count)
{
	struct power_supply *psy = container_of(dev, struct power_supply, dev);
	struct batt_drv *batt_drv =
		(struct batt_drv *)power_supply_get_drvdata(psy);
	long long deadline_s;

	/* API works in seconds */
	deadline_s = simple_strtoll(buf, NULL, 10);

	mutex_lock(&batt_drv->chg_lock);
	if (!batt_drv->ssoc_state.buck_enabled || deadline_s < 0) {
		mutex_unlock(&batt_drv->chg_lock);
		return -EINVAL;
	}
	batt_drv->chg_health.dry_run_deadline = get_boot_sec() + deadline_s;
	mutex_unlock(&batt_drv->chg_lock);

	return count;
}

static DEVICE_ATTR_WO(charge_deadline_dryrun);

enum batt_ssoc_status {
	BATT_SSOC_STATUS_UNKNOWN = 0,
	BATT_SSOC_STATUS_CONNECTED = 1,
	BATT_SSOC_STATUS_DISCONNECTED = 2,
	BATT_SSOC_STATUS_FULL = 3,
};

static ssize_t ssoc_details_show(struct device *dev,
				 struct device_attribute *attr, char *buf)
{
	struct power_supply *psy = container_of(dev, struct power_supply, dev);
	struct batt_drv *batt_drv = power_supply_get_drvdata(psy);
	struct batt_ssoc_state *ssoc_state = &batt_drv->ssoc_state;
	int len = 0;
	enum batt_ssoc_status status = BATT_SSOC_STATUS_UNKNOWN;
	char buff[UICURVE_BUF_SZ] = { 0 };

	mutex_lock(&batt_drv->chg_lock);

	if (ssoc_state->buck_enabled == 0) {
		status = BATT_SSOC_STATUS_DISCONNECTED;
	} else if (ssoc_state->buck_enabled == 1) {
		if (batt_drv->batt_full)
			status = BATT_SSOC_STATUS_FULL;
		else
			status = BATT_SSOC_STATUS_CONNECTED;
	}

	len = scnprintf(
		buf, sizeof(ssoc_state->ssoc_state_cstr),
		"soc: l=%d%% gdf=%d.%02d uic=%d.%02d rl=%d.%02d\n"
		"curve:%s\n"
		"status: ct=%d rl=%d s=%d\n",
		ssoc_get_capacity(ssoc_state), qnum_toint(ssoc_state->ssoc_gdf),
		qnum_fracdgt(ssoc_state->ssoc_gdf),
		qnum_toint(ssoc_state->ssoc_uic),
		qnum_fracdgt(ssoc_state->ssoc_uic),
		qnum_toint(ssoc_state->ssoc_rl),
		qnum_fracdgt(ssoc_state->ssoc_rl),
		ssoc_uicurve_cstr(buff, sizeof(buff), ssoc_state->ssoc_curve),
		ssoc_state->ssoc_curve_type, ssoc_state->rl_status, status);

	mutex_unlock(&batt_drv->chg_lock);

	return len;
}

static const DEVICE_ATTR_RO(ssoc_details);

static ssize_t show_bd_trickle_enable(struct device *dev,
				      struct device_attribute *attr,
				      char *buf)
{
	struct power_supply *psy = container_of(dev, struct power_supply, dev);
	struct batt_drv *batt_drv = power_supply_get_drvdata(psy);

	return scnprintf(buf, PAGE_SIZE, "%d\n",
			 batt_drv->ssoc_state.bd_trickle_enable);
}

static ssize_t set_bd_trickle_enable(struct device *dev,
				     struct device_attribute *attr,
				     const char *buf, size_t count)
{
	struct power_supply *psy = container_of(dev, struct power_supply, dev);
	struct batt_drv *batt_drv = power_supply_get_drvdata(psy);
	int ret = 0, val;

	ret = kstrtoint(buf, 0, &val);
	if (ret < 0)
		return ret;

	batt_drv->ssoc_state.bd_trickle_enable = !!val;

	return count;
}

static DEVICE_ATTR(bd_trickle_enable, 0660,
		   show_bd_trickle_enable, set_bd_trickle_enable);

static ssize_t show_bd_trickle_cnt(struct device *dev,
				   struct device_attribute *attr, char *buf)
{
	struct power_supply *psy = container_of(dev, struct power_supply, dev);
	struct batt_drv *batt_drv = power_supply_get_drvdata(psy);

	return scnprintf(buf, PAGE_SIZE, "%d\n",
			 batt_drv->ssoc_state.bd_trickle_cnt);
}

static ssize_t set_bd_trickle_cnt(struct device *dev,
				  struct device_attribute *attr,
				  const char *buf, size_t count)
{
	struct power_supply *psy = container_of(dev, struct power_supply, dev);
	struct batt_drv *batt_drv = power_supply_get_drvdata(psy);
	int ret = 0, val;

	ret = kstrtoint(buf, 0, &val);
	if (ret < 0)
		return ret;

	batt_drv->ssoc_state.bd_trickle_cnt = val;

	return count;
}

static DEVICE_ATTR(bd_trickle_cnt, 0660,
		   show_bd_trickle_cnt, set_bd_trickle_cnt);

static ssize_t show_bd_trickle_recharge_soc(struct device *dev,
					    struct device_attribute *attr,
					    char *buf)
{
	struct power_supply *psy = container_of(dev, struct power_supply, dev);
	struct batt_drv *batt_drv = power_supply_get_drvdata(psy);

	return scnprintf(buf, PAGE_SIZE, "%d\n",
			 batt_drv->ssoc_state.bd_trickle_recharge_soc);
}

#define BD_RL_SOC_FULL		100
#define BD_RL_SOC_LOW		50
static ssize_t set_bd_trickle_recharge_soc(struct device *dev,
					   struct device_attribute *attr,
					   const char *buf, size_t count)
{
	struct power_supply *psy = container_of(dev, struct power_supply, dev);
	struct batt_drv *batt_drv = power_supply_get_drvdata(psy);
	int ret = 0, val;

	ret = kstrtoint(buf, 0, &val);
	if (ret < 0)
		return ret;

	if ((val >= BD_RL_SOC_FULL) || (val < BD_RL_SOC_LOW))
		return count;

	batt_drv->ssoc_state.bd_trickle_recharge_soc = val;

	return count;
}

static DEVICE_ATTR(bd_trickle_recharge_soc, 0660,
		   show_bd_trickle_recharge_soc, set_bd_trickle_recharge_soc);

static ssize_t show_bd_trickle_dry_run(struct device *dev,
				       struct device_attribute *attr, char *buf)
{
	struct power_supply *psy = container_of(dev, struct power_supply, dev);
	struct batt_drv *batt_drv = power_supply_get_drvdata(psy);

	return scnprintf(buf, PAGE_SIZE, "%d\n",
			 batt_drv->ssoc_state.bd_trickle_dry_run);
}

static ssize_t set_bd_trickle_dry_run(struct device *dev,
				      struct device_attribute *attr,
				      const char *buf, size_t count)
{
	struct power_supply *psy = container_of(dev, struct power_supply, dev);
	struct batt_drv *batt_drv = power_supply_get_drvdata(psy);
	int ret = 0, val;

	ret = kstrtoint(buf, 0, &val);
	if (ret < 0)
		return ret;

	batt_drv->ssoc_state.bd_trickle_dry_run = val ? true : false;

	return count;
}

static DEVICE_ATTR(bd_trickle_dry_run, 0660,
		   show_bd_trickle_dry_run, set_bd_trickle_dry_run);

static ssize_t show_bd_trickle_reset_sec(struct device *dev,
					 struct device_attribute *attr,
					 char *buf)
{
	struct power_supply *psy = container_of(dev, struct power_supply, dev);
	struct batt_drv *batt_drv = power_supply_get_drvdata(psy);

	return scnprintf(buf, PAGE_SIZE, "%d\n",
			 batt_drv->ssoc_state.bd_trickle_reset_sec);
}

static ssize_t set_bd_trickle_reset_sec(struct device *dev,
					struct device_attribute *attr,
					const char *buf, size_t count)
{
	struct power_supply *psy = container_of(dev, struct power_supply, dev);
	struct batt_drv *batt_drv = power_supply_get_drvdata(psy);
	unsigned int val;
	int ret = 0;

	ret = kstrtouint(buf, 0, &val);
	if (ret < 0)
		return ret;

	batt_drv->ssoc_state.bd_trickle_reset_sec = val;

	return count;
}

static DEVICE_ATTR(bd_trickle_reset_sec, 0660,
		   show_bd_trickle_reset_sec, set_bd_trickle_reset_sec);

static ssize_t bd_clear_store(struct device *dev,
			      struct device_attribute *attr,
			      const char *buf, size_t count)
{
	struct power_supply *psy = container_of(dev, struct power_supply, dev);
	struct batt_drv *batt_drv = power_supply_get_drvdata(psy);
	int ret = 0, val = 0;

	ret = kstrtoint(buf, 0, &val);
	if (ret < 0)
		return ret;

	if (val)
		bd_trickle_reset(&batt_drv->ssoc_state, &batt_drv->ce_data);

	return count;
}

static DEVICE_ATTR_WO(bd_clear);

static ssize_t batt_show_time_to_ac(struct device *dev,
				    struct device_attribute *attr, char *buf)
{
	struct power_supply *psy = container_of(dev, struct power_supply, dev);
	struct batt_drv *batt_drv =(struct batt_drv *)
					power_supply_get_drvdata(psy);
	const int soc = CHG_HEALTH_REST_SOC(&batt_drv->chg_health);
	qnum_t soc_raw = ssoc_get_capacity_raw(&batt_drv->ssoc_state);
	qnum_t soc_health = qnum_fromint(soc);
	ktime_t estimate;
	int rc;

	rc = ttf_soc_estimate(&estimate, &batt_drv->ttf_stats,
			      &batt_drv->ce_data, soc_raw,
			      soc_health - qnum_rconst(SOC_ROUND_BASE));
	if (rc < 0)
		estimate = -1;

	if (estimate == -1)
		return -ERANGE;

	return scnprintf(buf, PAGE_SIZE, "%lld\n", (long long)estimate);
}

static const DEVICE_ATTR(time_to_ac, 0444, batt_show_time_to_ac, NULL);

static ssize_t batt_show_ac_soc(struct device *dev,
				    struct device_attribute *attr, char *buf)
{
	struct power_supply *psy = container_of(dev, struct power_supply, dev);
	struct batt_drv *batt_drv =(struct batt_drv *)
					power_supply_get_drvdata(psy);

	return scnprintf(buf, PAGE_SIZE, "%d\n",
			 CHG_HEALTH_REST_SOC(&batt_drv->chg_health));
}

static const DEVICE_ATTR(ac_soc, 0444, batt_show_ac_soc, NULL);


static ssize_t batt_show_charger_state(struct device *dev,
				       struct device_attribute *attr, char *buf)
{
	struct power_supply *psy = container_of(dev, struct power_supply, dev);
	struct batt_drv *batt_drv = power_supply_get_drvdata(psy);

	return scnprintf(buf, PAGE_SIZE, "0x%llx\n", batt_drv->chg_state.v);
}

static const DEVICE_ATTR(charger_state, 0444, batt_show_charger_state, NULL);


static ssize_t batt_show_charge_type(struct device *dev,
				       struct device_attribute *attr, char *buf)
{
	struct power_supply *psy = container_of(dev, struct power_supply, dev);
	struct batt_drv *batt_drv = power_supply_get_drvdata(psy);

	return scnprintf(buf, PAGE_SIZE, "%d\n", batt_drv->chg_state.f.chg_type);
}

static const DEVICE_ATTR(charge_type, 0444, batt_show_charge_type, NULL);


static ssize_t batt_show_constant_charge_current(struct device *dev,
				       struct device_attribute *attr, char *buf)
{
	struct power_supply *psy = container_of(dev, struct power_supply, dev);
	struct batt_drv *batt_drv = power_supply_get_drvdata(psy);

	return scnprintf(buf, PAGE_SIZE, "%d\n", batt_drv->cc_max);
}

static const DEVICE_ATTR(constant_charge_current, 0444,
			 batt_show_constant_charge_current, NULL);


static ssize_t batt_show_constant_charge_voltage(struct device *dev,
				       struct device_attribute *attr, char *buf)
{
	struct power_supply *psy = container_of(dev, struct power_supply, dev);
	struct batt_drv *batt_drv = power_supply_get_drvdata(psy);

	return scnprintf(buf, PAGE_SIZE, "%d\n", batt_drv->fv_uv);
}

static const DEVICE_ATTR(constant_charge_voltage, 0444,
			 batt_show_constant_charge_voltage, NULL);

static ssize_t fan_level_store(struct device *dev,
			       struct device_attribute *attr,
			       const char *buf, size_t count) {
	struct power_supply *psy = container_of(dev, struct power_supply, dev);
	struct batt_drv *batt_drv = power_supply_get_drvdata(psy);
	int ret = 0;
	int level;

	ret = kstrtoint(buf, 0, &level);
	if (ret < 0)
		return ret;

	if ((level < FAN_LVL_UNKNOWN) || (level > FAN_LVL_ALARM))
		return -ERANGE;

	batt_drv->fan_level = level;

	/* always send a power supply event when forcing the value */
	if (batt_drv->psy)
		power_supply_changed(batt_drv->psy);

	return count;
}

static ssize_t fan_level_show(struct device *dev,
			      struct device_attribute *attr, char *buf)
{
	struct power_supply *psy = container_of(dev, struct power_supply, dev);
	struct batt_drv *batt_drv = power_supply_get_drvdata(psy);
	int result = 0;

	if (batt_drv->fan_level == -1 && batt_drv->fan_level_votable)
		result = gvotable_get_current_int_vote(
				batt_drv->fan_level_votable);
	else
		result = batt_drv->fan_level;

	return scnprintf(buf, PAGE_SIZE, "%d\n", result);
}

static const DEVICE_ATTR_RW(fan_level);

static ssize_t show_health_safety_margin(struct device *dev,
				   struct device_attribute *attr, char *buf)
{
	struct power_supply *psy = container_of(dev, struct power_supply, dev);
	struct batt_drv *batt_drv = power_supply_get_drvdata(psy);

	return scnprintf(buf, PAGE_SIZE, "%d\n",
			 batt_drv->health_safety_margin);
}

static ssize_t set_health_safety_margin(struct device *dev,
				  struct device_attribute *attr,
				  const char *buf, size_t count)
{
	struct power_supply *psy = container_of(dev, struct power_supply, dev);
	struct batt_drv *batt_drv = power_supply_get_drvdata(psy);
	int ret = 0, val;

	ret = kstrtoint(buf, 0, &val);
	if (ret < 0)
		return ret;

	/*
	 * less than 0 is not accaptable: we will not reach full in time.
	 * set to 0 to disable PAUSE but keep AC charge
	 */
	if (val < 0)
		val = 0;

	batt_drv->health_safety_margin = val;

	return count;
}

static DEVICE_ATTR(health_safety_margin, 0660,
		    show_health_safety_margin, set_health_safety_margin);

/* BPST ------------------------------------------------------------------- */

static ssize_t bpst_reset_store(struct device *dev,
			      struct device_attribute *attr,
			      const char *buf, size_t count)
{
	struct power_supply *psy = container_of(dev, struct power_supply, dev);
	struct batt_drv *batt_drv = power_supply_get_drvdata(psy);
	struct batt_bpst *bpst_state = &batt_drv->bpst_state;
	int ret = 0, val = 0;

	ret = kstrtoint(buf, 0, &val);
	if (ret < 0)
		return ret;

	if (val) {
		ret = batt_bpst_reset(bpst_state);
		if (ret < 0)
			pr_err("%s: MSC_BPST: Cannot reset GBMS_TAG_BPST (%d)\n", __func__, ret);
	}

	return count;
}

static DEVICE_ATTR_WO(bpst_reset);

static ssize_t show_bpst_detect_disable(struct device *dev,
				        struct device_attribute *attr, char *buf)
{
	struct power_supply *psy = container_of(dev, struct power_supply, dev);
	struct batt_drv *batt_drv = power_supply_get_drvdata(psy);

	return scnprintf(buf, PAGE_SIZE, "%d\n",
			 batt_drv->bpst_state.bpst_detect_disable);
}

static ssize_t set_bpst_detect_disable(struct device *dev,
				       struct device_attribute *attr,
				       const char *buf, size_t count)
{
	struct power_supply *psy = container_of(dev, struct power_supply, dev);
	struct batt_drv *batt_drv = power_supply_get_drvdata(psy);
	int ret = 0, val;

	ret = kstrtoint(buf, 0, &val);
	if (ret < 0)
		return ret;

	mutex_lock(&batt_drv->bpst_state.lock);
	batt_drv->bpst_state.bpst_detect_disable = !!val;
	mutex_unlock(&batt_drv->bpst_state.lock);
	if (batt_drv->psy)
		power_supply_changed(batt_drv->psy);

	return count;
}

static DEVICE_ATTR(bpst_detect_disable, 0660,
		   show_bpst_detect_disable, set_bpst_detect_disable);

/* AACR ------------------------------------------------------------------- */

static ssize_t aacr_state_store(struct device *dev,
			       struct device_attribute *attr,
			       const char *buf, size_t count) {
	struct power_supply *psy = container_of(dev, struct power_supply, dev);
	struct batt_drv *batt_drv = power_supply_get_drvdata(psy);
	int val, state, algo, ret = 0;

	ret = kstrtoint(buf, 0, &val);
	if (ret < 0)
		return ret;

	if (val < BATT_AACR_DISABLED) /* not allow minus value */
		return -ERANGE;

	switch (val) {
	case BATT_AACR_DISABLED:
		state = BATT_AACR_DISABLED;
		algo = BATT_AACR_DISABLED;
		break;
	case BATT_AACR_ENABLED:
		state = BATT_AACR_ENABLED;
		algo = BATT_AACR_ALGO_DEFAULT;
		break;
	case BATT_AACR_ALGO_LOW_B:
		state = BATT_AACR_ENABLED;
		algo = BATT_AACR_ALGO_LOW_B;
		break;
	default:
		return -ERANGE;
	}

	if (batt_drv->aacr_state == state && batt_drv->aacr_algo == algo)
		return count;

	pr_info("aacr_state: %d -> %d, aacr_algo: %d -> %d\n",
		batt_drv->aacr_state, state, batt_drv->aacr_algo, algo);
	batt_drv->aacr_state = state;
	batt_drv->aacr_algo = algo;
	return count;
}

static ssize_t aacr_state_show(struct device *dev,
			      struct device_attribute *attr, char *buf)
{
	struct power_supply *psy = container_of(dev, struct power_supply, dev);
	struct batt_drv *batt_drv = power_supply_get_drvdata(psy);

	return scnprintf(buf, PAGE_SIZE, "%d\n", batt_drv->aacr_state);
}

static const DEVICE_ATTR_RW(aacr_state);


static ssize_t aacr_cycle_grace_store(struct device *dev,
				      struct device_attribute *attr,
				      const char *buf, size_t count)
{
	struct power_supply *psy = container_of(dev, struct power_supply, dev);
	struct batt_drv *batt_drv = power_supply_get_drvdata(psy);
	int value, ret = 0;

	ret = kstrtoint(buf, 0, &value);
	if (ret < 0)
		return ret;

	batt_drv->aacr_cycle_grace = value;
	return count;
}

static ssize_t aacr_cycle_grace_show(struct device *dev,
				     struct device_attribute *attr, char *buf)
{
	struct power_supply *psy = container_of(dev, struct power_supply, dev);
	struct batt_drv *batt_drv = power_supply_get_drvdata(psy);

	return scnprintf(buf, PAGE_SIZE, "%d\n", batt_drv->aacr_cycle_grace);
}

static const DEVICE_ATTR_RW(aacr_cycle_grace);


static ssize_t aacr_cycle_max_store(struct device *dev,
				    struct device_attribute *attr,
				    const char *buf, size_t count)
{
	struct power_supply *psy = container_of(dev, struct power_supply, dev);
	struct batt_drv *batt_drv = power_supply_get_drvdata(psy);
	int value, ret = 0;

	ret = kstrtoint(buf, 0, &value);
	if (ret < 0)
		return ret;

	batt_drv->aacr_cycle_max = value;
	return count;
}

static ssize_t aacr_cycle_max_show(struct device *dev,
				     struct device_attribute *attr, char *buf)
{
	struct power_supply *psy = container_of(dev, struct power_supply, dev);
	struct batt_drv *batt_drv = power_supply_get_drvdata(psy);

	return scnprintf(buf, PAGE_SIZE, "%d\n", batt_drv->aacr_cycle_max);
}

static const DEVICE_ATTR_RW(aacr_cycle_max);

static ssize_t aacr_algo_show(struct device *dev,
			      struct device_attribute *attr, char *buf)
{
	struct power_supply *psy = container_of(dev, struct power_supply, dev);
	struct batt_drv *batt_drv = power_supply_get_drvdata(psy);

	return scnprintf(buf, PAGE_SIZE, "%d\n", batt_drv->aacr_algo);
}

static const DEVICE_ATTR_RO(aacr_algo);

/* Swelling  --------------------------------------------------------------- */

static ssize_t swelling_data_show(struct device *dev,
				 struct device_attribute *attr, char *buf)
{
	struct power_supply *psy = container_of(dev, struct power_supply, dev);
	struct batt_drv *batt_drv = power_supply_get_drvdata(psy);
	struct swelling_data *sd = &batt_drv->sd;
	int len = 0, i;

	len += scnprintf(&buf[len], PAGE_SIZE - len,
			 "temp/soc\tcharge(s)\tdischarge(s)\n");
	for (i = 0; i < BATT_TEMP_RECORD_THR ; i++) {
		len += scnprintf(&buf[len], PAGE_SIZE - len,
				 "%d/%d\t%llu\t%llu\n",
				 sd->temp_thr[i]/10, sd->soc_thr[i],
				 sd->chg[i], sd->dischg[i]);
	}

	return len;
}

static const DEVICE_ATTR_RO(swelling_data);

/* BHI --------------------------------------------------------------------- */

static ssize_t health_index_show(struct device *dev,
				 struct device_attribute *attr, char *buf)
{
	struct power_supply *psy = container_of(dev, struct power_supply, dev);
	struct batt_drv *batt_drv = power_supply_get_drvdata(psy);

	return scnprintf(buf, PAGE_SIZE, "%d\n",
			 BHI_ROUND_INDEX(batt_drv->health_data.bhi_index));
}

static const DEVICE_ATTR_RO(health_index);

static ssize_t health_status_show(struct device *dev,
				  struct device_attribute *attr, char *buf)
{
	struct power_supply *psy = container_of(dev, struct power_supply, dev);
	struct batt_drv *batt_drv = power_supply_get_drvdata(psy);

	return scnprintf(buf, PAGE_SIZE, "%d\n", batt_drv->health_data.bhi_status);
}

static const DEVICE_ATTR_RO(health_status);

static ssize_t health_impedance_index_show(struct device *dev,
				      struct device_attribute *attr, char *buf)
{
	struct power_supply *psy = container_of(dev, struct power_supply, dev);
	struct batt_drv *batt_drv = power_supply_get_drvdata(psy);

	return scnprintf(buf, PAGE_SIZE, "%d\n",
			 BHI_ROUND_INDEX(batt_drv->health_data.bhi_imp_index));
}

static const DEVICE_ATTR_RO(health_impedance_index);

static ssize_t health_capacity_index_show(struct device *dev,
				      struct device_attribute *attr, char *buf)
{
	struct power_supply *psy = container_of(dev, struct power_supply, dev);
	struct batt_drv *batt_drv = power_supply_get_drvdata(psy);

	return scnprintf(buf, PAGE_SIZE, "%d\n",
			 BHI_ROUND_INDEX(batt_drv->health_data.bhi_cap_index));
}

static const DEVICE_ATTR_RO(health_capacity_index);

static ssize_t health_index_stats_show(struct device *dev,
				 struct device_attribute *attr, char *buf)
{
	struct power_supply *psy = container_of(dev, struct power_supply, dev);
	struct batt_drv *batt_drv = power_supply_get_drvdata(psy);
	struct bhi_data *bhi_data = &batt_drv->health_data.bhi_data;
	struct health_data *health_data = &batt_drv->health_data;
	int len = 0, i;

	/* might be POR and FG not ready */
	if (bhi_data->battery_age <= 0 && bhi_data->cycle_count <= 0)
		return len;

	mutex_lock(&batt_drv->chg_lock);

	for (i = BHI_ALGO_DISABLED; i < BHI_ALGO_MAX; i++) {
		int health_index, health_status, cap_index, imp_index, sd_index;
		const int use_algo = batt_bhi_map_algo(i, health_data);

		cap_index = bhi_calc_cap_index(use_algo, batt_drv);
		imp_index = bhi_calc_imp_index(use_algo, health_data);
		sd_index = bhi_calc_sd_index(use_algo, health_data);
<<<<<<< HEAD

=======
>>>>>>> ea7d1f4d
		health_index = bhi_calc_health_index(use_algo, health_data, cap_index,
						     imp_index, sd_index);
		health_status = bhi_calc_health_status(use_algo, BHI_ROUND_INDEX(health_index),
						       health_data);
<<<<<<< HEAD

=======
>>>>>>> ea7d1f4d
		if (health_index < 0)
			continue;

		pr_debug("bhi: %d: %d, %d,%d,%d %d,%d,%d %d,%d\n", i,
			 health_status, health_index, cap_index, imp_index,
			 bhi_data->swell_cumulative,
			 bhi_health_get_capacity(use_algo, bhi_data),
			 bhi_health_get_impedance(use_algo, bhi_data),
			 bhi_data->battery_age,
			 bhi_data->cycle_count);


		len += scnprintf(&buf[len], PAGE_SIZE - len,
				 "%d: %d, %d,%d,%d %d,%d,%d %d,%d, %d\n",
				 i, health_status,
				 BHI_ROUND_INDEX(health_index),
				 BHI_ROUND_INDEX(cap_index),
				 BHI_ROUND_INDEX(imp_index),
				 bhi_data->swell_cumulative,
				 bhi_health_get_capacity(use_algo, bhi_data),
				 bhi_health_get_impedance(use_algo, bhi_data),
				 bhi_data->battery_age,
				 bhi_data->cycle_count,
				 batt_bpst_stats_update(batt_drv));
	}

	mutex_unlock(&batt_drv->chg_lock);

	return len;
}

static const DEVICE_ATTR_RO(health_index_stats);

static ssize_t health_algo_store(struct device *dev,
				 struct device_attribute *attr,
				 const char *buf, size_t count)
{
	struct power_supply *psy = container_of(dev, struct power_supply, dev);
	struct batt_drv *batt_drv = power_supply_get_drvdata(psy);
	int value, ret;

	ret = kstrtoint(buf, 0, &value);
	if (ret < 0)
		return ret;

	if (value < BHI_ALGO_DISABLED || value >= BHI_ALGO_MAX || value == BHI_ALGO_DTOOL)
		return -EINVAL;

	mutex_lock(&batt_drv->chg_lock);
	batt_drv->health_data.bhi_algo = value;
	ret = batt_bhi_stats_update_all(batt_drv);
	mutex_unlock(&batt_drv->chg_lock);

	if (ret < 0)
		return ret;

	return count;
}

static ssize_t health_algo_show(struct device *dev,
				struct device_attribute *attr, char *buf)
{
	struct power_supply *psy = container_of(dev, struct power_supply, dev);
	struct batt_drv *batt_drv = power_supply_get_drvdata(psy);

	return scnprintf(buf, PAGE_SIZE, "%d\n", batt_drv->health_data.bhi_algo);
}

static const DEVICE_ATTR_RW(health_algo);

static ssize_t health_indi_cap_store(struct device *dev,
				 struct device_attribute *attr,
				 const char *buf, size_t count)
{
	struct power_supply *psy = container_of(dev, struct power_supply, dev);
	struct batt_drv *batt_drv = power_supply_get_drvdata(psy);
	int value, ret;

	ret = kstrtoint(buf, 0, &value);
	if (ret < 0)
		return ret;

	if (value > 100 || value < 0)
		return count;

	batt_drv->health_data.bhi_indi_cap = value;

	return count;
}

static ssize_t health_indi_cap_show(struct device *dev,
				struct device_attribute *attr, char *buf)
{
	struct power_supply *psy = container_of(dev, struct power_supply, dev);
	struct batt_drv *batt_drv = power_supply_get_drvdata(psy);

	return scnprintf(buf, PAGE_SIZE, "%d\n", batt_drv->health_data.bhi_indi_cap);
}

static const DEVICE_ATTR_RW(health_indi_cap);

static ssize_t manufacturing_date_show(struct device *dev,
				       struct device_attribute *attr, char *buf)
{
	struct power_supply *psy = container_of(dev, struct power_supply, dev);
	struct batt_drv *batt_drv = power_supply_get_drvdata(psy);
	struct bm_date *date = &batt_drv->health_data.bhi_data.bm_date;
	struct rtc_time tm;

	/* read manufacturing date when data is not loaded yet */
	if (date->bm_y == 0) {
		int ret;

		ret = batt_get_manufacture_date(&batt_drv->health_data.bhi_data);
		if (ret < 0)
			return scnprintf(buf, PAGE_SIZE, "%d\n", ret);
	}

	tm.tm_year = date->bm_y + 100;	// base is 1900
	tm.tm_mon = date->bm_m - 1;	// 0 is Jan ... 11 is Dec
	tm.tm_mday = date->bm_d;	// 1st ... 31th

	return scnprintf(buf, PAGE_SIZE, "%lld\n", rtc_tm_to_time64(&tm));
}

static const DEVICE_ATTR_RO(manufacturing_date);

#define FIRST_USAGE_DATE_DEFAULT	1606780800 //2020-12-01
#define FIRST_USAGE_DATE_MAX		2147483647 //2038-01-19

static ssize_t first_usage_date_store(struct device *dev,
				      struct device_attribute *attr,
				      const char *buf, size_t count)
{
	struct power_supply *psy = container_of(dev, struct power_supply, dev);
	struct batt_drv *batt_drv = power_supply_get_drvdata(psy);
	struct bhi_data *bhi_data = &batt_drv->health_data.bhi_data;
	int value, ret;

	ret = kstrtoint(buf, 0, &value);
	if (ret < 0)
		return ret;

	/* return if the device tree is set */
	if (bhi_data->first_usage_date)
		return count > 0 ? count : 0;

	/*
	 * set: epoch
	 * when value is 0, set by local time; otherwise, set by system call.
	 */
	if (value == 0 ||
	    (value >= FIRST_USAGE_DATE_DEFAULT && value <= FIRST_USAGE_DATE_MAX)) {
		u8 act_date[BATT_EEPROM_TAG_XYMD_LEN];
		unsigned long long date_in_epoch = value;
		struct rtc_time tm;

		ret = gbms_storage_read(GBMS_TAG_AYMD, act_date, sizeof(act_date));
		if (ret < 0)
			return -EINVAL;

		if (act_date[0] != 0xff || act_date[1] != 0xff || act_date[2] != 0xff)
			return count > 0 ? count : 0;

		if (date_in_epoch == 0) {
			struct timespec64 ts;

			/* set by local time */
			ktime_get_real_ts64(&ts);
			date_in_epoch = ts.tv_sec - (sys_tz.tz_minuteswest * 60);
		}

		/* read manufacturing date when data is not loaded yet */
		if (bhi_data->bm_date.bm_y == 0) {
			ret = batt_get_manufacture_date(bhi_data);
			if (ret < 0)
				pr_warn("cannot get battery manufacture date, ret=%d\n", ret);
		}

		if (bhi_data->bm_date.bm_y) {
			unsigned long long mdate_in_epoch = batt_mdate_to_epoch(bhi_data);

			/* not sooner then manufacture date */
			if (date_in_epoch < mdate_in_epoch)
				date_in_epoch = mdate_in_epoch;
		}
		rtc_time64_to_tm(date_in_epoch, &tm);

		/* convert epoch to date
		 * for example:
		 * epoch: 1643846400 -> tm_year/tm_mon/tm_mday: 122/01/03
		 *                   -> date: 2/02/03 (LAST DIGIT OF YEAR)
		 *                   -> act_date: ASCII 2/2/3
		 */
		act_date[0] = date_to_xymd(tm.tm_year - 100 - 20);	// base is 1900
		act_date[1] = date_to_xymd(tm.tm_mon + 1);		// 0 is Jan ... 11 is Dec
		act_date[2] = date_to_xymd(tm.tm_mday);			// 1st ... 31th

		ret = gbms_storage_write(GBMS_TAG_AYMD, act_date, sizeof(act_date));
		if (ret < 0)
			return -EINVAL;

		/* update bhi_data->act_date */
		memcpy(&bhi_data->act_date, act_date, sizeof(act_date));
	} else {
		pr_warn("%s: input value is invalid %d\n", __func__, value);
	}

	return count > 0 ? count : 0;
}

static ssize_t first_usage_date_show(struct device *dev,
				     struct device_attribute *attr, char *buf)
{
	struct power_supply *psy = container_of(dev, struct power_supply, dev);
	struct batt_drv *batt_drv = power_supply_get_drvdata(psy);
	struct bhi_data *bhi_data = &batt_drv->health_data.bhi_data;
	struct rtc_time tm;
	int ret;

	/* return if the device tree is set */
	if (bhi_data->first_usage_date)
		return scnprintf(buf, PAGE_SIZE, "%d\n", bhi_data->first_usage_date);

	ret = get_activation_date(&batt_drv->health_data, &tm);
	if (ret < 0)
		return scnprintf(buf, PAGE_SIZE, "%d\n", -EIO);

	return scnprintf(buf, PAGE_SIZE, "%lld\n", rtc_tm_to_time64(&tm));
}

static const DEVICE_ATTR_RW(first_usage_date);

static int batt_get_charging_state(const struct batt_drv *batt_drv)
{
	int ret = BATTERY_STATUS_UNKNOWN;
	int type, status;

	/* wait for csi_type updated */
	if (!batt_drv->csi_type_votable)
		return ret;

	type = gvotable_get_current_int_vote(batt_drv->csi_type_votable);
	switch (type) {
	case CSI_TYPE_Normal:
	case CSI_TYPE_None:
		ret = BATTERY_STATUS_NORMAL;
		break;
	case CSI_TYPE_JEITA:
		/* wait for csi_status updated */
		if (!batt_drv->csi_status_votable)
			break;

		status = gvotable_get_current_int_vote(batt_drv->csi_status_votable);
		ret = (status == CSI_STATUS_Health_Cold) ?
		      BATTERY_STATUS_TOO_COLD : BATTERY_STATUS_TOO_HOT;
		break;
	case CSI_TYPE_LongLife:
		ret = BATTERY_STATUS_LONGLIFE;
		break;
	case CSI_TYPE_Adaptive:
		ret = BATTERY_STATUS_ADAPTIVE;
		break;
	default:
		break;
	}

	return ret;
}

static ssize_t charging_state_show(struct device *dev,
				   struct device_attribute *attr, char *buf)
{
	struct power_supply *psy = container_of(dev, struct power_supply, dev);
	struct batt_drv *batt_drv = power_supply_get_drvdata(psy);
	int charging_state = batt_get_charging_state(batt_drv);

	return scnprintf(buf, PAGE_SIZE, "%d\n", charging_state);
}

static const DEVICE_ATTR_RO(charging_state);

static void batt_update_charging_policy(struct batt_drv *batt_drv)
{
	int value;

	value = gvotable_get_current_int_vote(batt_drv->charging_policy_votable);
	if (value == batt_drv->charging_policy)
		return;

	/* update adaptive charging */
	if (value == CHARGING_POLICY_VOTE_ADAPTIVE_AON)
		batt_set_health_charge_limit(batt_drv, ADAPTIVE_ALWAYS_ON_SOC);
	else if (value != CHARGING_POLICY_VOTE_ADAPTIVE_AON &&
		   batt_drv->charging_policy == CHARGING_POLICY_VOTE_ADAPTIVE_AON)
		batt_set_health_charge_limit(batt_drv, -1);

	batt_drv->charging_policy = value;
}

static int charging_policy_translate(int value)
{
	int ret = CHARGING_POLICY_VOTE_DEFAULT;

	switch (value) {
	case CHARGING_POLICY_DEFAULT:
		ret = CHARGING_POLICY_VOTE_DEFAULT;
		break;
	case CHARGING_POLICY_LONGLIFE:
		ret = CHARGING_POLICY_VOTE_LONGLIFE;
		break;
	case CHARGING_POLICY_ADAPTIVE:
		ret = CHARGING_POLICY_VOTE_ADAPTIVE_AON;
		break;
	default:
		break;
	}

	return ret;
}

static ssize_t charging_policy_store(struct device *dev,
				     struct device_attribute *attr,
				     const char *buf, size_t count)
{
	struct power_supply *psy = container_of(dev, struct power_supply, dev);
	struct batt_drv *batt_drv = power_supply_get_drvdata(psy);
	int value, ret;

	ret = kstrtoint(buf, 0, &value);
	if (ret < 0)
		return ret;

	if (value > CHARGING_POLICY_ADAPTIVE || value < CHARGING_POLICY_DEFAULT)
		return count;

	if (!batt_drv->charging_policy_votable) {
		batt_drv->charging_policy_votable =
			gvotable_election_get_handle(VOTABLE_CHARGING_POLICY);
		if (!batt_drv->charging_policy_votable)
			return count;
	}

	gvotable_cast_long_vote(batt_drv->charging_policy_votable, "MSC_USER",
				charging_policy_translate(value), true);
	batt_update_charging_policy(batt_drv);

	return count;
}

static ssize_t charging_policy_show(struct device *dev,
				    struct device_attribute *attr, char *buf)
{
	struct power_supply *psy = container_of(dev, struct power_supply, dev);
	struct batt_drv *batt_drv = power_supply_get_drvdata(psy);
	int value = CHARGING_POLICY_VOTE_UNKNOWN;

	if (!batt_drv->charging_policy_votable)
		batt_drv->charging_policy_votable =
			gvotable_election_get_handle(VOTABLE_CHARGING_POLICY);
	if (batt_drv->charging_policy_votable)
		value = gvotable_get_current_int_vote(batt_drv->charging_policy_votable);

	return scnprintf(buf, PAGE_SIZE, "%d\n", value);
}

static const DEVICE_ATTR_RW(charging_policy);

static ssize_t health_set_cal_mode_store(struct device *dev,
					 struct device_attribute *attr,
					 const char *buf, size_t count)
{
	struct power_supply *psy = container_of(dev, struct power_supply, dev);
	struct batt_drv *batt_drv = (struct batt_drv *)power_supply_get_drvdata(psy);
	int value, ret;

	ret = kstrtoint(buf, 0, &value);
	if (ret < 0)
		return ret;

	mutex_lock(&batt_drv->chg_lock);
	if (batt_drv->health_data.cal_state == REC_STATE_SCHEDULED)
		goto exit_done;

	gbms_logbuffer_prlog(batt_drv->ttf_stats.ttf_log, LOGLEVEL_INFO, 0, LOGLEVEL_DEBUG,
			     "RE_CAL: cal_state: %d, cal_mode:%d -> %d\n",
			     batt_drv->health_data.cal_state,
			     batt_drv->health_data.cal_mode, value);
	batt_drv->health_data.cal_mode = value;
	ret = batt_bhi_update_recalibration_status(batt_drv);
	if (ret < 0)
		count = ret;

exit_done:
	mutex_unlock(&batt_drv->chg_lock);
	return count;
}

static ssize_t health_set_cal_mode_show(struct device *dev, struct device_attribute *attr,
					char *buf)
{
	struct power_supply *psy = container_of(dev, struct power_supply, dev);
	struct batt_drv *batt_drv = (struct batt_drv *)power_supply_get_drvdata(psy);

	return scnprintf(buf, PAGE_SIZE, "%d\n", batt_drv->health_data.cal_mode);
}

static DEVICE_ATTR_RW(health_set_cal_mode);

static ssize_t health_get_cal_state_show(struct device *dev,
				       struct device_attribute *attr, char *buf)
{
	struct power_supply *psy = container_of(dev, struct power_supply, dev);
	struct batt_drv *batt_drv = power_supply_get_drvdata(psy);

	return scnprintf(buf, PAGE_SIZE, "%d\n", batt_drv->health_data.cal_state);
}

static const DEVICE_ATTR_RO(health_get_cal_state);

static ssize_t health_set_low_boundary_store(struct device *dev,
					     struct device_attribute *attr,
					     const char *buf, size_t count)
{
	struct power_supply *psy = container_of(dev, struct power_supply, dev);
	struct batt_drv *batt_drv = power_supply_get_drvdata(psy);
	struct bhi_data *bhi_data = &batt_drv->health_data.bhi_data;
	char tp_type;
	u16 *cpb, capacity[BHI_TREND_POINTS_SIZE];
	const int buf_len = strlen(buf);
	int cnt = 0, len = 0, pos=0, cap_min, cap_max;
	u16 batt_id;

	/* TODO: b/309695456 input data validity check */
	do {
		cap_min = BHI_CAPACITY_MIN;
		cap_max = BHI_CAPACITY_MAX;

		sscanf(&buf[len], "%c:%n", &tp_type, &pos);

		/* if type is not given(pos!=0), using default type - GBMS_TP_TRENDPOINTS */
		if (pos > 0)
			len += pos;
		else
			tp_type = GBMS_TP_TRENDPOINTS;

		switch (tp_type) {
		case GBMS_TP_TRENDPOINTS:
			cpb = &bhi_data->trend[0];
			break;
		case GBMS_TP_LOWER_BOUND:
			cpb = &bhi_data->lower_bound.limit[0];
			break;
		case GBMS_TP_UPPER_BOUND:
			cpb = &bhi_data->upper_bound.limit[0];
			break;
		case GBMS_TP_LOWER_TRIGGER:
			cpb = &bhi_data->lower_bound.trigger[0];
			break;
		case GBMS_TP_UPPER_TRIGGER:
			cpb = &bhi_data->upper_bound.trigger[0];
			break;
		default:
			dev_err(&batt_drv->psy->dev, "incorrect boundary type:%c\n", tp_type);
			return -ERANGE;
		}

		cnt = sscanf(&buf[len], "%hu,%hu,%hu,%hu,%hu,%hu,%hu,%hu,%hu,%hu,%hu%n", &batt_id,
			     &capacity[0], &capacity[1], &capacity[2], &capacity[3], &capacity[4],
			     &capacity[5], &capacity[6], &capacity[7], &capacity[8], &capacity[9],
			     &pos);

		if (cnt != BHI_TREND_POINTS_SIZE + 1)
			return -ERANGE;

<<<<<<< HEAD
		if ((int)batt_id == batt_drv->batt_id &&
		    bhi_bound_validity_check(capacity, cap_min, cap_max))
			memcpy(&cpb[0], capacity, sizeof(capacity));

		len += pos;
=======
		if ((int)batt_id == batt_drv->batt_id) {
			memcpy(&bhi_data->l_bound, l_bound, sizeof(l_bound));
			bhi_l_bound_validity_check(batt_drv);

			break;
		}
>>>>>>> ea7d1f4d

		while (buf[len] != '\n' && len < buf_len)
			len++;
	} while (len++ < buf_len);

	return count;
}

static inline int trend_points_to_buffer(char *buf, size_t len, char type, u16 *points)
{
	return scnprintf(buf,len, "%c:%d,%d,%d,%d,%d,%d,%d,%d,%d,%d\n", type,
			 points[0], points[1], points[2], points[3], points[4], points[5],
			 points[6], points[7], points[8], points[9]);
}

static ssize_t health_set_low_boundary_show(struct device *dev, struct device_attribute *attr,
					    char *buf)
{
	struct power_supply *psy = container_of(dev, struct power_supply, dev);
	struct batt_drv *batt_drv = power_supply_get_drvdata(psy);
	struct bhi_data *bhi_data = &batt_drv->health_data.bhi_data;
	int written;
	size_t pos = 0;

	written = trend_points_to_buffer(buf + pos, PAGE_SIZE - pos, GBMS_TP_TRENDPOINTS,
					 bhi_data->trend);
	if (!written)
		return -ENOSPC;
	pos += written;

	written = trend_points_to_buffer(buf + pos, PAGE_SIZE - pos, GBMS_TP_LOWER_BOUND,
					 bhi_data->lower_bound.limit);
	if (!written)
		return -ENOSPC;
	pos += written;

	written = trend_points_to_buffer(buf + pos, PAGE_SIZE - pos, GBMS_TP_UPPER_BOUND,
					 bhi_data->upper_bound.limit);
	if (!written)
		return -ENOSPC;
	pos += written;

	written = trend_points_to_buffer(buf + pos, PAGE_SIZE - pos, GBMS_TP_LOWER_TRIGGER,
					 bhi_data->lower_bound.trigger);
	if (!written)
		return -ENOSPC;
	pos += written;

	written = trend_points_to_buffer(buf + pos, PAGE_SIZE - pos, GBMS_TP_UPPER_TRIGGER,
					 bhi_data->upper_bound.trigger);
	if (!written)
		return -ENOSPC;
	pos += written;

	return pos;
}

static const DEVICE_ATTR_RW(health_set_low_boundary);


static int debug_bhi_cycle_grace_write(void *data, u64 val)
{
	struct batt_drv *batt_drv = (struct batt_drv *)data;

	if (!batt_drv->psy)
		return -EINVAL;

	batt_drv->health_data.bhi_cycle_grace = (int)val;
	return 0;
}

DEFINE_SIMPLE_ATTRIBUTE(debug_bhi_cycle_grace_fops, NULL, debug_bhi_cycle_grace_write, "%llu\n");

/* CSI --------------------------------------------------------------------- */

static ssize_t charging_speed_store(struct device *dev,
				 struct device_attribute *attr,
				 const char *buf, size_t count)
{
	struct power_supply *psy = container_of(dev, struct power_supply, dev);
	struct batt_drv *batt_drv = power_supply_get_drvdata(psy);
	int value, ret;

	ret = kstrtoint(buf, 0, &value);
	if (ret < 0)
		return ret;

	pr_info("fake_charging_speed: %d -> %d\n", batt_drv->fake_charging_speed, value);
	batt_drv->fake_charging_speed = value;

	return count;
}

static ssize_t charging_speed_show(struct device *dev,
				   struct device_attribute *attr, char *buf)
{
	struct power_supply *psy = container_of(dev, struct power_supply, dev);
	struct batt_drv *batt_drv = power_supply_get_drvdata(psy);

	return scnprintf(buf, PAGE_SIZE, "%d\n", batt_drv->csi_current_speed);
}

static const DEVICE_ATTR_RW(charging_speed);


static ssize_t csi_stats_store(struct device *dev, struct device_attribute *attr,
			       const char *buf, size_t count)
{
	struct power_supply *psy = container_of(dev, struct power_supply, dev);
	struct batt_drv *batt_drv = power_supply_get_drvdata(psy);

	if (count < 1)
		return -ENODATA;

	if (buf[0] == '0')
		batt_init_csi_stat(batt_drv);

	return count;
}

static ssize_t csi_stats_show(struct device *dev,
			      struct device_attribute *attr, char *buf)
{
	struct power_supply *psy = container_of(dev, struct power_supply, dev);
	struct batt_drv *batt_drv = power_supply_get_drvdata(psy);
	struct csi_stats *stats = &batt_drv->csi_stats;
	int ver = 0;

	if (stats->time_stat_last_update == 0 || stats->time_sum == 0)
		return 0;

	return scnprintf(buf, PAGE_SIZE,
			"%d,%s,%d,%d,%d,%d,%lld,%d,%d,%lld,%d,%d,%d,%d,%d,%d,%d,%d,%d,%d,%d\n",
			 ver, gbms_chg_ev_adapter_s(stats->ad_type), stats->ad_voltage * 100,
			 stats->ad_amperage * 100, stats->ssoc_in, stats->ssoc_out,
			 stats->time_sum / 60, stats->aggregate_type, stats->aggregate_status,
			 stats->time_effective / 60, stats->temp_min, stats->temp_max,
			 stats->vol_in, stats->vol_out, stats->cc_in, stats->cc_out,
			 (int)(stats->thermal_severity[0] * 100 / stats->time_sum),
			 (int)(stats->thermal_severity[1] * 100 / stats->time_sum),
			 (int)(stats->thermal_severity[2] * 100 / stats->time_sum),
			 (int)(stats->thermal_severity[3] * 100 / stats->time_sum),
			 (int)(stats->thermal_severity[4] * 100 / stats->time_sum));
}

static const DEVICE_ATTR_RW(csi_stats);

static ssize_t power_metrics_polling_rate_store(struct device *dev,
						struct device_attribute *attr,
						const char *buf, size_t count)
{
	struct power_supply *psy = container_of(dev, struct power_supply, dev);
	struct batt_drv *batt_drv = power_supply_get_drvdata(psy);
	unsigned int value, ret = 0;

	ret = kstrtouint(buf, 0, &value);
	if (ret < 0)
		return ret;
	if (value <= 0)
		return -EINVAL;

	batt_drv->power_metrics.polling_rate = value;
	return count;
}

static ssize_t power_metrics_polling_rate_show(struct device *dev,
					       struct device_attribute *attr, char *buf)
{
	struct power_supply *psy = container_of(dev, struct power_supply, dev);
	struct batt_drv *batt_drv = power_supply_get_drvdata(psy);

	return scnprintf(buf, PAGE_SIZE, "%d\n", batt_drv->power_metrics.polling_rate);
}

static const DEVICE_ATTR_RW(power_metrics_polling_rate);

static ssize_t power_metrics_interval_store(struct device *dev,
					    struct device_attribute *attr,
					    const char *buf, size_t count)
{
	struct power_supply *psy = container_of(dev, struct power_supply, dev);
	struct batt_drv *batt_drv = power_supply_get_drvdata(psy);
	unsigned int value, ret = 0;
	const int polling_rate = batt_drv->power_metrics.polling_rate;

	ret = kstrtouint(buf, 0, &value);
	if (ret < 0)
		return ret;
	if ((value >= polling_rate * POWER_METRICS_MAX_DATA) || value < polling_rate)
		return -EINVAL;

	batt_drv->power_metrics.interval = value;
	return count;
}

static ssize_t power_metrics_interval_show(struct device *dev,
					   struct device_attribute *attr, char *buf)
{
	struct power_supply *psy = container_of(dev, struct power_supply, dev);
	struct batt_drv *batt_drv = power_supply_get_drvdata(psy);

	return scnprintf(buf, PAGE_SIZE, "%d\n", batt_drv->power_metrics.interval);
}

static const DEVICE_ATTR_RW(power_metrics_interval);

static long power_metrics_delta_cc(struct batt_drv *batt_drv, int idx1, int idx2)
{
	return batt_drv->power_metrics.data[idx1].charge_count -
	    batt_drv->power_metrics.data[idx2].charge_count;
}

static long power_metrics_avg_vbat(struct batt_drv *batt_drv, int idx1, int idx2)
{
	unsigned long v1 = batt_drv->power_metrics.data[idx1].voltage;
	unsigned long v2 = batt_drv->power_metrics.data[idx2].voltage;

	return (v1 + v2) / 2;
}

static long power_metrics_delta_time(struct batt_drv *batt_drv, int idx1, int idx2)
{
	return batt_drv->power_metrics.data[idx1].time -
	    batt_drv->power_metrics.data[idx2].time;
}

static ssize_t power_metrics_power_show(struct device *dev,
					struct device_attribute *attr, char *buf)
{
	struct power_supply *psy = container_of(dev, struct power_supply, dev);
	struct batt_drv *batt_drv = power_supply_get_drvdata(psy);
	const unsigned int polling_rate = batt_drv->power_metrics.polling_rate;
	const unsigned int interval = batt_drv->power_metrics.interval;
	const unsigned int pm_idx = batt_drv->power_metrics.idx;
	unsigned int step, idx, idx_prev, i;
	long cc, vbat, time, time_prev;
	long power_avg = 0;

	step = interval / polling_rate;
	if (step == 0)
		return scnprintf(buf, PAGE_SIZE, "Error interval.\n");

	idx_prev = pm_idx;
	for (i = 1; i <= step; i++) {
		if (i > pm_idx)
			idx = pm_idx + POWER_METRICS_MAX_DATA - i;
		else
			idx = pm_idx - i;

		if (batt_drv->power_metrics.data[idx].voltage == 0)
			return scnprintf(buf, PAGE_SIZE, "Not enough data.\n");
		if (power_metrics_delta_time(batt_drv, idx_prev, idx) <= 0)
			return scnprintf(buf, PAGE_SIZE, "Time stamp error.\n");

		time = power_metrics_delta_time(batt_drv, pm_idx, idx);
		if (time < interval) {
			/* P += (dCC * V / dT) * (dT / interval) */
			cc = power_metrics_delta_cc(batt_drv, idx_prev, idx);
			vbat = power_metrics_avg_vbat(batt_drv, idx_prev, idx);
			power_avg += (cc * vbat) / interval;
			idx_prev = idx;
			continue;
		}

		if (i == 1) {
			/* P = dCC * V / dT */
			cc = power_metrics_delta_cc(batt_drv, pm_idx, idx);
			vbat = power_metrics_avg_vbat(batt_drv, pm_idx, idx);
			power_avg = cc * vbat / time;
		} else {
			/* P += (dCC * V / dT) * (the left time to interval / interval) */
			cc = power_metrics_delta_cc(batt_drv, idx_prev, idx);
			vbat = power_metrics_avg_vbat(batt_drv, idx_prev, idx);
			time = power_metrics_delta_time(batt_drv, idx_prev, idx);
			time_prev = power_metrics_delta_time(batt_drv, pm_idx, idx_prev);
			power_avg += (cc * vbat * (interval - time_prev) / time ) / interval;
		}

		break;
	}

	return scnprintf(buf, PAGE_SIZE, "%ld\n", power_avg / 1000000);
}

static const DEVICE_ATTR_RO(power_metrics_power);

static ssize_t power_metrics_current_show(struct device *dev,
					  struct device_attribute *attr, char *buf)
{
	struct power_supply *psy = container_of(dev, struct power_supply, dev);
	struct batt_drv *batt_drv = power_supply_get_drvdata(psy);
	const unsigned int polling_rate = batt_drv->power_metrics.polling_rate;
	const unsigned int interval = batt_drv->power_metrics.interval;
	const unsigned int pm_idx = batt_drv->power_metrics.idx;
	unsigned int step, idx, idx_prev, i;
	long cc, time, time_prev;
	long current_avg = 0;

	step = interval / polling_rate;
	if (step == 0)
		return scnprintf(buf, PAGE_SIZE, "Error interval.\n");

	idx_prev = pm_idx;
	for (i = 1; i <= step; i++) {
		if (i > pm_idx)
			idx = pm_idx + POWER_METRICS_MAX_DATA - i;
		else
			idx = pm_idx - i;

		if (batt_drv->power_metrics.data[idx].voltage == 0)
			return scnprintf(buf, PAGE_SIZE, "Not enough data.\n");
		if (power_metrics_delta_time(batt_drv, idx_prev, idx) <= 0)
			return scnprintf(buf, PAGE_SIZE, "Time stamp error.\n");

		time = power_metrics_delta_time(batt_drv, pm_idx, idx);
		if (time < interval) {
			/* I += (dCC / dT) * (dT / interval) */
			cc = power_metrics_delta_cc(batt_drv, idx_prev, idx);
			current_avg += cc / interval;
			idx_prev = idx;
			continue;
		}

		if (i == 1) {
			/* I = dCC / dT */
			cc = power_metrics_delta_cc(batt_drv, pm_idx, idx);
			current_avg = cc / time;
		} else {
			 /* I += (dCC / dT) * (the left time to interval / interval) */
			cc = power_metrics_delta_cc(batt_drv, idx_prev, idx);
			time = power_metrics_delta_time(batt_drv, idx_prev, idx);
			time_prev = power_metrics_delta_time(batt_drv, pm_idx, idx_prev);
			current_avg += (cc * (interval - time_prev) / time) / interval;
		}

		break;
	}

	return scnprintf(buf, PAGE_SIZE, "%ld\n", current_avg);
}

static const DEVICE_ATTR_RO(power_metrics_current);

static ssize_t dev_sn_store(struct device *dev,
			    struct device_attribute *attr,
			    const char *buf, size_t count)
{
	struct power_supply *psy = container_of(dev, struct power_supply, dev);
	struct batt_drv *batt_drv = power_supply_get_drvdata(psy);
	const size_t max_len = sizeof(batt_drv->dev_sn);

	if (strlcpy(batt_drv->dev_sn, buf, max_len) >= max_len)
		pr_warn("Paired data out of bounds\n");

	return count;
}

static ssize_t dev_sn_show(struct device *dev,
			   struct device_attribute *attr, char *buf)
{
	struct power_supply *psy = container_of(dev, struct power_supply, dev);
	struct batt_drv *batt_drv = power_supply_get_drvdata(psy);

	return scnprintf(buf, PAGE_SIZE, "%s\n", batt_drv->dev_sn);
}

static const DEVICE_ATTR_RW(dev_sn);

static ssize_t temp_filter_enable_store(struct device *dev,
			    struct device_attribute *attr,
			    const char *buf, size_t count)
{
	struct power_supply *psy = container_of(dev, struct power_supply, dev);
	struct batt_drv *batt_drv = power_supply_get_drvdata(psy);
	struct batt_temp_filter *temp_filter = &batt_drv->temp_filter;
	int val, ret;
	bool enable;

	ret = kstrtoint(buf, 0, &val);
	if (ret < 0)
		return ret;

	enable = val != 0;

	if (temp_filter->enable != enable) {
		temp_filter->enable = enable;
		temp_filter->force_update = true;
		mod_delayed_work(system_wq, &temp_filter->work, 0);
	}

	return count;
}

static ssize_t temp_filter_enable_show(struct device *dev,
			   struct device_attribute *attr, char *buf)
{
	struct power_supply *psy = container_of(dev, struct power_supply, dev);
	struct batt_drv *batt_drv = power_supply_get_drvdata(psy);

	return scnprintf(buf, PAGE_SIZE, "%d\n", batt_drv->temp_filter.enable);
}

static const DEVICE_ATTR_RW(temp_filter_enable);
/* ------------------------------------------------------------------------- */

static int batt_init_fs(struct batt_drv *batt_drv)
{
	int ret;

	/* stats */
	ret = device_create_file(&batt_drv->psy->dev, &dev_attr_charge_stats);
	if (ret)
		dev_err(&batt_drv->psy->dev, "Failed to create charge_stats\n");

	ret = device_create_file(&batt_drv->psy->dev, &dev_attr_charge_stats_actual);
	if (ret)
		dev_err(&batt_drv->psy->dev, "Failed to create charge_stats_actual\n");

	ret = device_create_file(&batt_drv->psy->dev, &dev_attr_charge_details);
	if (ret)
		dev_err(&batt_drv->psy->dev, "Failed to create charge_details\n");

	ret = device_create_file(&batt_drv->psy->dev, &dev_attr_ssoc_details);
	if (ret)
		dev_err(&batt_drv->psy->dev, "Failed to create ssoc_details\n");

	/* adaptive charging */
	ret = device_create_file(&batt_drv->psy->dev, &dev_attr_charge_deadline);
	if (ret)
		dev_err(&batt_drv->psy->dev, "Failed to create chg_deadline\n");

	ret = device_create_file(&batt_drv->psy->dev, &dev_attr_charge_stage);
	if (ret)
		dev_err(&batt_drv->psy->dev, "Failed to create charge_stage\n");

	ret = device_create_file(&batt_drv->psy->dev, &dev_attr_charge_limit);
	if (ret != 0)
		dev_err(&batt_drv->psy->dev, "Failed to create charge_limit\n");

	ret = device_create_file(&batt_drv->psy->dev, &dev_attr_time_to_ac);
	if (ret != 0)
		dev_err(&batt_drv->psy->dev, "Failed to create time_to_ac\n");

	ret = device_create_file(&batt_drv->psy->dev, &dev_attr_ac_soc);
	if (ret != 0)
		dev_err(&batt_drv->psy->dev, "Failed to create ac_soc\n");

	ret = device_create_file(&batt_drv->psy->dev, &dev_attr_charge_deadline_dryrun);
	if (ret != 0)
		dev_err(&batt_drv->psy->dev, "Failed to create chg_deadline_dryrun\n");

	/* time to full */
	ret = device_create_file(&batt_drv->psy->dev, &dev_attr_ttf_stats);
	if (ret)
		dev_err(&batt_drv->psy->dev, "Failed to create ttf_stats\n");

	ret = device_create_file(&batt_drv->psy->dev, &dev_attr_ttf_details);
	if (ret)
		dev_err(&batt_drv->psy->dev, "Failed to create ttf_details\n");

	/* TRICKLE-DEFEND */
	ret = device_create_file(&batt_drv->psy->dev, &dev_attr_bd_trickle_enable);
	if (ret)
		dev_err(&batt_drv->psy->dev, "Failed to create bd_trickle_enable\n");

	ret = device_create_file(&batt_drv->psy->dev, &dev_attr_bd_trickle_cnt);
	if (ret)
		dev_err(&batt_drv->psy->dev, "Failed to create bd_trickle_cnt\n");

	ret = device_create_file(&batt_drv->psy->dev, &dev_attr_bd_trickle_recharge_soc);
	if (ret)
		dev_err(&batt_drv->psy->dev, "Failed to create bd_trickle_recharge_soc\n");

	ret = device_create_file(&batt_drv->psy->dev, &dev_attr_bd_trickle_dry_run);
	if (ret)
		dev_err(&batt_drv->psy->dev, "Failed to create bd_trickle_dry_run\n");

	ret = device_create_file(&batt_drv->psy->dev, &dev_attr_bd_trickle_reset_sec);
	if (ret)
		dev_err(&batt_drv->psy->dev, "Failed to create bd_trickle_reset_sec\n");

	ret = device_create_file(&batt_drv->psy->dev, &dev_attr_bd_clear);
	if (ret)
		dev_err(&batt_drv->psy->dev, "Failed to create bd_clear\n");

	ret = device_create_file(&batt_drv->psy->dev, &dev_attr_pairing_state);
	if (ret)
		dev_err(&batt_drv->psy->dev, "Failed to create pairing_state\n");

	ret = device_create_file(&batt_drv->psy->dev, &dev_attr_cycle_counts);
	if (ret)
		dev_err(&batt_drv->psy->dev, "Failed to create cycle_counts\n");

	ret = device_create_file(&batt_drv->psy->dev, &dev_attr_charge_full_estimate);
	if (ret)
		dev_err(&batt_drv->psy->dev, "Failed to create chage_full_estimate\n");

	/* google_resistance and resistance */
	ret = device_create_file(&batt_drv->psy->dev, &dev_attr_resistance_avg);
	if (ret)
		dev_err(&batt_drv->psy->dev, "Failed to create resistance_avg\n");

	ret = device_create_file(&batt_drv->psy->dev, &dev_attr_resistance);
	if (ret)
		dev_err(&batt_drv->psy->dev, "Failed to create resistance\n");

	/* monitoring */
	ret = device_create_file(&batt_drv->psy->dev, &dev_attr_charger_state);
	if (ret)
		dev_err(&batt_drv->psy->dev, "Failed to create charger state\n");
	ret = device_create_file(&batt_drv->psy->dev, &dev_attr_charge_type);
	if (ret)
		dev_err(&batt_drv->psy->dev, "Failed to create charge_type\n");
	ret = device_create_file(&batt_drv->psy->dev, &dev_attr_constant_charge_current);
	if (ret)
		dev_err(&batt_drv->psy->dev, "Failed to create constant charge current\n");
	ret = device_create_file(&batt_drv->psy->dev, &dev_attr_constant_charge_voltage);
	if (ret)
		dev_err(&batt_drv->psy->dev, "Failed to create constant charge voltage\n");
	ret = device_create_file(&batt_drv->psy->dev, &dev_attr_fan_level);
	if (ret)
		dev_err(&batt_drv->psy->dev, "Failed to create fan level\n");
	ret = device_create_file(&batt_drv->psy->dev, &dev_attr_health_safety_margin);
	if (ret)
		dev_err(&batt_drv->psy->dev, "Failed to create health safety margin\n");
	/* aacr */
	ret = device_create_file(&batt_drv->psy->dev, &dev_attr_aacr_state);
	if (ret)
		dev_err(&batt_drv->psy->dev, "Failed to create aacr state\n");
	ret = device_create_file(&batt_drv->psy->dev, &dev_attr_aacr_cycle_grace);
	if (ret)
		dev_err(&batt_drv->psy->dev, "Failed to create aacr cycle grace\n");
	ret = device_create_file(&batt_drv->psy->dev, &dev_attr_aacr_cycle_max);
	if (ret)
		dev_err(&batt_drv->psy->dev, "Failed to create aacr cycle max\n");
	ret = device_create_file(&batt_drv->psy->dev, &dev_attr_aacr_algo);
	if (ret)
		dev_err(&batt_drv->psy->dev, "Failed to create aacr algo\n");

	/* health and health index */
	ret = device_create_file(&batt_drv->psy->dev, &dev_attr_swelling_data);
	if (ret)
		dev_err(&batt_drv->psy->dev, "Failed to create swelling_data\n");
	ret = device_create_file(&batt_drv->psy->dev, &dev_attr_health_index);
	if (ret)
		dev_err(&batt_drv->psy->dev, "Failed to create health index\n");
	ret = device_create_file(&batt_drv->psy->dev, &dev_attr_health_status);
	if (ret)
		dev_err(&batt_drv->psy->dev, "Failed to create health status\n");
	ret = device_create_file(&batt_drv->psy->dev, &dev_attr_health_capacity_index);
	if (ret)
		dev_err(&batt_drv->psy->dev, "Failed to create health capacity index\n");
	ret = device_create_file(&batt_drv->psy->dev, &dev_attr_health_index_stats);
	if (ret)
		dev_err(&batt_drv->psy->dev, "Failed to create health index stats\n");
	ret = device_create_file(&batt_drv->psy->dev, &dev_attr_health_impedance_index);
	if (ret)
		dev_err(&batt_drv->psy->dev, "Failed to create health perf index\n");
	ret = device_create_file(&batt_drv->psy->dev, &dev_attr_health_algo);
	if (ret)
		dev_err(&batt_drv->psy->dev, "Failed to create health algo\n");
	ret = device_create_file(&batt_drv->psy->dev, &dev_attr_health_indi_cap);
	if (ret)
		dev_err(&batt_drv->psy->dev, "Failed to create health individual capacity\n");
	ret = device_create_file(&batt_drv->psy->dev, &dev_attr_manufacturing_date);
	if (ret)
		dev_err(&batt_drv->psy->dev, "Failed to create manufacturing date\n");
	ret = device_create_file(&batt_drv->psy->dev, &dev_attr_first_usage_date);
	if (ret)
		dev_err(&batt_drv->psy->dev, "Failed to create first usage date\n");
	ret = device_create_file(&batt_drv->psy->dev, &dev_attr_charging_state);
	if (ret)
		dev_err(&batt_drv->psy->dev, "Failed to create charging state\n");
	ret = device_create_file(&batt_drv->psy->dev, &dev_attr_charging_policy);
	if (ret)
		dev_err(&batt_drv->psy->dev, "Failed to create charging policy\n");
	ret = device_create_file(&batt_drv->psy->dev, &dev_attr_health_set_cal_mode);
	if (ret)
		dev_err(&batt_drv->psy->dev, "Failed to create health_set_cal_mode\n");
	ret = device_create_file(&batt_drv->psy->dev, &dev_attr_health_get_cal_state);
	if (ret)
		dev_err(&batt_drv->psy->dev, "Failed to create health_get_cal_state\n");

	ret = device_create_file(&batt_drv->psy->dev, &dev_attr_health_set_low_boundary);
	if (ret)
		dev_err(&batt_drv->psy->dev, "Failed to create health_set_low_boundary\n");

	/* csi */
	ret = device_create_file(&batt_drv->psy->dev, &dev_attr_charging_speed);
	if (ret)
		dev_err(&batt_drv->psy->dev, "Failed to create charging speed\n");
	ret = device_create_file(&batt_drv->psy->dev, &dev_attr_csi_stats);
	if (ret)
		dev_err(&batt_drv->psy->dev, "Failed to create csi_stats\n");
	ret = device_create_file(&batt_drv->psy->dev, &dev_attr_power_metrics_polling_rate);
	if (ret)
		dev_err(&batt_drv->psy->dev, "Failed to create power_metrics_polling_rate\n");
	ret = device_create_file(&batt_drv->psy->dev, &dev_attr_power_metrics_interval);
	if (ret)
		dev_err(&batt_drv->psy->dev, "Failed to create power_metrics_interval\n");
	ret = device_create_file(&batt_drv->psy->dev, &dev_attr_power_metrics_power);
	if (ret)
		dev_err(&batt_drv->psy->dev, "Failed to create power_metrics_power\n");
	ret = device_create_file(&batt_drv->psy->dev, &dev_attr_power_metrics_current);
	if (ret)
		dev_err(&batt_drv->psy->dev, "Failed to create power_metrics_current\n");
	ret = device_create_file(&batt_drv->psy->dev, &dev_attr_dev_sn);
	if (ret)
		dev_err(&batt_drv->psy->dev, "Failed to create dev sn\n");

	/* temperature filter */
	ret = device_create_file(&batt_drv->psy->dev, &dev_attr_temp_filter_enable);
	if (ret)
		dev_err(&batt_drv->psy->dev, "Failed to create temp_filter_enable\n");

	ret = device_create_file(&batt_drv->psy->dev, &dev_attr_chg_profile_switch);
	if (ret)
		dev_err(&batt_drv->psy->dev, "Failed to create chg_profile_switch\n");

	return 0;

}

static int batt_init_debugfs(struct batt_drv *batt_drv)
{
	struct dentry *de = NULL;

	de = debugfs_create_dir("google_battery", 0);
	if (IS_ERR_OR_NULL(de))
		return 0;

	debugfs_create_u32("debug_level", 0644, de, &debug_printk_prlog);
	debugfs_create_file("cycle_count_sync", 0600, de, batt_drv,
			    &cycle_count_bins_sync_fops);
	debugfs_create_file("ssoc_gdf", 0644, de, batt_drv, &debug_ssoc_gdf_fops);
	debugfs_create_file("ssoc_uic", 0644, de, batt_drv, &debug_ssoc_uic_fops);
	debugfs_create_file("ssoc_rls", 0444, de, batt_drv, &debug_ssoc_rls_fops);
	debugfs_create_file("fv_dc_ratio", 0644, de, batt_drv, &debug_fv_dc_ratio_fops);
	debugfs_create_file("mp_tz", 0644, de, batt_drv, &debug_mp_tz_fops);
	debugfs_create_u32("mp_soc_limit_low", 0600, de, &batt_drv->soc_mp_limit_low);
	debugfs_create_u32("mp_soc_limit_high", 0600, de, &batt_drv->soc_mp_limit_high);
	debugfs_create_u32("mp_therm_limit", 0600, de, &batt_drv->therm_mp_limit);
	debugfs_create_u32("mp_max_ratio_limit", 0600, de, &batt_drv->max_ratio_mp_limit);
	debugfs_create_u32("hda_tz_limit", 0600, de, &batt_drv->hda_tz_limit);
	debugfs_create_file("ssoc_uicurve", 0644, de, batt_drv,
			    &debug_ssoc_uicurve_cstr_fops);
	debugfs_create_file("force_psy_update", 0400, de, batt_drv,
			    &debug_force_psy_update_fops);
	debugfs_create_file("pairing_state", 0200, de, batt_drv, &debug_pairing_fops);
	debugfs_create_file("temp", 0400, de, batt_drv, &debug_fake_temp_fops);
	debugfs_create_u32("battery_present", 0600, de,
			   &batt_drv->fake_battery_present);

	/* history */
	debugfs_create_file("blf_state", 0400, de, batt_drv, &debug_blf_state_fops);
	debugfs_create_u32("blf_collect_now", 0600, de, &batt_drv->blf_collect_now);

	/* defender */
	debugfs_create_u32("fake_capacity", 0600, de,
			    &batt_drv->fake_capacity);

	/* aacr test */
	debugfs_create_u32("fake_aacr_cc", 0600, de,
			    &batt_drv->fake_aacr_cc);

	/* health charging (adaptive charging) */
	debugfs_create_file("chg_health_thr_soc", 0600, de, batt_drv,
			    &debug_chg_health_thr_soc_fops);
	debugfs_create_file("chg_health_rest_rate", 0600, de, batt_drv,
			    &debug_chg_health_rest_rate_fops);
	debugfs_create_file("chg_health_rest_rate_before_trigger", 0600, de, batt_drv,
			    &debug_chg_health_rest_rate_before_trigger_fops);
	debugfs_create_file("chg_health_stage", 0600, de, batt_drv,
			    &debug_chg_health_stage_fops);

	/* charging table */
	debugfs_create_file("chg_raw_profile", 0644, de, batt_drv,
			    &debug_chg_raw_profile_fops);

	/* battery virtual sensor*/
	debugfs_create_u32("batt_vs_w", 0600, de, &batt_drv->batt_vs_w);

	/* power metrics */
	debugfs_create_file("power_metrics", 0400, de, batt_drv, &debug_power_metrics_fops);

	/* bhi fullcapnom count */
	debugfs_create_u32("bhi_w_ci", 0644, de, &batt_drv->health_data.bhi_w_ci);
	debugfs_create_u32("bhi_w_pi", 0644, de, &batt_drv->health_data.bhi_w_pi);
	debugfs_create_u32("bhi_w_sd", 0644, de, &batt_drv->health_data.bhi_w_sd);
	debugfs_create_u32("act_impedance", 0644, de,
			   &batt_drv->health_data.bhi_data.act_impedance);
	debugfs_create_u32("bhi_debug_cycle_count", 0644, de,
			   &batt_drv->health_data.bhi_debug_cycle_count);
	debugfs_create_u32("bhi_debug_cap_idx", 0644, de,
			   &batt_drv->health_data.bhi_debug_cap_index);
	debugfs_create_u32("bhi_debug_imp_idx", 0644, de,
			   &batt_drv->health_data.bhi_debug_imp_index);
	debugfs_create_u32("bhi_debug_sd_idx", 0644, de,
			   &batt_drv->health_data.bhi_debug_sd_index);
	debugfs_create_u32("bhi_debug_health_idx", 0644, de,
			   &batt_drv->health_data.bhi_debug_health_index);
	debugfs_create_u32("bhi_debug_health_status", 0644, de,
			   &batt_drv->health_data.bhi_debug_health_status);
	debugfs_create_file("bhi_debug_status", 0644, de, batt_drv,
			   &debug_bhi_status_fops);
	debugfs_create_file("bhi_debug_cycle_grace", 0644, de, batt_drv,
			    &debug_bhi_cycle_grace_fops);
	debugfs_create_file("reset_first_usage_date", 0644, de, batt_drv,
			    &debug_first_usage_date_fops);

	/* google_resistance, tuning */
	debugfs_create_u32("ravg_temp_low", 0644, de,
			   &batt_drv->health_data.bhi_data.res_state.res_temp_low);
	debugfs_create_u32("ravg_temp_high", 0644, de,
			   &batt_drv->health_data.bhi_data.res_state.res_temp_high);
	debugfs_create_u32("ravg_soc_low", 0644, de,
			   &batt_drv->health_data.bhi_data.res_state.ravg_soc_low);
	debugfs_create_u32("ravg_soc_high", 0644, de,
			   &batt_drv->health_data.bhi_data.res_state.ravg_soc_high);
	debugfs_create_file("ravg", 0400, de,  batt_drv, &debug_ravg_fops);

	/* battery temperature filter */
	debugfs_create_u32("temp_filter_default_interval", 0644, de,
			   &batt_drv->temp_filter.default_interval);
	debugfs_create_u32("temp_filter_fast_interval", 0644, de,
			   &batt_drv->temp_filter.fast_interval);
	debugfs_create_u32("temp_filter_resume_delay_interval", 0644, de,
			   &batt_drv->temp_filter.resume_delay_time);

	/* shutdown flag */
	debugfs_create_u32("boot_to_os_attempts", 0660, de, &batt_drv->boot_to_os_attempts);

	/* drain test */
	debugfs_create_u32("restrict_level_critical", 0644, de, &batt_drv->restrict_level_critical);

	return 0;
}

/* bpst detection */
static int batt_bpst_init_fs(struct batt_drv *batt_drv)
{
	int ret;

	if (!batt_drv->bpst_state.bpst_enable)
		return 0;

	ret = device_create_file(&batt_drv->psy->dev, &dev_attr_bpst_reset);
	if (ret)
		dev_err(&batt_drv->psy->dev, "Failed to create bpst_reset\n");
	ret = device_create_file(&batt_drv->psy->dev, &dev_attr_bpst_detect_disable);
	if (ret)
		dev_err(&batt_drv->psy->dev, "Failed to create bpst_detect_disable\n");

	return 0;

}

static int batt_bpst_init_debugfs(struct batt_drv *batt_drv)
{
	struct dentry *de = NULL;

	de = debugfs_create_dir("bpst", 0);
	if (IS_ERR_OR_NULL(de))
		return 0;

	debugfs_create_file("bpst_sbd_status", 0600, de, batt_drv,
			    &debug_bpst_sbd_status_fops);
	debugfs_create_u32("bpst_count_threshold", 0600, de,
			    &batt_drv->bpst_state.bpst_count_threshold);
	debugfs_create_u32("bpst_chg_rate", 0600, de,
			    &batt_drv->bpst_state.bpst_chg_rate);

	return 0;
}

/* ------------------------------------------------------------------------- */

/* could also use battery temperature, age */
static bool gbatt_check_dead_battery(const struct batt_drv *batt_drv)
{
	return ssoc_get_capacity(&batt_drv->ssoc_state) == 0;
}

#define VBATT_CRITICAL_LEVEL		3300000
#define VBATT_CRITICAL_DEADLINE_SEC	40

static bool gbatt_check_critical_level(const struct batt_drv *batt_drv,
				       int fg_status)
{
	const struct batt_ssoc_state *ssoc_state = &batt_drv->ssoc_state;
	const int soc = ssoc_get_real(ssoc_state);

	if (fg_status == POWER_SUPPLY_STATUS_UNKNOWN)
		return true;

	if (batt_drv->restrict_level_critical || soc != 0)
		return false;

	/* debounce with battery voltage (if set) for VBATT_CRITICAL_DEADLINE_SEC at boot */
	if (ssoc_state->buck_enabled == 1 &&
	    fg_status == POWER_SUPPLY_STATUS_DISCHARGING) {
		const ktime_t now = get_boot_sec();
		int vbatt;

		/* disable the check */
		if (now > VBATT_CRITICAL_DEADLINE_SEC || batt_drv->batt_critical_voltage == 0)
			return true;

		vbatt = GPSY_GET_PROP(batt_drv->fg_psy, POWER_SUPPLY_PROP_VOLTAGE_NOW);
		if (vbatt == -EAGAIN)
			return false;

		return (vbatt < 0) ? : vbatt < batt_drv->batt_critical_voltage;
	}

	/* here soc == 0, shutdown if not connected or if state is not charging  */
	return ssoc_state->buck_enabled == 0 || fg_status != POWER_SUPPLY_STATUS_CHARGING;
}

#define SSOC_LEVEL_FULL		SSOC_SPOOF
#define SSOC_LEVEL_HIGH		80
#define SSOC_LEVEL_NORMAL	30
#define SSOC_LEVEL_LOW		0

/*
 * could also use battery temperature, age.
 * NOTE: this implementation looks at the SOC% but it might be looking to
 * other quantities or flags.
 * NOTE: CRITICAL_LEVEL implies BATTERY_DEAD but BATTERY_DEAD doesn't imply
 * CRITICAL.
 */
static int gbatt_get_capacity_level(const struct batt_drv *batt_drv,
				    int fg_status)
{
	const struct batt_ssoc_state *ssoc_state = &batt_drv->ssoc_state;
	const int soc = ssoc_get_real(ssoc_state);
	int capacity_level;

	if (soc >= SSOC_LEVEL_FULL) {
		capacity_level = POWER_SUPPLY_CAPACITY_LEVEL_FULL;
	} else if (soc > SSOC_LEVEL_HIGH) {
		capacity_level = POWER_SUPPLY_CAPACITY_LEVEL_HIGH;
	} else if (soc > SSOC_LEVEL_NORMAL) {
		capacity_level = POWER_SUPPLY_CAPACITY_LEVEL_NORMAL;
	} else if (soc > SSOC_LEVEL_LOW) {
		capacity_level = POWER_SUPPLY_CAPACITY_LEVEL_LOW;
	} else if (ssoc_state->buck_enabled == -1) {
		/* only at startup, this should not happen */
		capacity_level = POWER_SUPPLY_CAPACITY_LEVEL_UNKNOWN;
	} else if (gbatt_check_critical_level(batt_drv, fg_status)) {
		capacity_level = POWER_SUPPLY_CAPACITY_LEVEL_CRITICAL;
	} else {
		capacity_level = POWER_SUPPLY_CAPACITY_LEVEL_LOW;
	}

	return capacity_level;
}

static int gbatt_get_temp(struct batt_drv *batt_drv, int *temp)
{
	int err = 0;

	if (batt_drv->fake_temp)
		*temp = batt_drv->fake_temp;
	else
		err = gbatt_get_raw_temp(batt_drv, temp);

	return err;
}

static int batt_do_md5(const u8 *data, unsigned int len, u8 *result)
{
	struct crypto_shash *tfm;
	struct shash_desc *shash;
	int size, ret = 0;

	tfm = crypto_alloc_shash("md5", 0, 0);
	if (IS_ERR(tfm)) {
		pr_err("Error MD5 transform: %ld\n", PTR_ERR(tfm));
		return PTR_ERR(tfm);
	}

	size = sizeof(struct shash_desc) + crypto_shash_descsize(tfm);
	shash = kmalloc(size, GFP_KERNEL);
	if (!shash)
		return -ENOMEM;

	shash->tfm = tfm;
	ret = crypto_shash_digest(shash, data, len, result);
	kfree(shash);
	crypto_free_shash(tfm);

	return ret;
}

/* called with a lock on ->chg_lock */
static enum batt_paired_state batt_check_pairing_state(struct batt_drv *batt_drv)
{
	char dev_info[GBMS_DINF_LEN];
	char mfg_info[GBMS_MINF_LEN];
	u8 *dev_info_check = batt_drv->dev_info_check;
	int ret, len;

	len = strlen(batt_drv->dev_sn);

	/* No dev_sn, return current state */
	if (len == 0)
		return batt_drv->pairing_state;

	ret = gbms_storage_read(GBMS_TAG_DINF, dev_info, GBMS_DINF_LEN);
	if (ret < 0) {
		pr_err("Read device pairing info failed, ret=%d\n", ret);
		return BATT_PAIRING_READ_ERROR;
	}

	if (batt_drv->dev_info_check[0] == 0) {
		char data[DEV_SN_LENGTH + GBMS_MINF_LEN];

		ret = gbms_storage_read(GBMS_TAG_MINF, mfg_info, GBMS_MINF_LEN);
		if (ret < 0) {
			pr_err("read mfg info. fail, ret=%d\n", ret);
			return BATT_PAIRING_READ_ERROR;
		}

		memcpy(data, batt_drv->dev_sn, len);
		memcpy(&data[len], mfg_info, GBMS_MINF_LEN);

		ret = batt_do_md5(data, len + GBMS_MINF_LEN, dev_info_check);
		if (ret < 0) {
			pr_err("execute batt_do_md5 fail, ret=%d\n", ret);
			return BATT_PAIRING_MISMATCH;
		}
	}

	/* new battery: pair the battery to this device */
	if (dev_info[0] == 0xFF) {

		ret = gbms_storage_write(GBMS_TAG_DINF, dev_info_check, GBMS_DINF_LEN);
		if (ret < 0) {
			pr_err("Pairing to this device failed, ret=%d\n", ret);
			return BATT_PAIRING_WRITE_ERROR;
		}

	/* recycled battery */
	} else if (strncmp(dev_info, dev_info_check, strlen(dev_info_check))) {
		pr_warn("Battery paired to a different device\n");

		return BATT_PAIRING_MISMATCH;
	}

	return BATT_PAIRING_PAIRED;
}

/*  TODO: handle history collection, use storage */
static int batt_hist_data_collect(void *h, int idx)
{
	int cnt;

	cnt = gbms_storage_read(GBMS_TAG_CLHI, h, 0);
	if (cnt > 0)
		cnt = gbms_storage_write_data(GBMS_TAG_HIST, h, cnt, idx);

	return cnt;
}

/* TODO: handle history collection, use storage */
static void batt_hist_free_data(void *p)
{
	if (p)
		kfree(p);
}

/* save data in hours */
#define SAVE_UNIT 3600
static void gbatt_save_sd(struct swelling_data *sd)
{
	u16 sd_saved[BATT_SD_SAVE_SIZE];
	bool update_save_data = false;
	int i, j, ret = 0;

	/* Change seconds to hours */
	for (i = 0; i < BATT_TEMP_RECORD_THR; i++) {
		j = i + SD_DISCHG_START;

		sd_saved[i] = ktime_divns(sd->chg[i], SAVE_UNIT) < BATT_SD_MAX_HOURS ?
			      ktime_divns(sd->chg[i], SAVE_UNIT) : BATT_SD_MAX_HOURS;

		sd_saved[j] = ktime_divns(sd->dischg[i], SAVE_UNIT) < BATT_SD_MAX_HOURS ?
			      ktime_divns(sd->dischg[i], SAVE_UNIT) : BATT_SD_MAX_HOURS;

		if (sd_saved[i] > sd->saved[i] ||
		    sd_saved[j] > sd->saved[j]) {
			sd->saved[i] = sd_saved[i];
			sd->saved[j] = sd_saved[j];
			update_save_data = true;
		}
	}

	if (!update_save_data)
		return;

	ret = gbms_storage_write(GBMS_TAG_STRD, &sd->saved, sizeof(sd->saved));
	if (ret < 0)
		pr_warn("Failed to save swelling data, ret=%d\n", ret);
}

static void gbatt_record_over_temp(struct batt_drv *batt_drv)
{
	struct swelling_data *sd = &batt_drv->sd;
	struct batt_ssoc_state *ssoc_state = &batt_drv->ssoc_state;
	const bool charge = batt_drv->fg_status == POWER_SUPPLY_STATUS_CHARGING ||
			    (batt_drv->fg_status == POWER_SUPPLY_STATUS_FULL &&
			    !batt_drv->chg_done);
	const int temp = batt_drv->batt_temp;
	const int soc = ssoc_get_real(ssoc_state);
	const ktime_t now = get_boot_sec();
	const ktime_t elap = now - sd->last_update;
	bool update_data = false;
	int i;

	for (i = 0; i < BATT_TEMP_RECORD_THR; i++) {
		/*
		 *  thresholds table:
		 *  | i        | 0      | 1      | 2      |
		 *  |----------|--------|--------|--------|
		 *  | temp_thr | 30degC | 35degC | 40degC |
		 *  | soc_thr  | 90%    | 90%    | 95%    |
		 */
		if (temp < sd->temp_thr[i] || soc < sd->soc_thr[i])
			continue;

		if (charge)
			sd->chg[i] += elap;
		else
			sd->dischg[i] += elap;

		update_data = true;
	}

	if (update_data)
		gbatt_save_sd(&batt_drv->sd);

	sd->last_update = now;
}

static int gbatt_save_capacity(struct batt_ssoc_state *ssoc_state)
{
	const int ui_soc = ssoc_get_capacity(ssoc_state);
	int ret = 0;

	if (!ssoc_state->save_soc_available)
		return ret;

	if (ssoc_state->save_soc != (u16)ui_soc) {
		ssoc_state->save_soc = (u16)ui_soc;
		ret = gbms_storage_write(GBMS_TAG_RSOC, &ssoc_state->save_soc,
					 sizeof(ssoc_state->save_soc));
	}

	return ret;
}

/* battery history data collection */
static int batt_history_data_work(struct batt_drv *batt_drv)
{
	int cycle_cnt, idx, ret;

	/* TODO: google_battery caches cycle count, should use that */
	cycle_cnt = GPSY_GET_PROP(batt_drv->fg_psy,
				  POWER_SUPPLY_PROP_CYCLE_COUNT);
	if (cycle_cnt < 0)
		return -EIO;

	if (batt_drv->blf_collect_now) {
		pr_info("MSC_HIST cycle_cnt:%d->%d saved_cnt=%d\n",
			cycle_cnt, batt_drv->blf_collect_now,
			batt_drv->hist_data_saved_cnt);

		cycle_cnt = batt_drv->blf_collect_now;
		batt_drv->hist_data_saved_cnt = cycle_cnt - 1;
		batt_drv->blf_collect_now = 0;
	}

	if (cycle_cnt <= batt_drv->hist_data_saved_cnt)
		return 0;

	idx = cycle_cnt / batt_drv->hist_delta_cycle_cnt;

	/* save in last when over max cycles */
	if (idx >= batt_drv->hist_data_max_cnt)
		idx = batt_drv->hist_data_max_cnt - 1;

	ret = batt_hist_data_collect(batt_drv->hist_data, idx);
	if (ret < 0)
		return ret;

	batt_drv->hist_data_saved_cnt = cycle_cnt;

	pr_info("MSC_HIST Update data with cnt:%d\n", cycle_cnt);

	return 0;
}

/* TODO: read from the HIST tag */
#define BATT_ONE_HIST_LEN	12

static int google_battery_init_hist_work(struct batt_drv *batt_drv )
{
	const int one_hist_len = BATT_ONE_HIST_LEN; /* TODO: read from the tag */
	int cnt;

	/*
	 * Determine the max number of history entries
	 * NOTE: gbms_storage will return -EPROBE_DEFER during init
	 */
	cnt = gbms_storage_read_data(GBMS_TAG_HIST, NULL, 0, 0);
	if (cnt == -EPROBE_DEFER)
		return -EAGAIN;

	if (cnt <= 0) {
		pr_err("MSC_HIST collect history data not available (%d)\n", cnt);
		batt_drv->blf_state = BATT_LFCOLLECT_NOT_AVAILABLE;
		return -ENODATA;
	}

	batt_drv->hist_data = kzalloc(one_hist_len, GFP_KERNEL);
	if (!batt_drv->hist_data) {
		pr_err("MSC_HIST cannot allocate buffer of size=%d\n",
		       one_hist_len);
		batt_drv->blf_state = BATT_LFCOLLECT_NOT_AVAILABLE;
	} else {
		batt_drv->blf_state = BATT_LFCOLLECT_COLLECT;
		batt_drv->hist_data_max_cnt = cnt;
		batt_drv->hist_data_saved_cnt = -1;
	}

	pr_info("MSC_HIST init_hist_work done, state:%d, cnt:%d",
		 batt_drv->blf_state, cnt);

	return 0;
}

#define TEMP_FILTER_DEFAULT_INTERVAL_MS 30000
#define TEMP_FILTER_FAST_INTERVAL_MS 3000
#define TEMP_FILTER_RESUME_DELAY_MS 1500
#define TEMP_FILTER_LOG_DIFF 50
static void batt_init_temp_filter(struct batt_drv *batt_drv)
{
	struct batt_temp_filter *temp_filter = &batt_drv->temp_filter;
	const struct device_node *node = batt_drv->device->of_node;
	u32 tmp;
	int ret;

	mutex_init(&batt_drv->temp_filter.lock);

	ret = of_property_read_u32(node, "google,temp-filter-default-interval", &tmp);
	if (ret == 0)
		temp_filter->default_interval = tmp;
	else
		temp_filter->default_interval = TEMP_FILTER_DEFAULT_INTERVAL_MS;

	ret = of_property_read_u32(node, "google,temp-filter-fast-interval", &tmp);
	if (ret == 0)
		temp_filter->fast_interval = tmp;
	else
		temp_filter->fast_interval = TEMP_FILTER_FAST_INTERVAL_MS;

	ret = of_property_read_u32(node, "google,temp-filter-resume-delay", &tmp);
	if (ret == 0)
		temp_filter->resume_delay_time = tmp;
	else
		temp_filter->resume_delay_time = TEMP_FILTER_RESUME_DELAY_MS;

	/* initial temperature value in first read data */
	temp_filter->force_update = true;
	mod_delayed_work(system_wq, &temp_filter->work, 0);

	pr_info("temperature filter: default:%ds, fast:%ds, resume:%dms\n",
		temp_filter->default_interval / 1000, temp_filter->fast_interval / 1000,
		temp_filter->resume_delay_time);
}

static void google_battery_temp_filter_work(struct work_struct *work)
{
	struct batt_drv *batt_drv = container_of(work, struct batt_drv, temp_filter.work.work);
	const union gbms_ce_adapter_details *ad = &batt_drv->ce_data.adapter_details;
	struct batt_temp_filter *temp_filter = &batt_drv->temp_filter;
	int interval = temp_filter->default_interval;
	union power_supply_propval val;
	int err = 0, i;

	if (!temp_filter->enable || interval == 0)
		return;

	if (!batt_drv->fg_psy)
		goto done;

	if (temp_filter->resume_delay) {
		interval = temp_filter->resume_delay_time; /* i2c might busy when resume */
		temp_filter->resume_delay = false;
		temp_filter->force_update = true;
		goto done;
	}

	if (ad->ad_type == CHG_EV_ADAPTER_TYPE_WLC ||
	    ad->ad_type == CHG_EV_ADAPTER_TYPE_WLC_EPP ||
	    ad->ad_type == CHG_EV_ADAPTER_TYPE_WLC_SPP)
		interval = temp_filter->fast_interval;

	err = power_supply_get_property(batt_drv->fg_psy, POWER_SUPPLY_PROP_TEMP, &val);
	if (err != 0)
		goto done;

	/* logging if big difference */
	if (abs(val.intval - temp_filter->sample[temp_filter->last_idx]) > TEMP_FILTER_LOG_DIFF)
		pr_info("temperature filter: [%d, %d, %d, %d, %d] val:%d idx:%d interval=%dms\n",
			temp_filter->sample[0], temp_filter->sample[1], temp_filter->sample[2],
			temp_filter->sample[3], temp_filter->sample[4], val.intval,
			temp_filter->last_idx, interval);

	mutex_lock(&temp_filter->lock);
	if (temp_filter->force_update) {
		temp_filter->force_update = false;
		for (i = 0; i < TEMP_SAMPLE_SIZE; i++)
			temp_filter->sample[i] = val.intval;
	} else {
		temp_filter->last_idx = (temp_filter->last_idx + 1) % TEMP_SAMPLE_SIZE;
		temp_filter->sample[temp_filter->last_idx] = val.intval;
	}
	mutex_unlock(&temp_filter->lock);

done:
	pr_debug("temperature filter: [%d, %d, %d, %d, %d] interval=%dms\n",
		 temp_filter->sample[0], temp_filter->sample[1], temp_filter->sample[2],
		 temp_filter->sample[3], temp_filter->sample[4], interval);
	mod_delayed_work(system_wq, &temp_filter->work, msecs_to_jiffies(interval));
}

#define BOOT_TO_OS_ATTEMPTS 3

static int batt_init_shutdown_flag(struct batt_drv *batt_drv)
{
	struct device_node *node = batt_drv->device->of_node;
	u8 data;
	int ret;

	if (of_property_read_bool(node, "google,shutdown-flag-disable"))
		return 0;

	ret = gbms_storage_read(GBMS_TAG_SUFG, &data, sizeof(data));
	if (ret < 0)
		return -EIO;

	batt_drv->boot_to_os_attempts = data;

	/* reset battery shutdown flag */
	data = 0;
	ret = gbms_storage_write(GBMS_TAG_SUFG, &data, sizeof(data));

	return (ret < 0) ? -EIO : 0;
}

static int batt_set_shutdown_flag(struct batt_drv *batt_drv)
{
	u8 data = batt_drv->boot_to_os_attempts;
	int ret;

	if (data == 0)
		data = BOOT_TO_OS_ATTEMPTS;

	ret = gbms_storage_write(GBMS_TAG_SUFG, &data, sizeof(data));

	return (ret < 0) ? -EIO : 0;
}

static int point_full_ui_soc_cb(struct gvotable_election *el,
			      const char *reason, void *vote)
{
	struct batt_drv *batt_drv = gvotable_get_data(el);
	struct batt_ssoc_state *ssoc_state = &batt_drv->ssoc_state;
	int ssoc = ssoc_get_capacity(ssoc_state);
	int soc = GVOTABLE_PTR_TO_INT(vote);

	if (ssoc_state->point_full_ui_soc == soc)
		return 0;

	dev_info(batt_drv->device, "update point_full_ui_soc: %d -> %d\n",
		 ssoc_state->point_full_ui_soc, soc);

	ssoc_state->point_full_ui_soc = soc;

	if (ssoc_state->point_full_ui_soc != DISABLE_POINT_FULL_UI_SOC &&
	    ssoc < SSOC_FULL && ssoc_state->buck_enabled == 1) {
		struct ssoc_uicurve *curve = ssoc_state->ssoc_curve;
		const qnum_t full = qnum_fromint(ssoc_state->point_full_ui_soc);

		ssoc_uicurve_splice_full(curve, full, ssoc_point_full);
		dump_ssoc_state(&batt_drv->ssoc_state, batt_drv->ssoc_log);
		ssoc_state->point_full_ui_soc = DISABLE_POINT_FULL_UI_SOC;
	}

	return 0;
}

/*
 * poll the battery, run SOC%, dead battery, critical.
 * scheduled from psy_changed and from timer
 */

#define UPDATE_INTERVAL_AT_FULL_FACTOR	4

static void google_battery_work(struct work_struct *work)
{
	struct batt_drv *batt_drv =
	    container_of(work, struct batt_drv, batt_work.work);
	struct power_supply *fg_psy = batt_drv->fg_psy;
	struct batt_ssoc_state *ssoc_state = &batt_drv->ssoc_state;
	int update_interval = batt_drv->batt_update_interval;
	const int prev_ssoc = ssoc_get_capacity(ssoc_state);
	int present, fg_status, batt_temp, ret;
	bool notify_psy_changed = false;

	pr_debug("battery work item\n");

	pm_runtime_get_sync(batt_drv->device);
	if (!batt_drv->resume_complete) {
		schedule_delayed_work(&batt_drv->batt_work, msecs_to_jiffies(100));
		pm_runtime_put_sync(batt_drv->device);
		return;
	}
	pm_runtime_put_sync(batt_drv->device);

	__pm_stay_awake(batt_drv->batt_ws);

	/* chg_lock protect msc_logic */
	mutex_lock(&batt_drv->chg_lock);

	present = GPSY_GET_PROP(fg_psy, POWER_SUPPLY_PROP_PRESENT);
	if (present && !batt_drv->batt_present) {
		pr_debug("%s: change of battery state %d->%d\n",
			 __func__, batt_drv->batt_present, present);

		batt_drv->batt_present = true;
		notify_psy_changed = true;
	} else if (!present && batt_drv->batt_present) {
		pr_debug("%s: change of battery state %d->%d\n",
			 __func__, batt_drv->batt_present, present);

		batt_drv->batt_present = false;

		/* add debounce? */
		notify_psy_changed = true;
		mutex_unlock(&batt_drv->chg_lock);
		goto reschedule;
	}

	fg_status = GPSY_GET_INT_PROP(fg_psy, POWER_SUPPLY_PROP_STATUS, &ret);
	if (ret < 0) {
		mutex_unlock(&batt_drv->chg_lock);
		goto reschedule;
	}

	/* batt_lock protect SSOC code etc. */
	mutex_lock(&batt_drv->batt_lock);

	/* TODO: poll rate should be min between ->batt_update_interval and
	 * whatever ssoc_work() decides (typically rls->rl_delta_max_time)
	 */
	ret = ssoc_work(ssoc_state, fg_psy);
	if (ret < 0) {
		update_interval = BATT_WORK_ERROR_RETRY_MS;
	} else {
		bool full;
		int ssoc, level;

		/* handle charge/recharge */
		batt_rl_update_status(batt_drv);

		ssoc = ssoc_get_capacity(ssoc_state);
		if (prev_ssoc != ssoc) {
			pr_debug("%s: change of ssoc %d->%d\n", __func__,
				 prev_ssoc, ssoc);

			dump_ssoc_state(ssoc_state, batt_drv->ssoc_log);
			batt_log_csi_ttf_info(batt_drv);
			notify_psy_changed = true;
		}

		/* TODO(b/138860602): clear ->chg_done to enforce the
		 * same behavior during the transition 99 -> 100 -> Full
		 */

		level = gbatt_get_capacity_level(batt_drv, fg_status);
		if (level != batt_drv->capacity_level) {
			pr_debug("%s: change of capacity level %d->%d\n",
				 __func__, batt_drv->capacity_level,
				 level);

			/* set battery critical shutdown */
			if (level == POWER_SUPPLY_CAPACITY_LEVEL_CRITICAL) {
				ret = batt_set_shutdown_flag(batt_drv);
				if (ret < 0)
					pr_warn("failed to write shutdown flag, ret=%d\n", ret);
			}

			batt_drv->capacity_level = level;
			notify_psy_changed = true;
		}

		if (batt_drv->dead_battery) {
			batt_drv->dead_battery = gbatt_check_dead_battery(batt_drv);
			if (!batt_drv->dead_battery) {
				pr_debug("%s: dead_battery 1->0\n", __func__);
				notify_psy_changed = true;
			}
		}

		/* fuel gauge triggered recharge logic. */
		full = (ssoc == SSOC_FULL);
		if (full && !batt_drv->batt_full) {
			batt_log_csi_ttf_info(batt_drv);
			batt_chg_stats_pub(batt_drv, "100%", false, true);
		}
		batt_drv->batt_full = full;

		/* update resistance all the time and capacity on disconnect */
		ret = bhi_imp_data_update(&batt_drv->health_data.bhi_data, fg_psy);
		if (ret < 0 && ret != -ENODATA)
			pr_warn("cannot update perf index ret=%d\n", ret);

		/* restore SSOC after reboot */
		ret = gbatt_save_capacity(&batt_drv->ssoc_state);
		if (ret < 0)
			pr_warn("write save_soc fail, ret=%d\n", ret);

		/* debounce fg_status changes at 100% */
		if (fg_status != batt_drv->fg_status) {

			pr_debug("%s: ssoc=%d full=%d change of fg_status %d->%d\n",
				 __func__, ssoc, full, batt_drv->fg_status, fg_status);
			if (!full)
				notify_psy_changed = true;
		}

		/* slow down the updates at full */
		if (full && batt_drv->chg_done)
			update_interval *= UPDATE_INTERVAL_AT_FULL_FACTOR;
	}

	/* notifications for this are debounced  */
	batt_drv->fg_status = fg_status;

	/* TODO: poll other data here if needed */

	ret = gbatt_get_temp(batt_drv, &batt_temp);
	if (ret == 0 && batt_temp != batt_drv->batt_temp) {
		const int limit = batt_drv->batt_update_high_temp_threshold;

		batt_drv->batt_temp = batt_temp;
		if (batt_drv->batt_temp > limit) {
			pr_debug("%s: temperature over limit %d > %d\n",
				 __func__, batt_temp, limit);
			notify_psy_changed = true;
		}
	}

	if (batt_drv->sd.is_enable)
		gbatt_record_over_temp(batt_drv);

	mutex_unlock(&batt_drv->batt_lock);

	/*
	 * wait for timeout or state equal to CHARGING, FULL or UNKNOWN
	 * (which will likely not happen) even on ssoc error. msc_logic
	 * hold poll_ws wakelock during this time.
	 * Delay the estimates for time to full for BATT_WORK_DEBOUNCE_RETRY_MS
	 * after the device start charging.
	 */
	if (batt_drv->batt_fast_update_cnt) {

		if (fg_status != POWER_SUPPLY_STATUS_DISCHARGING &&
		    fg_status != POWER_SUPPLY_STATUS_NOT_CHARGING) {
			batt_drv->batt_fast_update_cnt = 0;
			update_interval = BATT_WORK_DEBOUNCE_RETRY_MS;
		} else {
			update_interval = BATT_WORK_FAST_RETRY_MS;
			batt_drv->batt_fast_update_cnt -= 1;
		}
	} else if (batt_drv->ttf_debounce) {
		batt_drv->ttf_debounce = 0;
		batt_log_csi_ttf_info(batt_drv);
	}

	/* acquired in msc_logic */
	if (batt_drv->batt_fast_update_cnt == 0)
		__pm_relax(batt_drv->poll_ws);

	/* set a connect */
	if (batt_drv->health_data.bhi_data.res_state.estimate_requested)
		batt_res_work(batt_drv);

	/* check only once and when/if the pairing state is reset */
	if (batt_drv->pairing_state == BATT_PAIRING_ENABLED) {
		enum batt_paired_state state;

		state = batt_check_pairing_state(batt_drv);
		switch (state) {
		/* somethig is wrong with eeprom comms, HW problem? */
		case BATT_PAIRING_READ_ERROR:
		case BATT_PAIRING_WRITE_ERROR:
			if (batt_drv->pairing_state_retry_cnt > 0)
				batt_drv->pairing_state_retry_cnt -= 1;
			else
				batt_drv->pairing_state = state;
			break;
		default:
			batt_drv->pairing_state = state;
			break;
		}
	}

	/* check recalibration conditions */
	ret = batt_bhi_update_recalibration_status(batt_drv);
	if (ret < 0)
		pr_err("bhi update recalibration not available (%d)\n", ret);

	mutex_unlock(&batt_drv->chg_lock);

	/* TODO: we might not need to do this all the time */
	batt_cycle_count_update(batt_drv, ssoc_get_real(ssoc_state));

reschedule:

	if (notify_psy_changed)
		power_supply_changed(batt_drv->psy);

	if (batt_drv->blf_state == BATT_LFCOLLECT_ENABLED) {

		ret = google_battery_init_hist_work(batt_drv);
		if (ret == -EAGAIN)
			update_interval = BATT_WORK_DEBOUNCE_RETRY_MS;

		if (batt_drv->blf_state == BATT_LFCOLLECT_COLLECT) {
			ret = batt_history_data_work(batt_drv);
			if (ret < 0)
				pr_err("BHI: cannot prime history (%d)\n", ret);

			mutex_lock(&batt_drv->chg_lock);
			ret = batt_bhi_stats_update_all(batt_drv);
			if (ret < 0)
				pr_err("BHI: cannot init stats (%d)\n", ret);
			mutex_unlock(&batt_drv->chg_lock);
		}
	}

	if (batt_drv->blf_state == BATT_LFCOLLECT_COLLECT) {
		ret = batt_history_data_work(batt_drv);
		if (ret == -ENOENT) {
			batt_drv->blf_state = BATT_LFCOLLECT_NOT_AVAILABLE;
			pr_info("MSC_HIST Battery data collection disabled\n");
		}  else if (ret < 0) {
			pr_debug("MSC_HIST cannot collect battery data %d\n", ret);
		}
	}

	if (update_interval) {
		pr_debug("rerun battery work in %d ms\n", update_interval);
		schedule_delayed_work(&batt_drv->batt_work,
				      msecs_to_jiffies(update_interval));
	}


	__pm_relax(batt_drv->batt_ws);
}

static void power_metrics_data_work(struct work_struct *work)
{
	struct batt_drv *batt_drv = container_of(work, struct batt_drv,
						 power_metrics.work.work);
	const unsigned int idx = batt_drv->power_metrics.idx;
	unsigned long cc, vbat;
	unsigned int next_work = batt_drv->power_metrics.polling_rate * 1000;
	ktime_t now = get_boot_sec();

	if (!batt_drv->fg_psy)
		goto error;

	pm_runtime_get_sync(batt_drv->device);
	if (!batt_drv->resume_complete) {
		next_work = 100;
		pm_runtime_put_sync(batt_drv->device);
		goto error;
	}
	pm_runtime_put_sync(batt_drv->device);

	cc = GPSY_GET_PROP(batt_drv->fg_psy, POWER_SUPPLY_PROP_CHARGE_COUNTER);
	vbat = GPSY_GET_PROP(batt_drv->fg_psy, POWER_SUPPLY_PROP_VOLTAGE_NOW);

	if ((cc < 0) || (vbat < 0)) {
		if ((cc == -EAGAIN) || (vbat == -EAGAIN))
			next_work = 100;
		goto error;
	}

	if ((idx == 0) && (batt_drv->power_metrics.data[idx].voltage == 0))
		batt_drv->power_metrics.idx = 0;
	else
		batt_drv->power_metrics.idx++;
	if (batt_drv->power_metrics.idx >= POWER_METRICS_MAX_DATA)
		batt_drv->power_metrics.idx = 0;

	batt_drv->power_metrics.data[batt_drv->power_metrics.idx].charge_count = cc;
	batt_drv->power_metrics.data[batt_drv->power_metrics.idx].voltage = vbat;
	batt_drv->power_metrics.data[batt_drv->power_metrics.idx].time = now;

error:
	schedule_delayed_work(&batt_drv->power_metrics.work, msecs_to_jiffies(next_work));
}

/* ------------------------------------------------------------------------- */

/*
 * Keep the number of properties under UEVENT_NUM_ENVP (minus # of
 * standard uevent variables) i.e 26.
 *
 * Removed the following from sysnodes
 * GBMS_PROP_ADAPTER_DETAILS			gbms
 * POWER_SUPPLY_PROP_CONSTANT_CHARGE_CURRENT	gbms
 * POWER_SUPPLY_PROP_CONSTANT_CHARGE_VOLTAGE	gbms
 *
 * POWER_SUPPLY_PROP_CHARGE_TYPE,
 * POWER_SUPPLY_PROP_CURRENT_AVG,
 * POWER_SUPPLY_PROP_VOLTAGE_AVG,
 * POWER_SUPPLY_PROP_VOLTAGE_MAX_DESIGN,
 * POWER_SUPPLY_PROP_VOLTAGE_MIN_DESIGN,
 * POWER_SUPPLY_PROP_VOLTAGE_OCV,
 */

static enum power_supply_property gbatt_battery_props[] = {
	POWER_SUPPLY_PROP_CAPACITY,
	POWER_SUPPLY_PROP_CAPACITY_LEVEL,
	POWER_SUPPLY_PROP_CHARGE_COUNTER,
	POWER_SUPPLY_PROP_CHARGE_FULL,
	POWER_SUPPLY_PROP_CHARGE_FULL_DESIGN,
	POWER_SUPPLY_PROP_CURRENT_AVG,
	POWER_SUPPLY_PROP_CURRENT_NOW,
	POWER_SUPPLY_PROP_CYCLE_COUNT,
	POWER_SUPPLY_PROP_HEALTH,
	POWER_SUPPLY_PROP_PRESENT,
	POWER_SUPPLY_PROP_SERIAL_NUMBER,
	POWER_SUPPLY_PROP_STATUS,
	POWER_SUPPLY_PROP_TEMP,
	POWER_SUPPLY_PROP_TECHNOLOGY,
	POWER_SUPPLY_PROP_TIME_TO_EMPTY_AVG,	/* No need for this? */
	POWER_SUPPLY_PROP_TIME_TO_FULL_NOW,
	POWER_SUPPLY_PROP_VOLTAGE_NOW,		/* 23 */
	POWER_SUPPLY_PROP_VOLTAGE_OCV,

	/*  hard limit to 26 */
};

static bool temp_defend_dry_run(struct gvotable_election *temp_dryrun_votable)
{
	bool dry_run = 1;

	if (!temp_dryrun_votable)
		temp_dryrun_votable =
			gvotable_election_get_handle(VOTABLE_TEMP_DRYRUN);
	if (temp_dryrun_votable)
		dry_run = !!gvotable_get_current_int_vote(temp_dryrun_votable);

	return dry_run;
}

/*
 * status is:
 * . _UNKNOWN during init
 * . _DISCHARGING when not connected
 * when connected to a power supply status is
 * . _FULL (until disconnect) after the charger flags DONE if SSOC=100%
 * . _CHARGING if FG reports _FULL but SSOC < 100% (should not happen)
 * . _CHARGING if FG reports _NOT_CHARGING
 * . _NOT_CHARGING if FG report _DISCHARGING
 * . same as FG state otherwise
 */
static int gbatt_get_status(struct batt_drv *batt_drv,
			    union power_supply_propval *val)
{
	int err, ssoc;

	if (batt_drv->ssoc_state.buck_enabled == 0) {
		if (batt_drv->chg_state.f.chg_status == POWER_SUPPLY_STATUS_NOT_CHARGING)
			val->intval = batt_drv->chg_state.f.chg_status;
		else
			val->intval = POWER_SUPPLY_STATUS_DISCHARGING;
		return 0;
	}

	if (batt_drv->ssoc_state.buck_enabled == -1) {
		val->intval = POWER_SUPPLY_STATUS_UNKNOWN;
		return 0;
	}

	/* ->buck_enabled = 1, from here ownward device is connected */

	if (batt_drv->batt_health == POWER_SUPPLY_HEALTH_OVERHEAT &&
	    !temp_defend_dry_run(batt_drv->temp_dryrun_votable)) {
		val->intval = POWER_SUPPLY_STATUS_NOT_CHARGING;
		return 0;
	}

	if (batt_drv->batt_fast_update_cnt) {
		val->intval = POWER_SUPPLY_STATUS_CHARGING;
		return 0;
	}

	if (batt_drv->msc_state == MSC_HEALTH_PAUSE) {
		/* Expect AC to discharge in PAUSE. However, UI must persist */
		val->intval = POWER_SUPPLY_STATUS_CHARGING;
		return 0;
	}

	if (!batt_drv->fg_psy)
		return -EINVAL;

	ssoc = ssoc_get_capacity(&batt_drv->ssoc_state);

	/* FULL when the charger said so and SSOC == 100% */
	if (batt_drv->chg_done && ssoc == SSOC_FULL) {
		val->intval = POWER_SUPPLY_STATUS_FULL;
		return 0;
	}

	err = power_supply_get_property(batt_drv->fg_psy,
					POWER_SUPPLY_PROP_STATUS,
					val);
	if (err != 0)
		return err;

	if (val->intval == POWER_SUPPLY_STATUS_FULL) {

		/* not full unless the charger says so */
		if (!batt_drv->chg_done)
			val->intval = POWER_SUPPLY_STATUS_CHARGING;

		/* NOTE: FG driver could flag FULL before GDF is at 100% when
		 * gauge is not tuned or when capacity estimates are wrong.
		 */
		if (ssoc != SSOC_FULL)
			val->intval = POWER_SUPPLY_STATUS_CHARGING;

	} else if (val->intval == POWER_SUPPLY_STATUS_NOT_CHARGING) {
		/* smooth transition between charging and full */
		val->intval = POWER_SUPPLY_STATUS_CHARGING;
	} else if (val->intval == POWER_SUPPLY_STATUS_DISCHARGING) {
		/* connected and discharging is NOT charging */
		val->intval = POWER_SUPPLY_STATUS_NOT_CHARGING;
	}

	return 0;
}

/* lock batt_drv->batt_lock */
static int gbatt_get_capacity(struct batt_drv *batt_drv)
{
	struct batt_ssoc_state *ssoc_state = &batt_drv->ssoc_state;
	int capacity;

	if (batt_drv->fake_capacity >= 0 && batt_drv->fake_capacity <= 100)
		capacity = batt_drv->fake_capacity;
	else
		capacity = ssoc_get_capacity(ssoc_state);

	return capacity;
}


static void gbatt_reset_curve(struct batt_drv *batt_drv, int ssoc_cap)
{
	struct batt_ssoc_state *ssoc_state = &batt_drv->ssoc_state;
	const qnum_t cap = qnum_fromint(ssoc_cap);
	const qnum_t gdf = ssoc_state->ssoc_gdf;
	enum ssoc_uic_type type;

	if (gdf < cap) {
		type = SSOC_UIC_TYPE_DSG;
	} else {
		type = SSOC_UIC_TYPE_CHG;
	}

	pr_info("reset curve at gdf=%d.%d cap=%d.%d type=%d\n",
		qnum_toint(gdf), qnum_fracdgt(gdf),
		qnum_toint(cap), qnum_fracdgt(cap),
		type);

	/* current is the drop point on the discharge curve */
	ssoc_change_curve_at_gdf(ssoc_state, gdf, cap, type);
	ssoc_work(ssoc_state, batt_drv->fg_psy);
	dump_ssoc_state(ssoc_state, batt_drv->ssoc_log);
}

/* splice the curve at point when the SSOC is removed */
static void gbatt_set_capacity(struct batt_drv *batt_drv, int capacity)
{
	if (capacity < 0)
		capacity = -EINVAL;

	if (batt_drv->batt_health != POWER_SUPPLY_HEALTH_OVERHEAT) {
		/* just set the value if not in overheat  */
	} else if (capacity < 0 && batt_drv->fake_capacity >= 0) {
		gbatt_reset_curve(batt_drv, batt_drv->fake_capacity);
	} else if (capacity > 0) {
		/* TODO: convergence to the new capacity? */
	}

	batt_drv->fake_capacity = capacity;
}

static int gbatt_set_health(struct batt_drv *batt_drv, int health)
{
	if (health > POWER_SUPPLY_HEALTH_HOT ||
	    health < POWER_SUPPLY_HEALTH_UNKNOWN)
		return -EINVAL;

	batt_drv->batt_health = health;

	/* disable health charging if in overheat */
	if (health == POWER_SUPPLY_HEALTH_OVERHEAT)
		msc_logic_health(batt_drv);

	return 0;
}

#define RESTORE_SOC_LOWER_THRESHOLD	2
#define RESTORE_SOC_UPPER_THRESHOLD	5
static int gbatt_restore_capacity(struct batt_drv *batt_drv)
{
	struct batt_ssoc_state *ssoc_state = &batt_drv->ssoc_state;
	int ret = 0, save_soc, gdf_soc, delta;

	ret = gbms_storage_read(GBMS_TAG_RSOC, &ssoc_state->save_soc,
						sizeof(ssoc_state->save_soc));
	if (ret < 0)
		return ret;

	save_soc = (int)ssoc_state->save_soc;
	gdf_soc = qnum_toint(ssoc_state->ssoc_gdf);
	delta = save_soc - gdf_soc;

	dev_info(batt_drv->device, "save_soc:%d, gdf:%d\n", save_soc, gdf_soc);

	if (delta >= RESTORE_SOC_LOWER_THRESHOLD && delta <= RESTORE_SOC_UPPER_THRESHOLD)
		gbatt_reset_curve(batt_drv, save_soc);

	return ret;
}

static int gbatt_get_health(struct batt_drv *batt_drv)
{
	int charging_state = batt_get_charging_state(batt_drv);
	int health = POWER_SUPPLY_HEALTH_UNKNOWN;

	switch (charging_state) {
	case BATTERY_STATUS_NORMAL:
		health = POWER_SUPPLY_HEALTH_GOOD;
		break;
	case BATTERY_STATUS_TOO_COLD:
		health = POWER_SUPPLY_HEALTH_COLD;
		break;
	case BATTERY_STATUS_TOO_HOT:
		health = POWER_SUPPLY_HEALTH_HOT;
		break;
	default:
		break;
	}

	return health;
}

#define TTF_REPORT_MAX_RATIO	300
static int gbatt_get_property(struct power_supply *psy,
				 enum power_supply_property psp,
				 union power_supply_propval *val)
{
	struct batt_drv *batt_drv = (struct batt_drv *)
					power_supply_get_drvdata(psy);
	int rc, err = 0;

	pm_runtime_get_sync(batt_drv->device);
	if (!batt_drv->init_complete || !batt_drv->resume_complete) {
		pm_runtime_put_sync(batt_drv->device);
		return -EAGAIN;
	}
	pm_runtime_put_sync(batt_drv->device);

	switch (psp) {
	case GBMS_PROP_ADAPTER_DETAILS:
		val->intval = batt_drv->ce_data.adapter_details.v;
		break;

	case GBMS_PROP_DEAD_BATTERY:
		val->intval = batt_drv->dead_battery;
		break;
	/*
	 * ng charging:
	 * 1) write to GBMS_PROP_CHARGE_CHARGER_STATE,
	 * 2) read POWER_SUPPLY_PROP_CONSTANT_CHARGE_CURRENT and
	 *    POWER_SUPPLY_PROP_CONSTANT_CHARGE_VOLTAGE
	 */
	case GBMS_PROP_CHARGE_CHARGER_STATE:
		container_of(val, union gbms_propval, prop)->int64val = batt_drv->chg_state.v;
		break;

	case POWER_SUPPLY_PROP_CYCLE_COUNT:
		if (batt_drv->cycle_count < 0)
			err = batt_drv->cycle_count;
		else
			val->intval = batt_drv->cycle_count;
		break;

	case POWER_SUPPLY_PROP_CAPACITY:
		mutex_lock(&batt_drv->batt_lock);
		val->intval = gbatt_get_capacity(batt_drv);
		mutex_unlock(&batt_drv->batt_lock);
		break;

	case POWER_SUPPLY_PROP_CAPACITY_LEVEL:
		if (batt_drv->fake_capacity >= 0 &&
				batt_drv->fake_capacity <= 100)
			val->intval = POWER_SUPPLY_CAPACITY_LEVEL_NORMAL;
		else
			val->intval = batt_drv->capacity_level;
		break;

	case POWER_SUPPLY_PROP_CONSTANT_CHARGE_CURRENT:
		mutex_lock(&batt_drv->chg_lock);
		val->intval = batt_drv->cc_max;
		mutex_unlock(&batt_drv->chg_lock);
		break;
	case POWER_SUPPLY_PROP_CONSTANT_CHARGE_VOLTAGE:
		mutex_lock(&batt_drv->chg_lock);
		val->intval = batt_drv->fv_uv;
		mutex_unlock(&batt_drv->chg_lock);
		break;

	/*
	 * POWER_SUPPLY_PROP_CHARGE_DONE comes from the charger BUT battery
	 * has also an idea about it.
	 *	mutex_lock(&batt_drv->chg_lock);
	 *	val->intval = batt_drv->chg_done;
	 *	mutex_unlock(&batt_drv->chg_lock);
	 */

	/*
	 * compat: POWER_SUPPLY_PROP_CHARGE_TYPE comes from the charger so
	 * using the last value reported from the CHARGER. This (of course)
	 * means that NG charging needs to be enabled.
	 */
	case POWER_SUPPLY_PROP_CHARGE_TYPE:
		mutex_lock(&batt_drv->chg_lock);
		val->intval = batt_drv->chg_state.f.chg_type;
		mutex_unlock(&batt_drv->chg_lock);
		break;

	case POWER_SUPPLY_PROP_STATUS:
		err = gbatt_get_status(batt_drv, val);
		break;

	/* health */
	case POWER_SUPPLY_PROP_HEALTH:
		if (batt_drv->batt_health == POWER_SUPPLY_HEALTH_OVERHEAT &&
		    temp_defend_dry_run(batt_drv->temp_dryrun_votable)) {
			val->intval = POWER_SUPPLY_HEALTH_GOOD;
		} else if (batt_drv->batt_health != POWER_SUPPLY_HEALTH_UNKNOWN) {
			val->intval = batt_drv->batt_health;
		} else if (batt_drv->health_data.cal_state == REC_STATE_SCHEDULED) {
			val->intval = POWER_SUPPLY_HEALTH_CALIBRATION_REQUIRED;
		} else if (!batt_drv->fg_psy) {
			val->intval = POWER_SUPPLY_HEALTH_UNKNOWN;
		} else {
			rc = gbatt_get_health(batt_drv);
			val->intval = rc < 0 ? POWER_SUPPLY_HEALTH_UNKNOWN : rc;
			batt_drv->soh = val->intval;
		}
		if (batt_drv->report_health != val->intval) {
			/* Log health change for debug */
			logbuffer_log(batt_drv->ttf_stats.ttf_log,
				      "h:%d->%d batt_health:%d dry_run:%d soh:%d cal_state:%d",
				      batt_drv->report_health, val->intval, batt_drv->batt_health,
				      temp_defend_dry_run(batt_drv->temp_dryrun_votable),
				      batt_drv->soh, batt_drv->health_data.cal_state);
			batt_drv->report_health = val->intval;
		}
		break;

	/* cannot set err, negative estimate will revert to HAL */
	case POWER_SUPPLY_PROP_TIME_TO_FULL_NOW: {
		ktime_t res;
		int max_ratio;

		max_ratio = batt_ttf_estimate(&res, batt_drv);
		if (max_ratio >= TTF_REPORT_MAX_RATIO) {
			val->intval = 0;
		} else if (max_ratio >= 0) {
			if (res < 0)
				res = 0;
			val->intval = res;
		} else if (!batt_drv->fg_psy) {
			val->intval = -1;
		} else {
			rc = power_supply_get_property(batt_drv->fg_psy,
							psp, val);
			if (rc < 0)
				val->intval = -1;
		}
	} break;

	case POWER_SUPPLY_PROP_TEMP:
		err = gbatt_get_temp(batt_drv, &val->intval);
		break;

	case POWER_SUPPLY_PROP_CURRENT_AVG:
	case POWER_SUPPLY_PROP_CURRENT_NOW:
		if (!batt_drv->fg_psy)
			return -EINVAL;
		err = power_supply_get_property(batt_drv->fg_psy, psp, val);
		if (err == 0)
			val->intval = -val->intval;
		break;

	/* Can force the state here */
	case POWER_SUPPLY_PROP_PRESENT:
		if (batt_drv->fake_battery_present != -1) {
			val->intval = batt_drv->fake_battery_present;
		} else if (batt_drv->fg_psy) {

			/* TODO: use the cached value? */
			rc = power_supply_get_property(batt_drv->fg_psy,
						       psp, val);
			if (rc < 0)
				val->intval = 0;
		} else {
			err = -EINVAL;
		}
		break;

	case POWER_SUPPLY_PROP_CHARGE_TERM_CURRENT:
		if (batt_drv->topoff)
			val->intval = batt_drv->topoff;
		else
			val->intval = -1;
		break;

	default:
		if (!batt_drv->fg_psy)
			return -EINVAL;
		err = power_supply_get_property(batt_drv->fg_psy, psp, val);
		break;
	}

	if (err < 0) {
		pr_debug("gbatt: get_prop cannot read psp=%d\n", psp);
		return err;
	}

	return 0;
}

static int gbatt_set_property(struct power_supply *psy,
				 enum power_supply_property psp,
				 const union power_supply_propval *val)
{
	struct batt_drv *batt_drv = (struct batt_drv *)
					power_supply_get_drvdata(psy);
	int ret = 0;

	pm_runtime_get_sync(batt_drv->device);
	if (!batt_drv->init_complete || !batt_drv->resume_complete) {
		pm_runtime_put_sync(batt_drv->device);
		return -EAGAIN;
	}
	pm_runtime_put_sync(batt_drv->device);

	switch (psp) {
	case GBMS_PROP_ADAPTER_DETAILS:
		mutex_lock(&batt_drv->stats_lock);
		batt_drv->ce_data.adapter_details.v = val->intval;
		mutex_unlock(&batt_drv->stats_lock);
	break;

	/* NG Charging, where it all begins */
	case GBMS_PROP_CHARGE_CHARGER_STATE:
		mutex_lock(&batt_drv->chg_lock);
		batt_drv->chg_state.v = gbms_propval_int64val(val);
		ret = batt_chg_logic(batt_drv);
		mutex_unlock(&batt_drv->chg_lock);
		break;

	case POWER_SUPPLY_PROP_CAPACITY:
		mutex_lock(&batt_drv->chg_lock);
		if (val->intval != batt_drv->fake_capacity) {
			gbatt_set_capacity(batt_drv, val->intval);
			if (batt_drv->psy)
				power_supply_changed(batt_drv->psy);
		}
		mutex_unlock(&batt_drv->chg_lock);
		break;

	case POWER_SUPPLY_PROP_TIME_TO_FULL_NOW:
		if (val->intval <= 0)
			batt_drv->ttf_stats.ttf_fake = -1;
		else
			batt_drv->ttf_stats.ttf_fake = val->intval;
		pr_info("time_to_full = %lld\n", batt_drv->ttf_stats.ttf_fake);
		if (batt_drv->psy)
			power_supply_changed(batt_drv->psy);
		break;
	case POWER_SUPPLY_PROP_HEALTH:
		mutex_lock(&batt_drv->chg_lock);
		if (batt_drv->batt_health != val->intval) {
			ret = gbatt_set_health(batt_drv, val->intval);
			if (ret == 0 && batt_drv->psy)
				power_supply_changed(batt_drv->psy);
		}
		mutex_unlock(&batt_drv->chg_lock);
		break;
	default:
		ret = -EINVAL;
		break;
	}

	if (ret < 0) {
		pr_debug("gbatt: get_prop cannot write psp=%d\n", psp);
		return ret;
	}


	return 0;
}

static int gbatt_property_is_writeable(struct power_supply *psy,
					  enum power_supply_property psp)
{
	switch (psp) {
	case GBMS_PROP_CHARGE_CHARGER_STATE:
	case POWER_SUPPLY_PROP_CAPACITY:
	case GBMS_PROP_ADAPTER_DETAILS:
	case POWER_SUPPLY_PROP_TIME_TO_FULL_NOW:
	case POWER_SUPPLY_PROP_HEALTH:
		return 1;
	default:
		break;
	}

	return 0;
}

static struct power_supply_desc gbatt_psy_desc = {
	.name = "battery",
	.type = POWER_SUPPLY_TYPE_BATTERY,
	.get_property = gbatt_get_property,
	.set_property = gbatt_set_property,
	.property_is_writeable = gbatt_property_is_writeable,
	.properties = gbatt_battery_props,
	.num_properties = ARRAY_SIZE(gbatt_battery_props),
};

/* ------------------------------------------------------------------------ */

static int batt_init_sd(struct swelling_data *sd)
{
	int ret, i, j;

	if (!sd->is_enable)
		return 0;

	ret = gbms_storage_read(GBMS_TAG_STRD, &sd->saved,
				sizeof(sd->saved));
	if (ret < 0)
		return ret;

	if (sd->saved[SD_CHG_START] == 0xFFFF) {
		/* Empty EEPROM, initial sd_saved */
		for (i = 0; i < BATT_SD_SAVE_SIZE; i++)
			sd->saved[i] = 0;
	} else {
		/* Available data, restore */
		for (i = 0; i < BATT_TEMP_RECORD_THR; i++) {
			j = i + SD_DISCHG_START;
			sd->chg[i] = sd->saved[i] * SAVE_UNIT;
			sd->dischg[i] = sd->saved[j] * SAVE_UNIT;
		}
	}

	return ret;
}

/* bhi_init */
static int batt_bhi_init(struct batt_drv *batt_drv)
{
	struct health_data *health_data = &batt_drv->health_data;
	struct bhi_data *bhi_data = &health_data->bhi_data;
<<<<<<< HEAD
	u16 capacity_boundary[BHI_TREND_POINTS_SIZE];
	int ret, i;

	/* set upper_bound value to BHI_CAPACITY_MAX(0xFFFF) */
	memset(bhi_data->upper_bound.limit, 0xFF, sizeof(bhi_data->upper_bound.limit));
	memset(bhi_data->upper_bound.trigger, 0xFF, sizeof(bhi_data->upper_bound.trigger));
=======
	int ret;
>>>>>>> ea7d1f4d

	/* see enum bhi_algo */
	ret = of_property_read_u32(batt_drv->device->of_node, "google,bhi-algo-ver",
				   &health_data->bhi_algo);
	if (ret < 0)
		health_data->bhi_algo = BHI_ALGO_DISABLED;
	/* default weights */
	ret = of_property_read_u32(batt_drv->device->of_node, "google,bhi-w_ci",
				   &health_data->bhi_w_ci);
	if (ret < 0)
		health_data->bhi_w_ci = 100;
	ret = of_property_read_u32(batt_drv->device->of_node, "google,bhi-w_pi",
				   &health_data->bhi_w_pi);
	if (ret < 0)
		health_data->bhi_w_pi = 0;
	ret = of_property_read_u32(batt_drv->device->of_node, "google,bhi-w_sd",
				   &health_data->bhi_w_sd);
	if (ret < 0)
		health_data->bhi_w_sd = 0;
	/* default thresholds */
	ret = of_property_read_u32(batt_drv->device->of_node, "google,bhi-status-marginal",
				   &health_data->marginal_threshold);
	if (ret < 0)
		health_data->marginal_threshold = BHI_MARGINAL_THRESHOLD_DEFAULT;

	ret = of_property_read_u32(batt_drv->device->of_node, "google,bhi-status-need-rep",
				   &health_data->need_rep_threshold);
	if (ret < 0)
		health_data->need_rep_threshold = BHI_NEED_REP_THRESHOLD_DEFAULT;
	/* cycle count thresholds */
	ret = of_property_read_u32(batt_drv->device->of_node, "google,bhi-cycle-count-marginal",
				   &health_data->cycle_count_marginal_threshold);
	if (ret < 0)
		health_data->cycle_count_marginal_threshold = BHI_CC_MARGINAL_THRESHOLD_DEFAULT;

	ret = of_property_read_u32(batt_drv->device->of_node, "google,bhi-cycle-count-need-rep",
				   &health_data->cycle_count_need_rep_threshold);
	if (ret < 0)
		health_data->cycle_count_need_rep_threshold = BHI_CC_NEED_REP_THRESHOLD_DEFAULT;

	/* algorithm BHI_ALGO_INDI capacity threshold */
	ret = of_property_read_u32(batt_drv->device->of_node, "google,bhi-indi-cap",
				   &health_data->bhi_indi_cap);
	if (ret < 0)
		health_data->bhi_indi_cap = BHI_INDI_CAP_DEFAULT;

	/* algorithm BHI_ALGO_ACHI_B bounds check */
	ret = of_property_read_u32(batt_drv->device->of_node, "google,bhi-cycle-grace",
				   &health_data->bhi_cycle_grace);
	if (ret < 0)
		health_data->bhi_cycle_grace = BHI_CYCLE_GRACE_DEFAULT;

	/* design is the value used to build the charge table */
	bhi_data->pack_capacity = batt_drv->battery_capacity;

	/* need battery id to get right trend points */
	batt_drv->batt_id = GPSY_GET_PROP(batt_drv->fg_psy, GBMS_PROP_BATT_ID);

<<<<<<< HEAD
	ret = of_property_read_u16_array(gbms_batt_id_node(batt_drv->device->of_node),
					 "google,bhi-l-bound", &capacity_boundary[0],
					 BHI_TREND_POINTS_SIZE);
	if (ret == 0 && bhi_bound_validity_check(capacity_boundary, 0,
						 batt_drv->battery_capacity)) {
		memcpy(&bhi_data->lower_bound.limit[0], capacity_boundary,
		       sizeof(capacity_boundary));
	} else {
		for (i = 0; i < BHI_TREND_POINTS_SIZE; i++)
			bhi_data->lower_bound.limit[i] = bhi_data->pack_capacity * 60 / 100;
	}
	dev_info(batt_drv->device, "bhi_l_bound [%d, %d, %d, %d, %d, %d, %d, %d, %d, %d]\n",
		 bhi_data->lower_bound.limit[0], bhi_data->lower_bound.limit[1],
		 bhi_data->lower_bound.limit[2], bhi_data->lower_bound.limit[3],
		 bhi_data->lower_bound.limit[4], bhi_data->lower_bound.limit[5],
		 bhi_data->lower_bound.limit[6], bhi_data->lower_bound.limit[7],
		 bhi_data->lower_bound.limit[8], bhi_data->lower_bound.limit[9]);

	ret = of_property_read_u16_array(gbms_batt_id_node(batt_drv->device->of_node),
					 "google,bhi-u-bound", &capacity_boundary[0],
					 BHI_TREND_POINTS_SIZE);
	if (ret == 0 && bhi_bound_validity_check(capacity_boundary, batt_drv->battery_capacity,
						 BHI_CAPACITY_MAX)) {
		memcpy(&bhi_data->upper_bound.limit[0], capacity_boundary,
		       sizeof(capacity_boundary));
	} else {
		for (i = 0; i < BHI_TREND_POINTS_SIZE; i++)
			bhi_data->upper_bound.limit[i] = bhi_data->pack_capacity;
	}
	dev_info(batt_drv->device, "bhi_u_bound [%d, %d, %d, %d, %d, %d, %d, %d, %d, %d]\n",
		 bhi_data->upper_bound.limit[0], bhi_data->upper_bound.limit[1],
		 bhi_data->upper_bound.limit[2], bhi_data->upper_bound.limit[3],
		 bhi_data->upper_bound.limit[4], bhi_data->upper_bound.limit[5],
		 bhi_data->upper_bound.limit[6], bhi_data->upper_bound.limit[7],
		 bhi_data->upper_bound.limit[8], bhi_data->upper_bound.limit[9]);

	ret = of_property_read_u16_array(gbms_batt_id_node(batt_drv->device->of_node),
					 "google,bhi-l-trigger", &capacity_boundary[0],
					 BHI_TREND_POINTS_SIZE);
	if (ret == 0 && bhi_bound_validity_check(capacity_boundary, BHI_CAPACITY_MIN,
						 BHI_CAPACITY_MAX)) {
		memcpy(&bhi_data->lower_bound.trigger[0], capacity_boundary,
		       sizeof(capacity_boundary));
		dev_info(batt_drv->device,
			 "bhi_l_trigger [%d, %d, %d, %d, %d, %d, %d, %d, %d, %d]\n",
			 bhi_data->lower_bound.trigger[0], bhi_data->lower_bound.trigger[1],
			 bhi_data->lower_bound.trigger[2], bhi_data->lower_bound.trigger[3],
			 bhi_data->lower_bound.trigger[4], bhi_data->lower_bound.trigger[5],
			 bhi_data->lower_bound.trigger[6], bhi_data->lower_bound.trigger[7],
			 bhi_data->lower_bound.trigger[8], bhi_data->lower_bound.trigger[9]);
	}

	ret = of_property_read_u16_array(gbms_batt_id_node(batt_drv->device->of_node),
					 "google,bhi-u-trigger", &capacity_boundary[0],
					 BHI_TREND_POINTS_SIZE);
	if (ret == 0 && bhi_bound_validity_check(capacity_boundary, BHI_CAPACITY_MIN,
						 BHI_CAPACITY_MAX)) {
		memcpy(&bhi_data->upper_bound.trigger[0], capacity_boundary,
		       sizeof(capacity_boundary));
		dev_info(batt_drv->device,
			 "bhi_u_trigger [%d, %d, %d, %d, %d, %d, %d, %d, %d, %d]\n",
			 bhi_data->upper_bound.trigger[0], bhi_data->upper_bound.trigger[1],
			 bhi_data->upper_bound.trigger[2], bhi_data->upper_bound.trigger[3],
			 bhi_data->upper_bound.trigger[4], bhi_data->upper_bound.trigger[5],
			 bhi_data->upper_bound.trigger[6], bhi_data->upper_bound.trigger[7],
			 bhi_data->upper_bound.trigger[8], bhi_data->upper_bound.trigger[9]);
=======
	ret = of_property_read_u16_array(batt_id_node(batt_drv),
					 "google,bhi-l-bound", &bhi_data->l_bound[0],
					 BHI_TREND_POINTS_SIZE);
	if (ret == 0) {
		bhi_l_bound_validity_check(batt_drv);
		pr_info("bhi_l_bound [%d, %d, %d, %d, %d, %d, %d, %d], size:%d\n",
			bhi_data->l_bound[0], bhi_data->l_bound[1], bhi_data->l_bound[2],
			bhi_data->l_bound[3], bhi_data->l_bound[4], bhi_data->l_bound[5],
			bhi_data->l_bound[6], bhi_data->l_bound[7], bhi_data->bhi_l_bound_size);
>>>>>>> ea7d1f4d
	}

	/* debug data initialization */
	health_data->bhi_debug_cycle_count = 0;
	health_data->bhi_debug_cap_index = 0;
	health_data->bhi_debug_imp_index = 0;
	health_data->bhi_debug_sd_index = 0;
	health_data->bhi_debug_health_index = 0;
	health_data->bhi_debug_health_status = 0;
<<<<<<< HEAD
	/* TODO: restore cal_state/cal_mode if reboot */
	health_data->cal_state = REC_STATE_OK;
	health_data->cal_mode = REC_MODE_RESET;
=======
>>>>>>> ea7d1f4d

	return 0;
}

static void batt_fan_bt_init(struct batt_drv *batt_drv) {
	int nb_fan_bt, ret;

	nb_fan_bt = of_property_count_elems_of_size(batt_drv->device->of_node,
						    "google,fan-bt-limits", sizeof(u32));
	if (nb_fan_bt == NB_FAN_BT_LIMITS) {
		ret = of_property_read_u32_array(batt_drv->device->of_node,
						 "google,fan-bt-limits",
						 batt_drv->fan_bt_limits,
						 nb_fan_bt);
		if (ret == 0) {
			int i;

			pr_info("FAN_BT_LIMITS: ");
			for (i = 0; i < nb_fan_bt; i++)
				pr_info("%d ", batt_drv->fan_bt_limits[i]);

			return;
		} else {
			pr_err("Fail to read google,fan-bt-limits from dtsi, ret=%d\n", ret);
		}
	}
	batt_drv->fan_bt_limits[0] = FAN_BT_LIMIT_NOT_CARE;
	batt_drv->fan_bt_limits[1] = FAN_BT_LIMIT_LOW;
	batt_drv->fan_bt_limits[2] = FAN_BT_LIMIT_MED;
	batt_drv->fan_bt_limits[3] = FAN_BT_LIMIT_HIGH;

	pr_info("Use default FAN_BT_LIMITS: %d %d %d %d\n", batt_drv->fan_bt_limits[0],
							    batt_drv->fan_bt_limits[1],
							    batt_drv->fan_bt_limits[2],
							    batt_drv->fan_bt_limits[3]);
}

static int batt_prop_iter(int index, gbms_tag_t *tag, void *ptr)
{
	static gbms_tag_t keys[] = {GBMS_TAG_HCNT};
	const int count = ARRAY_SIZE(keys);

	if (index >= 0 && index < count) {
		*tag = keys[index];
		return 0;
	}

	return -ENOENT;
}

static int batt_prop_read(gbms_tag_t tag, void *buff, size_t size, void *ptr)
{
	struct batt_drv *batt_drv = ptr;
	int index, ret = 0;

	switch (tag) {
	case GBMS_TAG_HCNT:
		if (size != sizeof(u16))
			return -ERANGE;
		/* history needs to be enabled for this */
		index = hist_get_index(batt_drv->hist_data_saved_cnt, batt_drv);
		if (index < 0)
			return index;
		*(u16 *)buff = index;
		break;
	default:
		ret = -ENOENT;
		break;
	}

	return ret;
}

static struct gbms_storage_desc batt_prop_dsc = {
	.iter = batt_prop_iter,
	.read = batt_prop_read,
};


static void google_battery_init_work(struct work_struct *work)
{
	struct batt_drv *batt_drv = container_of(work, struct batt_drv,
						 init_work.work);
	struct device_node *node = batt_drv->device->of_node;
	struct power_supply *fg_psy = batt_drv->fg_psy;
	const char *batt_vs_tz_name = NULL;
	int init_delay_ms, ret = 0;

	batt_rl_reset(batt_drv);
	batt_drv->dead_battery = true; /* clear in batt_work() */
	batt_drv->capacity_level = POWER_SUPPLY_CAPACITY_LEVEL_UNKNOWN;
	batt_drv->ssoc_state.buck_enabled = -1;
	batt_drv->hold_taper_ws = false;
	batt_drv->fake_temp = 0;
	batt_drv->fake_battery_present = -1;
	batt_drv->boot_to_os_attempts = 0;
	batt_drv->charging_policy = CHARGING_POLICY_DEFAULT;
	batt_reset_chg_drv_state(batt_drv);

	mutex_init(&batt_drv->chg_lock);
	mutex_init(&batt_drv->batt_lock);
	mutex_init(&batt_drv->stats_lock);
	mutex_init(&batt_drv->cc_data.lock);
	mutex_init(&batt_drv->bpst_state.lock);
	mutex_init(&batt_drv->hda_tz_lock);

	ret = of_property_read_u32(node, "google,batt-init-delay", &init_delay_ms);
	if (ret < 0)
		init_delay_ms = BATT_DELAY_INIT_MS;

	if (!batt_drv->fg_psy) {

		fg_psy = power_supply_get_by_name(batt_drv->fg_psy_name);
		if (!fg_psy) {
			pr_info("failed to get \"%s\" power supply, retrying...\n",
				batt_drv->fg_psy_name);
			goto retry_init_work;
		}

		batt_drv->fg_psy = fg_psy;
	}

	if (!batt_drv->batt_present) {
		ret = GPSY_GET_PROP(fg_psy, POWER_SUPPLY_PROP_PRESENT);
		if (ret == -EAGAIN)
			goto retry_init_work;

		batt_drv->batt_present = (ret > 0);
		if (!batt_drv->batt_present)
			pr_warn("battery not present (ret=%d)\n", ret);
	}

	ret = of_property_read_u32(node, "google,recharge-soc-threshold",
				   &batt_drv->ssoc_state.rl_soc_threshold);
	if (ret < 0)
		batt_drv->ssoc_state.rl_soc_threshold =
				DEFAULT_BATT_DRV_RL_SOC_THRESHOLD;

	ret = of_property_read_u32(node, "google,bd-trickle-recharge-soc",
				   &batt_drv->ssoc_state.bd_trickle_recharge_soc);
	if (ret < 0)
		batt_drv->ssoc_state.bd_trickle_recharge_soc =
				DEFAULT_BD_TRICKLE_RL_SOC_THRESHOLD;

	batt_drv->ssoc_state.bd_trickle_dry_run = false;

	ret = of_property_read_u32(node, "google,bd-trickle-reset-sec",
				   &batt_drv->ssoc_state.bd_trickle_reset_sec);
	if (ret < 0)
		batt_drv->ssoc_state.bd_trickle_reset_sec =
				DEFAULT_BD_TRICKLE_RESET_SEC;

	batt_drv->ssoc_state.bd_trickle_enable =
		of_property_read_bool(node, "google,bd-trickle-enable");

	ret = of_property_read_u32(node, "google,ssoc-delta",
				   &batt_drv->ssoc_state.ssoc_delta);
	if (ret < 0)
		batt_drv->ssoc_state.ssoc_delta = SSOC_DELTA;

	ret = of_property_read_u32(node, "google,health-safety-margin",
				   &batt_drv->health_safety_margin);
	if (ret < 0)
		batt_drv->health_safety_margin = DEFAULT_HEALTH_SAFETY_MARGIN;

	ret = of_property_read_u32_array(node, "google,temp-record-thr",
					 batt_drv->sd.temp_thr,
					 BATT_TEMP_RECORD_THR);
	if (ret == 0) {
		ret = of_property_read_u32_array(node, "google,soc-record-thr",
						 batt_drv->sd.soc_thr,
						 BATT_TEMP_RECORD_THR);
		if (ret == 0)
			batt_drv->sd.is_enable = true;
	}

	ret = batt_init_sd(&batt_drv->sd);
	if (ret < 0) {
		pr_err("Unable to read swelling data, ret=%d\n", ret);
		batt_drv->sd.is_enable = false;
	}

	ret = of_property_read_u32(node, "google,cv-max-temp", &batt_drv->cv_max_temp);
	if (ret < 0)
		batt_drv->cv_max_temp = DEFAULT_CV_MAX_TEMPERATURE;

	/* init bpst setting */
	ret = batt_init_bpst_profile(batt_drv);
	if (ret < 0)
		pr_err("bpst profile disabled, ret=%d\n", ret);

	/* init shutdown flag */
	ret = batt_init_shutdown_flag(batt_drv);
	if (ret < 0)
		pr_err("failed to init shutdown flag, ret=%d\n", ret);

	/* cycle count is cached: read here bc SSOC, chg_profile might use it */
	batt_update_cycle_count(batt_drv);

	ret = ssoc_init(batt_drv);
	if (ret < 0 && batt_drv->batt_present)
		goto retry_init_work;

	/* could read EEPROM and history here */

	/* chg_profile will use cycle_count when aacr is enabled */
	ret = batt_init_chg_profile(batt_drv, node);
	if (ret == -EPROBE_DEFER)
		goto retry_init_work;

	if (ret < 0) {
		pr_err("charging profile disabled, ret=%d\n", ret);
	} else if (batt_drv->battery_capacity) {
		google_battery_dump_profile(&batt_drv->chg_profile);
	}

	batt_drv->temp_filter.enable = of_property_read_bool(node, "google,temp-filter-enable");
	if (batt_drv->temp_filter.enable)
		batt_init_temp_filter(batt_drv);

	cev_stats_init(&batt_drv->ce_data, &batt_drv->chg_profile);
	cev_stats_init(&batt_drv->ce_qual, &batt_drv->chg_profile);
	batt_init_csi_stat(batt_drv);

	batt_drv->fg_nb.notifier_call = psy_changed;
	ret = power_supply_reg_notifier(&batt_drv->fg_nb);
	if (ret < 0)
		pr_err("cannot register power supply notifer, ret=%d\n",
			ret);

	batt_drv->batt_ws = wakeup_source_register(NULL, "google-battery");
	batt_drv->taper_ws = wakeup_source_register(NULL, "Taper");
	batt_drv->poll_ws = wakeup_source_register(NULL, "Poll");
	batt_drv->msc_ws = wakeup_source_register(NULL, "MSC");
	if (!batt_drv->batt_ws || !batt_drv->taper_ws ||
			!batt_drv->poll_ws || !batt_drv->msc_ws)
		pr_err("failed to register wakeup sources\n");

	mutex_lock(&batt_drv->cc_data.lock);
	ret = batt_cycle_count_load(&batt_drv->cc_data);
	if (ret < 0)
		pr_err("cannot restore bin count ret=%d\n", ret);
	mutex_unlock(&batt_drv->cc_data.lock);

	batt_drv->fake_capacity = (batt_drv->batt_present) ? -EINVAL
						: DEFAULT_BATT_FAKE_CAPACITY;

	/* charging configuration */
	ret = of_property_read_u32(node, "google,update-interval",
				   &batt_drv->batt_update_interval);
	if (ret < 0)
		batt_drv->batt_update_interval = DEFAULT_BATT_UPDATE_INTERVAL;

	/* high temperature notify configuration */
	ret = of_property_read_u32(batt_drv->device->of_node,
				   "google,update-high-temp-threshold",
				   &batt_drv->batt_update_high_temp_threshold);
	if (ret < 0)
		batt_drv->batt_update_high_temp_threshold =
					DEFAULT_HIGH_TEMP_UPDATE_THRESHOLD;
	/* charge statistics */
	ret = of_property_read_u32(node, "google,chg-stats-qual-time",
				   &batt_drv->chg_sts_qual_time);
	if (ret < 0)
		batt_drv->chg_sts_qual_time =
					DEFAULT_CHG_STATS_MIN_QUAL_TIME;

	ret = of_property_read_u32(node, "google,chg-stats-delta-soc",
				   &batt_drv->chg_sts_delta_soc);
	if (ret < 0)
		batt_drv->chg_sts_delta_soc =
					DEFAULT_CHG_STATS_MIN_DELTA_SOC;

	/* time to full */
	ret = ttf_stats_init(&batt_drv->ttf_stats, batt_drv->device,
			     batt_drv->battery_capacity);
	if (ret < 0)
		pr_info("time to full not available\n");

	/* TTF log is used report more things nowadays */
	batt_drv->ttf_stats.ttf_log = logbuffer_register("ttf");
	if (IS_ERR(batt_drv->ttf_stats.ttf_log)) {
		ret = PTR_ERR(batt_drv->ttf_stats.ttf_log);
		dev_err(batt_drv->device, "failed to create ttf_log, ret=%d\n", ret);

		batt_drv->ttf_stats.ttf_log = NULL;
	}

	/* RAVG: google_resistance  */
	ret = batt_res_load_data(&batt_drv->health_data.bhi_data.res_state,
				 batt_drv->fg_psy);
	if (ret < 0)
		dev_warn(batt_drv->device, "RAVG not available (%d)\n", ret);
	batt_res_dump_logs(&batt_drv->health_data.bhi_data.res_state);

	/* health based charging, triggers */
	batt_drv->chg_health.always_on_soc = -1;

	ret = of_property_read_u32(batt_drv->device->of_node,
				   "google,chg-rest-soc",
				   &batt_drv->chg_health.rest_soc);
	if (ret < 0)
		batt_drv->chg_health.rest_soc = -1;

	ret = of_property_read_u32(batt_drv->device->of_node,
				   "google,chg-rest-rate",
				   &batt_drv->chg_health.rest_rate);
	if (ret < 0)
		batt_drv->chg_health.rest_rate = 0;

	ret = of_property_read_u32(batt_drv->device->of_node,
				   "google,chg-rest-rate-before-trigger",
				   &batt_drv->chg_health.rest_rate_before_trigger);
	if (ret < 0)
		batt_drv->chg_health.rest_rate_before_trigger = HEALTH_CHG_RATE_BEFORE_TRIGGER;

	/* override setting google,battery-roundtrip = 0 in device tree */
	batt_drv->disable_votes =
		of_property_read_bool(node, "google,disable-votes");
	if (batt_drv->disable_votes)
		pr_info("battery votes disabled\n");

	/* pairing battery vs. device */
	if (of_property_read_bool(node, "google,eeprom-pairing")) {
		batt_drv->pairing_state = BATT_PAIRING_ENABLED;
		batt_drv->pairing_state_retry_cnt = PAIRING_RETRIES;
	} else {
		batt_drv->pairing_state = BATT_PAIRING_DISABLED;
	}

	/* use delta cycle count to adjust collecting period */
	ret = of_property_read_u32(batt_drv->device->of_node,
					"google,history-delta-cycle-count",
					&batt_drv->hist_delta_cycle_cnt);
	if (ret < 0)
		batt_drv->hist_delta_cycle_cnt = HCC_DEFAULT_DELTA_CYCLE_CNT;

	ret = of_property_read_u32(batt_drv->device->of_node, "google,batt-voltage-critical",
				   &batt_drv->batt_critical_voltage);
	if (ret < 0)
		batt_drv->batt_critical_voltage = VBATT_CRITICAL_LEVEL;

	/* battery virtual sensor */
	ret = of_property_read_string(batt_drv->device->of_node,
				      "google,batt-vs-tz-name",
				      &batt_vs_tz_name);
	if (ret == 0) {
		batt_drv->batt_vs_tz =
		    thermal_zone_device_register(batt_vs_tz_name, 0, 0,
						 batt_drv, &batt_vs_tz_ops, NULL, 0, 0);
		if (IS_ERR(batt_drv->batt_vs_tz)) {
			pr_err("batt_vs tz register failed. err:%ld\n",
			       PTR_ERR(batt_drv->batt_vs_tz));
			batt_drv->batt_vs_tz = NULL;
		} else {
			thermal_zone_device_update(batt_drv->batt_vs_tz, THERMAL_DEVICE_UP);
		}
		batt_drv->batt_vs_w = 88;

		pr_info("google,batt-vs-tz-name is %s\n", batt_vs_tz_name);
	}

	/* battery virtual sensor for more power */
	batt_drv->batt_vs_mp_tz = thermal_zone_device_register("mdis_morepower", 0, 0,
								batt_drv, &batt_vs_mp_tz_ops,
								NULL, 0, 0);
	if (IS_ERR(batt_drv->batt_vs_mp_tz)) {
		pr_err("batt_vs_mp tz register failed. err: %ld\n",
			PTR_ERR(batt_drv->batt_vs_mp_tz));
		batt_drv->batt_vs_mp_tz = NULL;
	} else {
		thermal_zone_device_update(batt_drv->batt_vs_mp_tz, THERMAL_DEVICE_UP);
	}

	batt_drv->batt_vs_hda_tz = thermal_zone_device_register("thb_hda", 0, 0,
								batt_drv, &batt_vs_hda_tz_ops,
								NULL, 0, 0);
	if (IS_ERR(batt_drv->batt_vs_hda_tz)) {
		pr_err("batt_vs_hda_tz register failed. err: %ld\n",
			PTR_ERR(batt_drv->batt_vs_hda_tz));
	} else {
		thermal_zone_device_update(batt_drv->batt_vs_hda_tz, THERMAL_DEVICE_UP);
	}

	ret = of_property_read_u32(batt_drv->device->of_node, "google,morepower-soc-limit-low",
				   &batt_drv->soc_mp_limit_low);
	if (ret < 0)
		batt_drv->soc_mp_limit_low = SOC_MP_LIMIT_LOW;

	ret = of_property_read_u32(batt_drv->device->of_node, "google,morepower-soc-limit-high",
				   &batt_drv->soc_mp_limit_high);
	if (ret < 0)
		batt_drv->soc_mp_limit_high = SOC_MP_LIMIT_HIGH;

	ret = of_property_read_u32(batt_drv->device->of_node, "google,morepower_therm_limit",
				   &batt_drv->therm_mp_limit);
	if (ret < 0)
		batt_drv->therm_mp_limit = THERM_MP_LIMIT;

	ret = of_property_read_u32(batt_drv->device->of_node, "google,morepower_max_ratio_limit",
				   &batt_drv->max_ratio_mp_limit);
	if (ret < 0)
		batt_drv->max_ratio_mp_limit = MAX_RATIO_MP_LIMIT;

	batt_drv->dc_irdrop = of_property_read_bool(node, "google,dc-irdrop");
	if (batt_drv->dc_irdrop)
		pr_info("dc irdrop is enabled\n");

	batt_drv->pullback_current = of_property_read_bool(gbms_batt_id_node(node),
							   "google,pullback-current");
	if (batt_drv->pullback_current)
		pr_info("pullback current is enabled\n");

	batt_drv->allow_higher_fv = of_property_read_bool(gbms_batt_id_node(node),
							   "google,allow-higher-fv");
	if (batt_drv->allow_higher_fv)
		pr_info("allow higher fv is enabled\n");

	ret = of_property_read_u32(node, "google,first-usage-date",
				   &batt_drv->health_data.bhi_data.first_usage_date);
	if (ret < 0)
		batt_drv->health_data.bhi_data.first_usage_date = 0;

	/* single battery disconnect */
	(void)batt_bpst_init_debugfs(batt_drv);

	/* these don't require nvm storage */
	ret = gbms_storage_register(&batt_prop_dsc, "battery", batt_drv);
	if (ret == -EBUSY)
		ret = 0;

	/* use delta cycle count != 0 to enable collecting history */
	if (batt_drv->hist_delta_cycle_cnt)
		batt_drv->blf_state = BATT_LFCOLLECT_ENABLED;

	/* google_battery expose history via a standard device */
	batt_drv->history = gbms_storage_create_device("battery_history",
						       GBMS_TAG_HIST);
	if (!batt_drv->history)
		pr_err("history not available\n");

	/* BHI: might need RAVG and battery history */
	ret = batt_bhi_init(batt_drv);
	if (ret < 0) {
		dev_warn(batt_drv->device, "BHI: not supported (%d)\n", ret);
	} else {
		/* reload the last estimates,  */
		ret = batt_bhi_data_load(batt_drv);
		if (ret < 0)
			dev_err(batt_drv->device, "BHI: invalid data, starting fresh (%d)\n", ret);
	}

	/* power metrics */
	schedule_delayed_work(&batt_drv->power_metrics.work,
			      msecs_to_jiffies(batt_drv->power_metrics.polling_rate * 1000));

	pr_info("google_battery init_work done\n");

	batt_drv->init_complete = true;
	batt_drv->resume_complete = true;

	schedule_delayed_work(&batt_drv->batt_work, 0);

	return;

retry_init_work:
	schedule_delayed_work(&batt_drv->init_work,
			      msecs_to_jiffies(init_delay_ms));
}

static struct thermal_zone_device_ops google_battery_tz_ops = {
	.get_temp = google_battery_tz_get_cycle_count,
};

static int batt_ravg_init(struct batt_res *res_state, struct device_node *node)
{
	int ret;

	if (of_property_read_bool(node, "google,no-ravg"))
		return -ENOENT;

	/* Resistance Estimation configuration */
	ret = of_property_read_u32(node, "google,res-temp-hi",
				   &res_state->res_temp_high);
	if (ret < 0)
		res_state->res_temp_high = DEFAULT_RES_TEMP_HIGH;

	ret = of_property_read_u32(node, "google,res-temp-lo",
				   &res_state->res_temp_low);
	if (ret < 0)
		res_state->res_temp_low = DEFAULT_RES_TEMP_LOW;

	ret = of_property_read_u32(node, "google,res-soc-thresh",
				   &res_state->ravg_soc_high);
	if (ret < 0)
		res_state->ravg_soc_high = DEFAULT_RAVG_SOC_HIGH;
	ret = of_property_read_u32(node, "google,ravg-soc-low",
				   &res_state->ravg_soc_low);
	if (ret < 0)
		res_state->ravg_soc_low = DEFAULT_RAVG_SOC_LOW;

	ret = of_property_read_u32(node, "google,res-filt-length",
				   &res_state->estimate_filter);
	if (ret < 0)
		res_state->estimate_filter = DEFAULT_RES_FILT_LEN;

	return 0;
}

static int google_battery_probe(struct platform_device *pdev)
{
	const char *fg_psy_name, *psy_name = NULL;
	struct batt_drv *batt_drv;
	int ret;
	struct power_supply_config psy_cfg = {};

	batt_drv = devm_kzalloc(&pdev->dev, sizeof(*batt_drv), GFP_KERNEL);
	if (!batt_drv)
		return -ENOMEM;

	batt_drv->device = &pdev->dev;

	ret = of_property_read_string(pdev->dev.of_node, "google,fg-psy-name",
				      &fg_psy_name);
	if (ret != 0) {
		pr_err("cannot read google,fg-psy-name, ret=%d\n", ret);
		return -EINVAL;
	}

	batt_drv->fg_psy_name = devm_kstrdup(&pdev->dev, fg_psy_name,
					     GFP_KERNEL);
	if (!batt_drv->fg_psy_name)
		return -ENOMEM;

	/* change name and type for debug/test */
	if (of_property_read_bool(pdev->dev.of_node, "google,psy-type-unknown"))
		gbatt_psy_desc.type = POWER_SUPPLY_TYPE_UNKNOWN;

	ret = of_property_read_string(pdev->dev.of_node,
				      "google,psy-name", &psy_name);
	if (ret == 0) {
		gbatt_psy_desc.name =
		    devm_kstrdup(&pdev->dev, psy_name, GFP_KERNEL);
	}

	INIT_DELAYED_WORK(&batt_drv->init_work, google_battery_init_work);
	INIT_DELAYED_WORK(&batt_drv->batt_work, google_battery_work);
	INIT_DELAYED_WORK(&batt_drv->power_metrics.work, power_metrics_data_work);
	INIT_DELAYED_WORK(&batt_drv->temp_filter.work, google_battery_temp_filter_work);
	platform_set_drvdata(pdev, batt_drv);

	psy_cfg.drv_data = batt_drv;
	psy_cfg.of_node = pdev->dev.of_node;

	batt_drv->psy = devm_power_supply_register(batt_drv->device,
						   &gbatt_psy_desc, &psy_cfg);
	if (IS_ERR(batt_drv->psy)) {
		ret = PTR_ERR(batt_drv->psy);
		if (ret == -EPROBE_DEFER)
			return -EPROBE_DEFER;

		/* TODO: fail with -ENODEV */
		dev_err(batt_drv->device,
			"Couldn't register as power supply, ret=%d\n", ret);
	}

	batt_drv->ssoc_log = logbuffer_register("ssoc");
	if (IS_ERR(batt_drv->ssoc_log)) {
		ret = PTR_ERR(batt_drv->ssoc_log);
		dev_err(batt_drv->device,
			"failed to create ssoc_log, ret=%d\n", ret);
		batt_drv->ssoc_log = NULL;
	}

	/* RAVG: google_resistance */
	ret = batt_ravg_init(&batt_drv->health_data.bhi_data.res_state,
			     pdev->dev.of_node);
	if (ret < 0)
		dev_info(batt_drv->device, "RAVG: not available\n");

	batt_drv->tz_dev = devm_thermal_of_zone_register(batt_drv->device, 0,
							 batt_drv,
							 &google_battery_tz_ops);
	if (IS_ERR(batt_drv->tz_dev)) {
		pr_err("battery tz register failed. err:%ld\n",
			PTR_ERR(batt_drv->tz_dev));
		ret = PTR_ERR(batt_drv->tz_dev);
		batt_drv->tz_dev = NULL;
	} else {
		thermal_zone_device_update(batt_drv->tz_dev, THERMAL_DEVICE_UP);
	}

	/* Fan levels limits from battery temperature */
	batt_fan_bt_init(batt_drv);
	batt_drv->fan_level = -1;
	batt_drv->fan_last_level = -1;
	batt_drv->fan_level_votable =
		gvotable_create_int_election(NULL, gvotable_comparator_int_max,
					     fan_level_cb, batt_drv);
	if (IS_ERR_OR_NULL(batt_drv->fan_level_votable)) {
		ret = PTR_ERR(batt_drv->fan_level_votable);
		dev_err(batt_drv->device, "Fail to create fan_level_votable\n");
		batt_drv->fan_level_votable = NULL;
	} else {
		gvotable_set_vote2str(batt_drv->fan_level_votable,
				      gvotable_v2s_int);
		gvotable_election_set_name(batt_drv->fan_level_votable,
					   VOTABLE_FAN_LEVEL);
		gvotable_cast_long_vote(batt_drv->fan_level_votable,
					"DEFAULT", FAN_LVL_UNKNOWN, true);
	}

	/* charge speed interface: status and type */
	batt_drv->csi_status_votable =
		gvotable_create_int_election(NULL, gvotable_comparator_int_min,
					     csi_status_cb, batt_drv);
	if (IS_ERR_OR_NULL(batt_drv->csi_status_votable)) {
		ret = PTR_ERR(batt_drv->csi_status_votable);
		batt_drv->csi_status_votable = NULL;
	}

	gvotable_set_default(batt_drv->csi_status_votable, (void *)CSI_STATUS_UNKNOWN);
	gvotable_set_vote2str(batt_drv->csi_status_votable, gvotable_v2s_int);
	gvotable_election_set_name(batt_drv->csi_status_votable, VOTABLE_CSI_STATUS);

	batt_drv->csi_type_votable =
		gvotable_create_int_election(NULL, gvotable_comparator_int_min,
					     csi_type_cb, batt_drv);
	if (IS_ERR_OR_NULL(batt_drv->csi_type_votable)) {
		ret = PTR_ERR(batt_drv->csi_type_votable);
		batt_drv->csi_type_votable = NULL;
	}

	gvotable_set_default(batt_drv->csi_type_votable, (void *)CSI_TYPE_UNKNOWN);
	gvotable_set_vote2str(batt_drv->csi_type_votable, gvotable_v2s_int);
	gvotable_election_set_name(batt_drv->csi_type_votable, VOTABLE_CSI_TYPE);

	batt_drv->point_full_ui_soc_votable =
		gvotable_create_int_election(NULL, gvotable_comparator_int_min,
					     point_full_ui_soc_cb, batt_drv);
	if (IS_ERR_OR_NULL(batt_drv->point_full_ui_soc_votable)) {
		ret = PTR_ERR(batt_drv->point_full_ui_soc_votable);
		dev_err(batt_drv->device, "Fail to create point_full_ui_soc_votable\n");
		batt_drv->point_full_ui_soc_votable = NULL;
	} else {
		gvotable_set_vote2str(batt_drv->point_full_ui_soc_votable, gvotable_v2s_int);
		gvotable_set_default(batt_drv->point_full_ui_soc_votable, (void *)DISABLE_POINT_FULL_UI_SOC);
		gvotable_election_set_name(batt_drv->point_full_ui_soc_votable, VOTABLE_CHARGING_UISOC);
	}

	batt_drv->hda_tz_votable =
		gvotable_create_int_election(NULL, gvotable_comparator_int_max, hda_tz_cb, batt_drv);
	if (IS_ERR_OR_NULL(batt_drv->hda_tz_votable)) {
		ret = PTR_ERR(batt_drv->hda_tz_votable);
		dev_err(batt_drv->device, "Fail to create hda_tz_votable (%d)\n", ret);
		batt_drv->hda_tz_votable = NULL;
	} else {
		gvotable_set_vote2str(batt_drv->hda_tz_votable, gvotable_v2s_int);
		gvotable_set_default(batt_drv->hda_tz_votable, (void *)0);
		gvotable_election_set_name(batt_drv->hda_tz_votable, VOTABLE_HDA_TZ);
	}

	ret = of_property_read_u32(pdev->dev.of_node, "google,hda-tz-limit",
				   &batt_drv->hda_tz_limit);

	/* AACR server side */
	batt_drv->aacr_cycle_grace = AACR_START_CYCLE_DEFAULT;
	batt_drv->aacr_cycle_max = AACR_MAX_CYCLE_DEFAULT;
	batt_drv->aacr_state = BATT_AACR_DISABLED;

	/* create the sysfs node */
	batt_init_fs(batt_drv);
	batt_bpst_init_fs(batt_drv);

	/* debugfs */
	(void)batt_init_debugfs(batt_drv);

	/* give time to fg driver to start */
	schedule_delayed_work(&batt_drv->init_work,
					msecs_to_jiffies(BATT_DELAY_INIT_MS));

	/* power metrics */
	batt_drv->power_metrics.polling_rate = 30;
	batt_drv->power_metrics.interval = 120;

	/* Date of manufacturing of the battery */
	ret = batt_get_manufacture_date(&batt_drv->health_data.bhi_data);
	if (ret < 0)
		pr_warn("cannot get battery manufacture date, ret=%d\n", ret);

	/* Date of first use of the battery */
	if (!batt_drv->health_data.bhi_data.act_date[0]) {
		ret = batt_get_activation_date(&batt_drv->health_data.bhi_data);
		if (ret < 0)
			pr_warn("cannot get battery activation date, ret=%d\n", ret);
	}

	return 0;
}

static int google_battery_remove(struct platform_device *pdev)
{
	struct batt_drv *batt_drv = platform_get_drvdata(pdev);

	if (!batt_drv)
		return 0;

	if (batt_drv->ssoc_log)
		logbuffer_unregister(batt_drv->ssoc_log);
	if (batt_drv->ttf_stats.ttf_log)
		logbuffer_unregister(batt_drv->ttf_stats.ttf_log);
	if (batt_drv->history)
		gbms_storage_cleanup_device(batt_drv->history);

	if (batt_drv->fg_psy)
		power_supply_put(batt_drv->fg_psy);

	batt_hist_free_data(batt_drv->hist_data);

	gbms_free_chg_profile(&batt_drv->chg_profile);

	wakeup_source_unregister(batt_drv->msc_ws);
	wakeup_source_unregister(batt_drv->batt_ws);
	wakeup_source_unregister(batt_drv->taper_ws);
	wakeup_source_unregister(batt_drv->poll_ws);

	gvotable_destroy_election(batt_drv->fan_level_votable);
	gvotable_destroy_election(batt_drv->csi_status_votable);
	gvotable_destroy_election(batt_drv->csi_type_votable);
	gvotable_destroy_election(batt_drv->point_full_ui_soc_votable);

	batt_drv->fan_level_votable = NULL;
	batt_drv->csi_status_votable = NULL;
	batt_drv->csi_type_votable = NULL;
	batt_drv->charging_policy_votable = NULL;
	batt_drv->point_full_ui_soc_votable = NULL;

	return 0;
}

#ifdef SUPPORT_PM_SLEEP
static int gbatt_pm_suspend(struct device *dev)
{
	struct platform_device *pdev = to_platform_device(dev);
	struct batt_drv *batt_drv = platform_get_drvdata(pdev);

	pm_runtime_get_sync(batt_drv->device);
	batt_drv->resume_complete = false;
	pm_runtime_put_sync(batt_drv->device);

	return 0;
}

static int gbatt_pm_resume(struct device *dev)
{
	struct platform_device *pdev = to_platform_device(dev);
	struct batt_drv *batt_drv = platform_get_drvdata(pdev);

	pm_runtime_get_sync(batt_drv->device);
	batt_drv->resume_complete = true;
	batt_drv->temp_filter.resume_delay = true;
	pm_runtime_put_sync(batt_drv->device);

	mod_delayed_work(system_wq, &batt_drv->batt_work, 0);

	return 0;
}

static const struct dev_pm_ops gbatt_pm_ops = {
	SET_SYSTEM_SLEEP_PM_OPS(gbatt_pm_suspend, gbatt_pm_resume)
};
#endif


static const struct of_device_id google_charger_of_match[] = {
	{.compatible = "google,battery"},
	{},
};
MODULE_DEVICE_TABLE(of, google_charger_of_match);


static struct platform_driver google_battery_driver = {
	.driver = {
		   .name = "google,battery",
		   .owner = THIS_MODULE,
		   .of_match_table = google_charger_of_match,
		   .probe_type = PROBE_PREFER_ASYNCHRONOUS,
#ifdef SUPPORT_PM_SLEEP
		   .pm = &gbatt_pm_ops,
#endif
		   },
	.probe = google_battery_probe,
	.remove = google_battery_remove,
};

module_platform_driver(google_battery_driver);

MODULE_DESCRIPTION("Google Battery Driver");
MODULE_AUTHOR("AleX Pelosi <apelosi@google.com>");
MODULE_LICENSE("GPL");<|MERGE_RESOLUTION|>--- conflicted
+++ resolved
@@ -87,12 +87,9 @@
 #define BHI_ALGO_ROUND_INDEX		50
 #define BHI_CC_MARGINAL_THRESHOLD_DEFAULT	800
 #define BHI_CC_NEED_REP_THRESHOLD_DEFAULT	1000
-<<<<<<< HEAD
 #define BHI_CAPACITY_MIN 		0
 #define BHI_CAPACITY_MAX 		0xFFFF
-=======
 #define BHI_CYCLE_GRACE_DEFAULT		200
->>>>>>> ea7d1f4d
 
 #define BHI_ROUND_INDEX(index) 		\
 	(((index) + BHI_ALGO_ROUND_INDEX) / 100)
@@ -355,13 +352,8 @@
 
 	/* set trend points and boundaries */
 	u16 trend[BHI_TREND_POINTS_SIZE];
-<<<<<<< HEAD
 	struct bhi_capacity_bound lower_bound;
 	struct bhi_capacity_bound upper_bound;
-=======
-	u16 l_bound[BHI_TREND_POINTS_SIZE];
-	int bhi_l_bound_size;
->>>>>>> ea7d1f4d
 };
 
 struct health_data
@@ -4072,19 +4064,11 @@
 	if (ret == 0) {
 		struct timespec64 ts;
 		unsigned long long date_in_epoch;
-<<<<<<< HEAD
 
 		/* get by local time */
 		ktime_get_real_ts64(&ts);
 		date_in_epoch = ts.tv_sec - (sys_tz.tz_minuteswest * 60);
 
-=======
-
-		/* get by local time */
-		ktime_get_real_ts64(&ts);
-		date_in_epoch = ts.tv_sec - (sys_tz.tz_minuteswest * 60);
-
->>>>>>> ea7d1f4d
 		battery_age = (date_in_epoch - rtc_tm_to_time64(&tm)) / ONE_HR_SEC;
 		pr_debug("%s: age: act_date:%d timerh:%d\n", __func__, battery_age,
 			 health_data->bhi_data.battery_age);
@@ -4144,7 +4128,6 @@
 	return bhi_data->pack_capacity * (100 - bhi_data->capacity_fade) / 100;
 }
 
-<<<<<<< HEAD
 static bool bhi_bound_validity_check(const u16 *capacity, int lower, int upper)
 {
 	int cycles = 0;
@@ -4173,52 +4156,6 @@
 	ca_under = cap_bound[index - 1];
 
 	return ca_under + (cycle_count - (index * 100)) * (ca_upper - ca_under) / 100;
-=======
-static void bhi_l_bound_validity_check(struct batt_drv *batt_drv)
-{
-	struct bhi_data *bhi_data = &batt_drv->health_data.bhi_data;
-	int cnt;
-
-	for (cnt = 0; cnt < BHI_TREND_POINTS_SIZE; cnt ++)
-		if (bhi_data->l_bound[cnt] == 0)
-			break;
-
-	bhi_data->bhi_l_bound_size = cnt;
-
-	/* data validity */
-	for (cnt = 0; cnt < bhi_data->bhi_l_bound_size; cnt++) {
-		if (batt_drv->battery_capacity &&
-		    bhi_data->l_bound[cnt] > batt_drv->battery_capacity) {
-			bhi_data->bhi_l_bound_size = 0;
-			break;
-		}
-	}
-}
-
-static int bhi_get_l_bound(int cc, const struct batt_drv *batt_drv)
-{
-	const struct bhi_data *bhi_data = &batt_drv->health_data.bhi_data;
-	const u16 *l_bound = bhi_data->l_bound;
-	const int max_size = bhi_data->bhi_l_bound_size - 1;
-	int index, ca_upper, ca_under;
-
-	/* no available data */
-	if (max_size <= 0)
-		return 0;
-
-	if (cc <= 100)
-		return l_bound[0];
-
-	index = cc / 100;
-
-	if (index >= max_size)
-		index = max_size;
-
-	ca_upper = l_bound[index];
-	ca_under = l_bound[index - 1];
-
-	return ca_under + (cc - (index * 100)) * (ca_upper - ca_under) / 100;
->>>>>>> ea7d1f4d
 }
 
 /* The limit for capacity is 80% of design */
@@ -4226,11 +4163,7 @@
 {
 	const struct health_data *health_data = &batt_drv->health_data;
 	const struct bhi_data *bhi_data = &health_data->bhi_data;
-<<<<<<< HEAD
 	int capacity_health, index, l_bound = 0, u_bound = 100;
-=======
-	int capacity_health, index, capacity_bound = 0;
->>>>>>> ea7d1f4d
 
 	if (algo == BHI_ALGO_DISABLED)
 		return BHI_ALGO_FULL_HEALTH;
@@ -4243,7 +4176,6 @@
 
 	capacity_health = bhi_health_get_capacity(algo, bhi_data);
 
-<<<<<<< HEAD
 	if (algo == BHI_ALGO_ACHI_B || algo == BHI_ALGO_ACHI_RAVG ||
 	    algo == BHI_ALGO_ACHI_RAVG_B) {
 		const int cycle_count = batt_drv->fake_aacr_cc ?
@@ -4254,28 +4186,6 @@
 
 		capacity_health = max(capacity_health, l_bound);
 		capacity_health = min(capacity_health, u_bound);
-=======
-	/* for BHI_ALGO_ACHI_B compare to aacr capacity */
-	if (algo == BHI_ALGO_ACHI_B || algo == BHI_ALGO_ACHI_RAVG_B) {
-		const int cycle_count = batt_drv->fake_aacr_cc ?
-					batt_drv->fake_aacr_cc : batt_drv->cycle_count;
-
-		capacity_bound = bhi_get_l_bound(cycle_count, batt_drv);
-		if (capacity_bound) {
-			if (capacity_health < capacity_bound)
-				capacity_health = capacity_bound;
-		} else if (algo == BHI_ALGO_ACHI_RAVG_B) {
-			capacity_bound = aacr_get_capacity_for_algo(batt_drv, cycle_count,
-								    BATT_AACR_ALGO_LOW_B);
-			if (capacity_health > capacity_bound)
-				capacity_health = capacity_bound;
-		} else {
-			capacity_bound = aacr_get_capacity_for_algo(batt_drv, cycle_count,
-								    BATT_AACR_ALGO_DEFAULT);
-			if (capacity_health < capacity_bound)
-				capacity_health = capacity_bound;
-		}
->>>>>>> ea7d1f4d
 	}
 
 	/*
@@ -4285,13 +4195,8 @@
 
 	index = (capacity_health * BHI_ALGO_FULL_HEALTH) / bhi_data->pack_capacity;
 
-<<<<<<< HEAD
 	pr_debug("%s: algo=%d index=%d ch=%d, clb=%d, cub=%d, pc=%d, fr=%d\n", __func__,
 		algo, index, capacity_health, l_bound, u_bound, bhi_data->pack_capacity,
-=======
-	pr_debug("%s: algo=%d index=%d ch=%d, cb=%d, pc=%d, fr=%d\n", __func__,
-		algo, index, capacity_health, capacity_bound, bhi_data->pack_capacity,
->>>>>>> ea7d1f4d
 		bhi_data->capacity_fade);
 
 	return index;
@@ -5071,21 +4976,9 @@
 	}
 
 	/* need a new fv_uv only on a new voltage tier.  */
-<<<<<<< HEAD
 	if (vbatt_idx != batt_drv->vbatt_idx || temp_idx != batt_drv->temp_idx) {
 		vbatt_idx = gbms_msc_voltage_idx_merge_tiers(profile, vbatt, temp_idx);
 		fv_uv = profile->volt_limits[vbatt_idx];
-=======
-	if (vbatt_idx != batt_drv->vbatt_idx) {
-		bool no_back_down = (batt_drv->chg_state.f.flags & GBMS_CS_FLAG_DIRECT_CHG)
-				     && batt_drv->dc_irdrop;
-		/* Don't reduce fv_uv on next tier */
-		bool allow_next_vt_fv_uv = no_back_down && vbatt_idx > batt_drv->vbatt_idx
-					   && profile->volt_limits[vbatt_idx] > fv_uv;
-
-		if (!no_back_down || allow_next_vt_fv_uv || vbatt_idx < batt_drv->vbatt_idx)
-			fv_uv = profile->volt_limits[vbatt_idx];
->>>>>>> ea7d1f4d
 		batt_drv->checked_tier_switch_cnt = 0;
 		batt_drv->checked_ov_cnt = 0;
 	}
@@ -7754,18 +7647,12 @@
 		cap_index = bhi_calc_cap_index(use_algo, batt_drv);
 		imp_index = bhi_calc_imp_index(use_algo, health_data);
 		sd_index = bhi_calc_sd_index(use_algo, health_data);
-<<<<<<< HEAD
-
-=======
->>>>>>> ea7d1f4d
+
 		health_index = bhi_calc_health_index(use_algo, health_data, cap_index,
 						     imp_index, sd_index);
 		health_status = bhi_calc_health_status(use_algo, BHI_ROUND_INDEX(health_index),
 						       health_data);
-<<<<<<< HEAD
-
-=======
->>>>>>> ea7d1f4d
+
 		if (health_index < 0)
 			continue;
 
@@ -8241,20 +8128,11 @@
 		if (cnt != BHI_TREND_POINTS_SIZE + 1)
 			return -ERANGE;
 
-<<<<<<< HEAD
 		if ((int)batt_id == batt_drv->batt_id &&
 		    bhi_bound_validity_check(capacity, cap_min, cap_max))
 			memcpy(&cpb[0], capacity, sizeof(capacity));
 
 		len += pos;
-=======
-		if ((int)batt_id == batt_drv->batt_id) {
-			memcpy(&bhi_data->l_bound, l_bound, sizeof(l_bound));
-			bhi_l_bound_validity_check(batt_drv);
-
-			break;
-		}
->>>>>>> ea7d1f4d
 
 		while (buf[len] != '\n' && len < buf_len)
 			len++;
@@ -10457,16 +10335,12 @@
 {
 	struct health_data *health_data = &batt_drv->health_data;
 	struct bhi_data *bhi_data = &health_data->bhi_data;
-<<<<<<< HEAD
 	u16 capacity_boundary[BHI_TREND_POINTS_SIZE];
 	int ret, i;
 
 	/* set upper_bound value to BHI_CAPACITY_MAX(0xFFFF) */
 	memset(bhi_data->upper_bound.limit, 0xFF, sizeof(bhi_data->upper_bound.limit));
 	memset(bhi_data->upper_bound.trigger, 0xFF, sizeof(bhi_data->upper_bound.trigger));
-=======
-	int ret;
->>>>>>> ea7d1f4d
 
 	/* see enum bhi_algo */
 	ret = of_property_read_u32(batt_drv->device->of_node, "google,bhi-algo-ver",
@@ -10525,7 +10399,6 @@
 	/* need battery id to get right trend points */
 	batt_drv->batt_id = GPSY_GET_PROP(batt_drv->fg_psy, GBMS_PROP_BATT_ID);
 
-<<<<<<< HEAD
 	ret = of_property_read_u16_array(gbms_batt_id_node(batt_drv->device->of_node),
 					 "google,bhi-l-bound", &capacity_boundary[0],
 					 BHI_TREND_POINTS_SIZE);
@@ -10592,17 +10465,6 @@
 			 bhi_data->upper_bound.trigger[4], bhi_data->upper_bound.trigger[5],
 			 bhi_data->upper_bound.trigger[6], bhi_data->upper_bound.trigger[7],
 			 bhi_data->upper_bound.trigger[8], bhi_data->upper_bound.trigger[9]);
-=======
-	ret = of_property_read_u16_array(batt_id_node(batt_drv),
-					 "google,bhi-l-bound", &bhi_data->l_bound[0],
-					 BHI_TREND_POINTS_SIZE);
-	if (ret == 0) {
-		bhi_l_bound_validity_check(batt_drv);
-		pr_info("bhi_l_bound [%d, %d, %d, %d, %d, %d, %d, %d], size:%d\n",
-			bhi_data->l_bound[0], bhi_data->l_bound[1], bhi_data->l_bound[2],
-			bhi_data->l_bound[3], bhi_data->l_bound[4], bhi_data->l_bound[5],
-			bhi_data->l_bound[6], bhi_data->l_bound[7], bhi_data->bhi_l_bound_size);
->>>>>>> ea7d1f4d
 	}
 
 	/* debug data initialization */
@@ -10612,12 +10474,9 @@
 	health_data->bhi_debug_sd_index = 0;
 	health_data->bhi_debug_health_index = 0;
 	health_data->bhi_debug_health_status = 0;
-<<<<<<< HEAD
 	/* TODO: restore cal_state/cal_mode if reboot */
 	health_data->cal_state = REC_STATE_OK;
 	health_data->cal_mode = REC_MODE_RESET;
-=======
->>>>>>> ea7d1f4d
 
 	return 0;
 }
