# SPDX-License-Identifier: GPL-2.0-only
#
# NOTE! Don't add files that are generated in specific
# subdirectories here. Add them in the ".gitignore" file
# in that subdirectory instead.
#
# NOTE! Please use 'git ls-files -i --exclude-standard'
# command after changing this file, to see if there are
# any tracked files which get ignored after the change.
#
# Normal rules (sorted alphabetically)
#
.*
*.a
*.asn1.[ch]
*.bin
*.bz2
*.c.[012]*.*
*.dt.yaml
*.dtb
*.dtb.S
*.dwo
*.elf
*.gcno
*.gz
*.i
*.ko
*.lex.c
*.ll
*.lst
*.lz4
*.lzma
*.lzo
*.mod
*.mod.c
*.o
*.o.*
*.patch
*.s
*.so
*.so.dbg
*.su
*.symtypes
*.tab.[ch]
*.tar
*.xz
*.zst
Module.symvers
modules.builtin
modules.order

#
# Top-level generic files
#
/tags
/TAGS
/linux
/vmlinux
/vmlinux.32
/vmlinux.symvers
/vmlinux-gdb.py
/vmlinuz
/System.map
/Module.markers
/modules.builtin.modinfo
/modules.nsdeps

#
# RPM spec file (make rpm-pkg)
#
/*.spec

#
# Debian directory (make deb-pkg)
#
/debian/

#
# Snap directory (make snap-pkg)
#
/snap/

#
# tar directory (make tar*-pkg)
#
/tar-install/

#
# We don't want to ignore the following even if they are dot-files
#
!.clang-format
!.cocciconfig
!.get_maintainer.ignore
!.gitattributes
!.gitignore
!.mailmap

#
# Generated include files
#
/include/config/
/include/generated/
/include/ksym/
/arch/*/include/generated/

# stgit generated dirs
patches-*

# quilt's files
patches
series

# cscope files
cscope.*
ncscope.*

# gnu global files
GPATH
GRTAGS
GSYMS
GTAGS

# id-utils files
ID

*.orig
*~
\#*#

#
# Leavings from module signing
#
extra_certificates
signing_key.pem
signing_key.priv
signing_key.x509
x509.genkey

# Kconfig presets
/all.config
/alldef.config
/allmod.config
/allno.config
/allrandom.config
/allyes.config

# Kconfig savedefconfig output
/defconfig

# Kdevelop4
*.kdev4

# Clang's compilation database file
/compile_commands.json

<<<<<<< HEAD
# To create symlink file under this directory for google devices
/arch/arm64/boot/dts/google/devices/
=======
# Documentation toolchain
sphinx_*/
>>>>>>> a29ce094
<|MERGE_RESOLUTION|>--- conflicted
+++ resolved
@@ -153,10 +153,8 @@
 # Clang's compilation database file
 /compile_commands.json
 
-<<<<<<< HEAD
 # To create symlink file under this directory for google devices
 /arch/arm64/boot/dts/google/devices/
-=======
+
 # Documentation toolchain
-sphinx_*/
->>>>>>> a29ce094
+sphinx_*/