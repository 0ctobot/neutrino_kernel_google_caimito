--- conflicted
+++ resolved
@@ -1,8 +1,4 @@
-<<<<<<< HEAD
 # SPDX-License-Identifier: GPL-2.0
-=======
-# SPDX-License-Identifier: GPL-2.0-or-later
->>>>>>> 7fefb3c7
 
 load("//build/kernel/kleaf:kernel.bzl", "kernel_module")
 
@@ -11,8 +7,8 @@
     srcs = glob([
         "**/*.c",
         "**/*.h",
+    ]) + [
         "Kbuild",
-    ]) + [
         "//private/google-modules/gpu/common:headers",
         "//private/google-modules/soc/gs:gs_soc_headers",
     ],
