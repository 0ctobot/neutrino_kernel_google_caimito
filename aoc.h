/* SPDX-License-Identifier: GPL-2.0 OR Apache-2.0 */
/*
 * Google Whitechapel AoC Core Driver
 *
 * Copyright (c) 2019 Google LLC
 *
 * This program is free software; you can redistribute it and/or modify
 * it under the terms of the GNU General Public License version 2 as
 * published by the Free Software Foundation.
 */

#include <linux/cdev.h>
#include <linux/delay.h>
#include <linux/device.h>
#include <linux/interrupt.h>
#include <linux/kernel.h>
#include <linux/mailbox_client.h>
#include <linux/platform_device.h>
#include <linux/sizes.h>
#include <linux/timer.h>
#include <soc/google/debug-snapshot.h>
#include "aoc_ipc_core.h"

/* TODO: Remove internal calls, or promote to "public" */
#include "aoc_ipc_core_internal.h"

#include "uapi/aoc.h"

#ifdef __KERNEL__

#define MAX_SENSOR_POWER_NUM 5
#define MAX_DMIC_POWER_NUM 4
#define AP_RESET_REASON_LENGTH 32
#define MAX_FIRMWARE_LENGTH 128

#define AOC_S2MPU_CTRL0 0x0
#define AOC_S2MPU_CTRL_PROTECTION_ENABLE_PER_VID_CLR 0x54
#define AOC_S2MPU_CTRL_PROTECTION_ENABLE_VID_MASK_ALL 0xFF

#define AOC_RESTART_DISABLED_RC (0xD15AB1ED)

#define SENSOR_DIRECT_HEAP_SIZE SZ_4M
#define PLAYBACK_HEAP_SIZE SZ_16K
#define CAPTURE_HEAP_SIZE SZ_64K

#define DT_PROPERTY_NOT_FOUND 0xffffffff

struct aoc_service_dev;
typedef void (*aoc_service_dev_handler)(struct aoc_service_dev *d);

enum AOC_FW_STATE {
	AOC_STATE_OFFLINE,
	AOC_STATE_FIRMWARE_LOADED,
	AOC_STATE_STARTING,
	AOC_STATE_ONLINE
};

struct mbox_slot {
	struct mbox_client client;
	struct mbox_chan *channel;
	void *prvdata;
	int index;
};

struct aoc_service_dev {
	struct device dev;
	wait_queue_head_t read_queue;
	wait_queue_head_t write_queue;

	aoc_service *service;
	void *ipc_base;
	aoc_service_dev_handler handler;
	void *prvdata;
	uint64_t suspend_rx_count;

	uint8_t mbox_index;
	uint8_t service_index;

	bool dead;
	bool wake_capable;
};

typedef int (*aoc_map_handler)(u32 handle, phys_addr_t p, size_t size,
				bool mapped, void *ctx);

struct aoc_prvdata {
	struct mbox_slot *mbox_channels;
	struct aoc_service_dev **services;

	unsigned long *read_blocked_mask;
	unsigned long *write_blocked_mask;

	struct work_struct online_work;
	struct resource dram_resource;
	aoc_map_handler map_handler;
	void *map_handler_ctx;

	struct delayed_work monitor_work;
	atomic_t aoc_process_active;

	struct device *dev;
	struct iommu_domain *domain;
	void *ipc_base;

	void *sram_virt;
	void *dram_virt;
	void *aoc_req_virt;
	void *aoc_s2mpu_virt;
	size_t sram_size;
	size_t dram_size;
	size_t aoc_req_size;
	u32 aoc_s2mpu_saved_value;

	struct dma_heap *sensor_heap;
	struct dma_heap *audio_playback_heap;
	struct dma_heap *audio_capture_heap;
	phys_addr_t sensor_heap_base;
	phys_addr_t audio_playback_heap_base;
	phys_addr_t audio_capture_heap_base;

	int watchdog_irq;
	struct work_struct watchdog_work;
<<<<<<< HEAD
=======
	bool first_fw_load;
>>>>>>> 99149e03
	bool aoc_reset_done;
	bool ap_triggered_reset;
	bool force_release_aoc;
	char ap_reset_reason[AP_RESET_REASON_LENGTH];
	wait_queue_head_t aoc_reset_wait_queue;
	unsigned int acpm_async_id;
	int total_services;

	char firmware_name[MAX_FIRMWARE_LENGTH];
	char *firmware_version;

	struct cdev cdev;
	dev_t aoc_devt;
	struct class *_class;
	struct device *_device;

	u32 disable_monitor_mode;
	u32 enable_uart_tx;
	u32 force_voltage_nominal;
	u32 no_ap_resets;
	u32 force_speaker_ultrasonic;

	u32 total_coredumps;
	u32 total_restarts;
	unsigned int sysmmu_nonsecure_irq;
	unsigned int sysmmu_secure_irq;

#if IS_ENABLED(CONFIG_EXYNOS_ITMON)
	struct notifier_block itmon_nb;
#endif
	struct device *gsa_dev;
	bool protected_by_gsa;

	int sensor_power_count;
	const char *sensor_power_list[MAX_SENSOR_POWER_NUM];
	struct regulator *sensor_regulator[MAX_SENSOR_POWER_NUM];

	int dmic_power_count;
	const char *dmic_power_list[MAX_DMIC_POWER_NUM];
	struct regulator *dmic_regulator[MAX_DMIC_POWER_NUM];

	int reset_hysteresis_trigger_ms;
	u64 last_reset_time_ns;
	int reset_wait_time_index;

	u32 aoc_pcu_base;
	u32 aoc_gpio_base;
	u32 aoc_pcu_db_set_offset;
	u32 aoc_pcu_db_clr_offset;
	u32 aoc_cp_aperture_start_offset;
	u32 aoc_cp_aperture_end_offset;
	u32 aoc_clock_divider;
	u32 aoc_mbox_channels;

	u16 sysmmu_size;
	struct sysmmu_entry *sysmmu;
	bool sysmmu_configured;
	bool sysmmu_config_persistent;
};

struct aoc_module_parameters {
<<<<<<< HEAD
	bool aoc_autoload_firmware;
	bool aoc_disable_restart;
	bool aoc_panic_on_req_timeout;
=======
	bool *aoc_autoload_firmware;
	bool *aoc_disable_restart;
	bool *aoc_panic_on_req_timeout;
>>>>>>> 99149e03
};

#define AOC_DEVICE(_d) container_of((_d), struct aoc_service_dev, dev)

phys_addr_t aoc_service_ring_base_phys_addr(struct aoc_service_dev *dev, aoc_direction dir,
					    size_t *out_size);
phys_addr_t aoc_get_heap_base_phys_addr(struct aoc_service_dev *dev, aoc_direction dir,
					    size_t *out_size);
ssize_t aoc_service_read(struct aoc_service_dev *dev, uint8_t *buffer,
			 size_t count, bool block);
ssize_t aoc_service_read_timeout(struct aoc_service_dev *dev, uint8_t *buffer,
				 size_t count, long timeout);
ssize_t aoc_service_write(struct aoc_service_dev *dev, const uint8_t *buffer,
			  size_t count, bool block);
ssize_t aoc_service_write_timeout(struct aoc_service_dev *dev, const uint8_t *buffer,
				  size_t count, long timeout);
int aoc_service_can_read(struct aoc_service_dev *dev);
int aoc_service_can_write(struct aoc_service_dev *dev);
void aoc_service_set_read_blocked(struct aoc_service_dev *dev);
void aoc_service_set_write_blocked(struct aoc_service_dev *dev);
wait_queue_head_t *aoc_service_get_read_queue(struct aoc_service_dev *dev);
wait_queue_head_t *aoc_service_get_write_queue(struct aoc_service_dev *dev);

/*
 * Returns true if data was flushed, false if no data was flushed
 */
bool aoc_service_flush_read_data(struct aoc_service_dev *dev);

bool aoc_online_state(struct aoc_service_dev *dev);

struct aoc_driver {
	struct device_driver drv;

	/* Array of service names to match against.  Last entry must be NULL */
	const char * const *service_names;
	int (*probe)(struct aoc_service_dev *dev);
	int (*remove)(struct aoc_service_dev *dev);
};
#define AOC_DRIVER(_d) container_of((_d), struct aoc_driver, drv)

int aoc_driver_register(struct aoc_driver *driver);
void aoc_driver_unregister(struct aoc_driver *driver);

void aoc_set_map_handler(struct aoc_service_dev *dev, aoc_map_handler handler,
			 void *ctx);
void aoc_remove_map_handler(struct aoc_service_dev *dev);
void aoc_trigger_watchdog(const char *reason);

extern u32 gs_chipid_get_revision(void);
extern u32 gs_chipid_get_type(void);

bool aoc_release_from_reset(struct aoc_prvdata *prvdata);

void *aoc_sram_translate(u32 offset);

void request_aoc_on(struct aoc_prvdata *p, bool status);
int wait_for_aoc_status(struct aoc_prvdata *p, bool status);

int aoc_watchdog_restart(struct aoc_prvdata *prvdata,
	struct aoc_module_parameters *aoc_module_params);

int platform_specific_probe(struct platform_device *pdev, struct aoc_prvdata *prvdata);

int start_firmware_load(struct device *dev);

void reset_sensor_power(struct aoc_prvdata *prvdata, bool is_init);

void aoc_configure_hardware(struct aoc_prvdata *prvdata);

void trigger_aoc_ramdump(struct aoc_prvdata *prvdata);

bool aoc_create_dma_buf_heaps(struct aoc_prvdata *prvdata);

phys_addr_t aoc_dram_translate_to_aoc(struct aoc_prvdata *p, phys_addr_t addr);

long aoc_unlocked_ioctl_handle_ion_fd(unsigned int cmd, unsigned long arg);

int configure_watchdog_interrupt(struct platform_device *pdev, struct aoc_prvdata *prvdata);

int configure_sysmmu_interrupts(struct device *dev, struct device_node *sysmmu_node,
		struct aoc_prvdata *prvdata);

void aoc_configure_ssmt(struct platform_device *pdev);

int aoc_num_services(void);

aoc_service *service_at_index(struct aoc_prvdata *prvdata,
					    unsigned int index);

struct aoc_service_dev *service_dev_at_index(struct aoc_prvdata *prvdata,
							unsigned int index);

bool validate_service(struct aoc_prvdata *prv, int i);

bool aoc_is_valid_dram_address(struct aoc_prvdata *prv, void *addr);

bool aoc_fw_ready(void);

u32 dt_property(struct device_node *node, const char *key);

<<<<<<< HEAD
=======
void configure_crash_interrupts(struct aoc_prvdata *prvdata, bool enable);

>>>>>>> 99149e03
#define AOC_SERVICE_NAME_LENGTH 32

/* Rings should have the ring flag set, slots = 1, size = ring size
 * tx/rx stats for rings are measured in bytes, otherwise msg sends
 */
#define AOC_MAX_ENDPOINTS 96
#define AOC_ENDPOINT_NONE 0xffffffff

/* Offset from the beginning of the DRAM region for the firmware to be stored */
#define AOC_CHARDEV_NAME "aoc"

#define AOC_DOWNCALL_DOORBELL 12

#define AOC_PCU_REVISION_OFFSET 0xF000
#define AOC_PCU_RESET_CONTROL_OFFSET 0x0
#define AOC_PCU_RESET_CONTROL_RESET_VALUE 0x0
#define AOC_PCU_WATCHDOG_CONTROL_OFFSET 0x3000
#define AOC_PCU_WATCHDOG_KEY_OFFSET 0x3004
#define AOC_PCU_WATCHDOG_VALUE_OFFSET 0x3008

#define AOC_PCU_WATCHDOG_KEY_UNLOCK 0xA55AA55A
#define AOC_PCU_WATCHDOG_CONTROL_KEY_ENABLED_MASK 0x4

#define AOC_BINARY_DRAM_BASE 0x98000000
#define AOC_BINARY_LOAD_ADDRESS 0x98000000
#define AOC_BINARY_DRAM_OFFSET (AOC_BINARY_LOAD_ADDRESS - AOC_BINARY_DRAM_BASE)

#define AOC_PARAMETER_MAGIC 0x0a0cda7a

enum AOC_FIRMWARE_INFORMATION {
	kAOCBoardID = 0x1001,
	kAOCBoardRevision = 0x1002,
	kAOCSRAMRepaired = 0x1003,
	kAOCASVTableVersion = 0x1004,
	kAOCCarveoutAddress = 0x1005,
	kAOCCarveoutSize = 0x1006,
	kAOCSensorDirectHeapAddress = 0x1007,
	kAOCSensorDirectHeapSize = 0x1008,
	kAOCForceVNOM = 0x1009,
	kAOCDisableMM = 0x100A,
	kAOCEnableUART = 0x100B,
	kAOCPlaybackHeapAddress = 0x100C,
	kAOCPlaybackHeapSize = 0x100D,
	kAOCCaptureHeapAddress = 0x100E,
	kAOCCaptureHeapSize = 0x100F,
	kAOCForceSpeakerUltrasonic = 0x1010,
	kAOCRandSeed = 0x1011,
	kAOCChipRevision = 0x1012,
	kAOCChipType =  0x1013,
	kAOCGnssType =  0x1014,
};

#define module_aoc_driver(__aoc_driver)                                        \
	module_driver(__aoc_driver, aoc_driver_register, aoc_driver_unregister)

#endif /* __KERNEL__ */<|MERGE_RESOLUTION|>--- conflicted
+++ resolved
@@ -120,10 +120,7 @@
 
 	int watchdog_irq;
 	struct work_struct watchdog_work;
-<<<<<<< HEAD
-=======
 	bool first_fw_load;
->>>>>>> 99149e03
 	bool aoc_reset_done;
 	bool ap_triggered_reset;
 	bool force_release_aoc;
@@ -185,15 +182,9 @@
 };
 
 struct aoc_module_parameters {
-<<<<<<< HEAD
-	bool aoc_autoload_firmware;
-	bool aoc_disable_restart;
-	bool aoc_panic_on_req_timeout;
-=======
 	bool *aoc_autoload_firmware;
 	bool *aoc_disable_restart;
 	bool *aoc_panic_on_req_timeout;
->>>>>>> 99149e03
 };
 
 #define AOC_DEVICE(_d) container_of((_d), struct aoc_service_dev, dev)
@@ -294,11 +285,8 @@
 
 u32 dt_property(struct device_node *node, const char *key);
 
-<<<<<<< HEAD
-=======
 void configure_crash_interrupts(struct aoc_prvdata *prvdata, bool enable);
 
->>>>>>> 99149e03
 #define AOC_SERVICE_NAME_LENGTH 32
 
 /* Rings should have the ring flag set, slots = 1, size = ring size
