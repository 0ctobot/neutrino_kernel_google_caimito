# SPDX-License-Identifier: GPL-2.0-or-later

load("//build/kernel/kleaf:kernel.bzl", "kernel_module")

kernel_module(
    name = "aoc.usb",
    srcs = glob([
        "**/*.c",
        "**/*.h",
        "Kbuild",
        "Makefile",
    ]) + [
        "//private/google-modules/aoc:headers",
<<<<<<< HEAD
        "//private/google-modules/soc/gs:gs_soc_headers",
=======
        "//private/google-modules/aoc_ipc:headers",
>>>>>>> f6dccc30
    ],
    outs = [
        "aoc_usb_driver.ko",
    ],
    kernel_build = "//private/google-modules/soc/gs:gs_kernel_build",
    visibility = [
        "//private/devices/google:__subpackages__",
        "//private/google-modules/soc/gs:__pkg__",
    ],
    deps = [
        "//private/google-modules/aoc",
<<<<<<< HEAD
        "//private/google-modules/aoc/alsa",
        "//private/google-modules/soc/gs:gs_soc_module",
=======
>>>>>>> f6dccc30
    ],
)<|MERGE_RESOLUTION|>--- conflicted
+++ resolved
@@ -7,15 +7,12 @@
     srcs = glob([
         "**/*.c",
         "**/*.h",
+    ]) + [
         "Kbuild",
         "Makefile",
-    ]) + [
         "//private/google-modules/aoc:headers",
-<<<<<<< HEAD
+        "//private/google-modules/aoc_ipc:headers",
         "//private/google-modules/soc/gs:gs_soc_headers",
-=======
-        "//private/google-modules/aoc_ipc:headers",
->>>>>>> f6dccc30
     ],
     outs = [
         "aoc_usb_driver.ko",
@@ -27,10 +24,7 @@
     ],
     deps = [
         "//private/google-modules/aoc",
-<<<<<<< HEAD
         "//private/google-modules/aoc/alsa",
         "//private/google-modules/soc/gs:gs_soc_module",
-=======
->>>>>>> f6dccc30
     ],
 )