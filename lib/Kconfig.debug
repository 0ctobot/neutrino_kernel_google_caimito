
config PRINTK_TIME
	bool "Show timing information on printks"
	depends on PRINTK
	help
	  Selecting this option causes timing information to be
	  included in printk output.  This allows you to measure
	  the interval between kernel operations, including bootup
	  operations.  This is useful for identifying long delays
	  in kernel startup.

config ENABLE_WARN_DEPRECATED
	bool "Enable __deprecated logic"
	default y
	help
	  Enable the __deprecated logic in the kernel build.
	  Disable this to suppress the "warning: 'foo' is deprecated
	  (declared at kernel/power/somefile.c:1234)" messages.

config ENABLE_MUST_CHECK
	bool "Enable __must_check logic"
	default y
	help
	  Enable the __must_check logic in the kernel build.  Disable this to
	  suppress the "warning: ignoring return value of 'foo', declared with
	  attribute warn_unused_result" messages.

config MAGIC_SYSRQ
	bool "Magic SysRq key"
	depends on !UML
	help
	  If you say Y here, you will have some control over the system even
	  if the system crashes for example during kernel debugging (e.g., you
	  will be able to flush the buffer cache to disk, reboot the system
	  immediately or dump some status information). This is accomplished
	  by pressing various keys while holding SysRq (Alt+PrintScreen). It
	  also works on a serial console (on PC hardware at least), if you
	  send a BREAK and then within 5 seconds a command keypress. The
	  keys are documented in <file:Documentation/sysrq.txt>. Don't say Y
	  unless you really know what this hack does.

config UNUSED_SYMBOLS
	bool "Enable unused/obsolete exported symbols"
	default y if X86
	help
	  Unused but exported symbols make the kernel needlessly bigger.  For
	  that reason most of these unused exports will soon be removed.  This
	  option is provided temporarily to provide a transition period in case
	  some external kernel module needs one of these symbols anyway. If you
	  encounter such a case in your module, consider if you are actually
	  using the right API.  (rationale: since nobody in the kernel is using
	  this in a module, there is a pretty good chance it's actually the
	  wrong interface to use).  If you really need the symbol, please send a
	  mail to the linux kernel mailing list mentioning the symbol and why
	  you really need it, and what the merge plan to the mainline kernel for
	  your module is.

config DEBUG_FS
	bool "Debug Filesystem"
	depends on SYSFS
	help
	  debugfs is a virtual file system that kernel developers use to put
	  debugging files into.  Enable this option to be able to read and
	  write to these files.

	  If unsure, say N.

config HEADERS_CHECK
	bool "Run 'make headers_check' when building vmlinux"
	depends on !UML
	help
	  This option will extract the user-visible kernel headers whenever
	  building the kernel, and will run basic sanity checks on them to
	  ensure that exported files do not attempt to include files which
	  were not exported, etc.

	  If you're making modifications to header files which are
	  relevant for userspace, say 'Y', and check the headers
	  exported to $(INSTALL_HDR_PATH) (usually 'usr/include' in
	  your build tree), to make sure they're suitable.

config DEBUG_SECTION_MISMATCH
	bool "Enable full Section mismatch analysis"
	depends on UNDEFINED
	# This option is on purpose disabled for now.
	# It will be enabled when we are down to a resonable number
	# of section mismatch warnings (< 10 for an allyesconfig build)
	help
	  The section mismatch analysis checks if there are illegal
	  references from one section to another section.
	  Linux will during link or during runtime drop some sections
	  and any use of code/data previously in these sections will
	  most likely result in an oops.
	  In the code functions and variables are annotated with
	  __init, __devinit etc. (see full list in include/linux/init.h)
	  which results in the code/data being placed in specific sections.
	  The section mismatch analysis is always done after a full
	  kernel build but enabling this option will in addition
	  do the following:
	  - Add the option -fno-inline-functions-called-once to gcc
	    When inlining a function annotated __init in a non-init
	    function we would lose the section information and thus
	    the analysis would not catch the illegal reference.
	    This option tells gcc to inline less but will also
	    result in a larger kernel.
	  - Run the section mismatch analysis for each module/built-in.o
	    When we run the section mismatch analysis on vmlinux.o we
	    lose valueble information about where the mismatch was
	    introduced.
	    Running the analysis for each module/built-in.o file
	    will tell where the mismatch happens much closer to the
	    source. The drawback is that we will report the same
	    mismatch at least twice.
	  - Enable verbose reporting from modpost to help solving
	    the section mismatches reported.

config DEBUG_KERNEL
	bool "Kernel debugging"
	help
	  Say Y here if you are developing drivers or trying to debug and
	  identify kernel problems.

config DEBUG_SHIRQ
	bool "Debug shared IRQ handlers"
	depends on DEBUG_KERNEL && GENERIC_HARDIRQS
	help
	  Enable this to generate a spurious interrupt as soon as a shared
	  interrupt handler is registered, and just before one is deregistered.
	  Drivers ought to be able to handle interrupts coming in at those
	  points; some don't and need to be caught.

config DETECT_SOFTLOCKUP
	bool "Detect Soft Lockups"
	depends on DEBUG_KERNEL && !S390
	default y
	help
	  Say Y here to enable the kernel to detect "soft lockups",
	  which are bugs that cause the kernel to loop in kernel
	  mode for more than 10 seconds, without giving other tasks a
	  chance to run.

	  When a soft-lockup is detected, the kernel will print the
	  current stack trace (which you should report), but the
	  system will stay locked up. This feature has negligible
	  overhead.

	  (Note that "hard lockups" are separate type of bugs that
	   can be detected via the NMI-watchdog, on platforms that
	   support it.)

config SCHED_DEBUG
	bool "Collect scheduler debugging info"
	depends on DEBUG_KERNEL && PROC_FS
	default y
	help
	  If you say Y here, the /proc/sched_debug file will be provided
	  that can help debug the scheduler. The runtime overhead of this
	  option is minimal.

config SCHEDSTATS
	bool "Collect scheduler statistics"
	depends on DEBUG_KERNEL && PROC_FS
	help
	  If you say Y here, additional code will be inserted into the
	  scheduler and related routines to collect statistics about
	  scheduler behavior and provide them in /proc/schedstat.  These
	  stats may be useful for both tuning and debugging the scheduler
	  If you aren't debugging the scheduler or trying to tune a specific
	  application, you can say N to avoid the very slight overhead
	  this adds.

config TIMER_STATS
	bool "Collect kernel timers statistics"
	depends on DEBUG_KERNEL && PROC_FS
	help
	  If you say Y here, additional code will be inserted into the
	  timer routines to collect statistics about kernel timers being
	  reprogrammed. The statistics can be read from /proc/timer_stats.
	  The statistics collection is started by writing 1 to /proc/timer_stats,
	  writing 0 stops it. This feature is useful to collect information
	  about timer usage patterns in kernel and userspace. This feature
	  is lightweight if enabled in the kernel config but not activated
	  (it defaults to deactivated on bootup and will only be activated
	  if some application like powertop activates it explicitly).

config DEBUG_SLAB
	bool "Debug slab memory allocations"
	depends on DEBUG_KERNEL && SLAB
	help
	  Say Y here to have the kernel do limited verification on memory
	  allocation as well as poisoning memory on free to catch use of freed
	  memory. This can make kmalloc/kfree-intensive workloads much slower.

config DEBUG_SLAB_LEAK
	bool "Memory leak debugging"
	depends on DEBUG_SLAB

config SLUB_DEBUG_ON
	bool "SLUB debugging on by default"
	depends on SLUB && SLUB_DEBUG
	default n
	help
	  Boot with debugging on by default. SLUB boots by default with
	  the runtime debug capabilities switched off. Enabling this is
	  equivalent to specifying the "slub_debug" parameter on boot.
	  There is no support for more fine grained debug control like
	  possible with slub_debug=xxx. SLUB debugging may be switched
	  off in a kernel built with CONFIG_SLUB_DEBUG_ON by specifying
	  "slub_debug=-".

config SLUB_STATS
	default n
	bool "Enable SLUB performance statistics"
	depends on SLUB && SLUB_DEBUG && SYSFS
	help
	  SLUB statistics are useful to debug SLUBs allocation behavior in
	  order find ways to optimize the allocator. This should never be
	  enabled for production use since keeping statistics slows down
	  the allocator by a few percentage points. The slabinfo command
	  supports the determination of the most active slabs to figure
	  out which slabs are relevant to a particular load.
	  Try running: slabinfo -DA

config DEBUG_PREEMPT
	bool "Debug preemptible kernel"
	depends on DEBUG_KERNEL && PREEMPT && (TRACE_IRQFLAGS_SUPPORT || PPC64)
	default y
	help
	  If you say Y here then the kernel will use a debug variant of the
	  commonly used smp_processor_id() function and will print warnings
	  if kernel code uses it in a preemption-unsafe way. Also, the kernel
	  will detect preemption count underflows.

config DEBUG_RT_MUTEXES
	bool "RT Mutex debugging, deadlock detection"
	depends on DEBUG_KERNEL && RT_MUTEXES
	help
	 This allows rt mutex semantics violations and rt mutex related
	 deadlocks (lockups) to be detected and reported automatically.

config DEBUG_PI_LIST
	bool
	default y
	depends on DEBUG_RT_MUTEXES

config RT_MUTEX_TESTER
	bool "Built-in scriptable tester for rt-mutexes"
	depends on DEBUG_KERNEL && RT_MUTEXES
	help
	  This option enables a rt-mutex tester.

config DEBUG_SPINLOCK
	bool "Spinlock and rw-lock debugging: basic checks"
	depends on DEBUG_KERNEL
	help
	  Say Y here and build SMP to catch missing spinlock initialization
	  and certain other kinds of spinlock errors commonly made.  This is
	  best used in conjunction with the NMI watchdog so that spinlock
	  deadlocks are also debuggable.

config DEBUG_MUTEXES
	bool "Mutex debugging: basic checks"
	depends on DEBUG_KERNEL
	help
	 This feature allows mutex semantics violations to be detected and
	 reported.

config DEBUG_LOCK_ALLOC
	bool "Lock debugging: detect incorrect freeing of live locks"
	depends on DEBUG_KERNEL && TRACE_IRQFLAGS_SUPPORT && STACKTRACE_SUPPORT && LOCKDEP_SUPPORT
	select DEBUG_SPINLOCK
	select DEBUG_MUTEXES
	select LOCKDEP
	help
	 This feature will check whether any held lock (spinlock, rwlock,
	 mutex or rwsem) is incorrectly freed by the kernel, via any of the
	 memory-freeing routines (kfree(), kmem_cache_free(), free_pages(),
	 vfree(), etc.), whether a live lock is incorrectly reinitialized via
	 spin_lock_init()/mutex_init()/etc., or whether there is any lock
	 held during task exit.

config PROVE_LOCKING
	bool "Lock debugging: prove locking correctness"
	depends on DEBUG_KERNEL && TRACE_IRQFLAGS_SUPPORT && STACKTRACE_SUPPORT && LOCKDEP_SUPPORT
	select LOCKDEP
	select DEBUG_SPINLOCK
	select DEBUG_MUTEXES
	select DEBUG_LOCK_ALLOC
	default n
	help
	 This feature enables the kernel to prove that all locking
	 that occurs in the kernel runtime is mathematically
	 correct: that under no circumstance could an arbitrary (and
	 not yet triggered) combination of observed locking
	 sequences (on an arbitrary number of CPUs, running an
	 arbitrary number of tasks and interrupt contexts) cause a
	 deadlock.

	 In short, this feature enables the kernel to report locking
	 related deadlocks before they actually occur.

	 The proof does not depend on how hard and complex a
	 deadlock scenario would be to trigger: how many
	 participant CPUs, tasks and irq-contexts would be needed
	 for it to trigger. The proof also does not depend on
	 timing: if a race and a resulting deadlock is possible
	 theoretically (no matter how unlikely the race scenario
	 is), it will be proven so and will immediately be
	 reported by the kernel (once the event is observed that
	 makes the deadlock theoretically possible).

	 If a deadlock is impossible (i.e. the locking rules, as
	 observed by the kernel, are mathematically correct), the
	 kernel reports nothing.

	 NOTE: this feature can also be enabled for rwlocks, mutexes
	 and rwsems - in which case all dependencies between these
	 different locking variants are observed and mapped too, and
	 the proof of observed correctness is also maintained for an
	 arbitrary combination of these separate locking variants.

	 For more details, see Documentation/lockdep-design.txt.

config LOCKDEP
	bool
	depends on DEBUG_KERNEL && TRACE_IRQFLAGS_SUPPORT && STACKTRACE_SUPPORT && LOCKDEP_SUPPORT
	select STACKTRACE
	select FRAME_POINTER if !X86 && !MIPS
	select KALLSYMS
	select KALLSYMS_ALL

config LOCK_STAT
	bool "Lock usage statistics"
	depends on DEBUG_KERNEL && TRACE_IRQFLAGS_SUPPORT && STACKTRACE_SUPPORT && LOCKDEP_SUPPORT
	select LOCKDEP
	select DEBUG_SPINLOCK
	select DEBUG_MUTEXES
	select DEBUG_LOCK_ALLOC
	default n
	help
	 This feature enables tracking lock contention points

	 For more details, see Documentation/lockstat.txt

config DEBUG_LOCKDEP
	bool "Lock dependency engine debugging"
	depends on DEBUG_KERNEL && LOCKDEP
	help
	  If you say Y here, the lock dependency engine will do
	  additional runtime checks to debug itself, at the price
	  of more runtime overhead.

config TRACE_IRQFLAGS
	depends on DEBUG_KERNEL
	bool
	default y
	depends on TRACE_IRQFLAGS_SUPPORT
	depends on PROVE_LOCKING

config DEBUG_SPINLOCK_SLEEP
	bool "Spinlock debugging: sleep-inside-spinlock checking"
	depends on DEBUG_KERNEL
	help
	  If you say Y here, various routines which may sleep will become very
	  noisy if they are called with a spinlock held.

config DEBUG_LOCKING_API_SELFTESTS
	bool "Locking API boot-time self-tests"
	depends on DEBUG_KERNEL
	help
	  Say Y here if you want the kernel to run a short self-test during
	  bootup. The self-test checks whether common types of locking bugs
	  are detected by debugging mechanisms or not. (if you disable
	  lock debugging then those bugs wont be detected of course.)
	  The following locking APIs are covered: spinlocks, rwlocks,
	  mutexes and rwsems.

config STACKTRACE
	bool
	depends on DEBUG_KERNEL
	depends on STACKTRACE_SUPPORT

config DEBUG_KOBJECT
	bool "kobject debugging"
	depends on DEBUG_KERNEL
	help
	  If you say Y here, some extra kobject debugging messages will be sent
	  to the syslog. 

config DEBUG_HIGHMEM
	bool "Highmem debugging"
	depends on DEBUG_KERNEL && HIGHMEM
	help
	  This options enables addition error checking for high memory systems.
	  Disable for production systems.

config DEBUG_BUGVERBOSE
	bool "Verbose BUG() reporting (adds 70K)" if DEBUG_KERNEL && EMBEDDED
	depends on BUG
	depends on ARM || AVR32 || M32R || M68K || SPARC32 || SPARC64 || \
		   FRV || SUPERH || GENERIC_BUG || BLACKFIN || MN10300
	default !EMBEDDED
	help
	  Say Y here to make BUG() panics output the file name and line number
	  of the BUG call as well as the EIP and oops trace.  This aids
	  debugging but costs about 70-100K of memory.

config DEBUG_INFO
	bool "Compile the kernel with debug info"
	depends on DEBUG_KERNEL
	help
          If you say Y here the resulting kernel image will include
	  debugging info resulting in a larger kernel image.
	  This adds debug symbols to the kernel and modules (gcc -g), and
	  is needed if you intend to use kernel crashdump or binary object
	  tools like crash, kgdb, LKCD, gdb, etc on the kernel.
	  Say Y here only if you plan to debug the kernel.

	  If unsure, say N.

config DEBUG_VM
	bool "Debug VM"
	depends on DEBUG_KERNEL
	help
	  Enable this to turn on extended checks in the virtual-memory system
          that may impact performance.

	  If unsure, say N.

config DEBUG_LIST
	bool "Debug linked list manipulation"
	depends on DEBUG_KERNEL
	help
	  Enable this to turn on extended checks in the linked-list
	  walking routines.

	  If unsure, say N.

config DEBUG_SG
	bool "Debug SG table operations"
	depends on DEBUG_KERNEL
	help
	  Enable this to turn on checks on scatter-gather tables. This can
	  help find problems with drivers that do not properly initialize
	  their sg tables.

	  If unsure, say N.

config FRAME_POINTER
	bool "Compile the kernel with frame pointers"
	depends on DEBUG_KERNEL && \
		(X86 || CRIS || M68K || M68KNOMMU || FRV || UML || S390 || \
		 AVR32 || SUPERH || BLACKFIN || MN10300)
	default y if DEBUG_INFO && UML
	help
	  If you say Y here the resulting kernel image will be slightly larger
	  and slower, but it might give very useful debugging information on
	  some architectures or if you use external debuggers.
	  If you don't debug the kernel, you can say N.

config BOOT_PRINTK_DELAY
	bool "Delay each boot printk message by N milliseconds"
	depends on DEBUG_KERNEL && PRINTK && GENERIC_CALIBRATE_DELAY
	help
	  This build option allows you to read kernel boot messages
	  by inserting a short delay after each one.  The delay is
	  specified in milliseconds on the kernel command line,
	  using "boot_delay=N".

	  It is likely that you would also need to use "lpj=M" to preset
	  the "loops per jiffie" value.
	  See a previous boot log for the "lpj" value to use for your
	  system, and then set "lpj=M" before setting "boot_delay=N".
	  NOTE:  Using this option may adversely affect SMP systems.
	  I.e., processors other than the first one may not boot up.
	  BOOT_PRINTK_DELAY also may cause DETECT_SOFTLOCKUP to detect
	  what it believes to be lockup conditions.

config RCU_TORTURE_TEST
	tristate "torture tests for RCU"
	depends on DEBUG_KERNEL
	depends on m
	default n
	help
	  This option provides a kernel module that runs torture tests
	  on the RCU infrastructure.  The kernel module may be built
	  after the fact on the running kernel to be tested, if desired.

	  Say M if you want the RCU torture tests to build as a module.
	  Say N if you are unsure.

config KPROBES_SANITY_TEST
	bool "Kprobes sanity tests"
	depends on DEBUG_KERNEL
	depends on KPROBES
	default n
	help
	  This option provides for testing basic kprobes functionality on
	  boot. A sample kprobe, jprobe and kretprobe are inserted and
	  verified for functionality.

	  Say N if you are unsure.

config BACKTRACE_SELF_TEST
	tristate "Self test for the backtrace code"
	depends on DEBUG_KERNEL
	default n
	help
	  This option provides a kernel module that can be used to test
	  the kernel stack backtrace code. This option is not useful
	  for distributions or general kernels, but only for kernel
	  developers working on architecture code.

	  Say N if you are unsure.

config LKDTM
	tristate "Linux Kernel Dump Test Tool Module"
	depends on DEBUG_KERNEL
	depends on KPROBES
	depends on BLOCK
	default n
	help
	This module enables testing of the different dumping mechanisms by
	inducing system failures at predefined crash points.
	If you don't need it: say N
	Choose M here to compile this code as a module. The module will be
	called lkdtm.

	Documentation on how to use the module can be found in
	drivers/misc/lkdtm.c

config FAULT_INJECTION
	bool "Fault-injection framework"
	depends on DEBUG_KERNEL
	help
	  Provide fault-injection framework.
	  For more details, see Documentation/fault-injection/.

config FAILSLAB
	bool "Fault-injection capability for kmalloc"
	depends on FAULT_INJECTION
	help
	  Provide fault-injection capability for kmalloc.

config FAIL_PAGE_ALLOC
	bool "Fault-injection capabilitiy for alloc_pages()"
	depends on FAULT_INJECTION
	help
	  Provide fault-injection capability for alloc_pages().

config FAIL_MAKE_REQUEST
	bool "Fault-injection capability for disk IO"
	depends on FAULT_INJECTION
	help
	  Provide fault-injection capability for disk IO.

config FAULT_INJECTION_DEBUG_FS
	bool "Debugfs entries for fault-injection capabilities"
	depends on FAULT_INJECTION && SYSFS && DEBUG_FS
	help
	  Enable configuration of fault-injection capabilities via debugfs.

config FAULT_INJECTION_STACKTRACE_FILTER
	bool "stacktrace filter for fault-injection capabilities"
	depends on FAULT_INJECTION_DEBUG_FS && STACKTRACE_SUPPORT
	depends on !X86_64
	select STACKTRACE
	select FRAME_POINTER
	help
	  Provide stacktrace filter for fault-injection capabilities

config LATENCYTOP
	bool "Latency measuring infrastructure"
	select FRAME_POINTER if !MIPS
	select KALLSYMS
	select KALLSYMS_ALL
	select STACKTRACE
	select SCHEDSTATS
	select SCHED_DEBUG
	depends on HAVE_LATENCYTOP_SUPPORT
	help
	  Enable this option if you want to use the LatencyTOP tool
	  to find out which userspace is blocking on what kernel operations.

config PROVIDE_OHCI1394_DMA_INIT
	bool "Remote debugging over FireWire early on boot"
	depends on PCI && X86
	help
	  If you want to debug problems which hang or crash the kernel early
	  on boot and the crashing machine has a FireWire port, you can use
	  this feature to remotely access the memory of the crashed machine
	  over FireWire. This employs remote DMA as part of the OHCI1394
	  specification which is now the standard for FireWire controllers.

	  With remote DMA, you can monitor the printk buffer remotely using
	  firescope and access all memory below 4GB using fireproxy from gdb.
	  Even controlling a kernel debugger is possible using remote DMA.

	  Usage:

	  If ohci1394_dma=early is used as boot parameter, it will initialize
	  all OHCI1394 controllers which are found in the PCI config space.

	  As all changes to the FireWire bus such as enabling and disabling
	  devices cause a bus reset and thereby disable remote DMA for all
	  devices, be sure to have the cable plugged and FireWire enabled on
	  the debugging host before booting the debug target for debugging.

	  This code (~1k) is freed after boot. By then, the firewire stack
	  in charge of the OHCI-1394 controllers should be used instead.

	  See Documentation/debugging-via-ohci1394.txt for more information.

<<<<<<< HEAD
source "samples/Kconfig"

source "lib/Kconfig.kgdb"
=======
config FIREWIRE_OHCI_REMOTE_DMA
	bool "Remote debugging over FireWire with firewire-ohci"
	depends on FIREWIRE_OHCI
	help
	  This option lets you use the FireWire bus for remote debugging
	  with help of the firewire-ohci driver. It enables unfiltered
	  remote DMA in firewire-ohci.
	  See Documentation/debugging-via-ohci1394.txt for more information.

	  If unsure, say N.

source "samples/Kconfig"
>>>>>>> db8be076
<|MERGE_RESOLUTION|>--- conflicted
+++ resolved
@@ -611,11 +611,6 @@
 
 	  See Documentation/debugging-via-ohci1394.txt for more information.
 
-<<<<<<< HEAD
-source "samples/Kconfig"
-
-source "lib/Kconfig.kgdb"
-=======
 config FIREWIRE_OHCI_REMOTE_DMA
 	bool "Remote debugging over FireWire with firewire-ohci"
 	depends on FIREWIRE_OHCI
@@ -628,4 +623,5 @@
 	  If unsure, say N.
 
 source "samples/Kconfig"
->>>>>>> db8be076
+
+source "lib/Kconfig.kgdb"