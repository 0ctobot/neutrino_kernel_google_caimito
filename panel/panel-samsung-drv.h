--- conflicted
+++ resolved
@@ -84,12 +84,9 @@
 #define IS_HBM_ON(mode)	((mode) >= HBM_ON_IRC_ON && (mode) < HBM_STATE_MAX)
 #define IS_HBM_ON_IRC_OFF(mode)	(((mode) == HBM_ON_IRC_OFF))
 
-<<<<<<< HEAD
 /* Default panel ready timeout (ms) */
 #define PANEL_READY_TIMEOUT_MS (500)
 
-=======
->>>>>>> 539d7e09
 #define DRM_MODE_TYPE_VRR DRM_MODE_TYPE_USERDEF
 #define DRM_MODE_FLAG_NS DRM_MODE_FLAG_CLKDIV2
 
@@ -523,7 +520,6 @@
 	void (*run_normal_mode_work)(struct exynos_panel *exynos_panel);
 
 	/**
-<<<<<<< HEAD
 	 * @parse_regulators
 	 *
 	 * Parse regulators for panel.
@@ -531,8 +527,6 @@
 	int (*parse_regulators)(struct exynos_panel *ctx);
 
 	/**
-=======
->>>>>>> 539d7e09
 	 * @update_ffc
 	 *
 	 * This callback is used to update FFC (Frame Frequency Control) for panel.
@@ -668,11 +662,8 @@
 	const struct panel_reg_ctrl reg_ctrl_pre_disable[PANEL_REG_COUNT];
 	const struct panel_reg_ctrl reg_ctrl_disable[PANEL_REG_COUNT];
 	const u32 normal_mode_work_delay_ms;
-<<<<<<< HEAD
 	/* Panel ready timeout */
 	unsigned int rdy_timeout_ms;
-=======
->>>>>>> 539d7e09
 	const u32 default_dsi_hs_clk;
 };
 
