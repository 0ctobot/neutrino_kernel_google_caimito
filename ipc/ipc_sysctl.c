// SPDX-License-Identifier: GPL-2.0-only
/*
 *  Copyright (C) 2007
 *
 *  Author: Eric Biederman <ebiederm@xmision.com>
 */

#include <linux/module.h>
#include <linux/ipc.h>
#include <linux/nsproxy.h>
#include <linux/sysctl.h>
#include <linux/uaccess.h>
#include <linux/capability.h>
#include <linux/ipc_namespace.h>
#include <linux/msg.h>
#include <linux/slab.h>
#include <linux/cred.h>
#include "util.h"

static int proc_ipc_dointvec_minmax_orphans(struct ctl_table *table, int write,
		void *buffer, size_t *lenp, loff_t *ppos)
{
	struct ipc_namespace *ns =
		container_of(table->data, struct ipc_namespace, shm_rmid_forced);
	int err;

	err = proc_dointvec_minmax(table, write, buffer, lenp, ppos);

	if (err < 0)
		return err;
	if (ns->shm_rmid_forced)
		shm_destroy_orphaned(ns);
	return err;
}

static int proc_ipc_auto_msgmni(struct ctl_table *table, int write,
		void *buffer, size_t *lenp, loff_t *ppos)
{
	struct ctl_table ipc_table;
	int dummy = 0;

	memcpy(&ipc_table, table, sizeof(ipc_table));
	ipc_table.data = &dummy;

	if (write)
		pr_info_once("writing to auto_msgmni has no effect");

	return proc_dointvec_minmax(&ipc_table, write, buffer, lenp, ppos);
}

static int proc_ipc_sem_dointvec(struct ctl_table *table, int write,
	void *buffer, size_t *lenp, loff_t *ppos)
{
	struct ipc_namespace *ns =
		container_of(table->data, struct ipc_namespace, sem_ctls);
	int ret, semmni;

	semmni = ns->sem_ctls[3];
	ret = proc_dointvec(table, write, buffer, lenp, ppos);

	if (!ret)
		ret = sem_check_semmni(ns);

	/*
	 * Reset the semmni value if an error happens.
	 */
	if (ret)
		ns->sem_ctls[3] = semmni;
	return ret;
}

int ipc_mni = IPCMNI;
int ipc_mni_shift = IPCMNI_SHIFT;
int ipc_min_cycle = RADIX_TREE_MAP_SIZE;

static struct ctl_table ipc_sysctls[] = {
	{
		.procname	= "shmmax",
		.data		= &init_ipc_ns.shm_ctlmax,
		.maxlen		= sizeof(init_ipc_ns.shm_ctlmax),
		.mode		= 0644,
		.proc_handler	= proc_doulongvec_minmax,
	},
	{
		.procname	= "shmall",
		.data		= &init_ipc_ns.shm_ctlall,
		.maxlen		= sizeof(init_ipc_ns.shm_ctlall),
		.mode		= 0644,
		.proc_handler	= proc_doulongvec_minmax,
	},
	{
		.procname	= "shmmni",
		.data		= &init_ipc_ns.shm_ctlmni,
		.maxlen		= sizeof(init_ipc_ns.shm_ctlmni),
		.mode		= 0644,
		.proc_handler	= proc_dointvec_minmax,
		.extra1		= SYSCTL_ZERO,
		.extra2		= &ipc_mni,
	},
	{
		.procname	= "shm_rmid_forced",
		.data		= &init_ipc_ns.shm_rmid_forced,
		.maxlen		= sizeof(init_ipc_ns.shm_rmid_forced),
		.mode		= 0644,
		.proc_handler	= proc_ipc_dointvec_minmax_orphans,
		.extra1		= SYSCTL_ZERO,
		.extra2		= SYSCTL_ONE,
	},
	{
		.procname	= "msgmax",
		.data		= &init_ipc_ns.msg_ctlmax,
		.maxlen		= sizeof(init_ipc_ns.msg_ctlmax),
		.mode		= 0644,
		.proc_handler	= proc_dointvec_minmax,
		.extra1		= SYSCTL_ZERO,
		.extra2		= SYSCTL_INT_MAX,
	},
	{
		.procname	= "msgmni",
		.data		= &init_ipc_ns.msg_ctlmni,
		.maxlen		= sizeof(init_ipc_ns.msg_ctlmni),
		.mode		= 0644,
		.proc_handler	= proc_dointvec_minmax,
		.extra1		= SYSCTL_ZERO,
		.extra2		= &ipc_mni,
	},
	{
		.procname	= "auto_msgmni",
		.data		= NULL,
		.maxlen		= sizeof(int),
		.mode		= 0644,
		.proc_handler	= proc_ipc_auto_msgmni,
		.extra1		= SYSCTL_ZERO,
		.extra2		= SYSCTL_ONE,
	},
	{
		.procname	=  "msgmnb",
		.data		= &init_ipc_ns.msg_ctlmnb,
		.maxlen		= sizeof(init_ipc_ns.msg_ctlmnb),
		.mode		= 0644,
		.proc_handler	= proc_dointvec_minmax,
		.extra1		= SYSCTL_ZERO,
		.extra2		= SYSCTL_INT_MAX,
	},
	{
		.procname	= "sem",
		.data		= &init_ipc_ns.sem_ctls,
		.maxlen		= 4*sizeof(int),
		.mode		= 0644,
		.proc_handler	= proc_ipc_sem_dointvec,
	},
#ifdef CONFIG_CHECKPOINT_RESTORE
	{
		.procname	= "sem_next_id",
		.data		= &init_ipc_ns.ids[IPC_SEM_IDS].next_id,
		.maxlen		= sizeof(init_ipc_ns.ids[IPC_SEM_IDS].next_id),
		.mode		= 0444,
		.proc_handler	= proc_dointvec_minmax,
		.extra1		= SYSCTL_ZERO,
		.extra2		= SYSCTL_INT_MAX,
	},
	{
		.procname	= "msg_next_id",
		.data		= &init_ipc_ns.ids[IPC_MSG_IDS].next_id,
		.maxlen		= sizeof(init_ipc_ns.ids[IPC_MSG_IDS].next_id),
		.mode		= 0444,
		.proc_handler	= proc_dointvec_minmax,
		.extra1		= SYSCTL_ZERO,
		.extra2		= SYSCTL_INT_MAX,
	},
	{
		.procname	= "shm_next_id",
		.data		= &init_ipc_ns.ids[IPC_SHM_IDS].next_id,
		.maxlen		= sizeof(init_ipc_ns.ids[IPC_SHM_IDS].next_id),
		.mode		= 0444,
		.proc_handler	= proc_dointvec_minmax,
		.extra1		= SYSCTL_ZERO,
		.extra2		= SYSCTL_INT_MAX,
	},
#endif
	{}
};

static struct ctl_table_set *set_lookup(struct ctl_table_root *root)
{
	return &current->nsproxy->ipc_ns->ipc_set;
}

static int set_is_seen(struct ctl_table_set *set)
{
	return &current->nsproxy->ipc_ns->ipc_set == set;
}

static void ipc_set_ownership(struct ctl_table_header *head,
<<<<<<< HEAD
=======
			      struct ctl_table *table,
>>>>>>> fadb08b3
			      kuid_t *uid, kgid_t *gid)
{
	struct ipc_namespace *ns =
		container_of(head->set, struct ipc_namespace, ipc_set);

	kuid_t ns_root_uid = make_kuid(ns->user_ns, 0);
	kgid_t ns_root_gid = make_kgid(ns->user_ns, 0);

	*uid = uid_valid(ns_root_uid) ? ns_root_uid : GLOBAL_ROOT_UID;
	*gid = gid_valid(ns_root_gid) ? ns_root_gid : GLOBAL_ROOT_GID;
}

static int ipc_permissions(struct ctl_table_header *head, struct ctl_table *table)
{
	int mode = table->mode;

#ifdef CONFIG_CHECKPOINT_RESTORE
	struct ipc_namespace *ns =
		container_of(head->set, struct ipc_namespace, ipc_set);

	if (((table->data == &ns->ids[IPC_SEM_IDS].next_id) ||
	     (table->data == &ns->ids[IPC_MSG_IDS].next_id) ||
	     (table->data == &ns->ids[IPC_SHM_IDS].next_id)) &&
	    checkpoint_restore_ns_capable(ns->user_ns))
		mode = 0666;
	else
#endif
	{
		kuid_t ns_root_uid;
		kgid_t ns_root_gid;

<<<<<<< HEAD
		ipc_set_ownership(head, &ns_root_uid, &ns_root_gid);
=======
		ipc_set_ownership(head, table, &ns_root_uid, &ns_root_gid);
>>>>>>> fadb08b3

		if (uid_eq(current_euid(), ns_root_uid))
			mode >>= 6;

		else if (in_egroup_p(ns_root_gid))
			mode >>= 3;
	}

	mode &= 7;

	return (mode << 6) | (mode << 3) | mode;
}

static struct ctl_table_root set_root = {
	.lookup = set_lookup,
	.permissions = ipc_permissions,
	.set_ownership = ipc_set_ownership,
};

bool setup_ipc_sysctls(struct ipc_namespace *ns)
{
	struct ctl_table *tbl;

	setup_sysctl_set(&ns->ipc_set, &set_root, set_is_seen);

	tbl = kmemdup(ipc_sysctls, sizeof(ipc_sysctls), GFP_KERNEL);
	if (tbl) {
		int i;

		for (i = 0; i < ARRAY_SIZE(ipc_sysctls); i++) {
			if (tbl[i].data == &init_ipc_ns.shm_ctlmax)
				tbl[i].data = &ns->shm_ctlmax;

			else if (tbl[i].data == &init_ipc_ns.shm_ctlall)
				tbl[i].data = &ns->shm_ctlall;

			else if (tbl[i].data == &init_ipc_ns.shm_ctlmni)
				tbl[i].data = &ns->shm_ctlmni;

			else if (tbl[i].data == &init_ipc_ns.shm_rmid_forced)
				tbl[i].data = &ns->shm_rmid_forced;

			else if (tbl[i].data == &init_ipc_ns.msg_ctlmax)
				tbl[i].data = &ns->msg_ctlmax;

			else if (tbl[i].data == &init_ipc_ns.msg_ctlmni)
				tbl[i].data = &ns->msg_ctlmni;

			else if (tbl[i].data == &init_ipc_ns.msg_ctlmnb)
				tbl[i].data = &ns->msg_ctlmnb;

			else if (tbl[i].data == &init_ipc_ns.sem_ctls)
				tbl[i].data = &ns->sem_ctls;
#ifdef CONFIG_CHECKPOINT_RESTORE
			else if (tbl[i].data == &init_ipc_ns.ids[IPC_SEM_IDS].next_id)
				tbl[i].data = &ns->ids[IPC_SEM_IDS].next_id;

			else if (tbl[i].data == &init_ipc_ns.ids[IPC_MSG_IDS].next_id)
				tbl[i].data = &ns->ids[IPC_MSG_IDS].next_id;

			else if (tbl[i].data == &init_ipc_ns.ids[IPC_SHM_IDS].next_id)
				tbl[i].data = &ns->ids[IPC_SHM_IDS].next_id;
#endif
			else
				tbl[i].data = NULL;
		}

		ns->ipc_sysctls = __register_sysctl_table(&ns->ipc_set, "kernel", tbl);
	}
	if (!ns->ipc_sysctls) {
		kfree(tbl);
		retire_sysctl_set(&ns->ipc_set);
		return false;
	}

	return true;
}

void retire_ipc_sysctls(struct ipc_namespace *ns)
{
	struct ctl_table *tbl;

	tbl = ns->ipc_sysctls->ctl_table_arg;
	unregister_sysctl_table(ns->ipc_sysctls);
	retire_sysctl_set(&ns->ipc_set);
	kfree(tbl);
}

static int __init ipc_sysctl_init(void)
{
	if (!setup_ipc_sysctls(&init_ipc_ns)) {
		pr_warn("ipc sysctl registration failed\n");
		return -ENOMEM;
	}
	return 0;
}

device_initcall(ipc_sysctl_init);

static int __init ipc_mni_extend(char *str)
{
	ipc_mni = IPCMNI_EXTEND;
	ipc_mni_shift = IPCMNI_EXTEND_SHIFT;
	ipc_min_cycle = IPCMNI_EXTEND_MIN_CYCLE;
	pr_info("IPCMNI extended to %d.\n", ipc_mni);
	return 0;
}
early_param("ipcmni_extend", ipc_mni_extend);<|MERGE_RESOLUTION|>--- conflicted
+++ resolved
@@ -192,10 +192,7 @@
 }
 
 static void ipc_set_ownership(struct ctl_table_header *head,
-<<<<<<< HEAD
-=======
 			      struct ctl_table *table,
->>>>>>> fadb08b3
 			      kuid_t *uid, kgid_t *gid)
 {
 	struct ipc_namespace *ns =
@@ -227,11 +224,7 @@
 		kuid_t ns_root_uid;
 		kgid_t ns_root_gid;
 
-<<<<<<< HEAD
-		ipc_set_ownership(head, &ns_root_uid, &ns_root_gid);
-=======
 		ipc_set_ownership(head, table, &ns_root_uid, &ns_root_gid);
->>>>>>> fadb08b3
 
 		if (uid_eq(current_euid(), ns_root_uid))
 			mode >>= 6;
