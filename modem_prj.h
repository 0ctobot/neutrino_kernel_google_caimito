/* SPDX-License-Identifier: GPL-2.0 */
/*
 * Copyright (C) 2010 Samsung Electronics.
 *
 */

#ifndef __MODEM_PRJ_H__
#define __MODEM_PRJ_H__

#include <linux/kernel.h>
#include <linux/types.h>
#include <linux/platform_device.h>
#include <linux/miscdevice.h>
#include <linux/skbuff.h>
#include <linux/wait.h>
#include <linux/completion.h>
#include <linux/pm_wakeup.h>
#include <linux/spinlock.h>
#include <linux/cdev.h>
#include <linux/gpio.h>
#include <linux/irq.h>
#include <linux/interrupt.h>
#include <linux/netdevice.h>
#include <linux/pm_runtime.h>
#include <linux/version.h>
#if IS_ENABLED(CONFIG_EXYNOS_ITMON)
#include <soc/google/exynos-itmon.h>
#endif
#if IS_ENABLED(CONFIG_LINK_DEVICE_PCIE)
#include <linux/pci.h>
#if IS_ENABLED(CONFIG_GS_S2MPU)
#include <soc/google/s2mpu.h>
#endif
#endif
#include "modem_v1.h"

#include "include/circ_queue.h"
#include "include/sipc5.h"
#include "include/exynos_ipc.h"

/* #define DEBUG_MODEM_IF_LINK_TX */
/* #define DEBUG_MODEM_IF_LINK_RX */

/* #define DEBUG_MODEM_IF_IODEV_TX */
/* #define DEBUG_MODEM_IF_IODEV_RX */

/* #define DEBUG_MODEM_IF_FLOW_CTRL */

/* #define DEBUG_MODEM_IF_PS_DATA */
/* #define DEBUG_MODEM_IF_IP_DATA */

/*
 * IOCTL commands
 */
#define IOCTL_MAGIC	'o'

#define IOCTL_POWER_ON			_IO(IOCTL_MAGIC, 0x19)
#define IOCTL_POWER_OFF			_IO(IOCTL_MAGIC, 0x20)

enum cp_boot_mode {
	CP_BOOT_MODE_NORMAL,
	CP_BOOT_MODE_DUMP,
	CP_BOOT_RE_INIT,
	CP_BOOT_REQ_CP_RAM_LOGGING = 5,
	CP_BOOT_MODE_MANUAL = 7,
	CP_BOOT_EXT_BAAW = 11,
	MAX_CP_BOOT_MODE
};
struct boot_mode {
	enum cp_boot_mode idx;
};
#define IOCTL_POWER_RESET		_IOW(IOCTL_MAGIC, 0x21, struct boot_mode)
#define IOCTL_START_CP_BOOTLOADER	_IOW(IOCTL_MAGIC, 0x22, struct boot_mode)
#define IOCTL_COMPLETE_NORMAL_BOOTUP	_IO(IOCTL_MAGIC, 0x23)
#define IOCTL_GET_CP_STATUS		_IO(IOCTL_MAGIC, 0x27)
#define IOCTL_START_CP_DUMP		_IO(IOCTL_MAGIC, 0x32)
#define IOCTL_TRIGGER_CP_CRASH		_IO(IOCTL_MAGIC, 0x34)
#define IOCTL_TRIGGER_KERNEL_PANIC	_IO(IOCTL_MAGIC, 0x35)

struct cp_image {
	unsigned long long binary;
	u32 size;
	u32 m_offset;
	u32 b_offset;
	u32 mode;
	u32 len;
} __packed;
#define IOCTL_LOAD_CP_IMAGE		_IOW(IOCTL_MAGIC, 0x40, struct cp_image)

#define IOCTL_GET_SRINFO		_IO(IOCTL_MAGIC, 0x45)
#define IOCTL_SET_SRINFO		_IO(IOCTL_MAGIC, 0x46)
#define IOCTL_GET_CP_BOOTLOG		_IO(IOCTL_MAGIC, 0x47)
#define IOCTL_CLR_CP_BOOTLOG		_IO(IOCTL_MAGIC, 0x48)

<<<<<<< HEAD
/* AP capability index - considers first 32bits only*/
#define AP_CAP_PKTPROC_UL		0x00000001
#define AP_CAP_CH_EXTENSION		0x00000002

=======
>>>>>>> b5f8c669
/* Log dump */
#define IOCTL_MIF_LOG_DUMP		_IO(IOCTL_MAGIC, 0x51)

enum cp_log_dump_index {
	LOG_IDX_SHMEM,
	LOG_IDX_VSS,
	LOG_IDX_ACPM,
	LOG_IDX_CP_BTL,
	LOG_IDX_DATABUF_DL,
	LOG_IDX_DATABUF_UL,
	LOG_IDX_L2B,
	LOG_IDX_DDM,
	MAX_LOG_DUMP_IDX
};
struct cp_log_dump {
	char name[32];
	enum cp_log_dump_index idx;
	u32 size;
} __packed;
#define IOCTL_GET_LOG_DUMP		_IOWR(IOCTL_MAGIC, 0x52, struct cp_log_dump)

struct modem_sec_req {
	u32 mode;
	u32 param2;
	u32 param3;
	u32 param4;
} __packed;
#define IOCTL_REQ_SECURITY		_IOW(IOCTL_MAGIC, 0x53, struct modem_sec_req)

/* Crash Reason */
#define CP_CRASH_INFO_SIZE	512
#define CP_CRASH_TAG		"CP Crash "

enum crash_type {
	CRASH_REASON_CP_ACT_CRASH = 0,
	CRASH_REASON_RIL_MNR,
	CRASH_REASON_RIL_REQ_FULL,
	CRASH_REASON_RIL_PHONE_DIE,
	CRASH_REASON_RIL_RSV_MAX,
	CRASH_REASON_USER = 5,
	CRASH_REASON_MIF_TX_ERR = 6,
	CRASH_REASON_MIF_RIL_BAD_CH,
	CRASH_REASON_MIF_RX_BAD_DATA,
	CRASH_REASON_RIL_TRIGGER_CP_CRASH,
	CRASH_REASON_MIF_FORCED,
	CRASH_REASON_CP_WDOG_CRASH,
	CRASH_REASON_MIF_RSV_MAX = 12,
	CRASH_REASON_CP_SRST,
	CRASH_REASON_CP_RSV_0,
	CRASH_REASON_CP_RSV_MAX,
	CRASH_REASON_CLD = 16,
	CRASH_REASON_NONE = 0xFFFF,
};

struct crash_reason {
	u32 type;
	char string[CP_CRASH_INFO_SIZE];
} __packed;
#define IOCTL_GET_CP_CRASH_REASON	_IOR(IOCTL_MAGIC, 0x55, struct crash_reason)

#define CPIF_VERSION_SIZE	20
struct cpif_version {
	char string[CPIF_VERSION_SIZE];
} __packed;
#define IOCTL_GET_CPIF_VERSION		_IOR('o', 0x56, struct cpif_version)

#define CPID_LEN		15
#define CPSIG_LEN		64

struct t_handover_block_info {
	u32 version; /* version */
	u32 project_id; /* project id */
	u32 revision; /* revision */
	u32 major_id; /* major_id */
	u32 minor_id; /* minor_id */
	u32 modem_sku; /* modem sku */
	u32 modem_hw; /* modem hw */
	u32 cpinfo0;
	u32 cpinfo1;
	u32 cpinfo2;
	u32 rf_sub;
	u32 rf_config; /* rf config */
	u32 reserved[4];
	char cpid[2][CPID_LEN + 1];
	char cpsig[CPSIG_LEN + 1];
} __packed;
#define IOCTL_HANDOVER_BLOCK_INFO	_IO('o', 0x57)

#define IOCTL_SET_SPI_BOOT_MODE		_IO('o', 0x58)

/*
 * Definitions for IO devices
 */
#define MAX_IOD_RXQ_LEN		2048


#define IPv6			6
#define SOURCE_MAC_ADDR		{0x12, 0x34, 0x56, 0x78, 0x9A, 0xBC}

/* Loopback */
#define DATA_LOOPBACK_CHANNEL	31

/* Debugging features */
#define MIF_LOG_DIR		"/sdcard/log"
#define MIF_MAX_PATH_LEN	256

/* Does modem ctl structure will use state ? or status defined below ?*/
enum modem_state {
	STATE_OFFLINE,
	STATE_CRASH_RESET,	/* silent reset */
	STATE_CRASH_EXIT,	/* cp ramdump */
	STATE_BOOTING,
	STATE_ONLINE,
	STATE_NV_REBUILDING,	/* <= rebuilding start */
	STATE_LOADER_DONE,
	STATE_SIM_ATTACH,	/* Deprecated */
	STATE_SIM_DETACH,	/* Deprecated */
	STATE_CRASH_WATCHDOG,	/* cp watchdog crash */

	/* Internal states */
	STATE_RESET,		/* normal reset */
};

/* Intervals in ms for the reset noti via poll */
#define STATE_RESET_INTERVAL_MS	(200)

enum link_state {
	LINK_STATE_OFFLINE = 0,
	LINK_STATE_IPC,
	LINK_STATE_CP_CRASH
};

struct cp_power_stats {
	u64 count;			/* count state was entered */
	u64 duration_usec;		/* total time (usecs) in state */
	u64 last_entry_timestamp_usec;	/* timestamp(usecs since boot) of last time entered */
	u64 last_exit_timestamp_usec;	/* timestamp(usecs since boot) of last time exited */
	bool suspended;			/* whether the modem is currently in sleep */
};

struct sec_info {
	enum cp_boot_mode mode;
	u32 size;
};

#define SIPC_MULTI_FRAME_MORE_BIT	(0x80)
#define SIPC_MULTI_FRAME_ID_MASK	(0x7F)
#define SIPC_MULTI_FRAME_ID_BITS	7
#define NUM_SIPC_MULTI_FRAME_IDS	(2 ^ SIPC_MULTI_FRAME_ID_BITS)
#define MAX_SIPC_MULTI_FRAME_ID		(NUM_SIPC_MULTI_FRAME_IDS - 1)

struct __packed sipc_fmt_hdr {
	u16 len;
	u8  msg_seq;
	u8  ack_seq;
	u8  main_cmd;
	u8  sub_cmd;
	u8  cmd_type;
};

/* Channel 0, 5, 6, 27, 255 are reserved in SIPC5.
 * see SIPC5 spec: 2.2.2 Channel Identification (Ch ID) Field.
 * They do not need to store in `iodevs_tree_fmt'
 */
#define sipc5_is_not_reserved_channel(ch) \
	((ch) != 0 && (ch) != 5 && (ch) != 6 && (ch) != 27 && (ch) != 255)

/* mark value for high priority packet, hex QOSH */
#define RAW_HPRIO	0x514F5348

/** struct skbuff_priv - private data of struct sk_buff
 * this is matched to char cb[48] of struct sk_buff
 */
struct skbuff_private {
	struct io_device *iod;
	struct link_device *ld;

	/* for time-stamping */
	struct timespec64 ts;

	u32 sipc_ch:8,	/* SIPC Channel Number			*/
	    frm_ctrl:8,	/* Multi-framing control		*/
	    reserved:14,
	    lnk_hdr:1,	/* Existence of a link-layer header	*/
	    rx_clat:1;	/* IP converted by Rx CLAT		*/

	struct napi_struct *napi;
} __packed;

static inline struct skbuff_private *skbpriv(struct sk_buff *skb)
{
	BUILD_BUG_ON(sizeof(struct skbuff_private) > sizeof(skb->cb));
	return (struct skbuff_private *)&skb->cb;
}

struct io_device {
	struct list_head list;

	/* rb_tree node for an io device */
	struct rb_node node_fmt;

	/* Name of the IO device */
	char *name;

	/* Reference count */
	atomic_t opened;

	/* Wait queue for the IO device */
	wait_queue_head_t wq;

	/* char device and net device structures for the IO device */
	struct cdev cdev;
	struct device *cdevice;
	struct net_device *ndev;
	struct list_head node_ndev;
#if IS_ENABLED(CONFIG_CPIF_TP_MONITOR)
	struct list_head node_all_ndev;
#endif

	/* clat net device */
	struct net_device *clat_ndev;
	/* spinlock to hold clat net device */
	spinlock_t clat_lock;

	/* CH and Format for channel on the link */
	unsigned int ch;
	u32 link_type;
	u32 format;
	u32 io_typ;

	/* Attributes of an IO device */
	u32 attrs;

	/* The size of maximum Tx packet */
	unsigned int max_tx_size;

	/* SIPC version */
	u32 ipc_version;

	/* Whether or not IPC is over SBD-based link device */
	bool sbd_ipc;

	/* Whether or not link-layer header is required */
	bool link_header;

	/* Rx queue of sk_buff */
	struct sk_buff_head sk_rx_q;

	/* For keeping multi-frame packets temporarily */
	struct sk_buff_head sk_multi_q[NUM_SIPC_MULTI_FRAME_IDS];

	/*
	 * work for each io device, when delayed work needed
	 * use this for private io device rx action
	 */
	struct delayed_work rx_work;

	/* Information ID for supporting 'Multi FMT'
	 * reference SIPC Spec. 2.2.4
	 */
	u8 info_id;
	spinlock_t info_id_lock;

	int (*recv_skb_single)(struct io_device *iod, struct link_device *ld,
			       struct sk_buff *skb);

	int (*recv_net_skb)(struct io_device *iod, struct link_device *ld,
			    struct sk_buff *skb);

	struct modem_ctl *mc;
	struct modem_shared *msd;

	struct wakeup_source *ws;
	long waketime;

	/* DO NOT use __current_link directly
	 * you MUST use skbpriv(skb)->ld in mc, link, etc..
	 */
	struct link_device *__current_link;

	struct exynos_seq_num seq_num;
	u8 packet_index;
};
#define to_io_device(_cdev) container_of(_cdev, struct io_device, cdev)

/* get_current_link, set_current_link don't need to use locks.
 * In ARM, set_current_link and get_current_link are compiled to
 * each one instruction (str, ldr) as atomic_set, atomic_read.
 * And, the order of set_current_link and get_current_link is not important.
 */
#define get_current_link(iod) ((iod)->__current_link)
#define set_current_link(iod, ld) ((iod)->__current_link = (ld))

struct link_device {
	struct list_head  list;
	u32 link_type;
	u32 interrupt_types;

	struct modem_ctl *mc;
	struct modem_shared *msd;
	struct device *dev;

	char *name;
	bool sbd_ipc;
	bool aligned;

	/* */
	u32 protocol;
	u8 chid_fmt_0;
	u8 chid_rfs_0;
	u32 magic_boot;
	u32 magic_crash;
	u32 magic_dump;
	u32 magic_ipc;
	bool (*is_start_valid)(u8 *frm);
	bool (*is_padding_exist)(u8 *frm);
	bool (*is_multi_frame)(u8 *frm);
	bool (*has_ext_len)(u8 *frm);
	u8 (*get_ch)(u8 *frm);
	u8 (*get_ctrl)(u8 *frm);
	u32 (*calc_padding_size)(u32 len);
	u32 (*get_hdr_len)(u8 *frm);
	u32 (*get_frame_len)(u8 *frm);
	u32 (*get_total_len)(u8 *frm);
	bool (*is_fmt_ch)(u8 ch);
	bool (*is_ps_ch)(u8 ch);
	bool (*is_rfs_ch)(u8 ch);
	bool (*is_boot_ch)(u8 ch);
	bool (*is_dump_ch)(u8 ch);
	bool (*is_bootdump_ch)(u8 ch);
	bool (*is_ipc_ch)(u8 ch);
	bool (*is_csd_ch)(u8 ch);
	bool (*is_log_ch)(u8 ch);
	bool (*is_router_ch)(u8 ch);
	bool (*is_misc_ch)(u8 ch);
	bool (*is_embms_ch)(u8 ch);
	bool (*is_uts_ch)(u8 ch);
	bool (*is_wfs0_ch)(u8 ch);
	bool (*is_wfs1_ch)(u8 ch);
	bool (*is_oem_ch)(u8 ch);

	/* SIPC version */
	u32 ipc_version;

	/* capability check */
	u32 capability_check;

	bool hiprio_ack_only;

	/* Modem data */
	struct modem_data *mdm_data;

	/* Stop/resume control for network ifaces */
	spinlock_t netif_lock;

	/* bit mask for stopped channel */
	unsigned long tx_flowctrl_mask;

	/* flag of stopped state for all channels */
	atomic_t netif_stopped;

	struct workqueue_struct *rx_wq;

	/* CP interface network rx management */
	struct cpif_netrx_mng *cpif_netrx_mng;

	/* Save reason of forced crash */
	struct crash_reason crash_reason;

	int (*init_comm)(struct link_device *ld, struct io_device *iod);
	void (*terminate_comm)(struct link_device *ld, struct io_device *iod);

	/* called by an io_device when it has a packet to send over link
	 * - the io device is passed so the link device can look at id and
	 *   format fields to determine how to route/format the packet
	 */
	int (*send)(struct link_device *ld, struct io_device *iod,
		    struct sk_buff *skb);

	/* method for CP booting */
	int (*load_cp_image)(struct link_device *ld, struct io_device *iod, unsigned long arg);
	void (*link_prepare_normal_boot)(struct link_device *ld, struct io_device *iod);
	int (*link_start_normal_boot)(struct link_device *ld, struct io_device *iod);

	void (*link_trigger_cp_crash)(struct mem_link_device *mld, u32 crash_reason_owner,
			char *crash_reason_string);
	int (*link_start_dump_boot)(struct link_device *ld, struct io_device *iod);

	/* IOCTL extension */
	int (*ioctl)(struct link_device *ld, struct io_device *iod,
		     unsigned int cmd, unsigned long arg);

	/* Close (stop) TX with physical link (on CP crash, etc.) */
	void (*close_tx)(struct link_device *ld);

	/* Change secure mode, Call SMC API */
	int (*security_req)(struct link_device *ld, struct io_device *iod,
			unsigned long arg);

	/* Get crash reason form modem_if driver */
	int (*get_cp_crash_reason)(struct link_device *ld, struct io_device *iod,
			unsigned long arg);

	int (*enable_rx_int)(struct link_device *ld);
	int (*disable_rx_int)(struct link_device *ld);

	void (*start_timers)(struct mem_link_device *mld);
	void (*stop_timers)(struct mem_link_device *mld);

	int (*handover_block_info)(struct link_device *ld, unsigned long arg);
};

<<<<<<< HEAD
#define pm_to_link_device(pm)	container_of(pm, struct link_device, pm)

=======
>>>>>>> b5f8c669
static inline struct sk_buff *rx_alloc_skb(unsigned int length,
		struct io_device *iod, struct link_device *ld)
{
	struct sk_buff *skb;

	skb = dev_alloc_skb(length);
	if (likely(skb)) {
		skbpriv(skb)->iod = iod;
		skbpriv(skb)->ld = ld;
	}

	return skb;
}

struct modemctl_ops {
	int (*power_on)(struct modem_ctl *mc);
	int (*power_off)(struct modem_ctl *mc);
	int (*power_shutdown)(struct modem_ctl *mc);
	int (*power_reset)(struct modem_ctl *mc);
	int (*power_reset_dump)(struct modem_ctl *mc);

	int (*start_normal_boot)(struct modem_ctl *mc);
	int (*complete_normal_boot)(struct modem_ctl *mc);

	int (*trigger_cp_crash)(struct modem_ctl *mc);
	int (*start_dump_boot)(struct modem_ctl *mc);

	int (*suspend)(struct modem_ctl *mc);
	int (*resume)(struct modem_ctl *mc);
};

/* for IPC Logger */
struct mif_storage {
	char *addr;
	unsigned int cnt;
};

/* modem_shared - shared data for all io/link devices and a modem ctl
 * msd : mc : iod : ld = 1 : 1 : M : N
 */
struct modem_shared {
	/* list of link devices */
	struct list_head link_dev_list;

	/* list of activated ndev */
	struct list_head activated_ndev_list;
	spinlock_t active_list_lock;

	/* Array of pointers to IO devices corresponding to ch[n] */
	struct io_device *ch2iod[IOD_CH_ID_MAX];

	/* Array of active channels */
	u8 ch[IOD_CH_ID_MAX];

	/* The number of active channels in the array @ch[] */
	unsigned int num_channels;

	/* rb_tree root of io devices. */
	struct rb_root iodevs_tree_fmt; /* group by dev_format */

	/* for IPC Logger */
	struct mif_storage storage;
	spinlock_t lock;

	/* loopbacked IP address
	 * default is 0.0.0.0 (disabled)
	 * after you setted this, you can use IP packet loopback using this IP.
	 * exam: echo 1.2.3.4 > /sys/devices/virtual/misc/umts_multipdp/loopback
	 */
	__be32 loopback_ipaddr;

	/* char device */
	dev_t cdev_major;
	struct class *cdev_class;
};

struct modem_ctl {
	struct device *dev;
	char *name;
	struct modem_data *mdm_data;
	struct modem_shared *msd;

	enum modem_state phone_state;

	/* spin lock for each modem_ctl instance */
	spinlock_t lock;
	spinlock_t tx_timer_lock;

	/* list for notify to opened iod when changed modem state */
	struct list_head modem_state_notify_list;

	/* completion for waiting for CP initialization */
	struct completion init_cmpl;

	/* completion for waiting for CP power-off */
	struct completion off_cmpl;

#if IS_ENABLED(CONFIG_CP_PKTPROC_CLAT)
	/* completion for waiting for cp2ap clatinfo ack */
	struct completion clatinfo_ack;
#endif

	/* for broadcasting AP's PM state (active or sleep) */
	unsigned int int_pda_active;
	unsigned int int_cp_wakeup;
	/* for checking aliveness of CP */
	unsigned int irq_phone_active;

#if IS_ENABLED(CONFIG_CP_LCD_NOTIFIER)
	/* for broadcasting AP LCD state */
	unsigned int int_lcd_status;
#endif

#if IS_ENABLED(CONFIG_LINK_DEVICE_SHMEM)
	/* for notify uart connection with direction*/
	unsigned int int_uart_noti;

	/* for checking aliveness of CP */
	struct modem_irq irq_cp_wdt;
	struct modem_irq irq_cp_fail;

	/* Status Bit Info */
	unsigned int sbi_lte_active_mask;
	unsigned int sbi_lte_active_pos;
	unsigned int sbi_cp_status_mask;
	unsigned int sbi_cp_status_pos;

	unsigned int sbi_pda_active_mask;
	unsigned int sbi_pda_active_pos;
	unsigned int sbi_ap_status_mask;
	unsigned int sbi_ap_status_pos;

	unsigned int sbi_uart_noti_mask;
	unsigned int sbi_uart_noti_pos;

#if IS_ENABLED(CONFIG_CP_LCD_NOTIFIER)
	unsigned int sbi_lcd_status_mask;
	unsigned int sbi_lcd_status_pos;
#endif

	unsigned int ap2cp_cfg_addr;
	void __iomem *ap2cp_cfg_ioaddr;
#endif

	unsigned int sbi_crash_type_mask;
	unsigned int sbi_crash_type_pos;

	unsigned int sbi_ds_det_mask;
	unsigned int sbi_ds_det_pos;

#if IS_ENABLED(CONFIG_LINK_DEVICE_PCIE)
	struct irq_chip *apwake_irq_chip;
	struct pci_dev *s51xx_pdev;
	struct workqueue_struct *wakeup_wq;
	struct work_struct wakeup_work;
	struct work_struct suspend_work;
	struct workqueue_struct *crash_wq;
	struct work_struct crash_work;

	struct wakeup_source *ws;
	struct mutex pcie_onoff_lock;
	struct mutex pcie_check_lock;
	spinlock_t pcie_tx_lock;
	spinlock_t pcie_pm_lock;
	struct pci_driver pci_driver;

	int pcie_ch_num;
	int pcie_linkdown_retry_cnt;
	int pcie_linkdown_retry_cnt_all;
	int pcie_cto_retry_cnt;
	int pcie_cto_retry_cnt_all;

	bool reserve_doorbell_int;
	bool pcie_registered;
	bool pcie_powered_on;
	bool pcie_pm_suspended;
	bool pcie_pm_resume_wait;
	int pcie_pm_resume_gpio_val;
	bool device_reboot;

#if IS_ENABLED(CONFIG_SUSPEND_DURING_VOICE_CALL)
	bool pcie_voice_call_on;
	struct work_struct call_on_work;
	struct work_struct call_off_work;
	struct notifier_block call_state_nb;
#endif

#if IS_ENABLED(CONFIG_LINK_DEVICE_PCIE_GPIO_WA)
	atomic_t dump_toggle_issued;
#endif

	struct cpif_gpio cp_gpio[CP_GPIO_MAX];
	struct modem_irq cp_gpio_irq[CP_GPIO_IRQ_MAX];

	bool s5100_cp_reset_required;

#if IS_ENABLED(CONFIG_GS_S2MPU)
	struct s2mpu_info *s2mpu;
#endif

	struct notifier_block reboot_nb;
	struct notifier_block pm_notifier;
#endif

	struct notifier_block send_panic_nb;
	struct notifier_block abox_call_state_nb;

	struct modemctl_ops ops;
	struct io_device *iod;
	struct io_device *bootd;

#if IS_ENABLED(CONFIG_EXYNOS_ITMON)
	struct notifier_block itmon_nb;
#endif

	void (*modem_complete)(struct modem_ctl *mc);

#if IS_ENABLED(CONFIG_CP_LCD_NOTIFIER)
	struct notifier_block lcd_notifier;
#endif

	struct cp_power_stats cp_power_stats;
	spinlock_t power_stats_lock;
};

static inline bool cp_offline(struct modem_ctl *mc)
{
	if (!mc)
		return true;
	return (mc->phone_state == STATE_OFFLINE);
}

static inline bool cp_online(struct modem_ctl *mc)
{
	if (!mc)
		return false;
	return (mc->phone_state == STATE_ONLINE);
}

static inline bool cp_booting(struct modem_ctl *mc)
{
	if (!mc)
		return false;
	return (mc->phone_state == STATE_BOOTING);
}

static inline bool cp_crashed(struct modem_ctl *mc)
{
	if (!mc)
		return false;
	return (mc->phone_state == STATE_CRASH_EXIT
		|| mc->phone_state == STATE_CRASH_WATCHDOG);
}

static inline bool rx_possible(struct modem_ctl *mc)
{
	if (likely(cp_online(mc)))
		return true;

	if (cp_booting(mc) || cp_crashed(mc))
		return true;

	return false;
}

u16 exynos_build_fr_config(struct io_device *iod, struct link_device *ld,
				unsigned int count);
void exynos_build_header(struct io_device *iod, struct link_device *ld,
				u8 *buff, u16 cfg, u8 ctl, size_t count);
u8 sipc5_build_config(struct io_device *iod, struct link_device *ld,
				unsigned int count);
void sipc5_build_header(struct io_device *iod, u8 *buff, u8 cfg,
				unsigned int tx_bytes, unsigned int remains);
void vnet_setup(struct net_device *ndev);
const struct file_operations *get_bootdump_io_fops(void);
const struct file_operations *get_ipc_io_fops(void);
int sipc5_init_io_device(struct io_device *iod, struct mem_link_device *mld);
void sipc5_deinit_io_device(struct io_device *iod);

#if IS_ENABLED(CONFIG_CPIF_VENDOR_HOOK)
int hook_init(void);
#endif

#endif<|MERGE_RESOLUTION|>--- conflicted
+++ resolved
@@ -92,13 +92,6 @@
 #define IOCTL_GET_CP_BOOTLOG		_IO(IOCTL_MAGIC, 0x47)
 #define IOCTL_CLR_CP_BOOTLOG		_IO(IOCTL_MAGIC, 0x48)
 
-<<<<<<< HEAD
-/* AP capability index - considers first 32bits only*/
-#define AP_CAP_PKTPROC_UL		0x00000001
-#define AP_CAP_CH_EXTENSION		0x00000002
-
-=======
->>>>>>> b5f8c669
 /* Log dump */
 #define IOCTL_MIF_LOG_DUMP		_IO(IOCTL_MAGIC, 0x51)
 
@@ -511,11 +504,6 @@
 	int (*handover_block_info)(struct link_device *ld, unsigned long arg);
 };
 
-<<<<<<< HEAD
-#define pm_to_link_device(pm)	container_of(pm, struct link_device, pm)
-
-=======
->>>>>>> b5f8c669
 static inline struct sk_buff *rx_alloc_skb(unsigned int length,
 		struct io_device *iod, struct link_device *ld)
 {
